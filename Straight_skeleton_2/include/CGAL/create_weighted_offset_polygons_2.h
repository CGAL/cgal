--- conflicted
+++ resolved
@@ -125,13 +125,9 @@
   typedef typename Kernel_traits<Point_2>::Kernel                    IK;
   typedef typename IK::FT                                            IFT;
 
-<<<<<<< HEAD
+  static_assert((std::is_same<typename std::iterator_traits<WeightIterator>::value_type, IFT>::value));
+
   std::shared_ptr<Straight_skeleton_2<K> > rSkeleton;
-=======
-  static_assert((std::is_same<typename std::iterator_traits<WeightIterator>::value_type, IFT>::value));
-
-  boost::shared_ptr<Straight_skeleton_2<K> > rSkeleton;
->>>>>>> 92e31b78
 
   // That's because we might not have FT == IK::FT (e.g. `double` and `Core`)
   // Note that we can also have IK != K (e.g. `Simple_cartesian<Core>` and `EPICK`)
@@ -204,18 +200,11 @@
 ////////////////////////////////////////////////////////////////////////////////////////////////////
 /// INTERIOR
 
-<<<<<<< HEAD
-template<class FT, class APolygon, class HoleIterator, class Weights, class HoleWeightsIterator,
-         class OfK, class SsK,
-         class OutPolygon = typename CGAL_SS_i::Default_return_polygon_type<APolygon, OfK>::type>
-std::vector< std::shared_ptr<OutPolygon> >
-=======
 template <class OutPolygon_ = CGAL::Default,
           class FT, class APolygon, class HoleIterator, class Weights, class HoleWeightsIterator,
           class OfK = Exact_predicates_inexact_constructions_kernel,
           class SsK = Exact_predicates_inexact_constructions_kernel>
-std::vector< boost::shared_ptr<CGAL_SS_i::Polygon_return_type<OutPolygon_, APolygon, OfK> > >
->>>>>>> 92e31b78
+std::vector<std::shared_ptr<CGAL_SS_i::Polygon_return_type<OutPolygon_, APolygon, OfK> > >
 inline
 create_interior_weighted_skeleton_and_offset_polygons_2(const FT& aOffset,
                                                         const APolygon& aOuterBoundary,
@@ -266,37 +255,12 @@
   }
 }
 
-<<<<<<< HEAD
-template<class FT, class APolygon, class HoleIterator, class Weights, class OfK,
-         class OutPolygon = typename CGAL_SS_i::Default_return_polygon_type<APolygon, OfK>::type>
-std::vector< std::shared_ptr<OutPolygon> >
-inline
-create_interior_weighted_skeleton_and_offset_polygons_2(const FT& aOffset,
-                                                        const APolygon& aOuterBoundary,
-                                                        HoleIterator aHolesBegin,
-                                                        HoleIterator aHolesEnd,
-                                                        const Weights& aWeights,
-                                                        const OfK& ofk)
-{
-  return create_interior_weighted_skeleton_and_offset_polygons_2(aOffset, aOuterBoundary,
-                                                                 aHolesBegin, aHolesEnd,
-                                                                 aWeights,
-                                                                 ofk,
-                                                                 Exact_predicates_inexact_constructions_kernel());
-}
-
-// Overload where Polygon actually is a simple polygon (no holes)
-template<class FT, class APolygon, class Weights, class OfK, class SsK,
-         class OutPolygon = typename CGAL_SS_i::Default_return_polygon_type<APolygon, OfK>::type>
-std::vector< std::shared_ptr<OutPolygon> >
-=======
 // Overload where Polygon actually is a simple polygon (no holes)
 template <class OutPolygon_ = CGAL::Default,
           class FT, class APolygon, class Weights,
           class OfK = Exact_predicates_inexact_constructions_kernel,
           class SsK = Exact_predicates_inexact_constructions_kernel>
-std::vector< boost::shared_ptr<CGAL_SS_i::Polygon_return_type<OutPolygon_, APolygon, OfK> > >
->>>>>>> 92e31b78
+std::vector<std::shared_ptr<CGAL_SS_i::Polygon_return_type<OutPolygon_, APolygon, OfK> > >
 inline
 create_interior_weighted_skeleton_and_offset_polygons_2(const FT& aOffset,
                                                         const APolygon& aPoly,
@@ -308,33 +272,6 @@
 {
   using OutPolygon = CGAL_SS_i::Polygon_return_type<OutPolygon_, APolygon, OfK>;
 
-<<<<<<< HEAD
-// Overloads common to both polygons with and without holes, a simple polygon is returned in any case
-template<class FT, class APolygon, class Weights, class OfK,
-         class OutPolygon = typename CGAL_SS_i::Default_return_polygon_type<APolygon, OfK>::type>
-std::vector<std::shared_ptr<OutPolygon> >
-inline
-create_interior_weighted_skeleton_and_offset_polygons_2(const FT& aOffset,
-                                                        const APolygon& aPoly,
-                                                        const Weights& aWeights,
-                                                        const OfK& ofk)
-{
-  return create_interior_weighted_skeleton_and_offset_polygons_2(aOffset, aPoly, aWeights, ofk,
-                                                                 Exact_predicates_inexact_constructions_kernel());
-}
-
-template<class FT, class APolygon, class Weights,
-         class OutPolygon = typename CGAL_SS_i::Default_return_polygon_type<
-                              APolygon, Exact_predicates_inexact_constructions_kernel>::type>
-std::vector<std::shared_ptr<OutPolygon> >
-inline
-create_interior_weighted_skeleton_and_offset_polygons_2(const FT& aOffset,
-                                                        const APolygon& aPoly,
-                                                        const Weights& aWeights)
-{
-  return create_interior_weighted_skeleton_and_offset_polygons_2(aOffset, aPoly, aWeights,
-                                                                 Exact_predicates_inexact_constructions_kernel());
-=======
   using IFT = typename boost::range_value<typename boost::range_value<Weights>::type>::type;
 
   std::vector<APolygon> no_holes;
@@ -345,7 +282,6 @@
                                                                              aWeights[0],
                                                                              no_hole_weights.begin(), no_hole_weights.end(),
                                                                              ofk, ssk);
->>>>>>> 92e31b78
 }
 
 ////////////////////////////////////////////////////////////////////////////////////////////////////
@@ -356,17 +292,11 @@
 /*! create_exterior_skeleton_and_offset_polygons_2 (no sorting of the result) */
 
 // Overload where Polygon actually is a simple polygon (no holes)
-<<<<<<< HEAD
-template<class FT, class APolygon, class Weights, class OfK, class SsK,
-         class OutPolygon = typename CGAL_SS_i::Default_return_polygon_type<APolygon, OfK>::type>
-std::vector< std::shared_ptr<OutPolygon> >
-=======
 template <class OutPolygon_ = CGAL::Default,
           class FT, class APolygon, class Weights,
           class OfK = Exact_predicates_inexact_constructions_kernel,
           class SsK = Exact_predicates_inexact_constructions_kernel>
-std::vector<boost::shared_ptr<CGAL_SS_i::Polygon_return_type<OutPolygon_, APolygon, OfK> > >
->>>>>>> 92e31b78
+std::vector<std::shared_ptr<CGAL_SS_i::Polygon_return_type<OutPolygon_, APolygon, OfK> > >
 inline
 create_exterior_weighted_skeleton_and_offset_polygons_2(const FT& aOffset,
                                                         const APolygon& aPoly,
@@ -391,36 +321,6 @@
            ofk);
 }
 
-<<<<<<< HEAD
-// Overloads common to both polygons with and without holes, a simple polygons is returned in any case
-template<class FT, class APolygon, class Weights, class OfK,
-         class OutPolygon = typename CGAL_SS_i::Default_return_polygon_type<APolygon, OfK>::type>
-std::vector< std::shared_ptr<OutPolygon> >
-inline
-create_exterior_weighted_skeleton_and_offset_polygons_2(const FT& aOffset,
-                                                        const APolygon& aPoly,
-                                                        const Weights& aWeights,
-                                                        const OfK& ofk)
-{
-  return create_exterior_weighted_skeleton_and_offset_polygons_2(aOffset, aPoly, aWeights, ofk,
-                                                                 Exact_predicates_inexact_constructions_kernel());
-}
-
-template<class FT, class APolygon, class Weights,
-         class OutPolygon = typename CGAL_SS_i::Default_return_polygon_type<
-                              APolygon, Exact_predicates_inexact_constructions_kernel>::type>
-std::vector< std::shared_ptr<OutPolygon> >
-inline
-create_exterior_weighted_skeleton_and_offset_polygons_2(const FT& aOffset,
-                                                        const APolygon& aPoly,
-                                                        const Weights& aWeights)
-{
-  return create_exterior_weighted_skeleton_and_offset_polygons_2(aOffset, aPoly, aWeights,
-                                                                 Exact_predicates_inexact_constructions_kernel());
-}
-
-=======
->>>>>>> 92e31b78
 } // namespace CGAL
 
 #endif // CGAL_CREATE_WEIGHTED_OFFSET_POLYGONS_2_H