--- conflicted
+++ resolved
@@ -32,14 +32,9 @@
 
 namespace CGAL {
 
-<<<<<<< HEAD
-template<class PointIterator, class HoleIterator, class K>
-std::shared_ptr< Straight_skeleton_2<K> >
-=======
 template<class PointIterator, class HoleIterator,
          class K = Exact_predicates_inexact_constructions_kernel>
-boost::shared_ptr< Straight_skeleton_2<K> >
->>>>>>> 92e31b78
+std::shared_ptr< Straight_skeleton_2<K> >
 create_interior_straight_skeleton_2 ( PointIterator aOuterContour_VerticesBegin
                                     , PointIterator aOuterContour_VerticesEnd
                                     , HoleIterator  aHolesBegin
@@ -67,31 +62,9 @@
   return ssb.construct_skeleton();
 }
 
-<<<<<<< HEAD
-template<class PointIterator, class HoleIterator>
-std::shared_ptr< Straight_skeleton_2< Exact_predicates_inexact_constructions_kernel > >
-inline
-create_interior_straight_skeleton_2 ( PointIterator aOuterContour_VerticesBegin
-                                    , PointIterator aOuterContour_VerticesEnd
-                                    , HoleIterator  aHolesBegin
-                                    , HoleIterator  aHolesEnd
-                                    )
-{
-  return create_interior_straight_skeleton_2(aOuterContour_VerticesBegin
-                                            ,aOuterContour_VerticesEnd
-                                            ,aHolesBegin
-                                            ,aHolesEnd
-                                            ,Exact_predicates_inexact_constructions_kernel()
-                                            );
-}
-
-template<class PointIterator, class K>
-std::shared_ptr< Straight_skeleton_2<K> >
-=======
 template<class PointIterator,
          class K = Exact_predicates_inexact_constructions_kernel>
-boost::shared_ptr< Straight_skeleton_2<K> >
->>>>>>> 92e31b78
+std::shared_ptr< Straight_skeleton_2<K> >
 inline
 create_interior_straight_skeleton_2 ( PointIterator aOuterContour_VerticesBegin
                                     , PointIterator aOuterContour_VerticesEnd
@@ -109,27 +82,9 @@
                                             );
 }
 
-<<<<<<< HEAD
-template<class PointIterator>
-std::shared_ptr< Straight_skeleton_2<Exact_predicates_inexact_constructions_kernel> >
-inline
-create_interior_straight_skeleton_2 ( PointIterator aOuterContour_VerticesBegin
-                                    , PointIterator aOuterContour_VerticesEnd
-                                    )
-{
-  return create_interior_straight_skeleton_2(aOuterContour_VerticesBegin
-                                            ,aOuterContour_VerticesEnd
-                                            ,Exact_predicates_inexact_constructions_kernel()
-                                            );
-}
-
-template<class Polygon, class K>
-std::shared_ptr< Straight_skeleton_2<K> >
-=======
 template<class Polygon,
          class K = Exact_predicates_inexact_constructions_kernel>
-boost::shared_ptr< Straight_skeleton_2<K> >
->>>>>>> 92e31b78
+std::shared_ptr< Straight_skeleton_2<K> >
 inline
 create_interior_straight_skeleton_2 ( const Polygon& aOutContour,
                                       const K& k = K(),
@@ -142,30 +97,14 @@
                                             );
 }
 
-<<<<<<< HEAD
-template<class Polygon>
-std::shared_ptr< Straight_skeleton_2< Exact_predicates_inexact_constructions_kernel > >
-inline
-create_interior_straight_skeleton_2 ( Polygon const& aOutContour )
-{
-  return create_interior_straight_skeleton_2(aOutContour, Exact_predicates_inexact_constructions_kernel() );
-}
-
-=======
->>>>>>> 92e31b78
 ////////////////////////////////////////////////////////////////////////////////////////////////////
 ////////////////////////////////////////////////////////////////////////////////////////////////////
 ////////////////////////////////////////////////////////////////////////////////////////////////////
 /// EXTERIOR
 
-<<<<<<< HEAD
-template<class FT, class PointIterator, class K>
-std::shared_ptr< Straight_skeleton_2<K> >
-=======
 template<class FT, class PointIterator,
          class K = Exact_predicates_inexact_constructions_kernel>
-boost::shared_ptr< Straight_skeleton_2<K> >
->>>>>>> 92e31b78
+std::shared_ptr< Straight_skeleton_2<K> >
 create_exterior_straight_skeleton_2 ( FT const&      aMaxOffset
                                     , PointIterator  aVerticesBegin
                                     , PointIterator  aVerticesEnd
@@ -219,29 +158,9 @@
   return rSkeleton ;
 }
 
-<<<<<<< HEAD
-template<class FT, class PointIterator>
-std::shared_ptr< Straight_skeleton_2<Exact_predicates_inexact_constructions_kernel> >
-inline
-create_exterior_straight_skeleton_2 ( FT const&      aMaxOffset
-                                    , PointIterator  aVerticesBegin
-                                    , PointIterator  aVerticesEnd
-                                    )
-{
-  return create_exterior_straight_skeleton_2(aMaxOffset
-                                            ,aVerticesBegin
-                                            ,aVerticesEnd
-                                            ,Exact_predicates_inexact_constructions_kernel()
-                                            );
-}
-
-template<class FT, class Polygon, class K>
-std::shared_ptr< Straight_skeleton_2<K> >
-=======
 template<class FT, class Polygon,
          class K = Exact_predicates_inexact_constructions_kernel>
-boost::shared_ptr< Straight_skeleton_2<K> >
->>>>>>> 92e31b78
+std::shared_ptr< Straight_skeleton_2<K> >
 inline
 create_exterior_straight_skeleton_2(const FT& aMaxOffset,
                                     const Polygon& aPoly,
@@ -254,20 +173,6 @@
                                             );
 }
 
-<<<<<<< HEAD
-template<class FT, class Polygon>
-std::shared_ptr< Straight_skeleton_2<Exact_predicates_inexact_constructions_kernel> >
-inline
-create_exterior_straight_skeleton_2 ( FT const& aMaxOffset, Polygon const& aPoly )
-{
-  return create_exterior_straight_skeleton_2(aMaxOffset
-                                            ,aPoly
-                                            ,Exact_predicates_inexact_constructions_kernel()
-                                            );
-}
-
-=======
->>>>>>> 92e31b78
 } // namespace CGAL
 
 #endif // CGAL_CREATE_STRAIGHT_SKELETON_2_H