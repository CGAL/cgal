--- conflicted
+++ resolved
@@ -325,17 +325,10 @@
 // bound the opposite edge.
 // If the opposite edge is 'e' and its previous/next edges are "preve"/"nexte" then the split point is inside the offset
 // edge if it is NOT to the positive side of [preve,e] *and* NOT to the negative side o [e,nexte].
-<<<<<<< HEAD
-// (so this predicate answer half the question, at one and other side independently).
-// If the split point is exactly over any of this bisectors then the split point occurs exactly and one (or both) endpoints
-// of the opposite edge (so it is a pseudo-split event since the opposite edge is not itself split in two halfedges)
-// When this predicate is called to test (prev,e), e is the primary edge but since it is  pass as e1, primary_is_0=false.
-=======
 // (so this predicate answers half the question, at one side).
 // If the split point is exactly over any of these bisectors then the split point occurs exactly and one (or both) endpoints
 // of the opposite edge (so it is a pseudo-split event since the opposite edge is not itself split in two halfedges).
 // When this predicate is called to test (prev,e), e is the primary edge but since it is passed as e1, primary_is_0=false.
->>>>>>> 7e2e4448
 // This causes the case of parallel but not collinear edges to return positive when the split point is before the source point of e*
 // (a positive result means invalid split).
 // Likewise, primary_is_0 must be true when testing (e,nexte) to return negative if the split point is past the target endpoint of e*.
@@ -351,13 +344,8 @@
 // PRECONDITIONS:
 //   There exists a single point 'p' corresponding to the event as given by the trisegment
 //   e0 and e1 are known to be consecutive at the time of the event (even if they are not consecutive in the input polygon)
-<<<<<<< HEAD
-//   If e0 and e1 are not consecutive in the input, v01_event is the event that defined they very first offset vertex.
-//   If e0 and e1 are consecutive, v01_event is null.
-=======
 //   If e0 and e1 are not consecutive in the input, v01_event is the event that defined their first common offset vertex.
 //   If e0 and e1 are consecutive in the input, v01_event is null.
->>>>>>> 7e2e4448
 //
 template<class K, class Caches>
 Uncertain<Oriented_side>
@@ -411,12 +399,8 @@
       // If e0 and e1 are collinear this line is the actual perpendicular bisector.
       //
       // If e0 and e1 are parallel but not collinear (then necessarily facing each other) this line
-<<<<<<< HEAD
-      // is NOT the bisector, but the serves to determine the side of the point (projected along the primary edge) w.r.t vertex v01.
-=======
       // is NOT the bisector, but it serves to determine the side of the point (projected along
       // the primary edge) w.r.t. vertex v01.
->>>>>>> 7e2e4448
 
       FT a, b, c ;
       perpendicular_through_pointC2( primary_is_0 ? l0.a() : l1.a()
