// Copyright (c) 2006-2008 Fernando Luis Cacciola Carballal. All rights reserved.
//
// This file is part of CGAL (www.cgal.org).
//

// $URL$
// $Id$
// SPDX-License-Identifier: GPL-3.0-or-later OR LicenseRef-Commercial
//
// Author(s)     : Fernando Cacciola <fernando_cacciola@ciudad.com.ar>
//
#ifndef CGAL_CREATE_OFFSET_POLYGONS_2_H
#define CGAL_CREATE_OFFSET_POLYGONS_2_H

#include <CGAL/license/Straight_skeleton_2.h>

#include <CGAL/Straight_skeleton_2/Straight_skeleton_aux.h>
#include <CGAL/create_straight_skeleton_2.h>
#include <CGAL/compute_outer_frame_margin.h>
#include <CGAL/Polygon_offset_builder_2.h>
#include <CGAL/Straight_skeleton_converter_2.h>
#include <CGAL/Straight_skeleton_builder_2.h>
#include <CGAL/Straight_skeleton_2/Polygon_iterators.h>

#include <CGAL/assertions.h>
#include <CGAL/Cartesian_converter.h>
#include <CGAL/Kernel_traits.h>
#include <CGAL/Polygon_2.h>
#include <CGAL/Polygon_with_holes_2.h>
#include <CGAL/tags.h>

#include <boost/optional/optional.hpp>
#include <boost/range/value_type.hpp>
#include <boost/shared_ptr.hpp>

#include <algorithm>
#include <iostream>
#include <iterator>
#include <type_traits>
#include <vector>

namespace CGAL {

namespace CGAL_SS_i {

<<<<<<< HEAD
template<class U, class V>
struct Is_same_type { typedef Tag_false type ; } ;

template<class U>
struct Is_same_type<U,U> { typedef Tag_true type ; } ;

// The return type of create_interior/exterior_skeleton_and_offset_polygons_2:
// - if polygon input is a model of 'GeneralPolygonWithHoles_2', the return type
//   should be the internal (hole-less) polygon type GeneralPolygonWithHoles_2::Polygon_2
// - if polygon input is just a sequence container of points (e.g. Polygon_2), then the same type
//   is expected in output
template <typename Polygon, typename OfK,
          bool has_holes = CGAL_SS_i::has_Hole_const_iterator<Polygon>::value>
struct Default_return_polygon_type // Polygon type supports holes
{
  typedef typename std::conditional<std::is_same<
                                      typename Kernel_traits<typename boost::range_value<
                                        typename Polygon::Polygon_2>::type>::Kernel,
                                      OfK>::value,
                                    typename Polygon::Polygon_2, // correct kernel
                                    CGAL::Polygon_2<OfK> /*incorrect kernel*/ >::type type;
};

template <typename Polygon, typename OfK>
struct Default_return_polygon_type<Polygon, OfK, false> // Polygon type does NOT support holes
{
  typedef typename std::conditional<std::is_same<
                                      typename Kernel_traits<typename boost::range_value<Polygon>::type>::Kernel,
                                      OfK>::value,
                                    Polygon, // correct kernel
                                    CGAL::Polygon_2<OfK> /*incorrect kernel*/ >::type type;
};

// The return type of create_interior/exterior_skeleton_and_offset_polygons_with_holes_2:
// - if polygon input is a model of 'GeneralPolygonWithHoles_2', the return type should be the same
// - if polygon input is just a sequence container of points (e.g. Polygon_2), then use
//   General_polygon_with_holes_2<Polygon>
template <typename Polygon, typename OfK,
          bool has_holes = CGAL_SS_i::has_Hole_const_iterator<Polygon>::value>
struct Default_return_polygon_with_holes_type // Polygon type supports holes
{
  typedef typename std::conditional<std::is_same<
                                      typename Kernel_traits<typename boost::range_value<
                                        typename Polygon::Polygon_2>::type>::Kernel,
                                      OfK>::value,
                                    Polygon, // correct kernel
                                    CGAL::Polygon_with_holes_2<OfK> /*incorrect kernel*/ >::type type;
};

template <typename Polygon, typename OfK>
struct Default_return_polygon_with_holes_type<Polygon, OfK, false> // Polygon type does NOT support holes
{
  // Maybe on paper the `conditional<true>` should be `General_polygon_with_holes_2<Polygon>`...
  typedef typename std::conditional<std::is_same<
                                      typename Kernel_traits<typename boost::range_value<Polygon>::type>::Kernel,
                                      OfK>::value,
                                    CGAL::Polygon_with_holes_2<OfK>, // correct kernel but no holes
                                    CGAL::Polygon_with_holes_2<OfK> /*incorrect kernel*/ >::type type;
};

=======
>>>>>>> 7e2e4448
template<class FT, class PointIterator, class HoleIterator, class K>
boost::shared_ptr< Straight_skeleton_2<K> >
create_partial_interior_straight_skeleton_2 ( FT const&     aMaxTime
                                            , PointIterator aOuterContour_VerticesBegin
                                            , PointIterator aOuterContour_VerticesEnd
                                            , HoleIterator  aHolesBegin
                                            , HoleIterator  aHolesEnd
                                            , K const& // aka 'SK'
                                            )
{
  CGAL_precondition( aMaxTime > static_cast<FT>(0) ) ;

  typedef Straight_skeleton_2<K> Ss ;
  typedef Straight_skeleton_builder_traits_2<K> SsBuilderTraits;
  typedef Straight_skeleton_builder_2<SsBuilderTraits,Ss> SsBuilder;

  typedef typename K::FT KFT ;

  typedef typename std::iterator_traits<PointIterator>::value_type InputPoint ;
  typedef typename Kernel_traits<InputPoint>::Kernel InputKernel ;

  Cartesian_converter<InputKernel, K> conv ;

  typename InputKernel::FT lMaxTime = aMaxTime;
  boost::optional<KFT> lOptMaxTime(conv(lMaxTime)) ;

  SsBuilder ssb( lOptMaxTime ) ;

  ssb.enter_contour( aOuterContour_VerticesBegin, aOuterContour_VerticesEnd, conv ) ;

  for ( HoleIterator hi = aHolesBegin ; hi != aHolesEnd ; ++ hi )
    ssb.enter_contour( CGAL_SS_i::vertices_begin(*hi), CGAL_SS_i::vertices_end(*hi), conv ) ;

  return ssb.construct_skeleton();
}

template<class FT, class PointIterator, class K>
boost::shared_ptr< Straight_skeleton_2<K> >
create_partial_exterior_straight_skeleton_2 ( FT const&      aMaxOffset
                                            , PointIterator  aVerticesBegin
                                            , PointIterator  aVerticesEnd
                                            , K const&       k // aka 'SK'
                                            )
{
  CGAL_precondition( aMaxOffset > 0 ) ;

  typedef typename std::iterator_traits<PointIterator>::value_type   Point_2;
  typedef typename Kernel_traits<Point_2>::Kernel                    IK;
  typedef typename IK::FT                                            IFT;

  boost::shared_ptr<Straight_skeleton_2<K> > rSkeleton;

  // That's because we might not have FT == IK::FT (e.g. `double` and `Core`)
  // Note that we can also have IK != K (e.g. `Simple_cartesian<Core>` and `EPICK`)
  IFT lOffset = aMaxOffset;

  // @todo This likely should be done in the kernel K rather than the input kernel (i.e. the same
  // converter stuff that is done in `create_partial_exterior_straight_skeleton_2`?).
  boost::optional<IFT> margin = compute_outer_frame_margin(aVerticesBegin,
                                                           aVerticesEnd,
                                                           lOffset);

  if ( margin )
  {
    const IFT lm = *margin;
    const Bbox_2 bbox = bbox_2(aVerticesBegin, aVerticesEnd);

    const IFT fxmin = IFT(bbox.xmin()) - lm ;
    const IFT fxmax = IFT(bbox.xmax()) + lm ;
    const IFT fymin = IFT(bbox.ymin()) - lm ;
    const IFT fymax = IFT(bbox.ymax()) + lm ;

    Point_2 frame[4] ;
    frame[0] = Point_2(fxmin,fymin) ;
    frame[1] = Point_2(fxmax,fymin) ;
    frame[2] = Point_2(fxmax,fymax) ;
    frame[3] = Point_2(fxmin,fymax) ;

    typedef std::vector<Point_2> Hole ;

    Hole lPoly(aVerticesBegin, aVerticesEnd);
    std::reverse(lPoly.begin(), lPoly.end());

    std::vector<Hole> holes ;
    holes.push_back(lPoly) ;

    rSkeleton = create_partial_interior_straight_skeleton_2(aMaxOffset,frame, frame+4, holes.begin(), holes.end(), k ) ;
  }

  return rSkeleton ;
}

//
// Kernel != Skeleton::kernel. The skeleton is converted to Straight_skeleton_2<Kernel>
//
template<class OutPolygon, class FT, class Skeleton, class K>
std::vector< boost::shared_ptr<OutPolygon> >
create_offset_polygons_2 ( FT const& aOffset, Skeleton const& aSs, K const& , Tag_false )
{
  typedef boost::shared_ptr<OutPolygon> OutPolygonPtr ;
  typedef std::vector<OutPolygonPtr>    OutPolygonPtrVector ;

  typedef Straight_skeleton_2<K> OfSkeleton ;

  typedef Polygon_offset_builder_traits_2<K>                                  OffsetBuilderTraits;
  typedef Polygon_offset_builder_2<OfSkeleton,OffsetBuilderTraits,OutPolygon> OffsetBuilder;

  OutPolygonPtrVector rR ;

  boost::shared_ptr<OfSkeleton> lConvertedSs = convert_straight_skeleton_2<OfSkeleton>(aSs);
  OffsetBuilder ob( *lConvertedSs );
  ob.construct_offset_contours(aOffset, std::back_inserter(rR) ) ;

  return rR ;
}

//
// Kernel == Skeleton::kernel, no conversion
//
template<class OutPolygon, class FT, class Skeleton, class K>
std::vector< boost::shared_ptr<OutPolygon> >
create_offset_polygons_2 ( FT const& aOffset, Skeleton const& aSs, K const& /*k*/, Tag_true )
{
  typedef boost::shared_ptr<OutPolygon> OutPolygonPtr ;
  typedef std::vector<OutPolygonPtr>    OutPolygonPtrVector ;

  typedef Polygon_offset_builder_traits_2<K>                                OffsetBuilderTraits;
  typedef Polygon_offset_builder_2<Skeleton,OffsetBuilderTraits,OutPolygon> OffsetBuilder;

  OutPolygonPtrVector rR ;

  OffsetBuilder ob(aSs);
  ob.construct_offset_contours(aOffset, std::back_inserter(rR) ) ;

  return rR ;
}

// Allow failure due to invalid straight skeletons to go through the users
template<class Skeleton>
Skeleton const& dereference ( boost::shared_ptr<Skeleton> const& ss )
{
  CGAL_precondition(ss.get() != 0);
  return *ss;
}

} // namespace CGAL_SS_i

template<class OutPolygon, class FT, class Skeleton, class K>
std::vector< boost::shared_ptr<OutPolygon> >
inline
create_offset_polygons_2(const FT& aOffset,
                         const Skeleton& aSs,
                         const K& k)
{
  typename CGAL_SS_i::Is_same_type<K, typename Skeleton::Traits>::type same_kernel;
  return CGAL_SS_i::create_offset_polygons_2<OutPolygon>(aOffset, aSs, k, same_kernel);
}

template<class Polygon = Polygon_2<Exact_predicates_inexact_constructions_kernel>,
         class FT, class Skeleton>
std::vector< boost::shared_ptr<Polygon> >
inline
create_offset_polygons_2(const FT& aOffset,
                         const Skeleton& aSs)
{
  return create_offset_polygons_2<Polygon>(aOffset, aSs, Exact_predicates_inexact_constructions_kernel());
}

////////////////////////////////////////////////////////////////////////////////////////////////////
////////////////////////////////////////////////////////////////////////////////////////////////////
////////////////////////////////////////////////////////////////////////////////////////////////////
/// INTERIOR

template<class FT, class APolygon, class HoleIterator, class OfK, class SsK,
         class OutPolygon = typename CGAL_SS_i::Default_return_polygon_type<APolygon, OfK>::type>
std::vector< boost::shared_ptr<OutPolygon> >
inline
create_interior_skeleton_and_offset_polygons_2(const FT& aOffset,
                                               const APolygon& aOuterBoundary,
                                               HoleIterator aHolesBegin,
                                               HoleIterator aHolesEnd,
                                               const OfK& ofk,
                                               const SsK& ssk)
{
  return create_offset_polygons_2<OutPolygon>(
           aOffset,
           CGAL_SS_i::dereference(
             CGAL_SS_i::create_partial_interior_straight_skeleton_2(
               aOffset,
               CGAL_SS_i::vertices_begin(aOuterBoundary),
               CGAL_SS_i::vertices_end  (aOuterBoundary),
               aHolesBegin,
               aHolesEnd,
               ssk)),
           ofk);
}

template<class FT, class APolygon, class HoleIterator, class OfK,
         class OutPolygon = typename CGAL_SS_i::Default_return_polygon_type<APolygon, OfK>::type>
std::vector< boost::shared_ptr<OutPolygon> >
inline
create_interior_skeleton_and_offset_polygons_2(const FT& aOffset,
                                               const APolygon& aOuterBoundary,
                                               HoleIterator aHolesBegin,
                                               HoleIterator aHolesEnd,
                                               const OfK& ofk)
{
  return create_interior_skeleton_and_offset_polygons_2(aOffset, aOuterBoundary,
                                                        aHolesBegin, aHolesEnd,
                                                        ofk,
                                                        Exact_predicates_inexact_constructions_kernel());
}

// Overload where Polygon actually is a simple polygon (no holes)
template<class FT, class APolygon, class OfK, class SsK,
         class OutPolygon = typename CGAL_SS_i::Default_return_polygon_type<APolygon, OfK>::type>
std::vector< boost::shared_ptr<OutPolygon> >
inline
create_interior_skeleton_and_offset_polygons_2(const FT& aOffset,
                                               const APolygon& aPoly,
                                               const OfK& ofk,
                                               const SsK& ssk,
                                               std::enable_if_t<
                                                 ! CGAL_SS_i::has_Hole_const_iterator<APolygon>::value>* = nullptr)
{
  std::vector<APolygon> no_holes;
  return create_interior_skeleton_and_offset_polygons_2(aOffset, aPoly,
                                                        no_holes.begin(), no_holes.end(),
                                                        ofk, ssk);
}

// Overloads common to both polygons with and without holes, a simple polygon is returned in any case
template<class FT, class APolygon, class OfK,
         class OutPolygon = typename CGAL_SS_i::Default_return_polygon_type<APolygon, OfK>::type>
std::vector<boost::shared_ptr<OutPolygon> >
inline
create_interior_skeleton_and_offset_polygons_2(const FT& aOffset,
                                               const APolygon& aPoly,
                                               const OfK& ofk)
{
  return create_interior_skeleton_and_offset_polygons_2(aOffset, aPoly, ofk,
                                                        Exact_predicates_inexact_constructions_kernel());
}

template<class FT, class APolygon,
         class OutPolygon = typename CGAL_SS_i::Default_return_polygon_type<
                              APolygon, Exact_predicates_inexact_constructions_kernel>::type>
std::vector<boost::shared_ptr<OutPolygon> >
inline
create_interior_skeleton_and_offset_polygons_2(const FT& aOffset,
                                               const APolygon& aPoly)
{
  return create_interior_skeleton_and_offset_polygons_2(aOffset, aPoly,
                                                        Exact_predicates_inexact_constructions_kernel());
}

////////////////////////////////////////////////////////////////////////////////////////////////////
////////////////////////////////////////////////////////////////////////////////////////////////////
////////////////////////////////////////////////////////////////////////////////////////////////////
/// EXTERIOR

/*! create_exterior_skeleton_and_offset_polygons_2 (no sorting of the result) */

// Overload where Polygon actually is a simple polygon (no holes)
template<class FT, class APolygon, class OfK, class SsK,
         class OutPolygon = typename CGAL_SS_i::Default_return_polygon_type<APolygon, OfK>::type>
std::vector< boost::shared_ptr<OutPolygon> >
inline
create_exterior_skeleton_and_offset_polygons_2(const FT& aOffset,
                                               const APolygon& aPoly,
                                               const OfK& ofk,
                                               const SsK& ssk,
                                               std::enable_if_t<
                                                 ! CGAL_SS_i::has_Hole_const_iterator<APolygon>::value>* = nullptr)
{
  return create_offset_polygons_2<OutPolygon>(
           aOffset,
           CGAL_SS_i::dereference(
             CGAL_SS_i::create_partial_exterior_straight_skeleton_2(
               aOffset,
               CGAL_SS_i::vertices_begin(aPoly),
               CGAL_SS_i::vertices_end  (aPoly),
               ssk)),
           ofk);
}

<<<<<<< HEAD
// Overloads common to both polygons with and without holes, a simple polygons are returned in any case
=======
// Overloads common to both polygons with and without holes, a simple polygons is returned in any case
>>>>>>> 7e2e4448
template<class FT, class APolygon, class OfK,
         class OutPolygon = typename CGAL_SS_i::Default_return_polygon_type<APolygon, OfK>::type>
std::vector< boost::shared_ptr<OutPolygon> >
inline
create_exterior_skeleton_and_offset_polygons_2(const FT& aOffset,
                                               const APolygon& aPoly,
                                               const OfK& ofk)
{
  return create_exterior_skeleton_and_offset_polygons_2(aOffset, aPoly, ofk,
                                                        Exact_predicates_inexact_constructions_kernel());
}

template<class FT, class APolygon,
         class OutPolygon = typename CGAL_SS_i::Default_return_polygon_type<
                              APolygon, Exact_predicates_inexact_constructions_kernel>::type>
std::vector< boost::shared_ptr<OutPolygon> >
inline
create_exterior_skeleton_and_offset_polygons_2(const FT& aOffset,
                                               const APolygon& aPoly)
{
  return create_exterior_skeleton_and_offset_polygons_2(aOffset, aPoly,
                                                        Exact_predicates_inexact_constructions_kernel());
}

} // namespace CGAL

#endif // CGAL_CREATE_OFFSET_POLYGONS_2_H<|MERGE_RESOLUTION|>--- conflicted
+++ resolved
@@ -43,69 +43,6 @@
 
 namespace CGAL_SS_i {
 
-<<<<<<< HEAD
-template<class U, class V>
-struct Is_same_type { typedef Tag_false type ; } ;
-
-template<class U>
-struct Is_same_type<U,U> { typedef Tag_true type ; } ;
-
-// The return type of create_interior/exterior_skeleton_and_offset_polygons_2:
-// - if polygon input is a model of 'GeneralPolygonWithHoles_2', the return type
-//   should be the internal (hole-less) polygon type GeneralPolygonWithHoles_2::Polygon_2
-// - if polygon input is just a sequence container of points (e.g. Polygon_2), then the same type
-//   is expected in output
-template <typename Polygon, typename OfK,
-          bool has_holes = CGAL_SS_i::has_Hole_const_iterator<Polygon>::value>
-struct Default_return_polygon_type // Polygon type supports holes
-{
-  typedef typename std::conditional<std::is_same<
-                                      typename Kernel_traits<typename boost::range_value<
-                                        typename Polygon::Polygon_2>::type>::Kernel,
-                                      OfK>::value,
-                                    typename Polygon::Polygon_2, // correct kernel
-                                    CGAL::Polygon_2<OfK> /*incorrect kernel*/ >::type type;
-};
-
-template <typename Polygon, typename OfK>
-struct Default_return_polygon_type<Polygon, OfK, false> // Polygon type does NOT support holes
-{
-  typedef typename std::conditional<std::is_same<
-                                      typename Kernel_traits<typename boost::range_value<Polygon>::type>::Kernel,
-                                      OfK>::value,
-                                    Polygon, // correct kernel
-                                    CGAL::Polygon_2<OfK> /*incorrect kernel*/ >::type type;
-};
-
-// The return type of create_interior/exterior_skeleton_and_offset_polygons_with_holes_2:
-// - if polygon input is a model of 'GeneralPolygonWithHoles_2', the return type should be the same
-// - if polygon input is just a sequence container of points (e.g. Polygon_2), then use
-//   General_polygon_with_holes_2<Polygon>
-template <typename Polygon, typename OfK,
-          bool has_holes = CGAL_SS_i::has_Hole_const_iterator<Polygon>::value>
-struct Default_return_polygon_with_holes_type // Polygon type supports holes
-{
-  typedef typename std::conditional<std::is_same<
-                                      typename Kernel_traits<typename boost::range_value<
-                                        typename Polygon::Polygon_2>::type>::Kernel,
-                                      OfK>::value,
-                                    Polygon, // correct kernel
-                                    CGAL::Polygon_with_holes_2<OfK> /*incorrect kernel*/ >::type type;
-};
-
-template <typename Polygon, typename OfK>
-struct Default_return_polygon_with_holes_type<Polygon, OfK, false> // Polygon type does NOT support holes
-{
-  // Maybe on paper the `conditional<true>` should be `General_polygon_with_holes_2<Polygon>`...
-  typedef typename std::conditional<std::is_same<
-                                      typename Kernel_traits<typename boost::range_value<Polygon>::type>::Kernel,
-                                      OfK>::value,
-                                    CGAL::Polygon_with_holes_2<OfK>, // correct kernel but no holes
-                                    CGAL::Polygon_with_holes_2<OfK> /*incorrect kernel*/ >::type type;
-};
-
-=======
->>>>>>> 7e2e4448
 template<class FT, class PointIterator, class HoleIterator, class K>
 boost::shared_ptr< Straight_skeleton_2<K> >
 create_partial_interior_straight_skeleton_2 ( FT const&     aMaxTime
@@ -392,11 +329,7 @@
            ofk);
 }
 
-<<<<<<< HEAD
-// Overloads common to both polygons with and without holes, a simple polygons are returned in any case
-=======
 // Overloads common to both polygons with and without holes, a simple polygons is returned in any case
->>>>>>> 7e2e4448
 template<class FT, class APolygon, class OfK,
          class OutPolygon = typename CGAL_SS_i::Default_return_polygon_type<APolygon, OfK>::type>
 std::vector< boost::shared_ptr<OutPolygon> >
