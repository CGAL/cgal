--- conflicted
+++ resolved
@@ -114,27 +114,9 @@
     create_exterior_skeleton_and_offset_polygons_2(aOffset, aPoly, ofk, ssk);
 
   // filter offset of the outer frame
-<<<<<<< HEAD
-  typename OfK::Point_2 xtrm_pt = *(raw_output[0]->begin());
-  std::size_t outer_id=0;
-  for(std::size_t i=0; i<raw_output.size(); ++i)
-    if (raw_output[i]->orientation() == COUNTERCLOCKWISE)
-    {
-      for (const typename OfK::Point_2& p : raw_output[i]->container())
-        if (p < xtrm_pt)
-        {
-          xtrm_pt=p;
-          outer_id=i;
-        }
-    }
-  if (outer_id != (raw_output.size()-1))
-    std::swap(raw_output[outer_id], raw_output.back());
-  raw_output.pop_back();
-=======
   std::swap(raw_output[0], raw_output.back());
   raw_output.pop_back();
 
->>>>>>> 7e2e4448
   for (boost::shared_ptr<Polygon_> ptr : raw_output)
     ptr->reverse_orientation();
 
