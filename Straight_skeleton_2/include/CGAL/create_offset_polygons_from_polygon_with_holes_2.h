--- conflicted
+++ resolved
@@ -35,17 +35,11 @@
 /*! create_interior_skeleton_and_offset_polygons_2 (no sorting of the result) */
 
 // overload where PolygonWithHoles actually is a type of Polygon that supports holes
-<<<<<<< HEAD
-template<class FT, class PolygonWithHoles, class OfK, class SsK,
-         class OutPolygon = typename CGAL_SS_i::Default_return_polygon_type<PolygonWithHoles, OfK>::type> // Hole-less polygon type
-std::vector<std::shared_ptr<OutPolygon> >
-=======
 template <class OutPolygon_ = CGAL::Default,
           class FT, class PolygonWithHoles,
           class OfK = Exact_predicates_inexact_constructions_kernel,
           class SsK = Exact_predicates_inexact_constructions_kernel>
-std::vector<boost::shared_ptr<CGAL_SS_i::Polygon_return_type<OutPolygon_, PolygonWithHoles, OfK> > >
->>>>>>> 92e31b78
+std::vector<std::shared_ptr<CGAL_SS_i::Polygon_return_type<OutPolygon_, PolygonWithHoles, OfK> > >
 inline
 create_interior_skeleton_and_offset_polygons_2(const FT& aOffset,
                                                const PolygonWithHoles& aPoly,
@@ -63,32 +57,12 @@
 
 /*! create_interior_skeleton_and_offset_polygons_with_holes_2 (orders the resulting polygons) */
 
-<<<<<<< HEAD
-// Polygon might be a Polygon with holes or not, but it returns a Polygon with holes
-template<class FT, class Polygon, class OfK, class SsK,
-         class OutPolygonWithHoles = typename CGAL_SS_i::Default_return_polygon_with_holes_type<Polygon, OfK>::type>
-std::vector<std::shared_ptr<OutPolygonWithHoles> >
-inline
-create_interior_skeleton_and_offset_polygons_with_holes_2(const FT& aOffset,
-                                                          const Polygon& aPoly,
-                                                          const OfK& ofk,
-                                                          const SsK& ssk)
-{
-  return arrange_offset_polygons_2<OutPolygonWithHoles>(
-           create_interior_skeleton_and_offset_polygons_2(aOffset, aPoly, ofk, ssk));
-}
-
-template<class FT, class Polygon, class OfK,
-         class OutPolygonWithHoles = typename CGAL_SS_i::Default_return_polygon_with_holes_type<Polygon, OfK>::type>
-std::vector<std::shared_ptr<OutPolygonWithHoles> >
-=======
 // 'Polygon' might be a polygon with holes or not, but it returns a polygon with holes
 template <class OutPolygonWithHoles_ = CGAL::Default,
           class FT, class Polygon,
           class OfK = Exact_predicates_inexact_constructions_kernel,
           class SsK = Exact_predicates_inexact_constructions_kernel>
-std::vector<boost::shared_ptr<CGAL_SS_i::Polygon_with_holes_return_type<OutPolygonWithHoles_, Polygon, OfK> > >
->>>>>>> 92e31b78
+std::vector<std::shared_ptr<CGAL_SS_i::Polygon_with_holes_return_type<OutPolygonWithHoles_, Polygon, OfK> > >
 inline
 create_interior_skeleton_and_offset_polygons_with_holes_2(const FT& aOffset,
                                                           const Polygon& aPoly,
@@ -98,21 +72,8 @@
   using OutPolygon = typename CGAL_SS_i::Default_return_polygon_type<Polygon, OfK>::type;
   using OutPolygonWithHoles = CGAL_SS_i::Polygon_with_holes_return_type<OutPolygonWithHoles_, Polygon, OfK>;
 
-<<<<<<< HEAD
-template<class FT, class Polygon,
-         class OutPolygonWithHoles = typename CGAL_SS_i::Default_return_polygon_with_holes_type<
-                                       Polygon, Exact_predicates_inexact_constructions_kernel>::type>
-std::vector<std::shared_ptr<OutPolygonWithHoles> >
-inline
-create_interior_skeleton_and_offset_polygons_with_holes_2(const FT& aOffset,
-                                                          const Polygon& aPoly)
-{
-  return create_interior_skeleton_and_offset_polygons_with_holes_2(aOffset, aPoly,
-                                                                   Exact_predicates_inexact_constructions_kernel());
-=======
   return arrange_offset_polygons_2<OutPolygonWithHoles>(
            create_interior_skeleton_and_offset_polygons_2<OutPolygon>(aOffset, aPoly, ofk, ssk));
->>>>>>> 92e31b78
 }
 
 ////////////////////////////////////////////////////////////////////////////////////////////////////
@@ -123,51 +84,34 @@
 /*! create_exterior_skeleton_and_offset_polygons_with_holes_2 (orders the resulting polygons) */
 
 // Polygon might be a Polygon with holes or not, but it returns a Polygon with holes
-<<<<<<< HEAD
-template<class FT, class Polygon, class OfK, class SsK,
-         class OutPolygonWithHoles = typename CGAL_SS_i::Default_return_polygon_with_holes_type<Polygon, OfK>::type>
-std::vector<std::shared_ptr<OutPolygonWithHoles> >
-=======
 template <class OutPolygonWithHoles_ = CGAL::Default,
           class FT, class Polygon,
           class OfK = Exact_predicates_inexact_constructions_kernel,
           class SsK = Exact_predicates_inexact_constructions_kernel>
-std::vector<boost::shared_ptr<CGAL_SS_i::Polygon_with_holes_return_type<OutPolygonWithHoles_, Polygon, OfK> > >
->>>>>>> 92e31b78
+std::vector<std::shared_ptr<CGAL_SS_i::Polygon_with_holes_return_type<OutPolygonWithHoles_, Polygon, OfK> > >
 inline
 create_exterior_skeleton_and_offset_polygons_with_holes_2(const FT& aOffset,
                                                           const Polygon& aPoly,
                                                           const OfK& ofk = OfK(),
                                                           const SsK& ssk = SsK())
 {
-<<<<<<< HEAD
-  typedef typename CGAL_SS_i::Default_return_polygon_type<Polygon, OfK>::type Polygon_;
-  std::vector<std::shared_ptr<Polygon_> > raw_output =
-    create_exterior_skeleton_and_offset_polygons_2(aOffset, aPoly, ofk, ssk);
-=======
   using OutPolygon = typename CGAL_SS_i::Default_return_polygon_type<Polygon, OfK>::type;
   using OutPolygonWithHoles = CGAL_SS_i::Polygon_with_holes_return_type<OutPolygonWithHoles_, Polygon, OfK>;
 
-  std::vector<boost::shared_ptr<OutPolygon> > raw_output =
+  std::vector<std::shared_ptr<OutPolygon> > raw_output =
     create_exterior_skeleton_and_offset_polygons_2<OutPolygon>(aOffset, aPoly, ofk, ssk);
->>>>>>> 92e31b78
 
   // filter offset of the outer frame
   std::swap(raw_output[0], raw_output.back());
   raw_output.pop_back();
 
-<<<<<<< HEAD
-  for (std::shared_ptr<Polygon_> ptr : raw_output)
-    ptr->reverse_orientation();
-=======
-  for (boost::shared_ptr<OutPolygon> ptr : raw_output) {
+  for (std::shared_ptr<OutPolygon> ptr : raw_output) {
     if (ptr->size() > 1) {
       // keep the first in place is just to get the same behavior as for Polygon_2
       auto first = std::next(ptr->begin());
       std::reverse(first, ptr->end());
     }
   }
->>>>>>> 92e31b78
 
   return arrange_offset_polygons_2<OutPolygonWithHoles>(raw_output);
 }
@@ -175,17 +119,11 @@
 /*! create_interior_skeleton_and_offset_polygons_2 with a polygon with holes */
 
 // overload where PolygonWithHoles actually is a type of Polygon that supports holes
-<<<<<<< HEAD
-template<class FT, class PolygonWithHoles, class OfK, class SsK,
-         class OutPolygon = typename CGAL_SS_i::Default_return_polygon_type<PolygonWithHoles, OfK>::type>
-std::vector<std::shared_ptr<OutPolygon> >
-=======
 template <class OutPolygon_ = CGAL::Default,
           class FT, class PolygonWithHoles,
           class OfK = Exact_predicates_inexact_constructions_kernel,
           class SsK = Exact_predicates_inexact_constructions_kernel>
-std::vector<boost::shared_ptr<CGAL_SS_i::Polygon_return_type<OutPolygon_, PolygonWithHoles, OfK> > >
->>>>>>> 92e31b78
+std::vector<std::shared_ptr<CGAL_SS_i::Polygon_return_type<OutPolygon_, PolygonWithHoles, OfK> > >
 inline
 create_exterior_skeleton_and_offset_polygons_2(const FT& aOffset,
                                                const PolygonWithHoles& aPoly,
@@ -194,64 +132,25 @@
                                                std::enable_if_t<
                                                  CGAL_SS_i::has_Hole_const_iterator<PolygonWithHoles>::value>* = nullptr)
 {
-<<<<<<< HEAD
-  std::vector<std::shared_ptr<OutPolygon> > polygons =
-    create_exterior_skeleton_and_offset_polygons_2(aOffset, aPoly.outer_boundary(), ofk, ssk);
-=======
   using OutPolygon = CGAL_SS_i::Polygon_return_type<OutPolygon_, PolygonWithHoles, OfK>;
 
-  std::vector<boost::shared_ptr<OutPolygon> > polygons =
+  std::vector<std::shared_ptr<OutPolygon> > polygons =
     create_exterior_skeleton_and_offset_polygons_2<OutPolygon>(aOffset, aPoly.outer_boundary(), ofk, ssk);
->>>>>>> 92e31b78
 
   for (typename PolygonWithHoles::Hole_const_iterator hit=aPoly.holes_begin(); hit!=aPoly.holes_end(); ++hit)
   {
     typename PolygonWithHoles::Polygon_2 hole = *hit;
     hole.reverse_orientation();
-<<<<<<< HEAD
     std::vector<std::shared_ptr<OutPolygon> > hole_polygons =
-        create_interior_skeleton_and_offset_polygons_2(aOffset,
-                                                       hole,
-                                                       ofk,ssk);
-=======
-    std::vector<boost::shared_ptr<OutPolygon> > hole_polygons =
         create_interior_skeleton_and_offset_polygons_2<OutPolygon>(aOffset,
                                                                    hole,
                                                                    ofk, ssk);
->>>>>>> 92e31b78
     polygons.insert(polygons.end(), hole_polygons.begin(), hole_polygons.end());
   }
 
   return polygons;
 }
 
-<<<<<<< HEAD
-template<class FT, class Polygon, class OfK,
-         class OutPolygonWithHoles = typename CGAL_SS_i::Default_return_polygon_with_holes_type<Polygon, OfK>::type>
-std::vector<std::shared_ptr<OutPolygonWithHoles> >
-inline
-create_exterior_skeleton_and_offset_polygons_with_holes_2(const FT& aOffset,
-                                                          const Polygon& aPoly,
-                                                          const OfK& ofk)
-{
-  return create_exterior_skeleton_and_offset_polygons_with_holes_2(aOffset, aPoly, ofk,
-                                                                   Exact_predicates_inexact_constructions_kernel());
-}
-
-template<class FT, class Polygon,
-         class OutPolygonWithHoles = typename CGAL_SS_i::Default_return_polygon_with_holes_type<
-                                    Polygon, Exact_predicates_inexact_constructions_kernel>::type>
-std::vector<std::shared_ptr<OutPolygonWithHoles> >
-inline
-create_exterior_skeleton_and_offset_polygons_with_holes_2(const FT& aOffset,
-                                                          const Polygon& aPoly)
-{
-  return create_exterior_skeleton_and_offset_polygons_with_holes_2(aOffset, aPoly,
-                                                                   Exact_predicates_inexact_constructions_kernel());
-}
-
-=======
->>>>>>> 92e31b78
 } // namespace CGAL
 
 #endif // CGAL_CREATE_OFFSET_POLYGONS_FROM_POLYGON_WITH_HOLES_2_H