--- conflicted
+++ resolved
@@ -1043,11 +1043,7 @@
   else
   {
     // Triangle collapse. No need to test explicitly.
-<<<<<<< HEAD
-    rResult = true ;
-=======
     return true ;
->>>>>>> 7e2e4448
   }
 }
 
