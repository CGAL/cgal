--- conflicted
+++ resolved
@@ -1,11 +1,3 @@
-<<<<<<< HEAD
-#include <iostream>
-#include <iomanip>
-#include <string>
-
-#define CGAL_ENABLE_DISABLE_ASSERTIONS_AT_RUNTIME
-=======
->>>>>>> 7e2e4448
 #define CGAL_SLS_TEST_SPEED_THINGS_UP_FOR_THE_TESTSUITE
 #define CGAL_ENABLE_DISABLE_ASSERTIONS_AT_RUNTIME
 
@@ -763,11 +755,7 @@
     create_exterior_skeleton_and_offset_polygons_with_holes_2(FT(7), poly, K(), EPICK());
 
   // for(const auto& offp : offset_poly_with_holes)
-<<<<<<< HEAD
-  //  print_polygon_with_holes(*offp);
-=======
   //   CGAL::Straight_skeletons_2::IO::print_polygon_with_holes(*offp);
->>>>>>> 7e2e4448
 
   assert(offset_poly_with_holes.size() == 1);
   assert(offset_poly_with_holes[0]->number_of_holes() == 1);
@@ -800,47 +788,6 @@
   assert(offset_poly_with_holes[0]->outer_boundary().size() >= 4);
   assert(offset_poly_with_holes[0]->holes_begin()->is_simple());
   assert(offset_poly_with_holes[0]->outer_boundary().is_simple());
-<<<<<<< HEAD
-}
-
-template <typename K>
-void test_offset_polygon_with_holes_exterior()
-{
-  std::cout << " --- Test Polygon exterior, kernel: " << typeid(K).name() << std::endl;
-
-  typedef typename K::Point_2                                        Point;
-
-  typedef CGAL::Polygon_2<K>                                         Polygon_2;
-  typedef CGAL::Polygon_with_holes_2<K>                              Polygon_with_holes_2;
-  typedef boost::shared_ptr<Polygon_with_holes_2>                    Polygon_with_holes_2_ptr;
-  typedef std::vector<Polygon_with_holes_2_ptr>                      Polygon_with_holes_2_ptr_container;
-
-  Polygon_2 outer ;
-    outer.push_back( Point( 10.0, 10.0) ) ;
-    outer.push_back( Point(-10.0, 10.0) ) ;
-    outer.push_back( Point(-10.0, -10.0) ) ;
-    outer.push_back( Point(10.0, -10.0) ) ;
-
-  Polygon_2 hole ;
-    hole.push_back( Point(5.0,5.0) ) ;
-    hole.push_back( Point(5.0,-5.0) ) ;
-    hole.push_back( Point(-5.0,-5.0) ) ;
-    hole.push_back( Point(-5.0,5.0) ) ;
-
-  Polygon_with_holes_2 pwh(outer) ;
-  pwh.add_hole( hole ) ;
-
-  Polygon_with_holes_2_ptr_container offset_poly_with_holes_1 =
-    CGAL::create_exterior_skeleton_and_offset_polygons_with_holes_2(1., pwh, K(), EPICK());
-  assert(offset_poly_with_holes_1.size()==1);
-  assert(offset_poly_with_holes_1[0]->number_of_holes()==1);
-
-  Polygon_with_holes_2_ptr_container offset_poly_with_holes_2 =
-    CGAL::create_exterior_skeleton_and_offset_polygons_with_holes_2(5., pwh, K(), EPICK());
-  assert(offset_poly_with_holes_2.size()==1);
-  assert(offset_poly_with_holes_2[0]->number_of_holes()==0);
-=======
->>>>>>> 7e2e4448
 }
 
 template <typename K>
@@ -994,24 +941,16 @@
       CGAL::create_interior_skeleton_and_offset_polygons_with_holes_2(ot, p, K());
 
     std::cout << offset_poly_with_holes.size() << " polygons with holes" << std::endl;
-<<<<<<< HEAD
-//    for(const auto& offp : offset_poly_with_holes)
-//      print_polygon_with_holes(*offp);
-=======
     for(const auto& offp : offset_poly_with_holes)
       CGAL::Straight_skeletons_2::IO::print_polygon_with_holes(*offp);
 
->>>>>>> 7e2e4448
     CGAL::set_use_assertions(false);
     for(const auto& offp : offset_poly_with_holes){
       (void)offp;
       assert(offp->outer_boundary().is_counterclockwise_oriented());
     }
     CGAL::set_use_assertions(true);
-<<<<<<< HEAD
-=======
-
->>>>>>> 7e2e4448
+
 #ifdef CGAL_SLS_TEST_SPEED_THINGS_UP_FOR_THE_TESTSUITE
     if(i > 2)
       break;
