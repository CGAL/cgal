#define CGAL_SLS_TEST_SPEED_THINGS_UP_FOR_THE_TESTSUITE
#define CGAL_ENABLE_DISABLE_ASSERTIONS_AT_RUNTIME

#include <CGAL/Exact_predicates_inexact_constructions_kernel.h>
#include <CGAL/Exact_predicates_exact_constructions_kernel.h>
#include <CGAL/Exact_predicates_exact_constructions_kernel_with_sqrt.h>

#include <CGAL/draw_polygon_2.h>
#include <CGAL/draw_polygon_with_holes_2.h>
#include <CGAL/draw_straight_skeleton_2.h>

#include <CGAL/compute_outer_frame_margin.h>
#include <CGAL/create_offset_polygons_2.h>
#include <CGAL/create_offset_polygons_from_polygon_with_holes_2.h>

#include <CGAL/Bbox_2.h>
#include <CGAL/Polygon_2.h>
#include <CGAL/Min_circle_2.h>
#include <CGAL/Min_circle_2_traits_2.h>
#include <CGAL/Straight_skeleton_builder_2.h>
#include <CGAL/Polygon_offset_builder_2.h>
#include <CGAL/Straight_skeleton_2/IO/print.h>
#include <CGAL/Timer.h>

<<<<<<< HEAD
#include <memory>
=======
#include <CGAL/use.h>

#include <boost/shared_ptr.hpp>
>>>>>>> 79d6f4c4

#include <cassert>
#include <iostream>
#include <string>
#include <vector>

typedef CGAL::Exact_predicates_inexact_constructions_kernel          EPICK;
typedef CGAL::Exact_predicates_exact_constructions_kernel            EPECK;
typedef CGAL::Exact_predicates_exact_constructions_kernel_with_sqrt  EPECK_w_sqrt;

typedef CGAL::Timer Timer;

namespace CGAL {

template<typename K>
class Test_polygon_2 : public CGAL::Polygon_2<K> {
    typedef CGAL::Polygon_2<K> Base;
    Test_polygon_2(const Base&);
public:
    using Base::Base;
};

template<typename K>
class Test_polygon_with_holes_2 : public CGAL::Polygon_with_holes_2<K> {
    typedef CGAL::Polygon_with_holes_2<K> Base;
    Test_polygon_with_holes_2(const Base&);
public:
    using Base::Base;
};

} // namespace CGAL

using namespace CGAL;

template <typename K>
void test_API()
{
  typedef typename K::FT                                             FT;
  typedef typename K::Point_2                                        Point_2;

  typedef CGAL::Polygon_2<K>                                         Polygon_2;
  typedef CGAL::Polygon_with_holes_2<K>                              Polygon_with_holes_2;

  typedef CGAL::Polygon_2<EPICK>                                     Polygon_2_EPICK;
  typedef CGAL::Polygon_with_holes_2<EPICK>                          Polygon_with_holes_2_EPICK;

  typedef CGAL::Test_polygon_2<K>                                    Test_Polygon_2;
  typedef CGAL::Test_polygon_with_holes_2<K>                         Test_Polygon_with_holes_2;

  typedef CGAL::Test_polygon_2<EPICK>                                Test_Polygon_2_EPICK;
  typedef CGAL::Test_polygon_with_holes_2<EPICK>                     Test_Polygon_with_holes_2_EPICK;

  std::vector<Point_2> v;
  Polygon_2 p;
  Polygon_with_holes_2 pwh;

  std::vector< std::shared_ptr<Polygon_2> > res;
  std::vector< std::shared_ptr<Polygon_2_EPICK> > res_EPICK;
  std::vector< std::shared_ptr<Polygon_with_holes_2> > res_wh;
  std::vector< std::shared_ptr<Polygon_with_holes_2_EPICK> > res_wh_EPICK;

  std::vector< std::shared_ptr<Test_Polygon_2> > res_test;
  std::vector< std::shared_ptr<Test_Polygon_2_EPICK> > res_test_EPICK;
  std::vector< std::shared_ptr<Test_Polygon_with_holes_2> > res_wh_test;
  std::vector< std::shared_ptr<Test_Polygon_with_holes_2_EPICK> > res_wh_test_EPICK;

  // First kernel is the offset construction (and thus output kernel), second kernel is the skeleton construction

  // simple interior, no holes
  res_EPICK = create_interior_skeleton_and_offset_polygons_2(0.1, p) ;
  res_EPICK = create_interior_skeleton_and_offset_polygons_2(0.1, p, EPICK()) ;
  res_EPICK = create_interior_skeleton_and_offset_polygons_2(0.1, p, EPICK(), EPICK()) ;
  res_EPICK = create_interior_skeleton_and_offset_polygons_2(0.1, p, EPICK(), K()) ;
  res_EPICK = create_interior_skeleton_and_offset_polygons_2<Polygon_2_EPICK>(0.1, p, EPICK(), EPICK()) ;
  res_EPICK = create_interior_skeleton_and_offset_polygons_2<Polygon_2_EPICK>(0.1, p, EPICK(), K()) ;
  res = create_interior_skeleton_and_offset_polygons_2(0.1, p, K()) ;
  res = create_interior_skeleton_and_offset_polygons_2(0.1, p, K(), EPICK()) ;
  res = create_interior_skeleton_and_offset_polygons_2(0.1, p, K(), K()) ;
  res = create_interior_skeleton_and_offset_polygons_2(FT(0.1), p, K(), K()) ;
  res = create_interior_skeleton_and_offset_polygons_2<Polygon_2>(0.1, p, K(), EPICK()) ;
  res = create_interior_skeleton_and_offset_polygons_2<Polygon_2>(FT(0.1), p, K(), EPICK()) ;
  res = create_interior_skeleton_and_offset_polygons_2<Polygon_2>(0.1, p, K(), K()) ;
  res = create_interior_skeleton_and_offset_polygons_2<Polygon_2>(FT(0.1), p, K(), K()) ;

  res_test_EPICK = create_interior_skeleton_and_offset_polygons_2<Test_Polygon_2_EPICK>(0.1, p, EPICK(), EPICK()) ;
  res_test_EPICK = create_interior_skeleton_and_offset_polygons_2<Test_Polygon_2_EPICK>(0.1, p, EPICK(), K()) ;
  res_test = create_interior_skeleton_and_offset_polygons_2<Test_Polygon_2>(0.1, p, K(), K()) ;
  res_test = create_interior_skeleton_and_offset_polygons_2<Test_Polygon_2>(FT(0.1), p, K(), K()) ;

  res_test_EPICK = create_interior_skeleton_and_offset_polygons_2<Test_Polygon_2_EPICK>(0.1, v, EPICK(), EPICK()) ;
  res_test_EPICK = create_interior_skeleton_and_offset_polygons_2<Test_Polygon_2_EPICK>(0.1, v, EPICK(), K()) ;
  res_test = create_interior_skeleton_and_offset_polygons_2<Test_Polygon_2>(0.1, v, K(), K()) ;
  res_test = create_interior_skeleton_and_offset_polygons_2<Test_Polygon_2>(FT(0.1), v, K(), K()) ;

  // simple interior, holes
  res_EPICK = create_interior_skeleton_and_offset_polygons_2(0.1, pwh) ;
  res_EPICK = create_interior_skeleton_and_offset_polygons_2(0.1, pwh, EPICK()) ;
  res_EPICK = create_interior_skeleton_and_offset_polygons_2(0.1, pwh, EPICK(), EPICK()) ;
  res_EPICK = create_interior_skeleton_and_offset_polygons_2(0.1, pwh, EPICK(), K()) ;
  res_EPICK = create_interior_skeleton_and_offset_polygons_2<Polygon_2_EPICK>(0.1, pwh, EPICK(), EPICK()) ;
  res_EPICK = create_interior_skeleton_and_offset_polygons_2<Polygon_2_EPICK>(0.1, pwh, EPICK(), K()) ;
  res = create_interior_skeleton_and_offset_polygons_2(0.1, pwh, K()) ;
  res = create_interior_skeleton_and_offset_polygons_2(0.1, pwh, K(), EPICK()) ;
  res = create_interior_skeleton_and_offset_polygons_2(0.1, pwh, K(), K()) ;
  res = create_interior_skeleton_and_offset_polygons_2(FT(0.1), pwh, K(), K()) ;
  res = create_interior_skeleton_and_offset_polygons_2<Polygon_2>(0.1, pwh, K(), EPICK()) ;
  res = create_interior_skeleton_and_offset_polygons_2<Polygon_2>(FT(0.1), pwh, K(), EPICK()) ;
  res = create_interior_skeleton_and_offset_polygons_2<Polygon_2>(0.1, pwh, K(), K()) ;
  res = create_interior_skeleton_and_offset_polygons_2<Polygon_2>(FT(0.1), pwh, K(), K()) ;

  res_test_EPICK = create_interior_skeleton_and_offset_polygons_2<Test_Polygon_2_EPICK>(0.1, pwh, EPICK(), EPICK()) ;
  res_test_EPICK = create_interior_skeleton_and_offset_polygons_2<Test_Polygon_2_EPICK>(0.1, pwh, EPICK(), K()) ;
  res_test = create_interior_skeleton_and_offset_polygons_2<Test_Polygon_2>(0.1, pwh, K(), K()) ;
  res_test = create_interior_skeleton_and_offset_polygons_2<Test_Polygon_2>(FT(0.1), pwh, K(), K()) ;

  // simple exterior, no holes
  res_EPICK = create_exterior_skeleton_and_offset_polygons_2(0.1, p) ;
  res_EPICK = create_exterior_skeleton_and_offset_polygons_2(0.1, p, EPICK()) ;
  res_EPICK = create_exterior_skeleton_and_offset_polygons_2(0.1, p, EPICK(), EPICK()) ;
  res_EPICK = create_exterior_skeleton_and_offset_polygons_2(0.1, p, EPICK(), K()) ;
  res_EPICK = create_exterior_skeleton_and_offset_polygons_2<Polygon_2_EPICK>(0.1, p, EPICK(), EPICK()) ;
  res_EPICK = create_exterior_skeleton_and_offset_polygons_2<Polygon_2_EPICK>(0.1, p, EPICK(), K()) ;
  res = create_exterior_skeleton_and_offset_polygons_2(0.1, p, K()) ;
  res = create_exterior_skeleton_and_offset_polygons_2(0.1, p, K(), EPICK()) ;
  res = create_exterior_skeleton_and_offset_polygons_2(0.1, p, K(), K()) ;
  res = create_exterior_skeleton_and_offset_polygons_2(FT(0.1), p, K(), K()) ;
  res = create_exterior_skeleton_and_offset_polygons_2<Polygon_2>(0.1, p, K(), EPICK()) ;
  res = create_exterior_skeleton_and_offset_polygons_2<Polygon_2>(FT(0.1), p, K(), EPICK()) ;
  res = create_exterior_skeleton_and_offset_polygons_2<Polygon_2>(0.1, p, K(), K()) ;
  res = create_exterior_skeleton_and_offset_polygons_2<Polygon_2>(FT(0.1), p, K(), K()) ;

  res_test_EPICK = create_exterior_skeleton_and_offset_polygons_2<Test_Polygon_2_EPICK>(0.1, p, EPICK(), EPICK()) ;
  res_test_EPICK = create_exterior_skeleton_and_offset_polygons_2<Test_Polygon_2_EPICK>(0.1, p, EPICK(), K()) ;
  res_test = create_exterior_skeleton_and_offset_polygons_2<Test_Polygon_2>(0.1, p, K(), K()) ;
  res_test = create_exterior_skeleton_and_offset_polygons_2<Test_Polygon_2>(FT(0.1), p, K(), K()) ;

  res_test_EPICK = create_exterior_skeleton_and_offset_polygons_2<Test_Polygon_2_EPICK>(0.1, v, EPICK(), EPICK()) ;
  res_test_EPICK = create_exterior_skeleton_and_offset_polygons_2<Test_Polygon_2_EPICK>(0.1, v, EPICK(), K()) ;
  res_test = create_exterior_skeleton_and_offset_polygons_2<Test_Polygon_2>(0.1, v, K(), K()) ;
  res_test = create_exterior_skeleton_and_offset_polygons_2<Test_Polygon_2>(FT(0.1), v, K(), K()) ;

  // simple exterior, holes
  res_EPICK = create_exterior_skeleton_and_offset_polygons_2(0.1, pwh) ;
  res_EPICK = create_exterior_skeleton_and_offset_polygons_2(0.1, pwh, EPICK()) ;
  res_EPICK = create_exterior_skeleton_and_offset_polygons_2(0.1, pwh, EPICK(), EPICK()) ;
  res_EPICK = create_exterior_skeleton_and_offset_polygons_2(0.1, pwh, EPICK(), K()) ;
  res_EPICK = create_exterior_skeleton_and_offset_polygons_2<Polygon_2_EPICK>(0.1, pwh, EPICK(), EPICK()) ;
  res_EPICK = create_exterior_skeleton_and_offset_polygons_2<Polygon_2_EPICK>(0.1, pwh, EPICK(), K()) ;
  res = create_exterior_skeleton_and_offset_polygons_2(0.1, pwh, K()) ;
  res = create_exterior_skeleton_and_offset_polygons_2(0.1, pwh, K(), EPICK()) ;
  res = create_exterior_skeleton_and_offset_polygons_2(0.1, pwh, K(), K()) ;
  res = create_exterior_skeleton_and_offset_polygons_2(FT(0.1), pwh, K(), K()) ;
  res = create_exterior_skeleton_and_offset_polygons_2<Polygon_2>(0.1, pwh, K(), EPICK()) ;
  res = create_exterior_skeleton_and_offset_polygons_2<Polygon_2>(FT(0.1), pwh, K(), EPICK()) ;
  res = create_exterior_skeleton_and_offset_polygons_2<Polygon_2>(0.1, pwh, K(), K()) ;
  res = create_exterior_skeleton_and_offset_polygons_2<Polygon_2>(FT(0.1), pwh, K(), K()) ;

  res_test_EPICK = create_exterior_skeleton_and_offset_polygons_2<Test_Polygon_2_EPICK>(0.1, pwh, EPICK(), EPICK()) ;
  res_test_EPICK = create_exterior_skeleton_and_offset_polygons_2<Test_Polygon_2_EPICK>(0.1, pwh, EPICK(), K()) ;
  res_test = create_exterior_skeleton_and_offset_polygons_2<Test_Polygon_2>(0.1, pwh, K(), K()) ;
  res_test = create_exterior_skeleton_and_offset_polygons_2<Test_Polygon_2>(FT(0.1), pwh, K(), K()) ;

  // Same, but the result has holes --------------------

  // arranged interior, no holes
  res_wh_EPICK = create_interior_skeleton_and_offset_polygons_with_holes_2(0.1, p) ;
  res_wh_EPICK = create_interior_skeleton_and_offset_polygons_with_holes_2(0.1, p, EPICK()) ;
  res_wh_EPICK = create_interior_skeleton_and_offset_polygons_with_holes_2(0.1, p, EPICK(), EPICK()) ;
  res_wh_EPICK = create_interior_skeleton_and_offset_polygons_with_holes_2(0.1, p, EPICK(), K()) ;
  res_wh_EPICK = create_interior_skeleton_and_offset_polygons_with_holes_2<Polygon_with_holes_2_EPICK>(0.1, p, EPICK(), EPICK()) ;
  res_wh_EPICK = create_interior_skeleton_and_offset_polygons_with_holes_2<Polygon_with_holes_2_EPICK>(0.1, p, EPICK(), K()) ;
  res_wh = create_interior_skeleton_and_offset_polygons_with_holes_2(0.1, p, K()) ;
  res_wh = create_interior_skeleton_and_offset_polygons_with_holes_2(0.1, p, K(), EPICK()) ;
  res_wh = create_interior_skeleton_and_offset_polygons_with_holes_2(0.1, p, K(), K()) ;
  res_wh = create_interior_skeleton_and_offset_polygons_with_holes_2(FT(0.1), p, K(), K()) ;
  res_wh = create_interior_skeleton_and_offset_polygons_with_holes_2<Polygon_with_holes_2>(0.1, p, K(), EPICK()) ;
  res_wh = create_interior_skeleton_and_offset_polygons_with_holes_2<Polygon_with_holes_2>(FT(0.1), p, K(), EPICK()) ;
  res_wh = create_interior_skeleton_and_offset_polygons_with_holes_2<Polygon_with_holes_2>(0.1, p, K(), K()) ;
  res_wh = create_interior_skeleton_and_offset_polygons_with_holes_2<Polygon_with_holes_2>(FT(0.1), p, K(), K()) ;

  res_wh_test_EPICK = create_interior_skeleton_and_offset_polygons_with_holes_2<Test_Polygon_with_holes_2_EPICK>(0.1, p, EPICK(), EPICK()) ;
  res_wh_test_EPICK = create_interior_skeleton_and_offset_polygons_with_holes_2<Test_Polygon_with_holes_2_EPICK>(0.1, p, EPICK(), K()) ;
  res_wh_test = create_interior_skeleton_and_offset_polygons_with_holes_2<Test_Polygon_with_holes_2>(0.1, p, K(), K()) ;
  res_wh_test = create_interior_skeleton_and_offset_polygons_with_holes_2<Test_Polygon_with_holes_2>(FT(0.1), p, K(), K()) ;

  res_wh_test_EPICK = create_interior_skeleton_and_offset_polygons_with_holes_2<Test_Polygon_with_holes_2_EPICK>(0.1, v, EPICK(), EPICK()) ;
  res_wh_test_EPICK = create_interior_skeleton_and_offset_polygons_with_holes_2<Test_Polygon_with_holes_2_EPICK>(0.1, v, EPICK(), K()) ;
  res_wh_test = create_interior_skeleton_and_offset_polygons_with_holes_2<Test_Polygon_with_holes_2>(0.1, v, K(), K()) ;
  res_wh_test = create_interior_skeleton_and_offset_polygons_with_holes_2<Test_Polygon_with_holes_2>(FT(0.1), v, K(), K()) ;

  // arranged interior, holes
  res_wh_EPICK = create_interior_skeleton_and_offset_polygons_with_holes_2(0.1, pwh) ;
  res_wh_EPICK = create_interior_skeleton_and_offset_polygons_with_holes_2(0.1, pwh, EPICK()) ;
  res_wh_EPICK = create_interior_skeleton_and_offset_polygons_with_holes_2(0.1, pwh, EPICK(), EPICK()) ;
  res_wh_EPICK = create_interior_skeleton_and_offset_polygons_with_holes_2(0.1, pwh, EPICK(), K()) ;
  res_wh_EPICK = create_interior_skeleton_and_offset_polygons_with_holes_2<Polygon_with_holes_2_EPICK>(0.1, pwh, EPICK(), EPICK()) ;
  res_wh_EPICK = create_interior_skeleton_and_offset_polygons_with_holes_2<Polygon_with_holes_2_EPICK>(0.1, pwh, EPICK(), K()) ;
  res_wh = create_interior_skeleton_and_offset_polygons_with_holes_2(0.1, pwh, K()) ;
  res_wh = create_interior_skeleton_and_offset_polygons_with_holes_2(0.1, pwh, K(), EPICK()) ;
  res_wh = create_interior_skeleton_and_offset_polygons_with_holes_2(FT(0.1), pwh, K(), K()) ;
  res_wh = create_interior_skeleton_and_offset_polygons_with_holes_2<Polygon_with_holes_2>(0.1, pwh, K(), EPICK()) ;
  res_wh = create_interior_skeleton_and_offset_polygons_with_holes_2<Polygon_with_holes_2>(FT(0.1), pwh, K(), EPICK()) ;
  res_wh = create_interior_skeleton_and_offset_polygons_with_holes_2<Polygon_with_holes_2>(0.1, pwh, K(), K()) ;
  res_wh = create_interior_skeleton_and_offset_polygons_with_holes_2<Polygon_with_holes_2>(FT(0.1), pwh, K(), K()) ;

  res_wh_test_EPICK = create_interior_skeleton_and_offset_polygons_with_holes_2<Test_Polygon_with_holes_2_EPICK>(0.1, pwh, EPICK(), EPICK()) ;
  res_wh_test_EPICK = create_interior_skeleton_and_offset_polygons_with_holes_2<Test_Polygon_with_holes_2_EPICK>(0.1, pwh, EPICK(), K()) ;
  res_wh_test = create_interior_skeleton_and_offset_polygons_with_holes_2<Test_Polygon_with_holes_2>(0.1, pwh, K(), K()) ;
  res_wh_test = create_interior_skeleton_and_offset_polygons_with_holes_2<Test_Polygon_with_holes_2>(FT(0.1), pwh, K(), K()) ;

  // arranged exterior, no holes
  res_wh_EPICK = create_exterior_skeleton_and_offset_polygons_with_holes_2(0.1, p) ;
  res_wh_EPICK = create_exterior_skeleton_and_offset_polygons_with_holes_2(0.1, p, EPICK()) ;
  res_wh_EPICK = create_exterior_skeleton_and_offset_polygons_with_holes_2(0.1, p, EPICK(), EPICK()) ;
  res_wh_EPICK = create_exterior_skeleton_and_offset_polygons_with_holes_2(0.1, p, EPICK(), K()) ;
  res_wh_EPICK = create_exterior_skeleton_and_offset_polygons_with_holes_2<Polygon_with_holes_2_EPICK>(0.1, p, EPICK(), EPICK()) ;
  res_wh_EPICK = create_exterior_skeleton_and_offset_polygons_with_holes_2<Polygon_with_holes_2_EPICK>(0.1, p, EPICK(), K()) ;
  res_wh = create_exterior_skeleton_and_offset_polygons_with_holes_2(0.1, p, K()) ;
  res_wh = create_exterior_skeleton_and_offset_polygons_with_holes_2(0.1, p, K(), EPICK()) ;
  res_wh = create_exterior_skeleton_and_offset_polygons_with_holes_2(0.1, p, K(), K()) ;
  res_wh = create_exterior_skeleton_and_offset_polygons_with_holes_2<Polygon_with_holes_2>(0.1, p, K(), EPICK()) ;
  res_wh = create_exterior_skeleton_and_offset_polygons_with_holes_2<Polygon_with_holes_2>(FT(0.1), p, K(), EPICK()) ;
  res_wh = create_exterior_skeleton_and_offset_polygons_with_holes_2<Polygon_with_holes_2>(0.1, p, K(), K()) ;
  res_wh = create_exterior_skeleton_and_offset_polygons_with_holes_2<Polygon_with_holes_2>(FT(0.1), p, K(), K()) ;

  res_wh_test_EPICK = create_exterior_skeleton_and_offset_polygons_with_holes_2<Test_Polygon_with_holes_2_EPICK>(0.1, p, EPICK(), EPICK()) ;
  res_wh_test_EPICK = create_exterior_skeleton_and_offset_polygons_with_holes_2<Test_Polygon_with_holes_2_EPICK>(0.1, p, EPICK(), K()) ;
  res_wh_test = create_exterior_skeleton_and_offset_polygons_with_holes_2<Test_Polygon_with_holes_2>(0.1, p, K(), K()) ;
  res_wh_test = create_exterior_skeleton_and_offset_polygons_with_holes_2<Test_Polygon_with_holes_2>(FT(0.1), p, K(), K()) ;

  res_wh_test_EPICK = create_exterior_skeleton_and_offset_polygons_with_holes_2<Test_Polygon_with_holes_2_EPICK>(0.1, v, EPICK(), EPICK()) ;
  res_wh_test_EPICK = create_exterior_skeleton_and_offset_polygons_with_holes_2<Test_Polygon_with_holes_2_EPICK>(0.1, v, EPICK(), K()) ;
  res_wh_test = create_exterior_skeleton_and_offset_polygons_with_holes_2<Test_Polygon_with_holes_2>(0.1, v, K(), K()) ;
  res_wh_test = create_exterior_skeleton_and_offset_polygons_with_holes_2<Test_Polygon_with_holes_2>(FT(0.1), v, K(), K()) ;

  // arranged exterior, holes
  res_wh_EPICK = create_exterior_skeleton_and_offset_polygons_with_holes_2(0.1, pwh) ;
  res_wh_EPICK = create_exterior_skeleton_and_offset_polygons_with_holes_2(0.1, pwh, EPICK()) ;
  res_wh_EPICK = create_exterior_skeleton_and_offset_polygons_with_holes_2(0.1, pwh, EPICK(), EPICK()) ;
  res_wh_EPICK = create_exterior_skeleton_and_offset_polygons_with_holes_2(0.1, pwh, EPICK(), K()) ;
  res_wh_EPICK = create_exterior_skeleton_and_offset_polygons_with_holes_2<Polygon_with_holes_2_EPICK>(0.1, pwh, EPICK(), EPICK()) ;
  res_wh_EPICK = create_exterior_skeleton_and_offset_polygons_with_holes_2<Polygon_with_holes_2_EPICK>(0.1, pwh, EPICK(), K()) ;
  res_wh = create_exterior_skeleton_and_offset_polygons_with_holes_2(0.1, pwh, K()) ;
  res_wh = create_exterior_skeleton_and_offset_polygons_with_holes_2(0.1, pwh, K(), EPICK()) ;
  res_wh = create_exterior_skeleton_and_offset_polygons_with_holes_2<Polygon_with_holes_2>(0.1, pwh, K(), K()) ;
  res_wh = create_exterior_skeleton_and_offset_polygons_with_holes_2<Polygon_with_holes_2>(FT(0.1), pwh, K(), EPICK()) ;
  res_wh = create_exterior_skeleton_and_offset_polygons_with_holes_2<Polygon_with_holes_2>(0.1, pwh, K(), K()) ;
  res_wh = create_exterior_skeleton_and_offset_polygons_with_holes_2<Polygon_with_holes_2>(FT(0.1), pwh, K(), K()) ;

  res_wh_test_EPICK = create_exterior_skeleton_and_offset_polygons_with_holes_2<Test_Polygon_with_holes_2_EPICK>(0.1, pwh, EPICK(), EPICK()) ;
  res_wh_test_EPICK = create_exterior_skeleton_and_offset_polygons_with_holes_2<Test_Polygon_with_holes_2_EPICK>(0.1, pwh, EPICK(), K()) ;
  res_wh_test = create_exterior_skeleton_and_offset_polygons_with_holes_2<Test_Polygon_with_holes_2>(0.1, pwh, K(), K()) ;
  res_wh_test = create_exterior_skeleton_and_offset_polygons_with_holes_2<Test_Polygon_with_holes_2>(FT(0.1), pwh, K(), K()) ;
}

template <typename K, typename StraightSkeleton>
bool is_valid(const std::shared_ptr<StraightSkeleton>& ss)
{
  typedef typename StraightSkeleton::Traits::Point_2 Point;

  if(!ss)
    return false;

  if(!ss->is_valid())
    return false;

  assert(static_cast<std::size_t>(std::distance(ss->vertices_begin(), ss->vertices_end())) ==
           static_cast<std::size_t>(ss->size_of_vertices()));

  std::set<Point> unique_vertices;
  for(auto vit=ss->vertices_begin(); vit!=ss->vertices_end(); ++vit)
    unique_vertices.insert(vit->point());

  std::cout << unique_vertices.size() << " unique vertices (" << ss->size_of_vertices() << ")" << std::endl;

  // Can't guarantee that the embedding is correct with EPICK
  if(!std::is_same<K, EPICK>::value)
  {
    if(unique_vertices.size() != ss->size_of_vertices())
      return false;

    for(auto hit=ss->halfedges_begin(); hit!=ss->halfedges_end(); ++hit)
      if(hit->vertex()->point() == hit->opposite()->vertex()->point())
        return false;
  }

  return true;
}

// Test what happens when the offset is a single point
template <typename K>
void test_offset_square()
{
  std::cout << " --- Test Square, kernel: " << typeid(K).name() << std::endl;

  typedef typename K::Point_2                                                  Point;
  typedef CGAL::Polygon_2<K>                                                   Polygon_2;
  typedef std::shared_ptr<Polygon_2>                                         Polygon_ptr;
  typedef std::vector<Polygon_ptr>                                             Polygon_ptr_container;

  typedef CGAL::Straight_skeleton_2<K>                                         Ss;

  typedef CGAL::Straight_skeleton_builder_traits_2<K>                          Skeleton_builder_traits;
  typedef CGAL::Straight_skeleton_builder_2<Skeleton_builder_traits, Ss>       Skeleton_builder;

  std::vector<Point> square;
  square.push_back(Point(0, 0));
  square.push_back(Point(1, 0));
  square.push_back(Point(1, 1));
  square.push_back(Point(0, 1));

  Skeleton_builder ssb;
  ssb.enter_contour(square.begin(), square.end());

  std::shared_ptr<Ss> ss = ssb.construct_skeleton();
  assert(is_valid<K>(ss));

  Polygon_ptr_container offset_polys =
    CGAL::create_interior_skeleton_and_offset_polygons_2(0.5, Polygon_2(square.begin(), square.end()), K());

  std::cout << offset_polys.size() << " polygons" << std::endl;
  for(const auto& offp : offset_polys)
    CGAL::Straight_skeletons_2::IO::print_polygon(*offp);

  assert(offset_polys.empty());
}

// Test what happens when the offset is a single point
template <typename K>
void test_offset_four_square_holes()
{
  std::cout << " --- Test square with four holes, kernel: " << typeid(K).name() << std::endl;

  typedef typename K::Point_2                                        Point;

  typedef CGAL::Polygon_2<K>                                         Polygon_2;
  typedef CGAL::Polygon_with_holes_2<K>                              Polygon_with_holes_2;
  typedef std::shared_ptr<Polygon_with_holes_2>                    Polygon_with_holes_2_ptr;
  typedef std::vector<Polygon_with_holes_2_ptr>                      Polygon_with_holes_2_ptr_container;

  Polygon_2 outer, hole1, hole2, hole3, hole4;
  outer.push_back(Point( 0,  0));
  outer.push_back(Point(10,  0));
  outer.push_back(Point(10, 10));
  outer.push_back(Point( 0, 10));

  hole1.push_back(Point(1, 1));
  hole1.push_back(Point(1, 4.5));
  hole1.push_back(Point(4.5, 4.5));
  hole1.push_back(Point(4.5, 1));

  hole2.push_back(Point(5.5, 1));
  hole2.push_back(Point(5.5, 4.5));
  hole2.push_back(Point(9, 4.5));
  hole2.push_back(Point(9, 1));

  hole3.push_back(Point(1, 5.5));
  hole3.push_back(Point(1, 9));
  hole3.push_back(Point(4.5, 9));
  hole3.push_back(Point(4.5, 5.5));

  hole4.push_back(Point(5.5, 5.5));
  hole4.push_back(Point(5.5, 9));
  hole4.push_back(Point(9, 9));
  hole4.push_back(Point(9, 5.5));

  Polygon_with_holes_2 poly(outer);
  poly.add_hole(hole1);
  poly.add_hole(hole2);
  poly.add_hole(hole3);
  poly.add_hole(hole4);

  // Generic case, offset of the outer boundary and of the hole are distinct
  std::cout << "Interior skeleton and offset, value: 2" << std::endl;
  Polygon_with_holes_2_ptr_container offset_poly_with_holes =
    CGAL::create_interior_skeleton_and_offset_polygons_with_holes_2(0.5, poly, K());

  std::cout << offset_poly_with_holes.size() << " polygons with holes" << std::endl;
//  for(const auto& offp : offset_poly_with_holes)
//    CGAL::Straight_skeletons_2::IO::print_polygon_with_holes(*offp);

  // @todo
//  assert(offset_poly_with_holes.size() == 1);
//  assert(offset_poly_with_holes[0]->outer_boundary().size() == 4);
//  assert(offset_poly_with_holes[0]->number_of_holes() == 1);
//  assert(offset_poly_with_holes[0]->holes_begin()->size() == 4);
}

// Test what happens when part an offset polygon collapses
template <typename K>
void test_offset_L()
{
  std::cout << " --- Test L, kernel: " << typeid(K).name() << std::endl;

  typedef typename K::Point_2                                                  Point;
  typedef CGAL::Polygon_2<K>                                                   Polygon_2;
  typedef std::shared_ptr<Polygon_2>                                         Polygon_ptr;
  typedef std::vector<Polygon_ptr>                                             Polygon_ptr_container;

  typedef CGAL::Straight_skeleton_2<K>                                         Ss;

  typedef CGAL::Straight_skeleton_builder_traits_2<K>                          Skeleton_builder_traits;
  typedef CGAL::Straight_skeleton_builder_2<Skeleton_builder_traits, Ss>       Skeleton_builder;

  std::vector<Point> L;
  L.push_back(Point( 0  ,  0));
  L.push_back(Point( 0.2,  0));
  L.push_back(Point(10  ,  0));
  L.push_back(Point(10  , 10));
  L.push_back(Point( 4  , 10));
  L.push_back(Point( 4  ,  2));
  L.push_back(Point( 0.2,  2));
  L.push_back(Point( 0  ,  2));

  Skeleton_builder ssb;
  ssb.enter_contour(L.begin(), L.end());

  std::shared_ptr<Ss> ss = ssb.construct_skeleton();
  assert(is_valid<K>(ss));

  Polygon_ptr_container offset_polys =
    CGAL::create_interior_skeleton_and_offset_polygons_2(int(1), Polygon_2(L.begin(), L.end()), K());

  std::cout << offset_polys.size() << " polygons" << std::endl;
//  for(const auto& offp : offset_polys)
//    CGAL::Straight_skeletons_2::IO::print_polygon(*offp);

  assert(offset_polys.size() == 1);
  assert(offset_polys[0]->size() == 4);
}

template <typename K>
void test_offset_polygon_with_hole()
{
  std::cout << " --- Test Polygon with Hole, kernel: " << typeid(K).name() << std::endl;

  typedef typename K::FT                                             FT;
  typedef typename K::Point_2                                        Point;

  typedef CGAL::Polygon_2<K>                                         Polygon_2;
  typedef CGAL::Polygon_with_holes_2<K>                              Polygon_with_holes_2;
  typedef std::shared_ptr<Polygon_with_holes_2>                    Polygon_with_holes_2_ptr;
  typedef std::vector<Polygon_with_holes_2_ptr>                      Polygon_with_holes_2_ptr_container;

  // Square with a non-centered square hole
  Polygon_2 outer, hole;
  outer.push_back(Point(-45, -45));
  outer.push_back(Point(  5, -45));
  outer.push_back(Point(  5,   5));
  outer.push_back(Point(-45,   5));

  hole.push_back(Point( -5, -30));
  hole.push_back(Point(  0, -30));
  hole.push_back(Point(  0, -35));
  hole.push_back(Point( -5, -35));

  Polygon_with_holes_2 poly(outer);
  poly.add_hole(hole);

  // Generic case, offset of the outer boundary and of the hole are distinct
  std::cout << "Interior skeleton and offset, value: 2" << std::endl;
  Polygon_with_holes_2_ptr_container offset_poly_with_holes =
    CGAL::create_interior_skeleton_and_offset_polygons_with_holes_2(int(2), poly, K());

  std::cout << offset_poly_with_holes.size() << " polygons with holes" << std::endl;
//  for(const auto& offp : offset_poly_with_holes)
//    CGAL::Straight_skeletons_2::IO::print_polygon_with_holes(*offp);

  assert(offset_poly_with_holes.size() == 1);
  assert(offset_poly_with_holes[0]->outer_boundary().size() == 4);
  assert(offset_poly_with_holes[0]->number_of_holes() == 1);
  assert(offset_poly_with_holes[0]->holes_begin()->size() == 4);

  // The offset value is such that
  // - skeleton bisectors and offset edge overlap
  // - switch from 2 CCs to 1 CC
  std::cout << "Interior skeleton and offset, value: 2.5" << std::endl;
  offset_poly_with_holes = CGAL::create_interior_skeleton_and_offset_polygons_with_holes_2(2.5, poly, K());

  std::cout << offset_poly_with_holes.size() << " polygons with holes" << std::endl;
//  for(const auto& offp : offset_poly_with_holes)
//    CGAL::Straight_skeletons_2::IO::print_polygon_with_holes(*offp);

  assert(offset_poly_with_holes.size() == 1);
  assert(offset_poly_with_holes[0]->outer_boundary().size() == 8);
  assert(offset_poly_with_holes[0]->number_of_holes() == 0);

  // Same, but using a different skeleton kernel
  std::cout << "Interior skeleton and offset, value: 2.5 (EPICK)" << std::endl;
  offset_poly_with_holes = create_interior_skeleton_and_offset_polygons_with_holes_2(2.5, poly, K(), EPICK());

  std::cout << offset_poly_with_holes.size() << " polygons with holes" << std::endl;
//  for(const auto& offp : offset_poly_with_holes)
//    CGAL::Straight_skeletons_2::IO::print_polygon_with_holes(*offp);

  assert(offset_poly_with_holes.size() == 1);
  assert(offset_poly_with_holes[0]->outer_boundary().size() == 8);
  assert(offset_poly_with_holes[0]->number_of_holes() == 0);

  // Single CC in the offset
  std::cout << "Interior skeleton and offset, value: 3.5" << std::endl;
  offset_poly_with_holes = CGAL::create_interior_skeleton_and_offset_polygons_with_holes_2(3.5, poly, K());

  std::cout << offset_poly_with_holes.size() << " polygons with holes" << std::endl;
//  for(const auto& offp : offset_poly_with_holes)
//    CGAL::Straight_skeletons_2::IO::print_polygon_with_holes(*offp);

  assert(offset_poly_with_holes.size() == 1);
  assert(offset_poly_with_holes[0]->outer_boundary().size() == 8);
  assert(offset_poly_with_holes[0]->number_of_holes() == 0);

  // Very large value, no offset polygon
  std::cout << "Interior skeleton and offset, value: 100" << std::endl;
  offset_poly_with_holes = CGAL::create_interior_skeleton_and_offset_polygons_with_holes_2(FT(100), poly, K());

  std::cout << offset_poly_with_holes.size() << " polygons with holes" << std::endl;
//  for(const auto& offp : offset_poly_with_holes)
//    CGAL::Straight_skeletons_2::IO::print_polygon_with_holes(*offp);

  assert(offset_poly_with_holes.size() == 0);
}

template <typename K>
void test_offset_pinched()
{
  std::cout << " --- Test Pinched, kernel: " << typeid(K).name() << std::endl;

  typedef typename K::FT                                                       FT;
  typedef typename K::Point_2                                                  Point;
  typedef CGAL::Polygon_2<K>                                                   Polygon_2;
  typedef std::shared_ptr<Polygon_2>                                         Polygon_ptr;
  typedef std::vector<Polygon_ptr>                                             Polygon_ptrs;

  typedef CGAL::Straight_skeleton_2<K>                                         Ss;

  typedef CGAL::Straight_skeleton_builder_traits_2<K>                          Skeleton_builder_traits;
  typedef CGAL::Straight_skeleton_builder_2<Skeleton_builder_traits, Ss>       Skeleton_builder;

  typedef CGAL::Polygon_offset_builder_traits_2<K>                             Offset_builder_traits;
  typedef CGAL::Polygon_offset_builder_2<Ss, Offset_builder_traits, Polygon_2> Offset_builder;

  // This looks like this:
  // ---------------------------      ---------------------------
  // |                          \    /                          |
  // |                           \  /                           |
  // |                            \/                            |
  // |                                                          |
  // |                                                          |
  // |                            /\                            |
  // |                           /  \                           |
  // |                          /    \                          |
  // |_________________________/      \_________________________|

  Polygon_2 input;
  input.push_back(Point(0, 0));
  input.push_back(Point(20, 0));
  input.push_back(Point(30, 10));
  input.push_back(Point(40, 0));
  input.push_back(Point(60, 0));
  input.push_back(Point(60, 40));
  input.push_back(Point(40, 40));
  input.push_back(Point(30, 30));
  input.push_back(Point(20, 40));
  input.push_back(Point(0, 40));

  Skeleton_builder ssb;
  ssb.enter_contour(input.begin(), input.end());

  std::shared_ptr<Ss> ss = ssb.construct_skeleton();
  assert(is_valid<K>(ss));

  // The two splitting fronts meet in the middle, and at that time,
  // we go from a single offset polygon to two polygons
  FT time_at_split = 1;
  for(auto vit=ss->vertices_begin(); vit!=ss->vertices_end(); ++vit)
    if(vit->is_split())
      time_at_split = vit->time();

  Polygon_ptrs offset_polys;
  Offset_builder ob(*ss);

  // Before, 1 polygon
  ob.construct_offset_contours(time_at_split - FT(1), std::back_inserter(offset_polys));

//  for(const Polygon_ptr p : offset_polys)
//    print_polygon(*p);

  assert(offset_polys.size() == 1);
  assert(offset_polys[0]->size() == 10);

  // At the exact splitting time
  offset_polys.clear();
  ob.construct_offset_contours(time_at_split, std::back_inserter(offset_polys));

//  for(const Polygon_ptr p : offset_polys)
//    print_polygon(*p);

  // This splits into two polygons, but might have just created a pinched polygon too...
//  assert(offset_polys.size() == 2);
//  assert(offset_polys[0]->size() == 5);
//  assert(offset_polys[1]->size() == 5);
}

template <typename K>
void test_offset_multiple_CCs()
{
  std::cout << " --- Test Multi CC, kernel: " << typeid(K).name() << std::endl;

  typedef typename K::FT                                                       FT;
  typedef typename K::Point_2                                                  Point_2;
  typedef CGAL::Polygon_2<K>                                                   Contour;
  typedef std::shared_ptr<Contour>                                           ContourPtr;
  typedef std::vector<ContourPtr>                                              Contour_sequence;

  typedef CGAL::Straight_skeleton_2<K>                                         Ss;

  typedef CGAL::Straight_skeleton_builder_traits_2<K>                          Skeleton_builder_traits;
  typedef CGAL::Straight_skeleton_builder_2<Skeleton_builder_traits, Ss>       Skeleton_builder;

  typedef CGAL::Polygon_offset_builder_traits_2<K>                             Offset_builder_traits;
  typedef CGAL::Polygon_offset_builder_2<Ss, Offset_builder_traits, Contour>   Offset_builder;

  Point_2 pts[] = { Point_2(  0,   0),
                    Point_2(700,   0),
                    Point_2(700, 600),
                    Point_2(  0, 600),
                    Point_2(  0, 300),
                    Point_2(300, 300),
                    Point_2(300, 400),
                    Point_2(600, 400),
                    Point_2(600, 100),
                    Point_2(300, 100),
                    Point_2(300, 200),
                    Point_2(  0, 200)
                  };
  std::vector<Point_2> input(pts, pts+12);

  const FT offset = 50;
  std::optional<FT> margin = CGAL::compute_outer_frame_margin(input.begin(), input.end(), offset);
  assert(margin);

  // Get the bbox of the polygon
  CGAL::Bbox_2 bbox = CGAL::bbox_2(input.begin(), input.end());

  // Compute the boundaries of the frame
  double m = CGAL::to_double(*margin);
  double fxmin = bbox.xmin() - m;
  double fxmax = bbox.xmax() + m;
  double fymin = bbox.ymin() - m;
  double fymax = bbox.ymax() + m;

  // Create the rectangular frame
  Point_2 frame[4] = { Point_2(fxmin, fymin),
                       Point_2(fxmax, fymin),
                       Point_2(fxmax, fymax),
                       Point_2(fxmin, fymax)
                     };

  Skeleton_builder ssb;

  ssb.enter_contour(frame, frame+4);
  ssb.enter_contour(input.rbegin(), input.rend());

  std::shared_ptr<Ss> ss = ssb.construct_skeleton();
  assert(is_valid<K>(ss));

  Contour_sequence offset_contours;
  Offset_builder ob(*ss);
  ob.construct_offset_contours(offset, std::back_inserter(offset_contours));

//  for(const ContourPtr p : offset_contours)
//    print_polygon(*p);

  assert(offset_contours.size() == 3);
}

template <typename K>
void test_offset_non_manifold()
{
  std::cout << " --- Test Non Manifold #1, kernel: " << typeid(K).name() << std::endl;

  typedef typename K::FT                                                       FT;
  typedef typename K::Point_2                                                  Point;
  typedef CGAL::Polygon_2<K>                                                   Polygon_2;
  typedef CGAL::Polygon_with_holes_2<K>                                        Polygon_with_holes_2;
  typedef std::shared_ptr<Polygon_with_holes_2>                              Polygon_with_holes_ptr;
  typedef std::vector<Polygon_with_holes_ptr>                                  Polygon_with_holes_ptrs;

  typedef CGAL::Straight_skeleton_2<K>                                         Ss;

  typedef CGAL::Straight_skeleton_builder_traits_2<K>                          Skeleton_builder_traits;
  typedef CGAL::Straight_skeleton_builder_2<Skeleton_builder_traits, Ss>       Skeleton_builder;

  // Square with a diamond
  std::vector<Point> outer, hole;
  outer.push_back(Point( 0,  0));
  outer.push_back(Point(10,  0));
  outer.push_back(Point(10, 10));
  outer.push_back(Point( 0, 10));

  hole.push_back(Point( 2,  6));
  hole.push_back(Point( 5,  9));
  hole.push_back(Point( 8,  6));
  hole.push_back(Point( 5,  3));

  Skeleton_builder ssb;
  ssb.enter_contour(outer.begin(), outer.end());
  ssb.enter_contour(hole.begin(), hole.end());

  std::shared_ptr<Ss> ss = ssb.construct_skeleton();
  assert(is_valid<K>(ss));

  // The two splitting fronts meet in the middle, and at that time,
  // we go from a single offset polygon to two polygons
  std::set<FT> times;

  FT time_at_split = 100;
  for(auto vit=ss->vertices_begin(); vit!=ss->vertices_end(); ++vit)
  {
    times.insert(vit->time());
    if(vit->is_split())
      if(vit->time() < time_at_split)
        time_at_split = vit->time();
  }

  Polygon_with_holes_2 poly(Polygon_2(outer.begin(), outer.end()));
  poly.add_hole(Polygon_2(hole.begin(), hole.end()));

  // Basic, one polygon with a hole
  Polygon_with_holes_ptrs offset_poly_with_holes =
    CGAL::create_interior_skeleton_and_offset_polygons_with_holes_2(0.1, poly, K());

  std::cout << offset_poly_with_holes.size() << " polygons with holes" << std::endl;
//  for(const auto& offp : offset_poly_with_holes)
//    CGAL::Straight_skeletons_2::IO::print_polygon_with_holes(*offp);

  // The way the algorithm currently works, this creates a non-simple polygon
  // and not a square offset with a diamond-hole tangent to its border
  assert(offset_poly_with_holes.size() == 1);
  assert(offset_poly_with_holes[0]->outer_boundary().size() == 4);
  assert(offset_poly_with_holes[0]->number_of_holes() == 1);
  assert(offset_poly_with_holes[0]->holes_begin()->size() == 4);

  // Outer and hole polygons merge into a single polygon
  std::cout << "time_at_split: " << time_at_split << std::endl;
  offset_poly_with_holes =
    CGAL::create_interior_skeleton_and_offset_polygons_with_holes_2(time_at_split, poly, K());

  std::cout << offset_poly_with_holes.size() << " polygons with holes" << std::endl;
//  for(const auto& offp : offset_poly_with_holes)
//    CGAL::Straight_skeletons_2::IO::print_polygon_with_holes(*offp);

  // The way the algorithm currently works, this sometimes creates a non-simple (but strictly simple) polygon
  // and not a square offset with a diamond-hole tangent to its border
  assert(offset_poly_with_holes.size() == 1);
//  assert(offset_poly_with_holes[0]->outer_boundary().size() == 9);
//  assert(offset_poly_with_holes[0]->number_of_holes() == 0);
}

template <typename K>
void test_offset_non_manifold_2()
{
  std::cout << " --- Test Non Manifold #2, kernel: " << typeid(K).name() << std::endl;

  typedef typename K::FT                                                       FT;
  typedef typename K::Point_2                                                  Point;
  typedef CGAL::Polygon_2<K>                                                   Polygon_2;
  typedef CGAL::Polygon_with_holes_2<K>                                        Polygon_with_holes_2;
  typedef std::shared_ptr<Polygon_with_holes_2>                              Polygon_with_holes_ptr;
  typedef std::vector<Polygon_with_holes_ptr>                                  Polygon_with_holes_ptrs;

  typedef CGAL::Straight_skeleton_2<K>                                         Ss;

  typedef CGAL::Straight_skeleton_builder_traits_2<K>                          Skeleton_builder_traits;
  typedef CGAL::Straight_skeleton_builder_2<Skeleton_builder_traits, Ss>       Skeleton_builder;

  std::vector<Point> outer, hole;
  outer.push_back(Point(15, 10));
  outer.push_back(Point(20, 20));
  outer.push_back(Point(25, 10));
  outer.push_back(Point(25,  0));
  outer.push_back(Point(40,  0));
  outer.push_back(Point(40, 45));
  outer.push_back(Point( 0, 45));
  outer.push_back(Point( 0,  0));
  outer.push_back(Point(15,  0));

  hole.push_back(Point( 5,  5));
  hole.push_back(Point( 5, 40));
  hole.push_back(Point(35, 40));
  hole.push_back(Point(35,  5));
  hole.push_back(Point(30,  5));
  hole.push_back(Point(30, 25));
  hole.push_back(Point(10, 25));
  hole.push_back(Point(10,  5));

  Skeleton_builder ssb;
  ssb.enter_contour(outer.begin(), outer.end());
  ssb.enter_contour(hole.begin(), hole.end());

  std::shared_ptr<Ss> ss = ssb.construct_skeleton();
  assert(is_valid<K>(ss));

  // Similar to the previous function, a split event happens and at that particular time,
  // the offset of the hole and of the outer border merge into a single polygon
  FT time_at_split = 100;
  for(auto vit=ss->vertices_begin(); vit!=ss->vertices_end(); ++vit)
  {
    if(vit->is_split())
      if(vit->time() < time_at_split)
        time_at_split = vit->time();
  }

  Polygon_with_holes_2 poly(Polygon_2(outer.begin(), outer.end()));
  poly.add_hole(Polygon_2(hole.begin(), hole.end()));

  // Before, one polygon with a hole
  Polygon_with_holes_ptrs offset_poly_with_holes =
    CGAL::create_interior_skeleton_and_offset_polygons_with_holes_2(0.1, poly, K());

  std::cout << offset_poly_with_holes.size() << " polygons with holes" << std::endl;
//  for(const auto& offp : offset_poly_with_holes)
//    CGAL::Straight_skeletons_2::IO::print_polygon_with_holes(*offp);

  assert(offset_poly_with_holes.size() == 1);
  assert(offset_poly_with_holes[0]->outer_boundary().size() == 9);
  assert(offset_poly_with_holes[0]->number_of_holes() == 1);
  assert(offset_poly_with_holes[0]->holes_begin()->size() == 8);

  // At the split
  std::cout << "time_at_split: " << time_at_split << std::endl;
  offset_poly_with_holes =
    CGAL::create_interior_skeleton_and_offset_polygons_with_holes_2(time_at_split, poly, K());

  std::cout << offset_poly_with_holes.size() << " polygons with holes" << std::endl;
//  for(const auto& offp : offset_poly_with_holes)
//    CGAL::Straight_skeletons_2::IO::print_polygon_with_holes(*offp);

  // Current implementation will give a pinched polygon, but it could be a polygon with one incident hole
  assert(offset_poly_with_holes.size() == 1);
//  assert(offset_poly_with_holes[0]->outer_boundary().size() == 18);
//  assert(offset_poly_with_holes[0]->number_of_holes() == 0);
}

template <typename K>
void test_offset_polygon_exterior()
{
  std::cout << " --- Test Polygon exterior, kernel: " << typeid(K).name() << std::endl;

  typedef typename K::FT                                             FT;
  typedef typename K::Point_2                                        Point;

  typedef CGAL::Polygon_2<K>                                         Polygon_2;
  typedef CGAL::Polygon_with_holes_2<K>                              Polygon_with_holes_2;
  typedef std::shared_ptr<Polygon_with_holes_2>                    Polygon_with_holes_2_ptr;
  typedef std::vector<Polygon_with_holes_2_ptr>                      Polygon_with_holes_2_ptr_container;

  Polygon_2 poly;
  poly.push_back(Point( 0,  0));
  poly.push_back(Point(40,  0));
  poly.push_back(Point(40, 50));
  poly.push_back(Point( 0, 50));
  poly.push_back(Point( 0, 30));
  poly.push_back(Point(10, 30));
  poly.push_back(Point(10, 40));
  poly.push_back(Point(30, 40));
  poly.push_back(Point(30, 10));
  poly.push_back(Point(10, 10));
  poly.push_back(Point(10, 20));
  poly.push_back(Point( 0, 20));

  // -----------------------------------------------------------------------------------------------
  // Outer skeleton and offset
  std::cout << "Outer skeleton and offset, value: 0.1" << std::endl;
  Polygon_with_holes_2_ptr_container offset_poly_with_holes =
    create_exterior_skeleton_and_offset_polygons_with_holes_2(0.1, poly, K());

  std::cout << offset_poly_with_holes.size() << " polygons with holes" << std::endl;
//  for(const auto& offp : offset_poly_with_holes)
//    CGAL::Straight_skeletons_2::IO::print_polygon_with_holes(*offp);

  assert(offset_poly_with_holes.size() == 1);
  assert(offset_poly_with_holes[0]->outer_boundary().size() == 12);
  assert(offset_poly_with_holes[0]->number_of_holes() == 0);

  // -----------------------------------------------------------------------------------------------
  // Value such that it is clearly separated into two contours
  std::cout << "Outer skeleton and offset, value: 7" << std::endl;
  offset_poly_with_holes =
    create_exterior_skeleton_and_offset_polygons_with_holes_2(FT(7), poly, K(), EPICK());

  // for(const auto& offp : offset_poly_with_holes)
  //   CGAL::Straight_skeletons_2::IO::print_polygon_with_holes(*offp);

  assert(offset_poly_with_holes.size() == 1);
  assert(offset_poly_with_holes[0]->number_of_holes() == 1);

  // Technically both polygons below should be rectangles, but the algorithm puts a 5th vertex collinear.
  // Tolerating it for now...

  assert(offset_poly_with_holes[0]->holes_begin()->size() >= 4);
  assert(offset_poly_with_holes[0]->outer_boundary().size() >= 4);
  assert(offset_poly_with_holes[0]->holes_begin()->is_simple());
  assert(offset_poly_with_holes[0]->outer_boundary().is_simple());

  // -----------------------------------------------------------------------------------------------
  // Border value between a single contour and two contours
  std::cout << "Outer skeleton and offset, value: 5" << std::endl;
  offset_poly_with_holes =
    create_exterior_skeleton_and_offset_polygons_with_holes_2(5., poly, K(), EPICK());

  std::cout << offset_poly_with_holes.size() << " polygons with holes" << std::endl;
//  for(const auto& offp : offset_poly_with_holes)
//    CGAL::Straight_skeletons_2::IO::print_polygon_with_holes(*offp);

  assert(offset_poly_with_holes.size() >= 1);
  assert(offset_poly_with_holes[0]->number_of_holes() == 1);

  // Technically both polygons below should be rectangles, but the algorithm puts a 5th vertex collinear.
  // Tolerating it for now...

  assert(offset_poly_with_holes[0]->holes_begin()->size() >= 4);
  assert(offset_poly_with_holes[0]->outer_boundary().size() >= 4);
  assert(offset_poly_with_holes[0]->holes_begin()->is_simple());
  assert(offset_poly_with_holes[0]->outer_boundary().is_simple());
}

template <typename K>
void test_offset_polygon_with_holes_exterior()
{
  std::cout << " --- Test Polygon exterior, kernel: " << typeid(K).name() << std::endl;

  typedef typename K::Point_2                                        Point;

  typedef CGAL::Polygon_2<K>                                         Polygon_2;
  typedef CGAL::Polygon_with_holes_2<K>                              Polygon_with_holes_2;
  typedef std::shared_ptr<Polygon_with_holes_2>                    Polygon_with_holes_2_ptr;
  typedef std::vector<Polygon_with_holes_2_ptr>                      Polygon_with_holes_2_ptr_container;

  Polygon_2 outer ;
    outer.push_back( Point( 10.0, 10.0) ) ;
    outer.push_back( Point(-10.0, 10.0) ) ;
    outer.push_back( Point(-10.0, -10.0) ) ;
    outer.push_back( Point(10.0, -10.0) ) ;

  Polygon_2 hole ;
    hole.push_back( Point(5.0,5.0) ) ;
    hole.push_back( Point(5.0,-5.0) ) ;
    hole.push_back( Point(-5.0,-5.0) ) ;
    hole.push_back( Point(-5.0,5.0) ) ;

  Polygon_with_holes_2 pwh(outer) ;
  pwh.add_hole( hole ) ;

  Polygon_with_holes_2_ptr_container offset_poly_with_holes_1 =
    CGAL::create_exterior_skeleton_and_offset_polygons_with_holes_2(1., pwh, K(), EPICK());
  assert(offset_poly_with_holes_1.size()==1);
  assert(offset_poly_with_holes_1[0]->number_of_holes()==1);

  Polygon_with_holes_2_ptr_container offset_poly_with_holes_2 =
    CGAL::create_exterior_skeleton_and_offset_polygons_with_holes_2(5., pwh, K(), EPICK());
  assert(offset_poly_with_holes_2.size()==1);
  assert(offset_poly_with_holes_2[0]->number_of_holes()==0);
}

template <typename K>
void test_offset(const char* filename,
                 const bool skeleton_only = false)
{
  std::cout << "Construct inner offset of input: " << filename
            << ", Kernel = " << typeid(K).name() << std::endl;

  typedef typename K::FT                                             FT;
  typedef typename K::Point_2                                        Point;

  typedef CGAL::Polygon_2<K>                                         Polygon_2;
  typedef CGAL::Polygon_with_holes_2<K>                              Polygon_with_holes_2;
  typedef std::shared_ptr<Polygon_with_holes_2>                    Polygon_with_holes_2_ptr;
  typedef std::vector<Polygon_with_holes_2_ptr>                      Polygon_with_holes_2_ptr_container;

  typedef CGAL::Straight_skeleton_2<K>                               Ss;

  typedef CGAL::Straight_skeleton_builder_traits_2<K>                Ss_builder_traits;
  typedef CGAL::Straight_skeleton_builder_2<Ss_builder_traits, Ss>   Skeleton_builder;

  typedef CGAL::Min_circle_2_traits_2<K>                             Traits;
  typedef CGAL::Min_circle_2<Traits>                                 Min_circle;

  std::ifstream in(filename);
  assert(in);

  CGAL::IO::set_ascii_mode(in);

  std::vector<Point> points;
  std::vector<Polygon_2> polys;

  int ccb_count = 0;
  in >> ccb_count;
  for(int i=0; i<ccb_count && in; ++i)
  {
    std::vector<Point> poly;

    int v_count = 0;
    in >> v_count;
    for(int j=0; j<v_count && in; ++j)
    {
      double x = 0., y = 0.;
      in >> x >> y;
      points.emplace_back(x, y);
      poly.push_back(points.back());
    }

    if(poly.size() >= 3)
    {
      bool is_simple = CGAL::is_simple_2(poly.begin(), poly.end(), K());
      if(!is_simple)
        std::cerr << "Input polygon not simple (hopefully it is strictly simple...)" << std::endl;

      CGAL::Orientation expected = (i == 0 ? CGAL::COUNTERCLOCKWISE : CGAL::CLOCKWISE);

      const double area = CGAL::to_double(CGAL::polygon_area_2(poly.begin(), poly.end(), K()));
      CGAL::Orientation orientation = area > 0 ? CGAL::COUNTERCLOCKWISE : area < 0 ? CGAL::CLOCKWISE : CGAL::COLLINEAR;

      if(orientation == expected)
        polys.push_back(Polygon_2(poly.begin(), poly.end()));
      else
        polys.push_back(Polygon_2(poly.rbegin(), poly.rend()));
    }
  }

  assert(!polys.empty());

  Polygon_with_holes_2 p(polys[0]);
  Skeleton_builder ssb;
  ssb.enter_contour(polys[0].begin(), polys[0].end());

  for(std::size_t i=0; i<polys.size()-1; ++i)
  {
    p.add_hole(polys[i+1]);
    ssb.enter_contour(polys[i+1].begin(), polys[i+1].end());
  }

  std::shared_ptr<Ss> ss = ssb.construct_skeleton();
  assert(is_valid<K>(ss));

  if(skeleton_only)
  {
    CGAL::draw(*ss);
    return;
  }

  std::set<FT> offset_times;
  for(auto vit=ss->vertices_begin(); vit!=ss->vertices_end(); ++vit)
  {
    if(vit->time() != 0)
    {
      // if the kernel is not exact, avoid trouble
      if(std::is_same<K, EPECK_w_sqrt>::value)
        offset_times.insert(vit->time());
      else
        offset_times.insert(0.99 * vit->time());
    }
  }

  Min_circle mc(points.begin(), points.end(), true /*randomize*/);
  const FT r = CGAL::approximate_sqrt(mc.circle().squared_radius());
  const FT offt = 0.05 * r; // 10% of the radius of the min enclosing circle
  offset_times.insert(offt);

  // Offset construction
  int i = 0;
  for(const FT& ot : offset_times)
  {
    Timer t;
    t.start();
    std::cout << "Offset #" << i++ << " = " << ot << std::endl;
    Polygon_with_holes_2_ptr_container offset_poly_with_holes =
      CGAL::create_interior_skeleton_and_offset_polygons_with_holes_2(ot, p, K());
    std::cout << t.time() << " sec." << std::endl;

    std::cout << offset_poly_with_holes.size() << " polygons with holes" << std::endl;
    for(const auto& offp : offset_poly_with_holes)
      CGAL::Straight_skeletons_2::IO::print_polygon_with_holes(*offp);

    CGAL::set_use_assertions(false);
    for(const auto& offp : offset_poly_with_holes){
      (void)offp;
      assert(offp->outer_boundary().is_counterclockwise_oriented());
    }
    CGAL::set_use_assertions(true);

#ifdef CGAL_SLS_TEST_SPEED_THINGS_UP_FOR_THE_TESTSUITE
    if(i > 2)
      break;
#endif
  }
}

template <typename K>
void test_kernel()
{
  std::cout.precision(17);
  std::cerr.precision(17);

  void (*dummy_ptr)() = &test_API<K>;
  CGAL_USE(dummy_ptr);

  // Artificial data
  test_offset_square<K>();
  test_offset_four_square_holes<K>();
  test_offset_L<K>();
  test_offset_polygon_with_hole<K>();
  test_offset_pinched<K>();
  test_offset_non_manifold<K>();
  test_offset_non_manifold_2<K>();
  test_offset_polygon_exterior<K>();
  test_offset_polygon_with_holes_exterior<K>();
  test_offset_multiple_CCs<K>();

  // Real data
  test_offset<K>("data/1_Example.poly");
  test_offset<K>("data/1_Example_Working.poly");
  test_offset<K>("data/2_Example.poly");
  test_offset<K>("data/5-SPOKE2.poly");
  test_offset<K>("data/5-SPOKE.poly");
  test_offset<K>("data/7-SPOKE.poly");
  test_offset<K>("data/AlmostClosed.poly");
  test_offset<K>("data/A.poly");
  test_offset<K>("data/closer_edge_event_0.poly");
  test_offset<K>("data/closer_edge_event_1.poly");
  test_offset<K>("data/consecutive_coincident_vertices_0.poly");
  test_offset<K>("data/consecutive_coincident_vertices_1.poly");
  test_offset<K>("data/consecutive_coincident_vertices_2.poly");
  test_offset<K>("data/consecutive_coincident_vertices_3.poly");
  test_offset<K>("data/consecutive_coincident_vertices_4.poly");
  test_offset<K>("data/degenerate0a.poly");
  test_offset<K>("data/degenerate0.poly");
  test_offset<K>("data/degenerate2.poly");
  test_offset<K>("data/degenerate3.poly");
  test_offset<K>("data/degenerate4.poly");
  test_offset<K>("data/degenerate5a.poly");
  test_offset<K>("data/degenerate5.poly");
  test_offset<K>("data/degenerate6.poly");
  test_offset<K>("data/degenerate7.poly");
  test_offset<K>("data/degenerate8.poly");
  test_offset<K>("data/degenerate9.poly");
  test_offset<K>("data/degenerate10.poly");
  test_offset<K>("data/degenerate11.poly");
  test_offset<K>("data/degenerate12.poly");
  test_offset<K>("data/degenerate13.poly");
  test_offset<K>("data/degenerate1.poly");
  test_offset<K>("data/degenerate20.poly");
  test_offset<K>("data/degenerate21.poly");
  test_offset<K>("data/degenerate22.poly");
  test_offset<K>("data/degenerate22b.poly");
  test_offset<K>("data/degenerate22c.poly");
  test_offset<K>("data/degenerate24.poly");
  test_offset<K>("data/degenerate25.poly");
  test_offset<K>("data/degenerate26.poly");
  test_offset<K>("data/degenerate27.poly");
  test_offset<K>("data/degenerate27b.poly");
  test_offset<K>("data/degenerate27c.poly");
  test_offset<K>("data/degenerate27d.poly");
  test_offset<K>("data/degenerate27e.poly");
  test_offset<K>("data/degenerate28a.poly");
  test_offset<K>("data/degenerate28aa.poly");
  test_offset<K>("data/degenerate28b.poly");
  test_offset<K>("data/degenerate28c.poly");
  test_offset<K>("data/degenerate28x.poly");
  test_offset<K>("data/degenerate_multinode0.poly");
  test_offset<K>("data/Detmier_b.poly");
  test_offset<K>("data/Detmier_c.poly");
  test_offset<K>("data/Detmier_d.poly");
  test_offset<K>("data/Detmier_e.poly");
  test_offset<K>("data/Detmier.poly");
  test_offset<K>("data/double_edge_0.poly");
  test_offset<K>("data/double_edge_1.poly");
  test_offset<K>("data/double_edge_2.poly");
  test_offset<K>("data/double_edge.poly");
  test_offset<K>("data/double_split.poly");
  test_offset<K>("data/equal_times_0.poly");
  test_offset<K>("data/ExtraEdge_1.poly");
  test_offset<K>("data/ExtraEdge_2.poly");
  test_offset<K>("data/hole.poly");
  test_offset<K>("data/inputcircle.poly");
  test_offset<K>("data/inputsquare2.poly");
  test_offset<K>("data/inputsquare.poly");
  test_offset<K>("data/many_holes.poly");
  test_offset<K>("data/masked_double_split.poly");
  test_offset<K>("data/multinode0.poly");
  test_offset<K>("data/multinode1.poly");
  test_offset<K>("data/near_degenerate_0.poly");
  test_offset<K>("data/near_degenerate_1.poly");
  test_offset<K>("data/nearly_collinear.poly");
  test_offset<K>("data/parallels0.poly");
  test_offset<K>("data/parallels0_b.poly");
  test_offset<K>("data/parallels_1.poly");
  test_offset<K>("data/poly4b.poly");
  test_offset<K>("data/poly4.poly");
  test_offset<K>("data/poly6.poly");
  test_offset<K>("data/pseudo_split_0.poly");
  test_offset<K>("data/pseudo_split_10.poly");
  test_offset<K>("data/pseudo_split_11.poly");
  test_offset<K>("data/pseudo_split_12.poly");
  test_offset<K>("data/pseudo_split_13b.poly");
  test_offset<K>("data/pseudo_split_13.poly");
  test_offset<K>("data/pseudo_split_1.poly");
  test_offset<K>("data/pseudo_split_2.poly");
  test_offset<K>("data/pseudo_split_3.poly");
  test_offset<K>("data/pseudo_split_4.poly");
  test_offset<K>("data/pseudo_split_5b.poly");
  test_offset<K>("data/pseudo_split_5.poly");
  test_offset<K>("data/pseudo_split_6.poly");
  test_offset<K>("data/pseudo_split_7.poly");
  test_offset<K>("data/pseudo_split_8.poly");
  test_offset<K>("data/pseudo_split_9.poly");
  test_offset<K>("data/rect_4_spokes.poly");
  test_offset<K>("data/rectangle.poly");
  test_offset<K>("data/region_4.poly");
  test_offset<K>("data/rombus_4_spokes.poly");

#ifndef CGAL_SLS_TEST_SPEED_THINGS_UP_FOR_THE_TESTSUITE
  test_offset<K>("data/sample.poly");
  test_offset<K>("data/sample_0.poly");
  test_offset<K>("data/sample_1.poly");
  test_offset<K>("data/sample_2.poly");
  test_offset<K>("data/sample2.poly");
  test_offset<K>("data/sample_3.poly");
  test_offset<K>("data/sample3.poly");
  test_offset<K>("data/sample_4.poly");
  test_offset<K>("data/sample_5.poly");
  test_offset<K>("data/sample_6.poly");
  test_offset<K>("data/sample_46.poly");
  test_offset<K>("data/sample_73.poly");
  test_offset<K>("data/sample_85.poly");
  test_offset<K>("data/sample_101.poly");
  test_offset<K>("data/sample_102.poly");
  test_offset<K>("data/sample_147.poly");
  test_offset<K>("data/sample_235.poly");
  test_offset<K>("data/sample_298.poly");
  test_offset<K>("data/sample_319.poly");
  test_offset<K>("data/sample_325.poly");
  test_offset<K>("data/sample_333.poly");
  test_offset<K>("data/sample_638.poly");
  test_offset<K>("data/sample_698.poly");
  test_offset<K>("data/simple_0.poly");
  test_offset<K>("data/simple_1.poly");
  test_offset<K>("data/simple_2.poly");
  test_offset<K>("data/simple_3.poly");
  test_offset<K>("data/single_split.poly");
  test_offset<K>("data/split_at_end_0.poly");
  test_offset<K>("data/split_at_end_1.poly");
  test_offset<K>("data/split_at_end_2.poly");
  test_offset<K>("data/split_at_zero_0.poly");
  test_offset<K>("data/square.poly");
  test_offset<K>("data/star.poly");
  test_offset<K>("data/StrayCenterlines.poly");
  test_offset<K>("data/triangle.poly");
  test_offset<K>("data/wheel_13_spokes.poly");
  test_offset<K>("data/wheel_14_spokes.poly");
  test_offset<K>("data/wheel_15_spokes.poly");
  test_offset<K>("data/wheel_16_spokes_b.poly");
  test_offset<K>("data/wheel_16_spokes.poly");
  test_offset<K>("data/wiggly_03_cgal.poly");
  test_offset<K>("data/WingChiu.poly");

  // Below is particularly long
  test_offset<K>("data/alley_0.poly");
  test_offset<K>("data/alley_1.poly");
  test_offset<K>("data/alley_2.poly");
  test_offset<K>("data/alley_3.poly");
  test_offset<K>("data/inputc.poly");
  test_offset<K>("data/inputd1.poly");
  test_offset<K>("data/inputd.poly");
  test_offset<K>("data/inputG.poly");
  test_offset<K>("data/input_K.poly");
  test_offset<K>("data/inputPa.poly");
  test_offset<K>("data/inputP.poly");
  test_offset<K>("data/inputq1.poly");
  test_offset<K>("data/inputq.poly");
  test_offset<K>("data/inputT.poly");
  test_offset<K>("data/inputu.poly");
  test_offset<K>("data/large_1.poly");
  test_offset<K>("data/large_2.poly");
  test_offset<K>("data/large_3.poly");
  test_offset<K>("data/large_4.poly");
  test_offset<K>("data/complex_0.poly");
  test_offset<K>("data/complex_1.poly");
  test_offset<K>("data/complex_2.poly");
  test_offset<K>("data/complex_3.poly");
  test_offset<K>("data/complex_4.poly");
  test_offset<K>("data/complex_5.poly");
  test_offset<K>("data/wheel_128_spokes.poly");
#endif
}

int main(int, char**)
{
  test_kernel<EPICK>();
  test_kernel<EPECK>();
  test_kernel<EPECK_w_sqrt>();

  // those two are really slow
  // test_offset<EPECK_w_sqrt>("data/near_degenerate_0.poly");
  // test_offset<EPECK_w_sqrt>("data/degenerate20.poly");

  std::cout << "Done!" << std::endl;

  return EXIT_SUCCESS;
}<|MERGE_RESOLUTION|>--- conflicted
+++ resolved
@@ -22,16 +22,13 @@
 #include <CGAL/Straight_skeleton_2/IO/print.h>
 #include <CGAL/Timer.h>
 
-<<<<<<< HEAD
-#include <memory>
-=======
 #include <CGAL/use.h>
 
 #include <boost/shared_ptr.hpp>
->>>>>>> 79d6f4c4
 
 #include <cassert>
 #include <iostream>
+#include <memory>
 #include <string>
 #include <vector>
 
