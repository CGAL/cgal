/*!
\ingroup PkgStraightSkeleton2Concepts
\cgalConcept

\cgalRefines{StraightSkeletonBuilderTraits_2}

The concept `PolygonOffsetBuilderTraits_2` describes the requirements for the geometric traits class
required by the algorithm class `CGAL::Polygon_offset_builder_2`.

\cgalHasModel `CGAL::Polygon_offset_builder_traits_2`

\sa `CGAL::Polygon_offset_builder_2<Ss,Traits,Container>`
*/
class PolygonOffsetBuilderTraits_2 {
public:

/// \name Types
/// @{

/*!
A predicate object type.

Must provide

`Comparison_result operator()( FT d, const Trisegment_2_ptr& et) const`,

which compares the Euclidean distance `d` with the event time for `et`. Such event time
is the Euclidean distance at which the <I>offset lines</I> intersect in a single point.
The source of such offset lines is given by the three <I>oriented</I> lines defined by the edge-triple `et`.

\pre `et` must be an edge-triple corresponding to an event that actually exist (that is,
there must exist an offset distance `t > 0` at which the offset lines do intersect at a single point).
*/
typedef unspecified_type Compare_offset_against_event_time_2;

/*!
A construction object type.

<<<<<<< HEAD
Must provide `std::optional<Point_2> operator()(const FT& t, const Segment_2& e0, Segment_2_with_ID const& e1, const Trisegment_2_ptr& et) const`,
=======
Must provide

`boost::optional<Point_2> operator()(const FT& t, const Segment_2& e0, const Segment_2& e1, const Trisegment_2_ptr& et) const`,

>>>>>>> bbc4d08e
which constructs the point of intersection of the lines obtained by offsetting
the oriented lines given by `e0` and `e0` an Euclidean distance `t`.

If `e0` and `e1` are collinear, if `et` is not specified (`nullptr`), then the midpoint should be returned,
otherwise, the event point of `et` should be returned.

If the point cannot be computed, not even approximately (because of overflow for instance),
an empty optional must be returned.

\pre `et` must be an edge-triple corresponding to an event that actually exist (that is,
there must exist an offset distance `t > 0` at which the offset lines do intersect at a single point).
*/
typedef unspecified_type Construct_offset_point_2;

/*! */
Compare_offset_against_event_time_2 compare_offset_against_event_time_2_object() const;
/*! */
Construct_offset_point_2 construct_offset_point_2_object() const;

/// @}

}; /* end PolygonOffsetBuilderTraits_2 */<|MERGE_RESOLUTION|>--- conflicted
+++ resolved
@@ -36,14 +36,10 @@
 /*!
 A construction object type.
 
-<<<<<<< HEAD
-Must provide `std::optional<Point_2> operator()(const FT& t, const Segment_2& e0, Segment_2_with_ID const& e1, const Trisegment_2_ptr& et) const`,
-=======
 Must provide
 
-`boost::optional<Point_2> operator()(const FT& t, const Segment_2& e0, const Segment_2& e1, const Trisegment_2_ptr& et) const`,
+`std::optional<Point_2> operator()(const FT& t, const Segment_2& e0, const Segment_2& e1, const Trisegment_2_ptr& et) const`,
 
->>>>>>> bbc4d08e
 which constructs the point of intersection of the lines obtained by offsetting
 the oriented lines given by `e0` and `e0` an Euclidean distance `t`.
 
