--- conflicted
+++ resolved
@@ -22,14 +22,9 @@
 
 int main(int, char**)
 {
-<<<<<<< HEAD
   // box domain and spacing vector
   const CGAL::Bbox_3 bbox{ -1.0, -1.0, -1.0,  1.0, 1.0, 1.0 };
   const FT spacing = 0.04;
-=======
-  const CGAL::Bbox_3 bbox { -1.0, -1.0, -1.0,  1.0, 1.0, 1.0 };
-  const FT spacing = 0.002;
->>>>>>> 70cf9535
   const Vector vec_spacing(spacing, spacing, spacing);
 
   // create domain with sphere function
@@ -39,18 +34,14 @@
   Point_range points;
   Triangle_range triangles;
 
-<<<<<<< HEAD
+  const tbb::tick_count start = tbb::tick_count::now();
+
   // execute marching cubes with a given isovalue 
   const FT isovalue = 0.8;
   CGAL::Isosurfacing::marching_cubes(domain, isovalue, points, triangles);
-=======
-  const tbb::tick_count start = tbb::tick_count::now();
-
-  // execute marching cubes with an isovalue of 0.8
-  CGAL::Isosurfacing::marching_cubes(domain, 0.8, points, polygons);
->>>>>>> 70cf9535
 
   const tbb::tick_count end = tbb::tick_count::now();
+
   std::cout << (end - start).seconds() << std::endl;
 
   // save ouput indexed mesh to a file, in the OFF format
