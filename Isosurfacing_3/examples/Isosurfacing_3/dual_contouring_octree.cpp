#include <CGAL/Simple_cartesian.h>

#include <CGAL/Isosurfacing_3/dual_contouring_3.h>
#include <CGAL/Isosurfacing_3/Implicit_octree_domain.h>
#include <CGAL/Isosurfacing_3/internal/Octree_wrapper.h>

#include <CGAL/boost/graph/IO/OFF.h>

#include <cmath>
#include <iostream>
#include <vector>

using Kernel = CGAL::Simple_cartesian<double>;
using FT = typename Kernel::FT;
using Vector = typename Kernel::Vector_3;
using Point = typename Kernel::Point_3;

using Point_range = std::vector<Point>;
using Polygon_range = std::vector<std::vector<std::size_t> >;

using Octree_wrapper = CGAL::Isosurfacing::internal::Octree_wrapper<Kernel>;

struct Refine_one_eighth
{
  std::size_t min_depth_;
  std::size_t max_depth_;

  std::size_t octree_dim_;

  Octree_wrapper::Uniform_coords uniform_coordinates(const Octree_wrapper::Octree::Node& node) const
  {
    auto coords = node.global_coordinates();
    const std::size_t depth_factor = std::size_t(1) << (max_depth_ - node.depth());
    for(int i=0; i < Octree_wrapper::Octree::Node::Dimension::value; ++i)
      coords[i] *= uint32_t(depth_factor);

    return coords;
  }

  Refine_one_eighth(std::size_t min_depth,
                    std::size_t max_depth)
    : min_depth_(min_depth),
      max_depth_(max_depth)
  {
    octree_dim_ = std::size_t(1) << max_depth_;
  }

  bool operator()(const Octree_wrapper::Octree::Node& n) const
  {
    if(n.depth() < min_depth_)
      return true;

    if(n.depth() == max_depth_)
      return false;

    auto leaf_coords = uniform_coordinates(n);

    if(leaf_coords[0] >= octree_dim_ / 2)
      return false;

    if(leaf_coords[1] >= octree_dim_ / 2)
      return false;

<<<<<<< HEAD
=======
    if(leaf_coords[2] >= octree_dim_ / 2)
      return false;

>>>>>>> 8f85ff88
    return true;
  }
};

int main(int, char**)
{
  const CGAL::Bbox_3 bbox{-1., -1., -1.,  1., 1., 1.};
  Octree_wrapper octree_wrap { bbox };

  Refine_one_eighth split_predicate(3, 5);
  octree_wrap.refine(split_predicate);

  auto sphere_function = [&](const Point& p) -> FT
  {
    return std::sqrt(p.x() * p.x() + p.y() * p.y() + p.z() * p.z());
  };

  auto sphere_gradient = [&](const Point& p) -> Vector
  {
    const Vector g = p - CGAL::ORIGIN;
    return g / std::sqrt(g.squared_length());
  };

  auto domain = CGAL::Isosurfacing::create_implicit_octree_domain(octree_wrap,
                                                                  sphere_function,
                                                                  sphere_gradient);

  Point_range points;
  Polygon_range polygons;

  CGAL::Isosurfacing::dual_contouring(domain, 0.8, points, polygons);

  CGAL::IO::write_OFF("output.off", points, polygons);

  return EXIT_SUCCESS;
}<|MERGE_RESOLUTION|>--- conflicted
+++ resolved
@@ -61,12 +61,9 @@
     if(leaf_coords[1] >= octree_dim_ / 2)
       return false;
 
-<<<<<<< HEAD
-=======
     if(leaf_coords[2] >= octree_dim_ / 2)
       return false;
 
->>>>>>> 8f85ff88
     return true;
   }
 };
