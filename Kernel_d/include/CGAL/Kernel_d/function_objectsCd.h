--- conflicted
+++ resolved
@@ -38,20 +38,6 @@
 namespace CGAL {
 
 template <typename K>
-<<<<<<< HEAD
-class Compute_coordinateCd
-{
-    typedef typename K::FT             FT;
-    typedef typename K::Point_d        Point_d;
-public:
-    typedef FT                         result_type;
-
-    const result_type 
-    operator()(const Point_d & p, int i) const
-    {
-        return p.cartesian(i);
-    }
-=======
 class Compute_coordinateCd {
   typedef typename K::FT             FT;
   typedef typename K::Point_d        Point_d;
@@ -62,7 +48,6 @@
   {
     return p.cartesian(i);
   }
->>>>>>> 9e27e7cb
 };
 
 template <typename K>
