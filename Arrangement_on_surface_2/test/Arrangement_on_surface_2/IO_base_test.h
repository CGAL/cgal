#ifndef CGAL_IO_BASE_TEST_H
#define CGAL_IO_BASE_TEST_H

template <typename T_Geom_traits>
class IO_base_test {
public:
  typedef T_Geom_traits                                 Geom_traits;
  typedef typename Geom_traits::Point_2                 Point_2;
  typedef typename Geom_traits::X_monotone_curve_2      X_monotone_curve_2;
  typedef typename Geom_traits::Curve_2                 Curve_2;

  /*! Constructor */
  IO_base_test(const Geom_traits& traits);

  /*! Destructor */
  virtual ~IO_base_test() {}

  template <typename InputStream>
  bool read_point(InputStream& is, Point_2&);

  template <typename InputStream>
  bool read_xcurve(InputStream& is, X_monotone_curve_2&);

  template <typename InputStream>
  bool read_curve(InputStream& is, Curve_2&);

protected:
  /*! An instance of the traits */
  const Geom_traits& m_geom_traits;
};

/*!
 * Constructor.
 * Accepts test data file name.
 */
template <typename T_Geom_traits>
IO_base_test<T_Geom_traits>::IO_base_test(const T_Geom_traits& geom_traits) :
  m_geom_traits(geom_traits) {}

// Generic implementation
template <typename T_Geom_traits>
template <typename InputStream>
bool IO_base_test<T_Geom_traits>::
read_point(InputStream& is, typename T_Geom_traits::Point_2& p)
{
  Basic_number_type x, y;
  is >> x >> y;
  p = typename T_Geom_traits::Point_2(x, y);
  return true;
}

template <typename T_Geom_traits>
template <typename InputStream>
bool IO_base_test<T_Geom_traits>::
read_xcurve(InputStream& is, typename T_Geom_traits::X_monotone_curve_2& xcv)
{
  Basic_number_type x1, y1, x2, y2;
  is >> x1 >> y1 >> x2 >> y2;
  CGAL_assertion(!is.bad());
  Point_2 p1(x1, y1);
  Point_2 p2(x2, y2);
  CGAL_assertion(p1 != p2);
  xcv = typename T_Geom_traits::X_monotone_curve_2(p1, p2);
  return true;
}

template <typename T_Geom_traits>
<<<<<<< HEAD
template <typename stream>
bool IO_base_test<T_Geom_traits>::
read_curve(stream& is, typename T_Geom_traits::Curve_2& cv)
=======
template <typename InputStream>
bool IO_base_test<T_Geom_traits>::read_curve(InputStream& is,
                                             typename T_Geom_traits::Curve_2& cv)
>>>>>>> fd9f94ea
{
  Basic_number_type x1, y1, x2, y2;
  is >> x1 >> y1 >> x2 >> y2;
  Point_2 p1(x1, y1);
  Point_2 p2(x2, y2);
  CGAL_assertion(p1 != p2);
  cv = typename T_Geom_traits::Curve_2(p1, p2);
  return true;
}

// Specialized implementations

// Linear
#if TEST_GEOM_TRAITS == LINEAR_GEOM_TRAITS

template <>
template <typename InputStream>
bool IO_base_test<Base_geom_traits>::read_xcurve(InputStream& is,
                                                 X_monotone_curve_2& xcv)
{
  is >> xcv;
  return true;
}

template <>
template <typename InputStream>
bool IO_base_test<Base_geom_traits>::read_curve(InputStream& is, Curve_2& cv)
{
  is >> cv;
  return true;
}

// Polyline
#elif (TEST_GEOM_TRAITS == POLYLINE_GEOM_TRAITS) || \
  (TEST_GEOM_TRAITS == NON_CACHING_POLYLINE_GEOM_TRAITS)

template <>
<<<<<<< HEAD
template <typename stream>
bool IO_base_test<Base_geom_traits>::read_xcurve(stream& is,
                                                 X_monotone_curve_2& xcv)
=======
template <typename InputStream>
bool
IO_base_test<Base_geom_traits>::read_xcurve(InputStream& is, X_monotone_curve_2& xcv)
>>>>>>> fd9f94ea
{
  unsigned int num_points;
  is >> num_points;
  std::vector<Point_2> points;
  points.clear();
  for (unsigned int j = 0; j < num_points; ++j) {
    Basic_number_type x, y;
    is >> x >> y;
    Point_2 p(x, y);
    points.push_back(p);
  }
  xcv = m_geom_traits.construct_x_monotone_curve_2_object()(points.begin(),
                                                            points.end());
  return true;
}

template <>
template <typename InputStream>
bool IO_base_test<Base_geom_traits>::read_curve(InputStream& is, Curve_2& cv)
{
  unsigned int num_points;
  is >> num_points;
  std::vector<Point_2> points;
  points.clear();
  for (unsigned int j = 0; j < num_points; ++j) {
    Basic_number_type x, y;
    is >> x >> y;
    Point_2 p(x, y);
    points.push_back(p);
  }
  cv = m_geom_traits.construct_curve_2_object()(points.begin(), points.end());
  return true;
}

// Circle segment
#elif TEST_GEOM_TRAITS == CIRCLE_SEGMENT_GEOM_TRAITS

template <typename InputStream>
bool read_ort_point(InputStream& is, Point_2& p)
{
  bool is_rat;
  typename Point_2::CoordNT ort_x, ort_y;
  Number_type alpha, beta, gamma;
  is >> is_rat;
  if (is_rat) {
    is >> alpha;
    ort_x = Point_2::CoordNT(alpha);
  }
  else {
    is >> alpha >> beta >> gamma;
    ort_x = Point_2::CoordNT(alpha,beta,gamma);
  }
  is >> is_rat;
  if (is_rat) {
    is >> alpha;
    ort_y = Point_2::CoordNT(alpha);
  }
  else {
    is >> alpha >> beta >> gamma;
    ort_y = Point_2::CoordNT(alpha,beta,gamma);
  }
  p = Point_2(ort_x, ort_y);
  return true;
}

/*! Read an x-monotone circle segment curve */
template <>
template <typename InputStream>
bool IO_base_test<Base_geom_traits>::read_xcurve(InputStream& is,
                                                 X_monotone_curve_2& xcv)
{
  bool ans = true;
  char type;
  is >> type;
  if ((type == 'z') || (type == 'Z')) {
    Line_2 l;
    Point_2 ps, pt;
    is >> l;
    ans &= read_ort_point(is, ps);
    ans &= read_ort_point(is, pt);
    xcv = X_monotone_curve_2(l, ps, pt);
    return ans;
  }
  else if ((type == 'y') || (type == 'Y')) {
    Rat_point_2 ps, pt;
    is >> ps >> pt;
    xcv = X_monotone_curve_2(ps, pt);
    return true;
  }
  else if ((type == 'x') || (type == 'X')) {
    Circle_2 c;
    Point_2 ps,pt;
    is >> c;
    ans &= read_ort_point(is, ps);
    ans &= read_ort_point(is, pt);
    xcv = X_monotone_curve_2(c, ps, pt, c.orientation());
    return ans;
  }
  // If we reached here, we have an unknown conic type:
  std::cerr << "Illegal circle segment type specification: " << type
            << std::endl;
  return false;
}

/*! Read a general circle segment curve */
template <>
template <typename InputStream>
bool IO_base_test<Base_geom_traits>::read_curve(InputStream& is, Curve_2& cv)
{
  bool ans = true;
  char type;
  is >> type;
  if ((type == 'a') || (type == 'A')) {
    Rat_point_2 ps, pt;
    is >> ps >> pt;
    Segment_2 s(ps, pt);
    cv = Curve_2(s);
    return true;
  }
  else if ((type == 'b') || (type == 'B')) {
    Rat_point_2 ps, pt;
    is >> ps >> pt;
    cv = Curve_2(ps, pt);
    return true;
  }
  else if ((type == 'c') || (type == 'C')) {
    Line_2 l;
    Point_2 ps, pt;
    is >> l;
    ans &= read_ort_point(is, ps);
    ans &= read_ort_point(is, pt);
    cv = Curve_2(l, ps, pt);
    return ans;
  }
  else if ((type == 'd') || (type == 'D')) {
    Circle_2 c;
    is >> c;
    cv = Curve_2(c);
    return true;
  }
  else if ((type == 'e') || (type == 'E')) {
    Rat_point_2 p;
    Rat_nt r;
    int orient;
    is >> p >> r >> orient;
    cv = Curve_2(p, r, static_cast<CGAL::Orientation>(orient));
    return true;
  }
  else if ((type == 'f') || (type == 'F')) {
    Circle_2 c;
    Point_2 ps, pt;
    is >> c;
    ans &= read_ort_point(is, ps);
    ans &= read_ort_point(is, pt);
    cv = Curve_2(c, ps, pt);
    return ans;
  }
  else if ((type == 'g') || (type == 'G')) {
    Rat_point_2 p;
    Rat_nt r;
    int orient;
    Point_2 ps, pt;
    is >> p >> r >> orient;
    ans &= read_ort_point(is, ps);
    ans &= read_ort_point(is, pt);
    cv = Curve_2(p,r,static_cast<CGAL::Orientation>(orient), ps, pt);
    return ans;
  }
  else if ((type == 'h') || (type == 'H')) {
    Rat_point_2 ps, pm, pt;
    is >> ps >> pm >> pt;
    cv = Curve_2(ps, pm, pt);
    return true;
  }
  // If we reached here, we have an unknown conic type:
  std::cerr << "Illegal circle segment type specification: " << type
            << std::endl;
  return false;
}

// Conic
#elif TEST_GEOM_TRAITS == CORE_CONIC_GEOM_TRAITS

// conic traits and rational traits use same number
// type CORE:Expr so this code can be shared

/*! Read a point */

template <>
template <typename InputStream>
bool IO_base_test<Base_geom_traits>::read_point(InputStream& is, Point_2& p)
{
  Rational rat_x, rat_y;
  is >> rat_x >> rat_y;
  Basic_number_type x(rat_x), y(rat_y);
  p = Point_2(x, y);
  return true;
}

/*! */
template <typename InputStream>
bool read_orientation(InputStream& is, CGAL::Orientation& orient)
{
  int i_orient;
  is >> i_orient;
  orient = (i_orient > 0) ? CGAL::COUNTERCLOCKWISE :
    (i_orient < 0) ? CGAL::CLOCKWISE : CGAL::COLLINEAR;
  return true;
}

/*! */
template <typename InputStream>
bool read_app_point(InputStream& is, Point_2& p)
{
  double x, y;
  is >> x >> y;
  p = Point_2(Algebraic(x), Algebraic(y));
  return true;
}

/*! */
template <typename InputStream>
bool read_orientation_and_end_points(InputStream& is, CGAL::Orientation& orient,
                                     Point_2& source, Point_2& target)
{
  // Read the orientation.
  if (!read_orientation(is, orient)) return false;

  // Read the end points of the arc and create it.
  if (!read_app_point(is, source)) return false;
  if (!read_app_point(is, target)) return false;
  return true;
}

/*! Read a circle or an ellipse */
template <typename InputStream>
bool read_ellipse(InputStream& is, bool& is_circle, Rat_circle& circle,
                  Rational& r, Rational& s,
                  Rational& t, Rational& u, Rational& v, Rational& w)
{
  // Read the ellipse (using the format "a b x0 y0"):
  //              2               2
  //   ( x - x0 )      ( y - y0 )
  //    --------   +   --------   = 1
  //       a              b
  //
  Rational a, b, x0, y0;
  is >> a >> b >> x0 >> y0;

  if (a == b) {
    is_circle = true;
    circle = Rat_circle(Rat_point(x0, y0), a);
  }
  else {
    r = 1/a;
    s = 1/b;
    t = 0;
    u = -2*x0*b;
    v = -2*y0*a;
    w = x0*x0*b + y0*y0*a - a*b;
  }
  return true;
}

/*! */
template <typename InputStream, typename Curve>
bool read_partial_ellipse(InputStream& is, Curve& cv)
{
  bool is_circle;               // Is this a circle.
  Rat_circle circle;
  Rational r, s, t, u, v, w;
  if (!read_ellipse(is, is_circle, circle, r, s, t, u, v, w)) return false;
  CGAL::Orientation orient;
  Point_2 source, target;
  if (!read_orientation_and_end_points(is, orient, source, target))  //!!!
    return false;

  // Create the conic (or circular) arc.
  cv = (is_circle) ? Curve(circle, orient, source, target) :
    Curve(r, s, t, u, v, w, orient, source, target);
  return true;
}

/*! */
template <typename InputStream, typename Curve>
bool read_full_ellipse(InputStream& is, Curve& cv)
{
  bool is_circle;               // Is this a circle.
  Rat_circle circle;
  Rational r, s, t, u, v, w;
  if (!read_ellipse(is, is_circle, circle, r, s, t, u, v, w))
    return false;

  // Create a full ellipse (or circle).
  cv = (is_circle) ? Curve(circle) : Curve(r, s, t, u, v, w);
  return true;
}

/*! Read a hyperbola */
template <typename InputStream, typename Curve>
bool read_hyperbola(InputStream& is, Curve& cv)
{
  // Read the hyperbola (using the format "a b x0 y0"):
  //              2              2
  //    ( x - x0 )     ( y - y0 )
  //     --------   -   --------   = 1
  //       a               b
  //
  Rational a, b, x0, y0;
  is >> a >> b >> x0 >> y0;

  Rational r = b;
  Rational s= -a;
  Rational t = 0;
  Rational u = -2*x0*b;
  Rational v = 2*y0*a;
  Rational w = x0*x0*b - y0*y0*a - a*b;

  CGAL::Orientation orient;
  Point_2 source, target;
  if (!read_orientation_and_end_points(is, orient, source, target)) //!!!
    return false;

  // Create the conic (or circular) arc.
  cv = Curve(r, s, t, u, v, w, orient, source, target);
  return true;
}

/*! Read a hyperbola */
template <typename InputStream, typename Curve>
bool read_parabola(InputStream& is, Curve& cv)
{
  // Read the parabola (using the format "c x0 y0"):
  //
  //          2
  //  (x - x0) = 4c*(y - y0)
  //
  Rational c, x0, y0;
  is >> c >> x0 >> y0;

  Rational r = 1;
  Rational s = 0;
  Rational t = 0;
  Rational u = -2*x0;
  Rational v = -4*c;
  Rational w = x0*x0 + 4*c*y0;

  CGAL::Orientation orient;
  Point_2 source, target;
  if (!read_orientation_and_end_points(is, orient, source, target))
    return false;

  // Create the conic (or circular) arc.
  cv = Curve(r, s, t, u, v, w, orient, source, target);
  return true;
}

/*! */
template <typename InputStream, typename Curve>
bool read_segment(InputStream& is, Curve& cv)
{

  // Read a segment, given by its endpoints (x1,y1) and (x2,y2);
  Rational x1, y1, x2, y2;
  is >> x1 >> y1 >> x2 >> y2;

  Rat_point source(x1, y1);
  Rat_point target(x2, y2);
  Rat_segment segment(source, target);

  // Create the segment.
  cv = Curve(segment);
  return true;
}

/*! */
template <typename InputStream, typename Curve>
bool read_general_arc(InputStream& is, Curve& cv)
{
  // Read a general conic, given by its coefficients <r,s,t,u,v,w>.
  Rational r, s, t, u, v, w;                // The conic coefficients.
  is >> r >> s >> t >> u >> v >> w;
    // Read the orientation.
  int i_orient = 0;
  is >> i_orient;
  CGAL::Orientation orient = (i_orient > 0) ? CGAL::COUNTERCLOCKWISE :
    (i_orient < 0) ? CGAL::CLOCKWISE : CGAL::COLLINEAR;

  // Read the approximated source, along with a general conic
  // <r_1,s_1,t_1,u_1,v_1,w_1> whose intersection with <r,s,t,u,v,w>
  // defines the source.
  Point_2 app_source;
  if (!read_app_point(is, app_source)) return false;
  Rational r1, s1, t1, u1, v1, w1;
  is >> r1 >> s1 >> t1 >> u1 >> v1 >> w1;

  // Read the approximated target, along with a general conic
  // <r_2,s_2,t_2,u_2,v_2,w_2> whose intersection with <r,s,t,u,v,w>
  // defines the target.
  Point_2 app_target;
  if (!read_app_point(is, app_target)) return false;

  Rational r2, s2, t2, u2, v2, w2;
  is >> r2 >> s2 >> t2 >> u2 >> v2 >> w2;

  // Create the conic arc.
  cv = Curve(r, s, t, u, v, w, orient,
              app_source, r1, s1, t1, u1, v1, w1,
              app_target, r2, s2, t2, u2, v2, w2);
  return true;
}

/*! */
template <typename InputStream, typename Curve>
bool read_general_curve(InputStream& is, Curve& cv)
{
  Rational r, s, t, u, v, w;                // The conic coefficients.
  // Read a general conic, given by its coefficients <r,s,t,u,v,w>.
  is >> r >> s >> t >> u >> v >> w;
  CGAL::Orientation orient;
  Point_2 source, target;
  if (!read_orientation_and_end_points(is, orient, source, target))
    return false;

  // Create the conic (or circular) arc.
  cv = Curve(r, s, t, u, v, w, orient, source, target);
  return true;
}

/*! Read an x-monotone conic curve */
template <>
template <typename InputStream>
bool IO_base_test<Base_geom_traits>::read_xcurve(InputStream& is,
                                                 X_monotone_curve_2& xcv)
{
  Curve_2 tmp_cv;
  if (!read_curve(is, tmp_cv)) return false;
  xcv = X_monotone_curve_2(tmp_cv);
  return true;
}

/*! Read a general conic curve */
template <>
template <typename InputStream>
bool IO_base_test<Base_geom_traits>::read_curve(InputStream& is, Curve_2& cv)
{
  // Get the arc type:
  char type;
  is >> type;
  if ((type == 'f') || (type == 'F')) return read_full_ellipse(is, cv);
  else if ((type == 's') || (type == 'S')) return read_segment(is, cv);
  else if ((type == 'i') || (type == 'I')) return read_general_arc(is, cv);
  else if ((type == 'c') || (type == 'C')) {
    // Read a general conic, given by its coefficients <r,s,t,u,v,w>.
    Rational r, s, t, u, v, w;
    is >> r >> s >> t >> u >> v >> w;
    // Create a full conic (should work only for ellipses).
    cv = Curve_2(r, s, t, u, v, w);
    return true;
  }
  else if ((type == 'e') || (type == 'E')) return read_partial_ellipse(is, cv);
  else if ((type == 'h') || (type == 'H')) return read_hyperbola(is, cv);
  else if ((type == 'p') || (type == 'P')) return read_parabola(is, cv);
  else if ((type == 'a') || (type == 'A')) return read_general_curve(is, cv);

  // If we reached here, we have an unknown conic type:
  std::cerr << "Illegal conic type specification: " << type << "."
	    << std::endl;
  return false;
}

// Rational arc
#elif TEST_GEOM_TRAITS == RATIONAL_ARC_GEOM_TRAITS
/*! Read a point */

template <>
template <typename InputStream>
bool IO_base_test<Base_geom_traits>::read_point(InputStream& is, Point_2& p)
{
  Base_geom_traits::Construct_point_2 construct_point_2 =
    m_geom_traits.construct_point_2_object();

  Rational x, y;
  is >> x >> y ;
  p = construct_point_2(x, y);
  return true;
}

template <typename InputStream>
bool read_rational_to_real(InputStream& is, Algebraic_real_1& r)
{
  static Base_geom_traits::Algebraic_kernel_d_1 algebraic_kernel;
  Rational rat;
  is >> rat;
  r = algebraic_kernel.construct_algebraic_real_1_object()(rat);
  return true;
}

template <typename InputStream>
bool read_coefficients(InputStream& is, Rat_vector& coeffs)
{
  unsigned int num_coeffs;
  Rational rat;
  is >> num_coeffs;
  coeffs.clear();
  for (unsigned int j = 0; j < num_coeffs; ++j) {
    is >> rat;
    coeffs.push_back(rat);
  }
  return true;
}

/*! Read a xcurve */
template <>
template <typename InputStream>
bool IO_base_test<Base_geom_traits>::read_xcurve(InputStream& is,
                                                 X_monotone_curve_2& xcv)
{
  //curve constructor
  const Base_geom_traits::Construct_x_monotone_curve_2
    ctr_x_monotone_curve =
    m_geom_traits.construct_x_monotone_curve_2_object();

  // Get the arc type:
  Rat_vector p_coeffs, q_coeffs;
  Algebraic_real_1 src, trg;
  int dir = 0;
  char type;
  is >> type;
  if ((type == 'a') || (type == 'A')) {
    //Default constructor
    xcv = X_monotone_curve_2();
    return true;
  }
  else if ((type == 'b') || (type == 'B')) {
    //Constructor of a whole polynomial curve
    if (read_coefficients(is,p_coeffs))
      xcv = ctr_x_monotone_curve(p_coeffs.begin(), p_coeffs.end());
    else
      return false;
    return true;
  }
  else if ((type == 'c') || (type == 'C')) {
    //Constructor of a polynomial ray
    if (!read_coefficients(is, p_coeffs)) return false;
    if (!read_rational_to_real(is, src)) return false;
    is >> dir;
    xcv = ctr_x_monotone_curve(p_coeffs.begin(), p_coeffs.end(),
                               src, (dir == 0 ? false : true));
    return true;
  }
  else if ((type == 'd') || (type == 'D')) {
    //Constructor of a polynomial arc
    if (!read_coefficients(is,p_coeffs)) return false;
    if (!read_rational_to_real(is,src)) return false;
    if (!read_rational_to_real(is,trg)) return false;
    xcv = ctr_x_monotone_curve(p_coeffs.begin(), p_coeffs.end(), src, trg);
    return true;
  }
  else if ((type == 'e') || (type == 'E')) {
    //Constructor of a whole rational function
    if (!read_coefficients(is,p_coeffs)) return false;
    if (!read_coefficients(is,q_coeffs)) return false;
    xcv = ctr_x_monotone_curve(p_coeffs.begin(), p_coeffs.end(),
                               q_coeffs.begin(), q_coeffs.end());
    return true;
  }
  else if ((type == 'f') || (type == 'F')) {
    //Constructor of a ray of a rational function
    if (!read_coefficients(is,p_coeffs)) return false;
    if (!read_coefficients(is,q_coeffs)) return false;
    if (!read_rational_to_real(is,src)) return false;
    is >> dir;
    xcv = ctr_x_monotone_curve(p_coeffs.begin(), p_coeffs.end(),
                               q_coeffs.begin(), q_coeffs.end(),
                               src, (dir == 0 ? false : true));
    return true;
  }
  else if ((type == 'g') || (type == 'G')) {
    //Constructor of a bounded rational arc
    if (!read_coefficients(is, p_coeffs)) return false;
    if (!read_coefficients(is, q_coeffs)) return false;
    if (!read_rational_to_real(is,src)) return false;
    if (!read_rational_to_real(is,trg)) return false;

    xcv = ctr_x_monotone_curve( p_coeffs.begin(), p_coeffs.end(),
                                q_coeffs.begin(), q_coeffs.end(),
                                src, trg);
    return true;
  }
  // If we reached here, we have an unknown rational arc type:
  std::cerr << "Illegal rational arc type specification: " << type << "."
            << std::endl;
  return (false);
}

/*! Read a curve */
template <>
template <typename InputStream>
bool IO_base_test<Base_geom_traits>::read_curve(InputStream& is, Curve_2& cv)
{
  //curve constructor
  const Base_geom_traits::Construct_curve_2  construct_curve_2 =
    m_geom_traits.construct_curve_2_object();

  // Get the arc type:
  Rat_vector p_coeffs, q_coeffs;
  Algebraic_real_1 src, trg;
  int dir = 0;
  char type;
  is >> type;
  if ((type == 'a') || (type == 'A')) {
    //Default constructor
    cv = Curve_2();
    return true;
  }
  else if ((type == 'b') || (type == 'B')) {
    //Constructor of a whole polynomial curve
    if (read_coefficients(is,p_coeffs))
      cv = construct_curve_2(p_coeffs.begin(),p_coeffs.end());
    else
      return false;
    return true;
  }
  else if ((type == 'c') || (type == 'C')) {
    //Constructor of a polynomial ray
    if (!read_coefficients(is,p_coeffs)) return false;
    if (!read_rational_to_real(is,src)) return false;
    is >> dir;
    cv = construct_curve_2(p_coeffs.begin(), p_coeffs.end(), src,
                           (dir == 0 ? false : true));
    return true;
  }
  else if ((type == 'd') || (type == 'D')) {
    //Constructor of a polynomial arc
    if (!read_coefficients(is,p_coeffs)) return false;
    if (!read_rational_to_real(is,src)) return false;
    if (!read_rational_to_real(is,trg)) return false;
    cv = construct_curve_2(p_coeffs.begin(), p_coeffs.end(), src, trg);
    return true;
  }
  else if ((type == 'e') || (type == 'E')) {
    //Constructor of a whole rational function
    if (!read_coefficients(is,p_coeffs)) return false;
    if (!read_coefficients(is,q_coeffs)) return false;
    cv = construct_curve_2(p_coeffs.begin(), p_coeffs.end(),
                           q_coeffs.begin(), q_coeffs.end());
    return true;
  }
  else if ((type == 'f') || (type == 'F')) {
    //Constructor of a ray of a rational function
    if (!read_coefficients(is, p_coeffs)) return false;
    if (!read_coefficients(is, q_coeffs)) return false;
    if (!read_rational_to_real(is, src)) return false;
    is >> dir;
    cv =construct_curve_2(p_coeffs.begin(), p_coeffs.end(),
                          q_coeffs.begin(), q_coeffs.end(),
                          src, (dir == 0 ? false : true));
    return true;
  }
  else if ((type == 'g') || (type == 'G')) {
    //Constructor of a bounded rational arc
    if (!read_coefficients(is, p_coeffs)) return false;
    if (!read_coefficients(is, q_coeffs)) return false;
    if (!read_rational_to_real(is,src)) return false;
    if (!read_rational_to_real(is,trg)) return false;
    cv = construct_curve_2(p_coeffs.begin(), p_coeffs.end(),
                           q_coeffs.begin(), q_coeffs.end(),
                           src, trg);
    return true;
  }
  // If we reached here, we have an unknown rational arc type:
  std::cerr << "Illegal rational arc type specification: " << type << "."
            << std::endl;
  return (false);
}

// Bezier
#elif TEST_GEOM_TRAITS == BEZIER_GEOM_TRAITS

template <>
template <typename InputStream>
bool IO_base_test<Base_geom_traits>::read_point(InputStream& is, Point_2& p)
{
  Rational rat_x, rat_y;
  is >> rat_x >> rat_y;
  p = Point_2(rat_x, rat_y);
  return true;
}

/*! Read an x-monotone bezier curve */

template <>
template <typename InputStream>
bool IO_base_test<Base_geom_traits>::read_xcurve(InputStream& is,
                                                 X_monotone_curve_2& xcv)
{
  std::list<CGAL::Object>                  x_objs;
  std::list<CGAL::Object>::const_iterator  xoit;
  Curve_2 tmp_cv;
  is >> tmp_cv;
  Rational B_psx = Rational(tmp_cv.control_point(0).x());
  Rational B_psy = Rational(tmp_cv.control_point(0).y());
  Rational B_ptx =
    Rational(tmp_cv.control_point(tmp_cv.number_of_control_points()-1).x());
  Rational B_pty =
    Rational(tmp_cv.control_point(tmp_cv.number_of_control_points()-1).y());
  Point_2 B_ps(B_psx, B_psy);
  Point_2 B_pt(B_ptx, B_pty);
  Base_geom_traits::Make_x_monotone_2 make_x_monotone =
    this->m_geom_traits.make_x_monotone_2_object();
  make_x_monotone(tmp_cv, std::front_inserter (x_objs));
  xoit = x_objs.begin();
  if (CGAL::assign(xcv, *xoit))
    return true;
  return false;
}

/*! Read a general bezier curve */
template <>
template <typename InputStream>
bool IO_base_test<Base_geom_traits>::read_curve(InputStream& is, Curve_2& cv)
{
  is >> cv;
  return true;
}

// Algebraic
#elif TEST_GEOM_TRAITS == ALGEBRAIC_GEOM_TRAITS

#include <CGAL/IO/io.h>

template <>
template <typename InputStream>
bool IO_base_test<Base_geom_traits>::read_point(InputStream& is, Point_2& p) {
  Base_geom_traits traits;
  Base_geom_traits::Construct_point_2 construct_point_2 =
    traits.construct_point_2_object();
  char type;
  is >> type;
  switch (type) {
   case 'i': {
     int x = 0, y = 0;
     is >> x >> y;
     p = construct_point_2(x, y);
     break;
    }
   case 'b': {
     Base_geom_traits::Bound x,y;
     is >> x >> y;
     p=construct_point_2(x, y);
     break;
    }
   case 'c': {
     Base_geom_traits::Coefficient x, y;
     is >> x >> y;
     p = construct_point_2(x, y);
     break;
    }
   case 'a': {
     Base_geom_traits::Algebraic_real_1 x, y;
     is >> x >> y;
     p = construct_point_2(x, y);
     break;
    }
   case 's': {
     Base_geom_traits::Algebraic_real_1 x;
     is >> x;
     Base_geom_traits::X_monotone_curve_2 xcv;
     CGAL::swallow(is, '(');
     CGAL_assertion_code(bool check = )
     read_xcurve(is, xcv);
     CGAL_assertion(check);

     CGAL::swallow(is, ')');
     p = construct_point_2(x, xcv);
     break;
    }
   case 'g': {
     Base_geom_traits::Algebraic_real_1 x;
     is >> x;
     Base_geom_traits::Curve_2 c;
     CGAL_assertion_code(bool check = )
     read_curve(is, c);
     CGAL_assertion(check);
     int arcno = 0;
     is >> arcno;
     p = construct_point_2(x, c, arcno);
     break;
    }
   default: {
     std::cout << "Expected i, b, c, a, s, or g, but got \"" << type << "\""
               << std::endl;
     return false;
   }
  }
  return true;
}

/*! Read a xcurve */
template <>
template <typename InputStream>
bool IO_base_test<Base_geom_traits>::read_xcurve(InputStream& is,
                                                 X_monotone_curve_2& xcv)
{
  Base_geom_traits traits;
  Base_geom_traits::Construct_x_monotone_segment_2 construct_segment_2 =
    traits.construct_x_monotone_segment_2_object();
  char type;
  is >> type;
  switch (type) {
   case '1': {
     Curve_2 cv;
     Point_2 end_left,end_right;
     CGAL_assertion_code(bool check = )
     read_curve(is,cv);
     CGAL_assertion(check);
     CGAL::swallow(is, '(');
     CGAL_assertion_code(check = )
     read_point(is,end_left);
     CGAL_assertion(check);
     CGAL::swallow(is, ')');
     CGAL::swallow(is, '(');
     CGAL_assertion_code(check = )
     read_point(is,end_right);
     CGAL_assertion(check);
     CGAL::swallow(is, ')');
     std::vector<Base_geom_traits::X_monotone_curve_2> xcvs;
     construct_segment_2(cv, end_left, end_right, std::back_inserter(xcvs));
     CGAL_assertion(xcvs.size() == 1);
     xcv = xcvs[0];
     break;
    }
   case '2': {
     Curve_2 cv;
     Point_2 p;
     CGAL_assertion_code(bool check = )
     read_curve(is, cv);
     CGAL_assertion(check);
     CGAL::swallow(is, '(');
     CGAL_assertion_code(check = )
     read_point(is, p);
     CGAL_assertion(check);
     CGAL::swallow(is, ')');
     std::string site_of_p_string;
     Base_geom_traits::Site_of_point site_of_p;
     is >> site_of_p_string;
     if (site_of_p_string == "MIN_ENDPOINT") {
       site_of_p = Base_geom_traits::MIN_ENDPOINT;
     }
     else if (site_of_p_string == "MAX_ENDPOINT") {
       site_of_p = Base_geom_traits::MAX_ENDPOINT;
     }
     else {
       CGAL_assertion(site_of_p_string == "POINT_IN_INTERIOR");
       site_of_p = Base_geom_traits::POINT_IN_INTERIOR;
     }
     std::vector<Base_geom_traits::X_monotone_curve_2> xcvs;
     construct_segment_2(cv, p, site_of_p, std::back_inserter(xcvs));
     CGAL_assertion(xcvs.size() == 1);
     xcv = xcvs[0];
     break;
    }
   default: {
     std::cout << "Expected 1 or 2, but got \"" << type << "\"" << std::endl;
     return false;
   }
  }
  return true;
}

/*! Read a curve */
template <>
template <typename InputStream>
bool IO_base_test<Base_geom_traits>::read_curve(InputStream& is, Curve_2& cv)
{
  Base_geom_traits traits;
  Base_geom_traits::Polynomial_2 p;
  Base_geom_traits::Construct_curve_2 construct_curve_2 =
    traits.construct_curve_2_object();
  is >> p;
  cv = construct_curve_2(p);
  return true;
}

// Spherical arc
#elif TEST_GEOM_TRAITS == GEODESIC_ARC_ON_SPHERE_GEOM_TRAITS

/*! Read a point */

template <>
template <typename InputStream>
bool IO_base_test<Base_geom_traits>::read_point(InputStream& is, Point_2& p)
{
  Basic_number_type x, y, z;
  is >> x >> y >> z;
  p = Point_2(x, y, z);
  return true;
}

/*! Read a xcurve */
template <>
template <typename InputStream>
bool IO_base_test<Base_geom_traits>::read_xcurve(InputStream& is,
                                                 X_monotone_curve_2& xcv)
{
  Point_2 p1, p2;
  read_point(is, p1);
  read_point(is, p2);
  CGAL_assertion(p1 != p2);

  unsigned int flag;
  is >> flag;
  if (flag == 1) {
    X_monotone_curve_2::Direction_3 normal;
    is >> normal;
    xcv = X_monotone_curve_2(p1, p2, normal);
  }
  else
    xcv = X_monotone_curve_2(p1, p2);
  return true;
}

/*! Read a curve */
template <>
template <typename InputStream>
bool IO_base_test<Base_geom_traits>::read_curve(InputStream& is, Curve_2& cv)
{
  Point_2 p1, p2;
  read_point(is, p1);
  read_point(is, p2);
  CGAL_assertion(p1 != p2);
  unsigned int flag;
  is >> flag;
  if (flag == 1) {
    X_monotone_curve_2::Direction_3 normal;
    is >> normal;
    cv = Curve_2(p1, p2, normal);
  }
  else
    cv = Curve_2(p1, p2);
  return true;
}

// Flat Torus
#elif TEST_GEOM_TRAITS == FLAT_TORUS_GEOM_TRAITS

/*! Read a curve */
template <>
template <typename InputStream>
bool IO_base_test<Base_geom_traits>::read_curve(InputStream& is, Curve_2& cv)
{
  Point_2 p1, p2;
  read_point(is, p1);
  read_point(is, p2);
  CGAL_assertion(p1 != p2);
  size_t num_horizontal_revolutions, num_vertical_revolutions;
  is >> num_horizontal_revolutions >> num_vertical_revolutions;
  cv = m_geom_traits.construct_curve_2_object()(p1, p2,
                                                num_horizontal_revolutions,
                                                num_vertical_revolutions);
  return true;
}

template <>
template <typename InputStream>
bool IO_base_test<Base_geom_traits>::read_xcurve(InputStream& is,
                                                 X_monotone_curve_2& xcv)
{
  Basic_number_type x1, y1, x2, y2;
  is >> x1 >> y1 >> x2 >> y2;
  Point_2 p1(x1, y1);
  Point_2 p2(x2, y2);
  CGAL_assertion(p1 != p2);
  xcv = m_geom_traits.construct_x_monotone_curve_2_object()(p1, p2);
  return true;
}

// circular line arc
#elif TEST_GEOM_TRAITS == LINE_ARC_GEOM_TRAITS || \
  TEST_GEOM_TRAITS == CIRCULAR_ARC_GEOM_TRAITS || \
  TEST_GEOM_TRAITS == CIRCULAR_LINE_ARC_GEOM_TRAITS

/*! Read an arc point */
<<<<<<< HEAD
template <typename Base_geom_traits_T, typename stream>
bool read_arc_point(stream& is, typename Base_geom_traits_T::Point_2& p)
=======
template <typename T_Base_geom_traits, typename InputStream>
bool read_arc_point(InputStream& is, typename T_Base_geom_traits::Point_2& p)
>>>>>>> fd9f94ea
{
  Basic_number_type x, y;
  is >> x >> y;
  Circular_kernel::Point_2 lp(x, y);
  p = typename Base_geom_traits_T::Point_2(lp);
  return true;
}

bool is_deg_1(char c)
{
  return ((c == 'z') || (c == 'Z') || (c == 'y') || (c == 'Y') ||
          (c == 'x') || (c == 'X') || (c == 'w') || (c == 'W') ||
          (c == 'v') || (c == 'V') || (c == 'l') || (c == 'L'));
}

bool is_deg_2(char c)
{
  return ((c == 'b') || (c == 'B') || (c == 'c') || (c == 'C') ||
          (c == 'd') || (c == 'D') || (c == 'e') || (c == 'E'));
}

#if TEST_GEOM_TRAITS == LINE_ARC_GEOM_TRAITS || \
  TEST_GEOM_TRAITS == CIRCULAR_LINE_ARC_GEOM_TRAITS

template <typename InputStream>
Circular_kernel::Line_arc_2 read_line(char type, InputStream& is)
{
  if ((type == 'z') || (type == 'Z')) {
    Circular_kernel::Line_2 l_temp;
    Circular_kernel::Circle_2 c_temp1, c_temp2;
    bool b1, b2;
    is >> l_temp >> c_temp1 >> b1 >> c_temp2 >> b2;
    return Circular_kernel::Line_arc_2(l_temp,c_temp1,b1,c_temp2,b2);
  }
  else if ((type == 'y') || (type == 'Y')) {
    Circular_kernel::Line_2 l_temp, l_temp1, l_temp2;
    is >> l_temp >> l_temp1 >> l_temp2;
    return Circular_kernel::Line_arc_2(l_temp,l_temp1,l_temp2);
  }
  else if ((type == 'x') || (type == 'X')) {
    Circular_kernel::Line_2 l_temp;
    Circular_kernel::Circular_arc_point_2 p0, p1;
    is >> l_temp >> p0 >> p1;
    return Circular_kernel::Line_arc_2(l_temp, p0, p1);
  }
  else if ((type == 'w') || (type == 'W') || (type == 'l') || (type == 'L')) {
    Circular_kernel::Point_2 p0,p1;
    is >> p0 >> p1;
    return Circular_kernel::Line_arc_2(p0, p1);
  }
  else if ((type == 'v') || (type == 'V')) {
    Circular_kernel::Segment_2 seg;
    is >> seg;
    return Circular_kernel::Line_arc_2(seg);
  }
  std::cout << "should never happen Line_arc_2 " << type <<std::endl;
  return Circular_kernel::Line_arc_2(); //should never happen
}
#endif

#if TEST_GEOM_TRAITS == CIRCULAR_ARC_GEOM_TRAITS || \
  TEST_GEOM_TRAITS == CIRCULAR_LINE_ARC_GEOM_TRAITS
template <typename InputStream>
Circular_kernel::Circular_arc_2 read_arc(char type, InputStream& is)
{
  if ((type == 'b') || (type == 'B')) {
    Circular_kernel::Circle_2 circle, circle1, circle2;
    bool b1, b2;
    is >> circle >> circle1 >> b1 >> circle2 >> b2;

    return Circular_kernel::Circular_arc_2(circle, circle1, b1, circle2, b2);
  }
  else if ((type == 'c') || (type == 'C')) {
    Circular_kernel::Circle_2 circle;
    Circular_kernel::Circular_arc_point_2 p0, p1;
    is >> circle >> p0 >> p1;
    return Circular_kernel::Circular_arc_2(circle, p0, p1);
  }
  else if ((type == 'd') || (type == 'D')) {
    Circular_kernel::Circle_2 circle;
    Circular_kernel::Line_2 line1, line2;
    bool b1, b2;
    is >> circle >> line1 >> b1 >> line2 >> b2;
    return Circular_kernel::Circular_arc_2(circle, line1, b1, line2, b2);
  }
  else
    CGAL_error_msg("Unrecognized constructor. Should never happen"      \
                   "Circular_arc_2");
  //  else if (type == 'e' || type == 'E')
  //  {
  //    Circular_kernel::Circular_arc_2 arc;
  //    Circular_kernel::Circle_2 circle;
  //    bool b1, b2;
  //    is >> arc >> b1 >> circle >> b2;
  //    return Circular_kernel::Circular_arc_2(arc, b1, circle, b2);
  //  }
  return Circular_kernel::Circular_arc_2(); //should never happen
}
#endif

#if TEST_GEOM_TRAITS == LINE_ARC_GEOM_TRAITS

/*! Read a line arc point */
template <>
<<<<<<< HEAD
template <typename stream>
bool IO_base_test<Base_geom_traits>::read_point(stream& is, Point_2& p)
{ return read_arc_point<Base_geom_traits, stream>(is, p); }
=======
template <typename InputStream>
bool IO_base_test<Base_geom_traits>::read_point(InputStream& is, Point_2& p)
{
  return read_arc_point<Base_geom_traits, InputStream>(is, p);
}
>>>>>>> fd9f94ea

/*! Read an x-monotone line arc curve */
template <>
template <typename InputStream>
bool IO_base_test<Base_geom_traits>::read_xcurve(InputStream& is,
                                                 X_monotone_curve_2& xcv)
{
  // Get the arc type:
  char type;
  is >> type;
  if (is_deg_1(type)) {
    xcv = read_line(type, is);
    return true;
  }
  return false;
}

/*! Read a general line arc curve */
template <>
template <typename InputStream>
bool IO_base_test<Base_geom_traits>::read_curve(InputStream& is, Curve_2& cv)
{
  // Get the arc type:
  char type;
  is >> type;
  if (is_deg_1(type)) {
    cv = read_line(type, is);
    return true;
  }
  return false;
}

#endif

#if TEST_GEOM_TRAITS == CIRCULAR_ARC_GEOM_TRAITS

/*! Read a circular arc point */
template <>
<<<<<<< HEAD
template <typename stream>
bool IO_base_test<Base_geom_traits>::read_point(stream& is, Point_2& p)
{ return read_arc_point<Base_geom_traits, stream>(is, p); }
=======
template <typename InputStream>
bool IO_base_test<Base_geom_traits>::read_point(InputStream& is, Point_2& p)
{
  return read_arc_point<Base_geom_traits, InputStream>(is, p);
}
>>>>>>> fd9f94ea

/*! Read an x-monotone circular arc curve */
template <>
template <typename InputStream>
bool IO_base_test<Base_geom_traits>::read_xcurve(InputStream& is,
                                                 X_monotone_curve_2& xcv)
{
  // Get the arc type:
  char type;
  is >> type;
  if (is_deg_2(type)) {
    xcv = read_arc(type, is);
    return true;
  }
  return false;
}

/*! Read a general circular curve */
template <>
template <typename InputStream>
bool IO_base_test<Base_geom_traits>::read_curve(InputStream& is, Curve_2& cv)
{
  // Get the arc type:
  char type;
  is >> type;
  if ((type == 'a') || (type == 'A')) {
    Circular_kernel::Circle_2 circle;
    is >> circle;
    cv = Circular_kernel::Circular_arc_2(circle);
    return true;
  }
  else if (is_deg_2(type)) {
    cv = read_arc(type, is);
    return true;
  }
  return false;
}

#endif

#if TEST_GEOM_TRAITS == CIRCULAR_LINE_ARC_GEOM_TRAITS

/*! Read a circular-line arc point */
template <>
<<<<<<< HEAD
template <typename stream>
bool IO_base_test<Base_geom_traits>::read_point(stream& is, Point_2& p)
{ return read_arc_point<Base_geom_traits, stream>(is, p); }
=======
template <typename InputStream>
bool IO_base_test<Base_geom_traits>::read_point(InputStream& is, Point_2& p)
{
  return read_arc_point<Base_geom_traits, InputStream>(is, p);
}
>>>>>>> fd9f94ea

/*! Read an x-monotone circular-line arc curve */
template <>
template <typename InputStream>
bool IO_base_test<Base_geom_traits>::read_xcurve(InputStream& is,
                                                 X_monotone_curve_2& xcv)
{
  // Get the arc type:
  char type;
  is >> type;
  if (is_deg_1(type)) {
    xcv = read_line(type,is);
    return true;
  }
  else if (is_deg_2(type)) {
    xcv = X_monotone_curve_2(read_arc(type, is));
    return true;
  }
  return false;
}

/*! Read a general circular-line curve */
template <>
template <typename InputStream>
bool IO_base_test<Base_geom_traits>::read_curve(InputStream& is, Curve_2& cv)
{
  // Get the arc type:
  char type;
  is >> type;
  if ((type == 'a') || (type == 'A')) {
    Circular_kernel::Circle_2 circle;
    is >> circle;
    cv = Curve_2(circle);
    return true;
  }
  else if (is_deg_1(type)) {
    cv = Curve_2(read_line(type, is));
    return true;
  }
  else if (is_deg_2(type)) {
    cv = read_arc(type, is);
    return true;
  }
  return false;

}

#endif

#endif

#endif<|MERGE_RESOLUTION|>--- conflicted
+++ resolved
@@ -65,15 +65,9 @@
 }
 
 template <typename T_Geom_traits>
-<<<<<<< HEAD
 template <typename stream>
 bool IO_base_test<T_Geom_traits>::
 read_curve(stream& is, typename T_Geom_traits::Curve_2& cv)
-=======
-template <typename InputStream>
-bool IO_base_test<T_Geom_traits>::read_curve(InputStream& is,
-                                             typename T_Geom_traits::Curve_2& cv)
->>>>>>> fd9f94ea
 {
   Basic_number_type x1, y1, x2, y2;
   is >> x1 >> y1 >> x2 >> y2;
@@ -111,15 +105,9 @@
   (TEST_GEOM_TRAITS == NON_CACHING_POLYLINE_GEOM_TRAITS)
 
 template <>
-<<<<<<< HEAD
 template <typename stream>
 bool IO_base_test<Base_geom_traits>::read_xcurve(stream& is,
                                                  X_monotone_curve_2& xcv)
-=======
-template <typename InputStream>
-bool
-IO_base_test<Base_geom_traits>::read_xcurve(InputStream& is, X_monotone_curve_2& xcv)
->>>>>>> fd9f94ea
 {
   unsigned int num_points;
   is >> num_points;
@@ -1104,13 +1092,8 @@
   TEST_GEOM_TRAITS == CIRCULAR_LINE_ARC_GEOM_TRAITS
 
 /*! Read an arc point */
-<<<<<<< HEAD
 template <typename Base_geom_traits_T, typename stream>
 bool read_arc_point(stream& is, typename Base_geom_traits_T::Point_2& p)
-=======
-template <typename T_Base_geom_traits, typename InputStream>
-bool read_arc_point(InputStream& is, typename T_Base_geom_traits::Point_2& p)
->>>>>>> fd9f94ea
 {
   Basic_number_type x, y;
   is >> x >> y;
@@ -1215,17 +1198,9 @@
 
 /*! Read a line arc point */
 template <>
-<<<<<<< HEAD
 template <typename stream>
 bool IO_base_test<Base_geom_traits>::read_point(stream& is, Point_2& p)
 { return read_arc_point<Base_geom_traits, stream>(is, p); }
-=======
-template <typename InputStream>
-bool IO_base_test<Base_geom_traits>::read_point(InputStream& is, Point_2& p)
-{
-  return read_arc_point<Base_geom_traits, InputStream>(is, p);
-}
->>>>>>> fd9f94ea
 
 /*! Read an x-monotone line arc curve */
 template <>
@@ -1264,17 +1239,9 @@
 
 /*! Read a circular arc point */
 template <>
-<<<<<<< HEAD
 template <typename stream>
 bool IO_base_test<Base_geom_traits>::read_point(stream& is, Point_2& p)
 { return read_arc_point<Base_geom_traits, stream>(is, p); }
-=======
-template <typename InputStream>
-bool IO_base_test<Base_geom_traits>::read_point(InputStream& is, Point_2& p)
-{
-  return read_arc_point<Base_geom_traits, InputStream>(is, p);
-}
->>>>>>> fd9f94ea
 
 /*! Read an x-monotone circular arc curve */
 template <>
@@ -1319,17 +1286,9 @@
 
 /*! Read a circular-line arc point */
 template <>
-<<<<<<< HEAD
 template <typename stream>
 bool IO_base_test<Base_geom_traits>::read_point(stream& is, Point_2& p)
 { return read_arc_point<Base_geom_traits, stream>(is, p); }
-=======
-template <typename InputStream>
-bool IO_base_test<Base_geom_traits>::read_point(InputStream& is, Point_2& p)
-{
-  return read_arc_point<Base_geom_traits, InputStream>(is, p);
-}
->>>>>>> fd9f94ea
 
 /*! Read an x-monotone circular-line arc curve */
 template <>
