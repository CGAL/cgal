--- conflicted
+++ resolved
@@ -924,24 +924,14 @@
  * segment is vertical. Both first and last are vertical. An internal segment
  * is vertical.
  */
-<<<<<<< HEAD
-template <typename GeomTraits>
-bool Traits_test<GeomTraits>::
-make_x_monotone_wrapper(std::istringstream& str_stream) {
-  using Traits = GeomTraits;
-  using Point_2 = typename Traits::Point_2;
-  using X_monotone_curve_2 = typename Traits::X_monotone_curve_2;
-  using Make_x_monotone_result = boost::variant<Point_2, X_monotone_curve_2>;
-=======
-template <typename Geom_traits_T>
-bool Traits_test<Geom_traits_T>::
+template <typename GeomTraits>
+bool Traits_test<GeomTraits>::
 make_x_monotone_wrapper(std::istringstream& str_stream)
 {
-  typedef Geom_traits_T                                 Traits;
+  typedef GeomTraits                                 Traits;
   typedef typename Traits::Point_2                      Point_2;
   typedef typename Traits::X_monotone_curve_2           X_monotone_curve_2;
   typedef std::variant<Point_2, X_monotone_curve_2>   Make_x_monotone_result;
->>>>>>> a04ecc2a
   CGAL_USE_TYPE(typename Traits::Curve_2);
 
   unsigned int id;
@@ -986,25 +976,11 @@
  * left) endpoint of one curve and the first (resp. last) segment of the
  * other coincide.
  */
-<<<<<<< HEAD
-template <typename GeomTraits>
-bool Traits_test<GeomTraits>::
-intersect_wrapper(std::istringstream& str_stream) {
-  using Traits = GeomTraits;
-  using Point_2 = typename Traits::Point_2;
-  using X_monotone_curve_2 = typename Traits::X_monotone_curve_2;
-  using Multiplicity = typename Traits::Multiplicity;
-
-  using Intersection_point = std::pair<Point_2, Multiplicity>;
-  using Intersection_result =
-    boost::variant<Intersection_point, X_monotone_curve_2>;
-=======
-template <typename Geom_traits_T>
-bool Traits_test<Geom_traits_T>::
+template <typename GeomTraits>
+bool Traits_test<GeomTraits>::
 intersect_wrapper(std::istringstream& str_stream)
 {
-
-  typedef Geom_traits_T                         Traits;
+  typedef GeomTraits                            Traits;
   typedef typename Traits::Point_2              Point_2;
   typedef typename Traits::X_monotone_curve_2   X_monotone_curve_2;
   typedef typename Traits::Multiplicity         Multiplicity;
@@ -1012,8 +988,6 @@
   typedef std::pair<Point_2, Multiplicity>      Intersection_point;
   typedef std::variant<Intersection_point, X_monotone_curve_2>
                                                 Intersection_result;
->>>>>>> a04ecc2a
-
   unsigned int id1, id2;
   str_stream >> id1 >> id2;
   std::vector<Intersection_result> xections;
