--- conflicted
+++ resolved
@@ -3,20 +3,13 @@
 \ingroup PkgArrangementOnSurface2ConceptsDCEL
 \cgalConcept
 
-<<<<<<< HEAD
 A face record in a <span class="textsc">Dcel</span> data structure. A face
 represents a region, which may have outer and inner boundaries. A boundary
 conists of a chain of incident halfedges, referred to as a Connected Component
 of the Boundary (CCB). A face may be unbounded. Otherwise, it has one or more
-outyer CCBs. A face may also be bounded by inner CCBs, and it may contain
+outer CCBs. A face may also be bounded by inner CCBs, and it may contain
 isolated vertices in its interior. A planar face may have only one outer CCBs
-and its inner CCBs are also refered to as holes.
-=======
-A face record in a <span class="textsc">Dcel</span> data structure. A face may either be unbounded,
-otherwise it has an incident halfedge along the chain defining its outer
-boundary. A face may also contain holes and isolated vertices in its
-interior.
->>>>>>> 84ec799c
+and its inner CCBs are refered to as holes.
 
 \sa `ArrangementDcel`
 \sa `ArrangementDcelVertex`
@@ -28,7 +21,6 @@
 public:
 
 /// \name Types
-<<<<<<< HEAD
 /// The non-mutable iterators `Outer_ccb_const_iterator`, `Inner_ccb_const_iterator`, `Hole_const_iterator`, and `Isolated_vertex_const_iterator` are also defined.
 /// @{
 
@@ -68,47 +60,6 @@
 
 /*! assigns `f` with the contents of the `other` face. */
 void assign(const Self& other);
-=======
-/// The non-mutable iterators `Hole_const_iterator`, and `Isolated_vertex_const_iterator` are also defined.
-/// @{
-
-/*!
-the corresponding <span class="textsc">Dcel</span> vertex type.
-*/
-typedef unspecified_type Vertex;
-
-/*!
-the corresponding <span class="textsc">Dcel</span> halfedge type.
-*/
-typedef unspecified_type Halfedge;
-
-/*!
-a bidirectional iterator over the holes in
-inside the face. Its value-type is `Halfedge*`.
-*/
-typedef unspecified_type Hole_iterator;
-
-/*!
-a bidirectional iterator over the
-isolated vertices in inside the face. Its value-type is `Vertex*`.
-*/
-typedef unspecified_type Isolated_vertex_iterator;
-
-/// @}
-
-/// \name Creation
-/// @{
-
-/*!
-default constructor.
-*/
-Arr_dcel_face();
-
-/*!
-assigns `f` with the contents of the `other` face.
-*/
-void assign (const Self& other);
->>>>>>> 84ec799c
 
 /// @}
 
@@ -117,8 +68,7 @@
 /// non-mutable pointers or iterators:
 /// @{
 
-<<<<<<< HEAD
-/*! returns whether the face is unbounded. */
+/*! determines whether the face is unbounded. */
 bool is_unbounded() const;
 
 /*! obtains an incident halfedge along the outer boundaries of the face.  If `f`
@@ -200,85 +150,6 @@
 
 /*! removes the isolated vertex that `it` points to from inside `f`. */
 void erase_isolated_vertex(Isolated_vertex_iterator it);
-=======
-/*!
-returns whether the face is unbounded.
-*/
-bool is_unbounded() const;
-
-/*!
-returns an incident halfedge along the outer boundary of the face.
-If `f` has no outer boundary, the function returns `nullptr`.
-*/
-Halfedge* halfedge();
-
-/*!
-returns the number of holes inside `f`.
-*/
-size_t number_of_holes() const;
-
-/*!
-returns a begin-iterator for the holes inside `f`.
-*/
-Hole_iterator holes_begin();
-
-/*!
-returns a past-the-end iterator for the holes inside `f`.
-*/
-Hole_iterator holes_end();
-
-/*!
-returns the number of isolated vertices inside `f`.
-*/
-size_t number_of_isolated_vertices() const;
-
-/*!
-returns a begin-iterator for the isolated vertices inside `f`.
-*/
-Isolated_vertex_iterator isolated_vertices_begin();
-
-/*!
-returns a past-the-end iterator for the isolated vertices inside
-`f`.
-*/
-Isolated_vertex_iterator isolated_vertices_end();
-
-/// @}
-
-/// \name Modifiers
-/// @{
-
-/*!
-sets the face as unbounded (if `flag` is `true`), or as a bounded
-face (if it is `false`).
-*/
-void set_unbounded (bool flag);
-
-/*!
-sets the incident halfedge.
-*/
-void set_halfedge (Halfedge* e);
-
-/*!
-adds `e` as a hole inside `f`.
-*/
-void add_hole (Halfedge* e);
-
-/*!
-removes the hole that `it` points to from inside `f`.
-*/
-void erase_hole (Hole_iterator it);
-
-/*!
-adds `v` as an isolated vertex inside `f`.
-*/
-void add_isolated_vertex (Vertex* v);
-
-/*!
-removes the isolated vertex that `it` points to from inside `f`.
-*/
-void erase_isolated_vertex (Isolated_vertex_iterator it);
->>>>>>> 84ec799c
 
 /// @}
 
