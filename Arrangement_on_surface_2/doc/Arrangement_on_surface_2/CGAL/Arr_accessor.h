namespace CGAL {

<<<<<<< HEAD
/*! \ingroup PkgArrangementOnSurface2Ref
 *
 * \anchor arr_refarr_access
 *
 * `Arr_accessor` provides an access to some of the private `Arrangement`
 * functions. Users may use these functions to achieve more efficient programs
 * when they have the exact topological information required by the specialized
 * functions.
 *
 * It is however highly recommended to be very careful when using the accessor
 * functions that modify the arrangement. As we have just mentioned, these
 * functions have very specific requirement on their input on one hand, and
 * perform no preconditions on the other hand, so providing incorrect
 * topological input may invalidate the arrangement.
 */
template <typename Arrangement>
=======
/*!
\ingroup PkgArrangementOnSurface2Ref

\anchor arr_refarr_access

`Arr_accessor` provides an access to some of the private
`Arrangement` functions. Users may use these functions to achieve
more efficient programs when they have the exact topological information
required by the specialized functions.

It is however highly recommended to be very careful when using the
accessor functions that modify the arrangement. As we have just mentioned,
these functions have very specific requirement on their input on one hand,
and perform no preconditions on the other hand, so providing incorrect
topological input may invalidate the arrangement.

*/
template< typename Arrangement >
>>>>>>> 84ec799c
class Arr_accessor {
public:

/// \name Types
/// @{

<<<<<<< HEAD
/*! the type of the associated arrangement. */
typedef unspecified_type Arrangement_2;

/*! the point type. */
typedef typename Arrangement_2::Point_2 Point_2;

/*! the \f$ x\f$-monotone curve type. */
=======
/*!
the type of the associated arrangement.
*/
typedef unspecified_type Arrangement_2;

/*!
the point type.
*/
typedef typename Arrangement_2::Point_2 Point_2;

/*!
the \f$ x\f$-monotone curve type.
*/
>>>>>>> 84ec799c
typedef typename Arrangement_2::X_monotone_curve_2 X_monotone_curve_2;

/*! */
typedef typename Arrangement_2::Vertex_handle Vertex_handle;

<<<<<<< HEAD
/*! */
typedef typename Arrangement_2::Halfedge_handle Halfedge_handle;
=======
*/
typedef typename Arrangement_2::Vertex_handle Vertex_handle;
>>>>>>> 84ec799c

/*! */
typedef typename Arrangement_2::Face_handle Face_handle;

<<<<<<< HEAD
/*! represents the boundary of a connected component (CCB). */
typedef typename Arrangement_2::Ccb_halfedge_circulator Ccb_halfedge_circulator;
=======
*/
typedef typename Arrangement_2::Halfedge_handle Halfedge_handle;
>>>>>>> 84ec799c

/// @}

<<<<<<< HEAD
/// \name Creation
/// @{

/*! constructs an accessor attached to the given arrangement `arr`. */
Arr_accessor(Arrangement_2& arr);

/// @}

/// \name Accessing the Notification Functions

/// @{

/*! notifies the arrangement observer that a global change is going to take
 * place (for the usage of the global functions that operate on arrangements).
 */
void notify_before_global_change();

/*! notifies the arrangement observer that a global change has taken place (for
 * the usage of the global functions that operate on arrangements).
 */
void notify_after_global_change();

/// @}
=======
*/
typedef typename Arrangement_2::Face_handle Face_handle;

/*!
represents the boundary of a connected component (CCB).
*/
typedef typename Arrangement_2::Ccb_halfedge_circulator Ccb_halfedge_circulator;

/// @}

/// \name Creation
/// @{

/*!
constructs an accessor attached to the given arrangement
`arr`.
*/
Arr_accessor(Arrangement_2& arr);

/// @}

/// \name Accessing the Notification Functions
>>>>>>> 84ec799c

/// \name Arrangement Predicates
/// @{

<<<<<<< HEAD
/*! locates a place for the curve `c` around the vertex `v` and returns a
 * halfedge whose target is `v`, where c should be inserted between this
 * halfedge and the next halfedge around `v` in a clockwise order.
 */
Halfedge_handle
locate_around_vertex(Vertex_handle v, const X_monotone_curve_2& c) const;

/*! counts the number of edges along the path from `e1` to `e2`.  In case the
 * two halfedges do not belong to the same connected component, the function
 * returns (-1).
*/
int halfedge_distance(Halfedge_const_handle e1, Halfedge_const_handle e2) const;

/*! determines whether a new halfedge we are about to create, which is to be
 * associated with the curve `c` and directed from `pred1->target()` to
 * `pred2->target()`, lies on the inner CCB of the new face that will be
 * created, introducing this new edge.
 *
 * \pre `pred1->target()` and `pred2->target()` are associated with `c`'s
 * endpoints.
 *
 * \pre `pred1` and `pred2` belong to the same connected component, such that a
 * new face is created by connecting `pred1->target()` and `pred2->target()`.
*/
bool is_inside_new_face(Halfedge_handle pred1,
Halfedge_handle pred2,
const X_monotone_curve_2& c) const;

/*! determines whether a given point lies within the region bounded by a
 * boundary of the connected component that `he` belongs to.  Note that if the
 * function returns `true`, then `p` is contained within `he->face()` (but not
 * on its boundary), or inside one of the inner CCBs of this face, or it may
 * coincide with an isolated vertex in this face.
 */
bool point_is_in(const Point_2& p, Halfedge_const_handle he) const;

/*! determines whether `he` lies on the outer boundary of its incident face. */
bool is_on_outer_boundary(Halfedge_const_handle he) const;

/*! determines whether `he` lies on the inner boundary of its incident face
 * (that is, whether it lies on the boundary of one of the inner CCBs of this
 * face).
 */
bool is_on_inner_boundary(Halfedge_const_handle he) const;

/// @}

/// \name Arrangement Modifiers
/// @{

/*! creates a new vertex an associates it with the point `p`.
 *
 * \pre There is no existing vertex already associated with `p`.
 */
Vertex_handle create_vertex(const Point_2& p);

/*! inserts the curve `c` as a new inner CCBs (hole) of the face `f`,
 * connecting the two isolated vertices `v1` and `v2`.  `res` is the comparison
 * result between these two end-vertices.  The function returns a handle for one
 * of the new halfedges corresponding to the inserted curve, directed from `v1`
 * to `v2`.
 *
 * \pre `v1` and `v2` are associated with `c`'s endpoints, that they lie of
 * `f`'s interior and that and that they have no incident edges.
 */
Halfedge_handle insert_in_face_interior_ex(const X_monotone_curve_2& c,
                                           Face_handle f,
                                           Vertex_handle v1,
                                           Vertex_handle v2,
                                           Comparison_result res);

/*! inserts the curve `c` into the arrangement, such that one of its endpoints
 * corresponds to an arrangement, which is the target vertex of the halfedge
 * `pred`, such that `c` is inserted to the circular list of halfedges around
 * `pred->target()` right between `pred` and its successor. The other end-vertex
 * is given by an isolated vertex `v`, where `res` is the comparison result
 * between `pred->target()` and `v`.  The function returns a handle for one of
 * the new halfedges directed from `pred->target()` to `v`.
 *
 * \pre `pred->target()` and `v` are associated with `c`'s endpoints and that
 * and that `v` has no incident edges.
*/
Halfedge_handle insert_from_vertex_ex(const X_monotone_curve_2& c,
=======
/*!
notifies the arrangement observer that a global change is going to take
place (for the usage of the global functions that operate on
arrangements).
*/
void notify_before_global_change ();

/*!
notifies the arrangement observer that a global change has taken
place (for the usage of the global functions that operate on
arrangements).
*/
void notify_after_global_change ();

/// @}

/// \name Arrangement Predicates
/// @{

/*!
locates a place for the curve `c` around the vertex `v`
and returns a halfedge whose target is `v`, where c should be
inserted between this halfedge and the next halfedge around `v`
in a clockwise order.
*/
Halfedge_handle
locate_around_vertex (Vertex_handle v,
const X_monotone_curve_2& c) const;

/*!
counts the number of edges along the path from `e1` to `e2`.
In case the two halfedges do not belong to the same connected component,
the function returns (-1).
*/
int halfedge_distance (Halfedge_const_handle e1,
Halfedge_const_handle e2) const;

/*!
determines whether a new halfedge we are about to create, which is to be associated
with the curve `c` and directed from `pred1->target()` to
`pred2->target()`, lies on the inner CCB of the new face that will be created,
introducing this new edge.
\pre `pred1->target()` and `pred2->target()` are associated with `c`'s endpoints.
\pre `pred1` and `pred2` belong to the same connected component, such that a new face is created by connecting `pred1->target()` and `pred2->target()`.
*/
bool is_inside_new_face (Halfedge_handle pred1,
Halfedge_handle pred2,
const X_monotone_curve_2& c) const;

/*!
determines whether a given point lies within the region bounded by
a boundary of the connected component that `he` belongs to.
Note that if the function returns `true`, then `p` is contained within
`he->face()` (but not on its boundary), or inside one of the holes inside this
face, or it may coincide with an isolated vertex in this face.
*/
bool point_is_in (const Point_2& p,
Halfedge_const_handle he) const;

/*!
determines whether `he` lies on the outer boundary of its incident
face.
*/
bool is_on_outer_boundary (Halfedge_const_handle he) const;

/*!
determines whether `he` lies on the inner boundary of its incident
face (that is, whether it lies on the boundary of one of the holes
in this face).
*/
bool is_on_inner_boundary (Halfedge_const_handle he) const;

/// @}

/// \name Arrangement Modifiers
/// @{

/*!
creates a new vertex an associates it with the point `p`.
\pre There is no existing vertex already associated with `p`.
*/
Vertex_handle create_vertex (const Point_2& p);

/*!
inserts the curve `c` as a new hole (inner component) of the face
`f`, connecting the two isolated vertices `v1` and `v2`.
`res` is the comparison result between these two end-vertices.
The function returns a handle for one of the new halfedges
corresponding to the inserted curve, directed from `v1` to `v2`.
\pre `v1` and `v2` are associated with `c`'s endpoints, that they lie of `f`'s interior and that and that they have no incident edges.
*/
Halfedge_handle insert_in_face_interior_ex (const X_monotone_curve_2& c,
Face_handle f,
Vertex_handle v1,
Vertex_handle v2,
Comparison_result res);

/*!
inserts the curve `c` into the arrangement, such that one of its
endpoints corresponds to an arrangement, which is the
target vertex of the halfedge `pred`, such that `c` is inserted
to the circular list of halfedges around `pred->target()` right
between `pred` and its successor. The other end-vertex is given by
an isolated vertex `v`,
where `res` is the comparison result between `pred->target()` and `v`.
The function returns a handle for one of the new halfedges directed from
`pred->target()` to `v`.
\pre `pred->target()` and `v` are associated with `c`'s endpoints and that and that `v` has no incident edges.
*/
Halfedge_handle insert_from_vertex_ex (const X_monotone_curve_2& c,
>>>>>>> 84ec799c
Halfedge_handle pred,
Vertex_handle v,
Comparison_result res);

<<<<<<< HEAD
/*! inserts the curve `c` into the arrangement, such that both `c`'s endpoints
 * correspond to existing arrangement vertices, given by `pred1->target()` and
 * `pred2->target()`. `res` is the comparison result between these two
 * end-vertices. The function creates a new halfedge pair that connects the two
 * vertices (with `pred1` and `pred2` indicate the exact place for these
 * halfedges around the two target vertices) and returns a handle for the
 * halfedge directed from `pred1->target()` to `pred2->target()`.  The output
 * flag `new_face` indicates whether a new face has been created following the
 * insertion of the new curve.
 *
 * \pre `pred1->target()` and `pred2->target()` are associated with `c`'s
 * endpoints and that if a new face is created, then `is_inside_new_face (pred1,
 * pred2, c)` is `true`.
 */
Halfedge_handle insert_at_vertices_ex(const X_monotone_curve_2& c,
                                      Halfedge_handle pred1,
                                      Halfedge_handle pred2,
                                      Comparison_result res, bool& new_face);

/*! inserts `v` as an isolated vertex inside `f`.
 *
 * \pre `v->point()` is contained in the interior of the given face.
 */
void insert_isolated_vertex(Face_handle f, Vertex_handle v);

/*! moves the given hole (inner CCB) from the interior of the face `f1` to the
 * face `f2`.
 *
 * \pre `hole` is currently contained in `f1` and should be moved to `f2`.
 */
void move_hole(Face_handle f1, Face_handle f2, Ccb_halfedge_circulator hole);

/*! moves the given isolated vertex from the interior of the face `f1`
 * inside the face `f2`.
 *
 * \pre `v` is indeed an isolated vertex currently contained in `f1` and should
 * be moved to `f2`.
 */
bool move_isolated_vertex(Face_handle f1, Face_handle f2, Vertex_handle v);

/*! relocates all inner ccbs and isolated vertices to their proper position
 * immediately after a face has split due to the insertion of a new halfedge,
 * namely after `insert_at_vertices_ex()` was invoked and indicated that a new
 * face has been created. `he` is the halfegde returned by
 * `insert_at_vertices_ex()`, such that `he->twin()->face` is the face that has
 * just been split and `he->face()` is the newly created face.
 */
void relocate_in_new_face(Halfedge_handle he);

/*! relocates all inner ccbs in a new face, as detailed above. */
void relocate_holes_in_new_face(Halfedge_handle he);

/*! relocates all isolated vertices in a new face, as detailed above. */
void relocate_isolated_vertices_in_new_face(Halfedge_handle he);

/*! modifies the point associated with the vertex `v` (the point may be
 * geometrically different than the one currently associated with `v`).  The
 * function returns a handle to the modified vertex (same as `v`).
 *
 * \pre No other arrangement vertex is already associated with `p`.
 *
 * \pre The topology of the arrangement does not change after the vertex point
 * is modified.
 */
Vertex_handle modify_vertex_ex(Vertex_handle v, const Point_2& p);

/*! modifies the \f$ x\f$-monotone curve associated with the edge `e` (the curve
 * `c` may be geometrically different than the one currently associated with
 * `e`).  The function returns a handle to the modified edge (same as `e`).
 *
 * \pre The interior of `c` is disjoint from all existing arrangement vertices
 * and edges.
 */
Halfedge_handle modify_edge_ex(Halfedge_handle e, const X_monotone_curve_2& c);

/*! splits a given edge into two at the split point `p`, and associate the
 * x-monotone curves `c1` and `c2` with the resulting edges, such that `c1`
 * connects `he->source()` with `p` and `c2` connects `p` with
 * `he->target()`. The function return a handle to the split halfedge directed
 * from `he->source()` to the split point `p`.
 *
 * \pre The endpoints of `c1` and `c2` correspond to `p` and to `he`'s
 * end-vertices, as indicated above.
 */
Halfedge_handle split_edge_ex(Halfedge_handle he, const Point_2& p,
                              const X_monotone_curve_2& c1,
                              const X_monotone_curve_2& c2);

/*! splits a given edge into two at by the vertex `v`, and associate the
 * x-monotone curves `c1` and `c2` with the resulting edges, such that `c1`
 * connects `he->source()` with `v` and `c2` connects `v` with
 * `he->target()`. The function return a handle to the split halfedge directed
 * from `he->source()` to `v`.
 *
 * \pre The endpoints of `c1` and `c2` correspond to `v` and to `he`'s
 * end-vertices, as indicated above. It is also assumed that `v` has no incident
 * edges.
 */
Halfedge_handle split_edge_ex(Halfedge_handle he, Vertex_handle v,
                              const X_monotone_curve_2& c1,
                              const X_monotone_curve_2& c2);

/*! removes the edge `he` from the arrangement, such that if the edge removal
 * causes the creation of a new hole (inner CCB), `he->target()` lies on the
 * boundary of this hole.  The flags `remove_source` and `remove_target`
 * indicate whether the end-vertices of `he` should be removed as well, in case
 * they have no other incident edges.  If the operation causes two faces to
 * merge, the merged face is returned.  Otherwise, the face to which the edge
 * was incident is returned.
 */
Face_handle remove_edge_ex(Halfedge_handle he,
                           bool remove_source = true,
                           bool remove_target = true);
=======
/*!
inserts the curve `c` into the arrangement, such that both `c`'s
endpoints correspond to existing arrangement vertices, given by
`pred1->target()` and `pred2->target()`. `res` is the comparison
result between these two end-vertices. The function creates a
new halfedge pair that connects the two vertices (with `pred1` and
`pred2` indicate the exact place for these halfedges around the two
target vertices) and returns a handle for the halfedge directed from
`pred1->target()` to `pred2->target()`.
The output flag `new_face` indicates whether a new face has been created
following the insertion of the new curve.
\pre `pred1->target()` and `pred2->target()` are associated with `c`'s endpoints and that if a new face is created, then `is_inside_new_face (pred1, pred2, c)` is `true`.
*/
Halfedge_handle insert_at_vertices_ex (const X_monotone_curve_2& c,
Halfedge_handle pred1,
Halfedge_handle pred2,
Comparison_result res,
bool& new_face);

/*!
inserts `v` as an isolated vertex inside `f`.
\pre `v->point()` is contained in the interior of the given face.
*/
void insert_isolated_vertex (Face_handle f, Vertex_handle v);

/*!
moves the given hole from the interior of the face `f1` inside the
face `f2`.
\pre `hole` is currently contained in `f1` and should be moved to `f2`.
*/
void move_hole (Face_handle f1, Face_handle f2,
Ccb_halfedge_circulator hole);

/*!
moves the given isolated vertex from the interior of the face `f1`
inside the face `f2`.
\pre `v` is indeed an isolated vertex currently contained in `f1` and should be moved to `f2`.
*/
bool move_isolated_vertex (Face_handle f1, Face_handle f2,
Vertex_handle v);

/*!
relocates all holes and isolated vertices to their proper position
immediately after a face has split due to the insertion of a new halfedge,
namely after `insert_at_vertices_ex()` was invoked and indicated that
a new face has been created. `he` is the halfegde returned by
`insert_at_vertices_ex()`,
such that `he->twin()->face` is the face that has just been split and
`he->face()` is the newly created face.
*/
void relocate_in_new_face (Halfedge_handle he);

/*!
relocates all holes in a new face, as detailed above.
*/
void relocate_holes_in_new_face (Halfedge_handle he);

/*!
relocates all isolated vertices in a new face, as detailed above.
*/
void relocate_isolated_vertices_in_new_face (Halfedge_handle he);

/*!
modifies the point associated with the vertex `v` (the point may be
geometrically different than the one currently associated with `v`).
The function returns a handle to the modified vertex (same as `v`).
\pre No other arrangement vertex is already associated with `p`.
\pre The topology of the arrangement does not change after the vertex point is modified.
*/
Vertex_handle modify_vertex_ex (Vertex_handle v,
const Point_2& p);

/*!
modifies the \f$ x\f$-monotone curve associated with the edge `e` (the
curve `c` may be geometrically different than the one currently
associated with `e`).
The function returns a handle to the modified edge (same as `e`).
\pre The interior of `c` is disjoint from all existing arrangement vertices and edges.
*/
Halfedge_handle modify_edge_ex (Halfedge_handle e,
const X_monotone_curve_2& c);

/*!
splits a given edge into two at the split point `p`, and associate the
x-monotone curves `c1` and `c2` with the resulting edges, such that
`c1` connects `he->source()` with `p` and `c2` connects
`p` with `he->target()`. The function return a handle to the split
halfedge directed from `he->source()` to the split point `p`.
\pre The endpoints of `c1` and `c2` correspond to `p` and to `he`'s end-vertices, as indicated above.
*/
Halfedge_handle split_edge_ex (Halfedge_handle he,
const Point_2& p,
const X_monotone_curve_2& c1,
const X_monotone_curve_2& c2);

/*!
splits a given edge into two at by the vertex `v`, and associate the
x-monotone curves `c1` and `c2` with the resulting edges, such that
`c1` connects `he->source()` with `v` and `c2` connects
`v` with `he->target()`. The function return a handle to the split
halfedge directed from `he->source()` to `v`.
\pre The endpoints of `c1` and `c2` correspond to `v` and to `he`'s end-vertices, as indicated above. It is also assumed that `v` has no incident edges.
*/
Halfedge_handle split_edge_ex (Halfedge_handle he,
Vertex_handle v,
const X_monotone_curve_2& c1,
const X_monotone_curve_2& c2);

/*!
removes the edge `he` from the arrangement, such that if the edge removal causes
the creation of a new hole, `he->target()` lies on the boundary of this hole.
The flags `remove_source` and `remove_target` indicate whether the end-vertices
of `he` should be removed as well, in case they have no other incident edges.
If the operation causes two faces to merge, the merged face is returned.
Otherwise, the face to which the edge was incident is returned.
*/
Face_handle remove_edge_ex (Halfedge_handle he,
bool remove_source = true,
bool remove_target = true);
>>>>>>> 84ec799c

/// @}

}; /* end Arr_accessor */
} /* end namespace CGAL */<|MERGE_RESOLUTION|>--- conflicted
+++ resolved
@@ -1,6 +1,5 @@
 namespace CGAL {
 
-<<<<<<< HEAD
 /*! \ingroup PkgArrangementOnSurface2Ref
  *
  * \anchor arr_refarr_access
@@ -17,33 +16,12 @@
  * topological input may invalidate the arrangement.
  */
 template <typename Arrangement>
-=======
-/*!
-\ingroup PkgArrangementOnSurface2Ref
-
-\anchor arr_refarr_access
-
-`Arr_accessor` provides an access to some of the private
-`Arrangement` functions. Users may use these functions to achieve
-more efficient programs when they have the exact topological information
-required by the specialized functions.
-
-It is however highly recommended to be very careful when using the
-accessor functions that modify the arrangement. As we have just mentioned,
-these functions have very specific requirement on their input on one hand,
-and perform no preconditions on the other hand, so providing incorrect
-topological input may invalidate the arrangement.
-
-*/
-template< typename Arrangement >
->>>>>>> 84ec799c
 class Arr_accessor {
 public:
 
 /// \name Types
 /// @{
 
-<<<<<<< HEAD
 /*! the type of the associated arrangement. */
 typedef unspecified_type Arrangement_2;
 
@@ -51,48 +29,23 @@
 typedef typename Arrangement_2::Point_2 Point_2;
 
 /*! the \f$ x\f$-monotone curve type. */
-=======
-/*!
-the type of the associated arrangement.
-*/
-typedef unspecified_type Arrangement_2;
-
-/*!
-the point type.
-*/
-typedef typename Arrangement_2::Point_2 Point_2;
-
-/*!
-the \f$ x\f$-monotone curve type.
-*/
->>>>>>> 84ec799c
+
 typedef typename Arrangement_2::X_monotone_curve_2 X_monotone_curve_2;
 
 /*! */
 typedef typename Arrangement_2::Vertex_handle Vertex_handle;
 
-<<<<<<< HEAD
 /*! */
 typedef typename Arrangement_2::Halfedge_handle Halfedge_handle;
-=======
-*/
-typedef typename Arrangement_2::Vertex_handle Vertex_handle;
->>>>>>> 84ec799c
 
 /*! */
 typedef typename Arrangement_2::Face_handle Face_handle;
 
-<<<<<<< HEAD
 /*! represents the boundary of a connected component (CCB). */
 typedef typename Arrangement_2::Ccb_halfedge_circulator Ccb_halfedge_circulator;
-=======
-*/
-typedef typename Arrangement_2::Halfedge_handle Halfedge_handle;
->>>>>>> 84ec799c
-
-/// @}
-
-<<<<<<< HEAD
+
+/// @}
+
 /// \name Creation
 /// @{
 
@@ -116,35 +69,10 @@
 void notify_after_global_change();
 
 /// @}
-=======
-*/
-typedef typename Arrangement_2::Face_handle Face_handle;
-
-/*!
-represents the boundary of a connected component (CCB).
-*/
-typedef typename Arrangement_2::Ccb_halfedge_circulator Ccb_halfedge_circulator;
-
-/// @}
-
-/// \name Creation
-/// @{
-
-/*!
-constructs an accessor attached to the given arrangement
-`arr`.
-*/
-Arr_accessor(Arrangement_2& arr);
-
-/// @}
-
-/// \name Accessing the Notification Functions
->>>>>>> 84ec799c
 
 /// \name Arrangement Predicates
 /// @{
 
-<<<<<<< HEAD
 /*! locates a place for the curve `c` around the vertex `v` and returns a
  * halfedge whose target is `v`, where c should be inserted between this
  * halfedge and the next halfedge around `v` in a clockwise order.
@@ -228,123 +156,10 @@
  * and that `v` has no incident edges.
 */
 Halfedge_handle insert_from_vertex_ex(const X_monotone_curve_2& c,
-=======
-/*!
-notifies the arrangement observer that a global change is going to take
-place (for the usage of the global functions that operate on
-arrangements).
-*/
-void notify_before_global_change ();
-
-/*!
-notifies the arrangement observer that a global change has taken
-place (for the usage of the global functions that operate on
-arrangements).
-*/
-void notify_after_global_change ();
-
-/// @}
-
-/// \name Arrangement Predicates
-/// @{
-
-/*!
-locates a place for the curve `c` around the vertex `v`
-and returns a halfedge whose target is `v`, where c should be
-inserted between this halfedge and the next halfedge around `v`
-in a clockwise order.
-*/
-Halfedge_handle
-locate_around_vertex (Vertex_handle v,
-const X_monotone_curve_2& c) const;
-
-/*!
-counts the number of edges along the path from `e1` to `e2`.
-In case the two halfedges do not belong to the same connected component,
-the function returns (-1).
-*/
-int halfedge_distance (Halfedge_const_handle e1,
-Halfedge_const_handle e2) const;
-
-/*!
-determines whether a new halfedge we are about to create, which is to be associated
-with the curve `c` and directed from `pred1->target()` to
-`pred2->target()`, lies on the inner CCB of the new face that will be created,
-introducing this new edge.
-\pre `pred1->target()` and `pred2->target()` are associated with `c`'s endpoints.
-\pre `pred1` and `pred2` belong to the same connected component, such that a new face is created by connecting `pred1->target()` and `pred2->target()`.
-*/
-bool is_inside_new_face (Halfedge_handle pred1,
-Halfedge_handle pred2,
-const X_monotone_curve_2& c) const;
-
-/*!
-determines whether a given point lies within the region bounded by
-a boundary of the connected component that `he` belongs to.
-Note that if the function returns `true`, then `p` is contained within
-`he->face()` (but not on its boundary), or inside one of the holes inside this
-face, or it may coincide with an isolated vertex in this face.
-*/
-bool point_is_in (const Point_2& p,
-Halfedge_const_handle he) const;
-
-/*!
-determines whether `he` lies on the outer boundary of its incident
-face.
-*/
-bool is_on_outer_boundary (Halfedge_const_handle he) const;
-
-/*!
-determines whether `he` lies on the inner boundary of its incident
-face (that is, whether it lies on the boundary of one of the holes
-in this face).
-*/
-bool is_on_inner_boundary (Halfedge_const_handle he) const;
-
-/// @}
-
-/// \name Arrangement Modifiers
-/// @{
-
-/*!
-creates a new vertex an associates it with the point `p`.
-\pre There is no existing vertex already associated with `p`.
-*/
-Vertex_handle create_vertex (const Point_2& p);
-
-/*!
-inserts the curve `c` as a new hole (inner component) of the face
-`f`, connecting the two isolated vertices `v1` and `v2`.
-`res` is the comparison result between these two end-vertices.
-The function returns a handle for one of the new halfedges
-corresponding to the inserted curve, directed from `v1` to `v2`.
-\pre `v1` and `v2` are associated with `c`'s endpoints, that they lie of `f`'s interior and that and that they have no incident edges.
-*/
-Halfedge_handle insert_in_face_interior_ex (const X_monotone_curve_2& c,
-Face_handle f,
-Vertex_handle v1,
-Vertex_handle v2,
-Comparison_result res);
-
-/*!
-inserts the curve `c` into the arrangement, such that one of its
-endpoints corresponds to an arrangement, which is the
-target vertex of the halfedge `pred`, such that `c` is inserted
-to the circular list of halfedges around `pred->target()` right
-between `pred` and its successor. The other end-vertex is given by
-an isolated vertex `v`,
-where `res` is the comparison result between `pred->target()` and `v`.
-The function returns a handle for one of the new halfedges directed from
-`pred->target()` to `v`.
-\pre `pred->target()` and `v` are associated with `c`'s endpoints and that and that `v` has no incident edges.
-*/
-Halfedge_handle insert_from_vertex_ex (const X_monotone_curve_2& c,
->>>>>>> 84ec799c
-Halfedge_handle pred,
-Vertex_handle v,
-Comparison_result res);
-
-<<<<<<< HEAD
+                                      Halfedge_handle pred,
+                                      Vertex_handle v,
+                                      Comparison_result res);
+
 /*! inserts the curve `c` into the arrangement, such that both `c`'s endpoints
  * correspond to existing arrangement vertices, given by `pred1->target()` and
  * `pred2->target()`. `res` is the comparison result between these two
@@ -458,127 +273,6 @@
 Face_handle remove_edge_ex(Halfedge_handle he,
                            bool remove_source = true,
                            bool remove_target = true);
-=======
-/*!
-inserts the curve `c` into the arrangement, such that both `c`'s
-endpoints correspond to existing arrangement vertices, given by
-`pred1->target()` and `pred2->target()`. `res` is the comparison
-result between these two end-vertices. The function creates a
-new halfedge pair that connects the two vertices (with `pred1` and
-`pred2` indicate the exact place for these halfedges around the two
-target vertices) and returns a handle for the halfedge directed from
-`pred1->target()` to `pred2->target()`.
-The output flag `new_face` indicates whether a new face has been created
-following the insertion of the new curve.
-\pre `pred1->target()` and `pred2->target()` are associated with `c`'s endpoints and that if a new face is created, then `is_inside_new_face (pred1, pred2, c)` is `true`.
-*/
-Halfedge_handle insert_at_vertices_ex (const X_monotone_curve_2& c,
-Halfedge_handle pred1,
-Halfedge_handle pred2,
-Comparison_result res,
-bool& new_face);
-
-/*!
-inserts `v` as an isolated vertex inside `f`.
-\pre `v->point()` is contained in the interior of the given face.
-*/
-void insert_isolated_vertex (Face_handle f, Vertex_handle v);
-
-/*!
-moves the given hole from the interior of the face `f1` inside the
-face `f2`.
-\pre `hole` is currently contained in `f1` and should be moved to `f2`.
-*/
-void move_hole (Face_handle f1, Face_handle f2,
-Ccb_halfedge_circulator hole);
-
-/*!
-moves the given isolated vertex from the interior of the face `f1`
-inside the face `f2`.
-\pre `v` is indeed an isolated vertex currently contained in `f1` and should be moved to `f2`.
-*/
-bool move_isolated_vertex (Face_handle f1, Face_handle f2,
-Vertex_handle v);
-
-/*!
-relocates all holes and isolated vertices to their proper position
-immediately after a face has split due to the insertion of a new halfedge,
-namely after `insert_at_vertices_ex()` was invoked and indicated that
-a new face has been created. `he` is the halfegde returned by
-`insert_at_vertices_ex()`,
-such that `he->twin()->face` is the face that has just been split and
-`he->face()` is the newly created face.
-*/
-void relocate_in_new_face (Halfedge_handle he);
-
-/*!
-relocates all holes in a new face, as detailed above.
-*/
-void relocate_holes_in_new_face (Halfedge_handle he);
-
-/*!
-relocates all isolated vertices in a new face, as detailed above.
-*/
-void relocate_isolated_vertices_in_new_face (Halfedge_handle he);
-
-/*!
-modifies the point associated with the vertex `v` (the point may be
-geometrically different than the one currently associated with `v`).
-The function returns a handle to the modified vertex (same as `v`).
-\pre No other arrangement vertex is already associated with `p`.
-\pre The topology of the arrangement does not change after the vertex point is modified.
-*/
-Vertex_handle modify_vertex_ex (Vertex_handle v,
-const Point_2& p);
-
-/*!
-modifies the \f$ x\f$-monotone curve associated with the edge `e` (the
-curve `c` may be geometrically different than the one currently
-associated with `e`).
-The function returns a handle to the modified edge (same as `e`).
-\pre The interior of `c` is disjoint from all existing arrangement vertices and edges.
-*/
-Halfedge_handle modify_edge_ex (Halfedge_handle e,
-const X_monotone_curve_2& c);
-
-/*!
-splits a given edge into two at the split point `p`, and associate the
-x-monotone curves `c1` and `c2` with the resulting edges, such that
-`c1` connects `he->source()` with `p` and `c2` connects
-`p` with `he->target()`. The function return a handle to the split
-halfedge directed from `he->source()` to the split point `p`.
-\pre The endpoints of `c1` and `c2` correspond to `p` and to `he`'s end-vertices, as indicated above.
-*/
-Halfedge_handle split_edge_ex (Halfedge_handle he,
-const Point_2& p,
-const X_monotone_curve_2& c1,
-const X_monotone_curve_2& c2);
-
-/*!
-splits a given edge into two at by the vertex `v`, and associate the
-x-monotone curves `c1` and `c2` with the resulting edges, such that
-`c1` connects `he->source()` with `v` and `c2` connects
-`v` with `he->target()`. The function return a handle to the split
-halfedge directed from `he->source()` to `v`.
-\pre The endpoints of `c1` and `c2` correspond to `v` and to `he`'s end-vertices, as indicated above. It is also assumed that `v` has no incident edges.
-*/
-Halfedge_handle split_edge_ex (Halfedge_handle he,
-Vertex_handle v,
-const X_monotone_curve_2& c1,
-const X_monotone_curve_2& c2);
-
-/*!
-removes the edge `he` from the arrangement, such that if the edge removal causes
-the creation of a new hole, `he->target()` lies on the boundary of this hole.
-The flags `remove_source` and `remove_target` indicate whether the end-vertices
-of `he` should be removed as well, in case they have no other incident edges.
-If the operation causes two faces to merge, the merged face is returned.
-Otherwise, the face to which the edge was incident is returned.
-*/
-Face_handle remove_edge_ex (Halfedge_handle he,
-bool remove_source = true,
-bool remove_target = true);
->>>>>>> 84ec799c
 
 /// @}
 
