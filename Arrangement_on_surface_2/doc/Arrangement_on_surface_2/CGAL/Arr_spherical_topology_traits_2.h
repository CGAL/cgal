namespace CGAL {

/*! \ingroup PkgArrangementOnSurface2Ref
 *
 * \anchor arr_ref_spherical_topology_traits
 *
 * This class handles the topology for arrangements of great spherical
 * arcs on the sphere embedded on 2D parametric surdace.
 *
 * The `Arr_spherical_topology_traits_2` template has two parameters:
 * <UL>
 * <LI>The `GeometryTraits_2` template-parameter should be substituted by
 * a model of the `AosBasicTraits_2` concept. The traits
 * class defines the types of \f$x\f$-monotone curves and two-dimensional
 * points, namely `AosBasicTraits_2::X_monotone_curve_2` and
 * `AosBasicTraits_2::Point_2`,
 *   respectively, and supports basic geometric predicates on them.
 * <LI>The `Dcel` template-parameter should be substituted by
 * a class that is a model of the `AosDcel` concept. The
 * value of this parameter is by default
 * `Arr_default_dcel<Traits>`.
 * </UL>
 *
 * \cgalModels{AosBasicTopologyTraits}
 *
 * \sa `Arr_default_dcel<Traits>`
 * \sa `CGAL::Arr_geodesic_arc_on_sphere_traits_2<Kernel,x,y>`
 */
template <typename GeometryTraits_2,
          typename Dcel = Arr_default_dcel<GeometryTraits_2> >
class Arr_spherical_topology_traits_2 {
public:
  /// \name Types
  /// @{

  typedef typename GeometryTraits_2::Point_2            Point_2;
  typedef typename GeometryTraits_2::X_monotone_curve_2 X_monotone_curve_2;

  typedef typename Dcel::Size                           Size;
  typedef typename Dcel::Vertex                         Vertex;
  typedef typename Dcel::Halfedge                       Halfedge;
  typedef typename Dcel::Face                           Face;
  typedef typename Dcel::Outer_ccb                      Outer_ccb;
  typedef typename Dcel::Inner_ccb                      Inner_ccb;
  typedef typename Dcel::Isolated_vertex                Isolated_vertex;

  /// @}

  /// \name Creation
  /// @{

  /*! constructs default */
  Arr_spherical_topology_traits_2();

  /*! constructs from a geometry-traits object.
   * \param traits the traits.
   */
  Arr_spherical_topology_traits_2(const GeometryTraits_2* traits);

  /// @}

  /// \name Accessors
  /// @{

<<<<<<< HEAD
  /*! Obtain the \dcel (const version). */
  const Dcel& dcel() const;

  /*! Obtain the \dcel (non-const version). */
=======
  /*! obtains the DCEL (const version). */
  const Dcel& dcel() const;

  /*! obtains the DCEL (non-const version). */
>>>>>>> b4a8c00e
  Dcel& dcel();

  /*! obtains the spherical face (const version). */
  const Face* spherical_face() const;

  /*! obtains the spherical face (non-const version). */
  Face* spherical_face();

  /*! obtains the south pole (const version). */
  const Vertex* south_pole() const;

  /*! obtains the south pole (non-const version). */
  Vertex* south_pole();

  /*! obtains the north pole (const version). */
  const Vertex* north_pole() const;

  /*! obtains the north pole (non-const version). */
  Vertex* north_pole();

  /*! obtains a vertex on the line of discontinuity that corresponds to
   *  the given point (or return NULL if no such vertex exists).
   */
  const Vertex* discontinuity_vertex(const Point_2& pt) const;

  /*! obtains a vertex on the line of discontinuity that corresponds to
   *  the given point (or return NULL if no such vertex exists).
   */
  Vertex* discontinuity_vertex(const Point_2& pt);

  /// @}

  /// \name Modifiers
  /// @{
  /// @}
};

}<|MERGE_RESOLUTION|>--- conflicted
+++ resolved
@@ -62,17 +62,10 @@
   /// \name Accessors
   /// @{
 
-<<<<<<< HEAD
-  /*! Obtain the \dcel (const version). */
+  /*! obtains the \dcel (const version). */
   const Dcel& dcel() const;
 
-  /*! Obtain the \dcel (non-const version). */
-=======
-  /*! obtains the DCEL (const version). */
-  const Dcel& dcel() const;
-
-  /*! obtains the DCEL (non-const version). */
->>>>>>> b4a8c00e
+  /*! obtains the \dcel (non-const version). */
   Dcel& dcel();
 
   /*! obtains the spherical face (const version). */
