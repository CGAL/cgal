--- conflicted
+++ resolved
@@ -1,6 +1,5 @@
 namespace CGAL {
 
-<<<<<<< HEAD
 /*! \ingroup PkgArrangementOnSurface2TraitsClasses
  *
  * The class `Arr_conic_traits_2` is a model of the `ArrangementTraits_2`
@@ -69,8 +68,8 @@
  * `CORE_algebraic_number_traits` class as the `NtTraits` parameter, with
  * `Cartesian<NtTraits::Rational>` and `Cartesian<NtTraits::Algebraic>`
  * instantiating the two kernel types, respectively.  The number types in this
- * case are provided by the <span class="textsc">Core</span> library, with its
- * ability to exactly represent simple algebraic numbers.
+ * case are provided by the \core library, with its ability to exactly represent
+ * simple algebraic numbers.
  *
  * The traits class inherits its point type from `AlgKernel::Point_2`,
  * and defines a curve and \f$ x\f$-monotone curve types, as detailed below.
@@ -88,89 +87,6 @@
  * \cgalHeading{Types}
  */
 template <typename RatKernel, typename AlgKernel, typename NtTraits>
-=======
-/*!
-\ingroup PkgArrangementOnSurface2TraitsClasses
-
-The class `Arr_conic_traits_2` is a model of the `ArrangementTraits_2` concept
-and can be used to construct and maintain arrangements of bounded segments of
-algebraic curves of degree \f$ 2\f$ at most, also known as <I>conic curves</I>.
-
-A general conic curve \f$ C\f$ is the locus of all points \f$ (x,y)\f$ satisfying the
-equation: \f$ r x^2 + s y^2 + t x y + u x + v y + w = 0\f$, where:
-<UL>
-<LI>If \f$ 4 r s - t^2 > 0\f$, \f$ C\f$ is an ellipse.
-A special case occurs when \f$ r = s\f$ and \f$ t = 0\f$, when \f$ C\f$
-becomes a circle.
-<LI>If \f$ 4 r s - t^2 < 0\f$, \f$ C\f$ is a hyperbola.
-<LI>If \f$ 4 r s - t^2 = 0\f$, \f$ C\f$ is a parabola.
-A degenerate case occurs when \f$ r = s = t = 0\f$, when \f$ C\f$ is a line.
-</UL>
-
-A <I>bounded conic arc</I> is defined as either of the following:
-<UL>
-<LI>A full ellipse (or a circle) \f$ C\f$.
-<LI>The tuple \f$ \langle C, p_s, p_t, o \rangle\f$, where \f$ C\f$ is the supporting
-conic curve, with the arc endpoints being \f$ p_s\f$ and \f$ p_t\f$
-(the source and target points, respectively). The orientation \f$ o\f$
-indicates whether we proceed from \f$ p_s\f$ to \f$ p_t\f$ in a clockwise or in a
-counterclockwise direction. Note that \f$ C\f$ may also
-correspond to a line or to pair of lines - in this case \f$ o\f$ may
-specify a `COLLINEAR` orientation.
-</UL>
-
-A very useful subset of the set of conic arcs are line segments and circular
-arcs, as arrangements of circular arcs and line segments have some
-interesting applications (e.g. offsetting polygons, motion planning for a
-disc robot, etc.). Circular arcs and line segment are simpler objects and can
-be dealt with more efficiently than arbitrary arcs. For these reasons, it is
-possible to construct conic arcs from segments and from circles. Using these
-constructors is highly recommended: It is more straightforward and also speeds
-up the arrangement construction. However, in case the set of input curves
-contain only circular arcs and line segments, it is recommended to use the
-`Arr_circle_segment_2` class to achieve faster running times.
-
-In our representation, all conic coefficients (namely \f$ r, s, t, u, v, w\f$)
-must be rational numbers. This guarantees that the coordinates of all
-arrangement vertices (in particular, those representing intersection
-points) are algebraic numbers of degree \f$ 4\f$ (a real number \f$ \alpha\f$
-is an algebraic number of degree \f$ d\f$ if there exist a polynomial \f$ p\f$ with
-<I>integer</I> coefficient of degree \f$ d\f$ such that \f$ p(\alpha) = 0\f$).
-We therefore require separate representations of the curve coefficients and
-the point coordinates. The `NtTraits` should be instantiated with a class
-that defines nested `Integer`, `Rational` and `Algebraic`
-number types and supports various operations on them, yielding certified
-computation results (for example, it can convert rational numbers to algebraic
-numbers and can compute roots of polynomials with integer coefficients).
-The other template parameters, `RatKernel` and `AlgKernel` should be
-geometric kernels templated with the `NtTraits::Rational` and
-`NtTraits::Algebraic` number types, respectively.
-It is recommended to instantiate the `CORE_algebraic_number_traits`
-class as the `NtTraits` parameter, with
-`Cartesian<NtTraits::Rational>` and `Cartesian<NtTraits::Algebraic>`
-instantiating the two kernel types, respectively.
-The number types in this case are provided by the \core library, with its
-ability to exactly represent simple algebraic numbers.
-
-The traits class inherits its point type from `AlgKernel::Point_2`,
-and defines a curve and \f$ x\f$-monotone curve types, as detailed below.
-
-While the `Arr_conic_traits_2` models the concept
-`ArrangementDirectionalXMonotoneTraits_2`, the implementation of
-the `Are_mergeable_2` operation does not enforce the input curves
-to have the same direction as a precondition. Moreover, `Arr_conic_traits_2`
-supports the merging of curves of opposite directions.
-
-\cgalModels `ArrangementTraits_2`
-\cgalModels `ArrangementLandmarkTraits_2`
-\cgalModels `ArrangementDirectionalXMonotoneTraits_2`
-
-\cgalHeading{Types}
-
-
-*/
-template< typename RatKernel, typename AlgKernel, typename NtTraits >
->>>>>>> 1082f223
 class Arr_conic_traits_2 {
 public:
 
