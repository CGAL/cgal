--- conflicted
+++ resolved
@@ -1436,26 +1436,15 @@
   points or choosing points on a grid, are also available; see the
   Reference Manual for more details.
 
-<<<<<<< HEAD
-  The landmark strategy requires that the type of the attached
-  arrangement be an instance of the `Arrangement_2<Traits,Dcel>` class
-  template, where the `Traits` parameter is substituted by a
-  geometry-traits class that models the `AosLandmarkTraits_2`
-  concept, which refines the basic `AosBasicTraits_2` concept;
-  see Section \ref aos_sssec-tr_landmarks_concept for details. Most
-  traits classes included in the \ref PkgArrangementOnSurface2 package
-  are models of this refined concept.
-=======
   The arrangement attached to the landmark strategy must be either (i)
-  an instance of the `Arrangement_2<Geom,Dcel>` class template, where
-  the `Traits` parameter is substituted by a geometry-traits class
-  that models the `ArrangementLandmarkTraits_2` concept, or (ii) an
+  an instance of the `Arrangement_2<GeomTraits,Dcel>` class template,
+  where the `GeomTraits` parameter is substituted by a geometry-traits
+  class that models the `AosLandmarkTraits_2` concept, or (ii) an
   instance of the `Arrangement_on_surface_2<GeomTraits,TopolTraits>`
   class template, where the `GeomTraits` is similarly substituted;
   see Section \ref aos_sssec-tr_landmarks_concept for details about
   this concept. Most traits classes included in the \ref
   PkgArrangementOnSurface2 package are models of this refined concept.
->>>>>>> b4a8c00e
 
 <LI>`Arr_trapezoid_ric_point_location<Arrangement>` implements an
   improved variant of Mulmuley's point-location algorithm
@@ -3538,22 +3527,14 @@
 Most traits classes model the `AosTraits_2` concept, and some
 also model the `AosLandmarkTraits_2` concept.
 
-<<<<<<< HEAD
 The concept `AosConstructCurveTraits_2` refines the concept
 `AosBasicTraits_2`. A model of the `AosConstructCurveTraits_2` concept
 must support the operation below (in addition to fulfilling the
 requirements listed by the `AosBasicTraits_2` concept).
-=======
+
 <!-- ----------------------------------------------------------------------- -->
 \subsubsection aos_sssec-tr_additional_concepts The Construct Curve Concept
 <!-- ----------------------------------------------------------------------- -->
-
-The concept `ArrangementConstructCurveTraits_2` refines the concept
-`ArrangementTraits_2`. A model of the
-`ArrangementConstructCurveTraits_2` concept must support the operation
-below (in addition to fulfilling the requirements listed by the
-`ArrangementTraits_2` concept).
->>>>>>> b4a8c00e
 
 <DL>
 <DT>\link AosConstructCurveTraits_2::Construct_curve_2 <B>`Construct_curve_2`</B>\endlink:
@@ -3569,7 +3550,6 @@
 to enable the construction of polylines from a sequence of two or more points.
 
 <!-- ----------------------------------------------------------------------- -->
-<<<<<<< HEAD
 \subsubsection aos_sssec-tr_approximatetion_concept Supporting Approximations of Curves
 <!-- ----------------------------------------------------------------------- -->
 
@@ -3624,8 +3604,6 @@
 </DL>
 
 <!-- ----------------------------------------------------------------------- -->
-=======
->>>>>>> b4a8c00e
 \subsubsection aos_ssec-traits-curved Supporting Unbounded Curves or Curved Surfaces
 <!-- ----------------------------------------------------------------------- -->
 
@@ -4426,14 +4404,6 @@
 
 You are free to choose the underlying segment traits class. Your
 decision could be based, for example, on the number of expected
-<<<<<<< HEAD
-intersection points; see Section \ref arr_ssectr_segs. Moreover, it
-is possible to substitute the `SubcurveTraits_2` template parameter
-with a traits class that handles segments with some additional data
-attached to each individual segment; see Section
-\ref arr_ssecmeta_tr. This makes it possible to associate different
-data objects with the different segments that compose a polyline.
-=======
 intersection points; see Section \ref arr_ssectr_segs. Moreover, it is
 possible to substitute the `SubcurveTraits_2` template parameter with
 a traits class that handles segments with some additional data
@@ -4441,7 +4411,6 @@
 arr_sssec_tr_data_decorators. This makes it possible to associate
 different data objects with the different segments that compose a
 polyline.
->>>>>>> b4a8c00e
 
 <!-- ----------------------------------------------------------------------- -->
 \cgalFigureBegin{aos_fig-polylines,polylines.png}
@@ -5549,11 +5518,6 @@
 with source endpoint and ending at the target endpoint.
 \cgalFigureEnd
 <!-- ----------------------------------------------------------------------- -->
-<<<<<<< HEAD
-
-<!-- ----------------------------------------------------------------------- -->
-\subsection arr_ssecmeta_tr Traits-Class Decorators
-=======
 
 <!-- ----------------------------------------------------------------------- -->
 \subsection arr_ssec_tr_decorators Traits-Class Decorators
@@ -5567,7 +5531,6 @@
 
 <!-- ----------------------------------------------------------------------- -->
 \subsubsection arr_sssec_tr_data_decorators Data Decorators
->>>>>>> b4a8c00e
 <!-- ----------------------------------------------------------------------- -->
 
 Geometric traits-class decorators allow you to attach auxiliary data
@@ -5741,8 +5704,6 @@
 
 \cgalExample{Arrangement_on_surface_2/dual_with_data.cpp}
 
-<<<<<<< HEAD
-=======
 <!-- ----------------------------------------------------------------------- -->
 \subsubsection arr_sssec_tr_metadata_decorators Metadata Decorators
 <!-- ----------------------------------------------------------------------- -->
@@ -5760,7 +5721,7 @@
 calls `traits.enable_trace(id)` and `traits.disable_trace(id)` enables
 and disables the tracing of a functor identified by `id`,
 respectively. A functor is identified by an enumeration. For example,
-the functor \link ArrangementTraits_2::Make_x_monotone_2
+the functor \link AosTraits_2::Make_x_monotone_2
 `Make_x_monotone_2`\endlink is identified by the enumeration
 `Arr_tracing_traits_2::MAKE_X_MONOTONE_OP`. The calls
 `traits.enable_all_traces()` and `traits.disable_all_traces()` enables
@@ -5770,7 +5731,6 @@
 
 \cgalExample{Arrangement_on_surface_2/count_and_trace.cpp}
 
->>>>>>> b4a8c00e
 <!-- ======================================================================= -->
 \section aos_sec-topol_traits The Topology Traits
 <!-- ======================================================================= -->
