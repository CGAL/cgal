--- conflicted
+++ resolved
@@ -85,11 +85,7 @@
     FACING_MASK = (0x1 << FACING_UP) | (0x1 << FACING_DOWN)
   };
 
-<<<<<<< HEAD
-  /// \name Construction methods.
-=======
   /// \name Deprecated Constructions.
->>>>>>> 7e2e4448
   //@{
 
   // /*! Construct an x-monotone arc from a conic arc.
@@ -127,24 +123,6 @@
    * \param source The source point.
    * \param target The target point.
    */
-<<<<<<< HEAD
-  _Conic_x_monotone_arc_2(const Point_2& source, const Point_2& target) :
-    Base(source, target)
-  {
-    this->_info |= static_cast<int>(DEGREE_1);
-
-    Alg_kernel ker;
-    auto cmp_xy = ker.compare_xy_2_object();
-    Comparison_result dir_res = cmp_xy(this->_source, this->_target);
-    if (dir_res == SMALLER) this->_info |= IS_DIRECTED_RIGHT;
-
-    // Check if the segment is vertical.
-    if (CGAL::sign(this->_extra_data_P->b) == ZERO)
-      this->_info |= IS_VERTICAL_SEGMENT;
-
-    // Mark that this is a special segment.
-    this->_info |= IS_SPECIAL_SEGMENT;
-=======
   CGAL_DEPRECATED
   Conic_x_monotone_arc_2(const Point_2& source, const Point_2& target) :
     Base(source, target)
@@ -161,7 +139,6 @@
 
     // Mark that this is a special segment.
     set_flag(IS_SPECIAL_SEGMENT);
->>>>>>> 7e2e4448
   }
 
   /*! Construct a special segment of a given line connecting to given
@@ -771,12 +748,8 @@
       if (xcv1.test_flag(Self::FACING_UP) &&
           xcv2.test_flag(Self::FACING_DOWN))
         return LARGER;
-<<<<<<< HEAD
-      else if ((this->_info & FACING_DOWN) != 0 && (arc._info & FACING_UP) != 0)
-=======
       else if (xcv1.test_flag(Self::FACING_DOWN) &&
                xcv2.test_flag(Self::FACING_UP))
->>>>>>> 7e2e4448
         return SMALLER;
 
       // In this case the two arcs overlap.
@@ -846,17 +819,11 @@
     // The two arcs have vertical slopes at p_int:
     // First check whether one is facing up and one down. In this case the
     // comparison result is trivial.
-<<<<<<< HEAD
-    if ((this->_info & FACING_UP) != 0 && (arc._info & FACING_DOWN) != 0)
-      return (LARGER);
-    else if ((this->_info & FACING_DOWN) != 0 && (arc._info & FACING_UP) != 0)
-=======
     if (xcv1.test_flag(Self::FACING_UP) &&
         xcv2.test_flag(Self::FACING_DOWN))
       return LARGER;
     else if (xcv1.test_flag(Self::FACING_DOWN) &&
              xcv2.test_flag(Self::FACING_UP))
->>>>>>> 7e2e4448
       return SMALLER;
 
     // Compute the second-order derivative by y and act according to it.
@@ -906,12 +873,8 @@
       if (xcv1.test_flag(Self::FACING_UP) &&
           xcv2.test_flag(Self::FACING_DOWN))
         return LARGER;
-<<<<<<< HEAD
-      else if ((this->_info & FACING_DOWN) != 0 && (arc._info & FACING_UP) != 0)
-=======
       else if (xcv1.test_flag(Self::FACING_DOWN) &&
                xcv2.test_flag(Self::FACING_UP))
->>>>>>> 7e2e4448
         return SMALLER;
 
       // In this case the two arcs overlap.
@@ -978,17 +941,10 @@
     // The two arcs have vertical slopes at p_int:
     // First check whether one is facing up and one down. In this case the
     // comparison result is trivial.
-<<<<<<< HEAD
-    if ((this->_info & FACING_UP) != 0 && (arc._info & FACING_DOWN) != 0)
-      return LARGER;
-    else if ((this->_info & FACING_DOWN) != 0 && (arc._info & FACING_UP) != 0)
-      return SMALLER;
-=======
     if (xcv1.test_flag(Self::FACING_UP) &&
         xcv2.test_flag(Self::FACING_DOWN)) return LARGER;
     else if (xcv1.test_flag(Self::FACING_DOWN) &&
              xcv2.test_flag(Self::FACING_UP)) return SMALLER;
->>>>>>> 7e2e4448
 
     // Compute the second-order derivative by y and act according to it.
     xcv1.derive_by_y_at(p, 2, slope1_numer, slope1_denom);
@@ -1026,86 +982,6 @@
     const auto& xcv1 = *this;
     Alg_kernel alg_kernel;
 
-<<<<<<< HEAD
-  /*!
-   * Flip the arc.
-   * \return An arc with swapped source and target and a reverse orientation.
-   */
-  Self flip() const
-  {
-    // Make a copy of the current arc.
-    Self arc = *this;
-
-    // Reverse the orientation.
-    if (this->_orient == CLOCKWISE) arc._orient = COUNTERCLOCKWISE;
-    else if (this->_orient == COUNTERCLOCKWISE) arc._orient = CLOCKWISE;
-
-    // Swap the source and the target.
-    arc._source = this->_target;
-    arc._target = this->_source;
-
-    // Change the direction bit among the information flags.
-    arc._info = (this->_info ^ IS_DIRECTED_RIGHT);
-
-    return arc;
-  }
-
-  /*!
-   * Trim the arc given its new endpoints.
-   * \param ps The new source point.
-   * \param pt The new target point.
-   * \return The new trimmed arc.
-   * \pre Both ps and pt lies on the arc and must conform with the current
-   *      direction of the arc.
-   */
-  Self trim(const Conic_point_2& ps, const Conic_point_2& pt) const
-  {
-    // Make sure that both ps and pt lie on the arc.
-    CGAL_precondition(this->contains_point (ps) &&
-                      this->contains_point (pt));
-
-    // Make sure that the endpoints conform with the direction of the arc.
-    Self         arc = *this;
-    Alg_kernel   ker;
-
-    if (! ((((this->_info & IS_DIRECTED_RIGHT) != 0) &&
-            ker.compare_xy_2_object() (ps, pt) == SMALLER) ||
-           (((this->_info & IS_DIRECTED_RIGHT) == 0) &&
-            ker.compare_xy_2_object() (ps, pt) == LARGER)))
-    {
-      // We are allowed to change the direction only in case of a segment.
-      CGAL_assertion (this->_orient == COLLINEAR);
-      arc._info = (this->_info ^ IS_DIRECTED_RIGHT);
-    }
-
-    // Make a copy of the current arc and assign its endpoints.
-    if (! ker.equal_2_object() (ps, this->_source)) {
-      arc._source = ps;
-
-      if (! ps.is_generating_conic (_id))
-        arc._source.set_generating_conic (_id);
-    }
-
-    if (! ker.equal_2_object() (pt, this->_target))
-    {
-      arc._target = pt;
-
-      if (! pt.is_generating_conic (_id))
-        arc._target.set_generating_conic (_id);
-    }
-
-    return (arc);
-  }
-
-  /*!
-   * Check whether the two arcs are equal (have the same graph).
-   * \param arc The compared arc.
-   * \return (true) if the two arcs have the same graph; (false) otherwise.
-   */
-  bool equals (const Self& arc) const
-  {
-=======
->>>>>>> 7e2e4448
     // The two arc must have the same supporting conic curves.
     if (! _has_same_supporting_conic(xcv2)) return false;
 
@@ -1184,147 +1060,7 @@
   /// \name Auxiliary (private) functions.
   //@{
 
-<<<<<<< HEAD
-  /*!
-   * Set the properties of the x-monotone conic arc (for the usage of the
-   * constructors).
-   */
-  void _set ()
-  {
-    // Convert the coefficients of the supporting conic to algebraic numbers.
-    Nt_traits        nt_traits;
-
-    alg_r = nt_traits.convert (this->_r);
-    alg_s = nt_traits.convert (this->_s);
-    alg_t = nt_traits.convert (this->_t);
-    alg_u = nt_traits.convert (this->_u);
-    alg_v = nt_traits.convert (this->_v);
-    alg_w = nt_traits.convert (this->_w);
-
-    // Set the generating conic ID for the source and target points.
-    this->_source.set_generating_conic (_id);
-    this->_target.set_generating_conic (_id);
-
-    // Clear the _info bits.
-    this->_info = Conic_arc_2::IS_VALID;
-
-    // Check if the arc is directed right (the target is lexicographically
-    // greater than the source point), or to the left.
-    Alg_kernel         ker;
-    Comparison_result  dir_res = ker.compare_xy_2_object() (this->_source,
-                                                            this->_target);
-
-    CGAL_assertion (dir_res != EQUAL);
-
-    if (dir_res == SMALLER)
-      this->_info = (this->_info | IS_DIRECTED_RIGHT);
-
-    // Compute the degree of the underlying conic.
-    if (CGAL::sign (this->_r) != ZERO ||
-        CGAL::sign (this->_s) != ZERO ||
-        CGAL::sign (this->_t) != ZERO)
-    {
-      this->_info = (this->_info | DEGREE_2);
-
-      if (this->_orient == COLLINEAR)
-      {
-        this->_info = (this->_info | IS_SPECIAL_SEGMENT);
-
-        if (ker.compare_x_2_object() (this->_source, this->_target) == EQUAL)
-        {
-          // The arc is a vertical segment:
-          this->_info = (this->_info | IS_VERTICAL_SEGMENT);
-        }
-
-        return;
-      }
-    }
-    else
-    {
-      CGAL_assertion (CGAL::sign (this->_u) != ZERO ||
-                      CGAL::sign (this->_v) != ZERO);
-
-      if (CGAL::sign (this->_v) == ZERO)
-      {
-
-        // The supporting curve is of the form: _u*x + _w = 0
-        this->_info = (this->_info | IS_VERTICAL_SEGMENT);
-      }
-
-      this->_info = (this->_info | DEGREE_1);
-
-      return;
-    }
-
-    if (this->_orient == COLLINEAR)
-      return;
-
-    // Compute a midpoint between the source and the target and get the y-value
-    // of the arc at its x-coordiante.
-    Point_2          p_mid = ker.construct_midpoint_2_object() (this->_source,
-                                                                this->_target);
-    Algebraic        ys[2];
-    CGAL_assertion_code(int              n_ys = )
-      _conic_get_y_coordinates (p_mid.x(), ys);
-
-    CGAL_assertion (n_ys != 0);
-
-    // Check which solution lies on the x-monotone arc.
-    Point_2          p_arc_mid (p_mid.x(), ys[0]);
-
-    if (_is_strictly_between_endpoints (p_arc_mid))
-    {
-      // Mark that we should use the -sqrt(disc) root for points on this
-      // x-monotone arc.
-      this->_info = (this->_info & ~PLUS_SQRT_DISC_ROOT);
-    }
-    else
-    {
-      CGAL_assertion (n_ys == 2);
-      p_arc_mid = Point_2 (p_mid.x(), ys[1]);
-
-      CGAL_assertion (_is_strictly_between_endpoints (p_arc_mid));
-
-      // Mark that we should use the +sqrt(disc) root for points on this
-      // x-monotone arc.
-      this->_info = (this->_info | PLUS_SQRT_DISC_ROOT);
-    }
-
-    // Check whether the conic is facing up or facing down:
-    // Check whether the arc (which is x-monotone of degree 2) lies above or
-    // below the segment that connects its two end-points (x1,y1) and (x2,y2).
-    // To do that, we find the y coordinate of a point on the arc whose x
-    // coordinate is (x1+x2)/2 and compare it to (y1+y2)/2.
-    Comparison_result res = ker.compare_y_2_object() (p_arc_mid, p_mid);
-
-    if (res == LARGER)
-    {
-      // The arc is above the connecting segment, so it is facing upwards.
-      this->_info = (this->_info | FACING_UP);
-    }
-    else if (res == SMALLER)
-    {
-      // The arc is below the connecting segment, so it is facing downwards.
-      this->_info = (this->_info | FACING_DOWN);
-    }
-
-    return;
-  }
-
-  /*!
-   * Check if the arc is a special segment connecting two algebraic endpoints
-   * (and has no underlying integer conic coefficients).
-   */
-  bool _is_special_segment () const
-  {
-    return ((this->_info & IS_SPECIAL_SEGMENT) != 0);
-  }
-
-  /*!
-   * Check whether the given point lies on the supporting conic of the arc.
-=======
   /*! Check whether the given point lies on the supporting conic of the arc.
->>>>>>> 7e2e4448
    * \param px The x-coordinate of query point.
    * \param py The y-coordinate of query point.
    * \return (true) if p lies on the supporting conic; (false) otherwise.
@@ -1560,214 +1296,8 @@
     CGAL_error();
   }
 
-<<<<<<< HEAD
-  /*!
-   * Intersect the supporting conic curves of this arc and the given arc.
-   * \param arc The arc to intersect with.
-   * \param inter_list The list of intersection points.
-   */
-  void _intersect_supporting_conics(const Self& arc,
-                                    Intersection_list& inter_list) const
-  {
-    if (_is_special_segment() && ! arc._is_special_segment()) {
-      // If one of the arcs is a special segment, make sure it is (arc).
-      arc._intersect_supporting_conics(*this, inter_list);
-      return;
-    }
-
-    const int deg1 = ((this->_info & DEGREE_MASK) == DEGREE_1) ? 1 : 2;
-    const int deg2 = ((arc._info & DEGREE_MASK) == DEGREE_1) ? 1 : 2;
-    Nt_traits nt_traits;
-    Algebraic xs[4];
-    int n_xs = 0;
-    Algebraic ys[4];
-    int n_ys = 0;
-
-    if (arc._is_special_segment()) {
-      // The second arc is a special segment (a*x + b*y + c = 0).
-      if (_is_special_segment()) {
-        // Both arc are special segment, so they have at most one intersection
-        // point.
-        Algebraic denom = this->_extra_data_P->a * arc._extra_data_P->b -
-          this->_extra_data_P->b * arc._extra_data_P->a;
-
-        if (CGAL::sign (denom) != CGAL::ZERO) {
-          xs[0] = (this->_extra_data_P->b * arc._extra_data_P->c -
-                   this->_extra_data_P->c * arc._extra_data_P->b) / denom;
-          n_xs = 1;
-
-          ys[0] = (this->_extra_data_P->c * arc._extra_data_P->a -
-                   this->_extra_data_P->a * arc._extra_data_P->c) / denom;
-          n_ys = 1;
-        }
-      }
-      else {
-        // Compute the x-coordinates of the intersection points.
-        n_xs = _compute_resultant_roots (nt_traits,
-                                         alg_r, alg_s, alg_t,
-                                         alg_u, alg_v, alg_w,
-                                         deg1,
-                                         arc._extra_data_P->a,
-                                         arc._extra_data_P->b,
-                                         arc._extra_data_P->c,
-                                         xs);
-        CGAL_assertion (n_xs <= 2);
-
-        // Compute the y-coordinates of the intersection points.
-        n_ys = _compute_resultant_roots (nt_traits,
-                                         alg_s, alg_r, alg_t,
-                                         alg_v, alg_u, alg_w,
-                                         deg1,
-                                         arc._extra_data_P->b,
-                                         arc._extra_data_P->a,
-                                         arc._extra_data_P->c,
-                                         ys);
-        CGAL_assertion (n_ys <= 2);
-      }
-    }
-    else {
-      // Compute the x-coordinates of the intersection points.
-      n_xs = _compute_resultant_roots (nt_traits,
-                                       this->_r, this->_s, this->_t,
-                                       this->_u, this->_v, this->_w,
-                                       deg1,
-                                       arc._r, arc._s, arc._t,
-                                       arc._u, arc._v, arc._w,
-                                       deg2,
-                                       xs);
-      CGAL_assertion (n_xs <= 4);
-
-      // Compute the y-coordinates of the intersection points.
-      n_ys = _compute_resultant_roots (nt_traits,
-                                       this->_s, this->_r, this->_t,
-                                       this->_v, this->_u, this->_w,
-                                       deg1,
-                                       arc._s, arc._r, arc._t,
-                                       arc._v, arc._u, arc._w,
-                                       deg2,
-                                       ys);
-      CGAL_assertion(n_ys <= 4);
-    }
-
-    // Pair the coordinates of the intersection points. As the vectors of
-    // x and y-coordinates are sorted in ascending order, we output the
-    // intersection points in lexicographically ascending order.
-    unsigned int  mult;
-    int   i, j;
-
-    if (arc._is_special_segment())
-    {
-      if (n_xs == 0 || n_ys == 0)
-        return;
-
-      if (n_xs == 1 && n_ys == 1)
-      {
-        // Single intersection.
-        Conic_point_2 ip (xs[0], ys[0]);
-
-        ip.set_generating_conic (_id);
-        ip.set_generating_conic (arc._id);
-
-        // In case the other curve is of degree 2, this is a tangency point.
-        mult = (deg1 == 1 || _is_special_segment()) ? 1 : 2;
-        inter_list.push_back(Intersection_point (ip, mult));
-      }
-      else if (n_xs == 1 && n_ys == 2)
-      {
-        Conic_point_2         ip1 (xs[0], ys[0]);
-
-        ip1.set_generating_conic (_id);
-        ip1.set_generating_conic (arc._id);
-
-        inter_list.push_back(Intersection_point (ip1, 1));
-
-        Conic_point_2         ip2 (xs[0], ys[1]);
-
-        ip2.set_generating_conic (_id);
-        ip2.set_generating_conic (arc._id);
-
-        inter_list.push_back(Intersection_point (ip2, 1));
-      }
-      else if (n_xs == 2 && n_ys == 1)
-      {
-        Conic_point_2         ip1 (xs[0], ys[0]);
-
-        ip1.set_generating_conic (_id);
-        ip1.set_generating_conic (arc._id);
-
-        inter_list.push_back(Intersection_point (ip1, 1));
-
-        Conic_point_2         ip2 (xs[1], ys[0]);
-
-        ip2.set_generating_conic (_id);
-        ip2.set_generating_conic (arc._id);
-
-        inter_list.push_back(Intersection_point (ip2, 1));
-
-      }
-      else {
-        CGAL_assertion (n_xs == 2 && n_ys == 2);
-
-        // The x-coordinates and the y-coordinates are given in ascending
-        // order. If the slope of the segment is positive, we pair the
-        // coordinates as is - otherwise, we swap the pairs.
-        int ind_first_y = 0, ind_second_y = 1;
-
-        if (CGAL::sign (arc._extra_data_P->b) ==
-            CGAL::sign(arc._extra_data_P->a))
-        {
-          ind_first_y = 1;
-          ind_second_y = 0;
-        }
-
-        Conic_point_2 ip1(xs[0], ys[ind_first_y]);
-
-        ip1.set_generating_conic(_id);
-        ip1.set_generating_conic(arc._id);
-
-        inter_list.push_back(Intersection_point (ip1, 1));
-
-        Conic_point_2 ip2(xs[1], ys[ind_second_y]);
-
-        ip2.set_generating_conic (_id);
-        ip2.set_generating_conic (arc._id);
-
-        inter_list.push_back(Intersection_point(ip2, 1));
-      }
-
-      return;
-    }
-
-    for (i = 0; i < n_xs; i++) {
-      for (j = 0; j < n_ys; j++) {
-        if (_is_on_supporting_conic (xs[i], ys[j]) &&
-            arc._is_on_supporting_conic (xs[i], ys[j]))
-        {
-          // Create the intersection point and set its generating conics.
-          Conic_point_2 ip(xs[i], ys[j]);
-
-          ip.set_generating_conic (_id);
-          ip.set_generating_conic (arc._id);
-
-          // Compute the multiplicity of the intersection point.
-          if (deg1 == 1 && deg2 == 1) mult = 1;
-          else mult = _multiplicity_of_intersection_point(arc, ip);
-
-          // Insert the intersection point to the output list.
-          inter_list.push_back(Intersection_point(ip, mult));
-        }
-      }
-    }
-
-    return;
-  }
-
-  /*!
-   * Compute the multiplicity of an intersection point.
-=======
 private:
   /*! Compute the multiplicity of an intersection point.
->>>>>>> 7e2e4448
    * \param arc The arc to intersect with.
    * \param p The intersection point.
    * \return The multiplicity of the intersection point.
