--- conflicted
+++ resolved
@@ -1078,11 +1078,7 @@
   }
 
 public:
-<<<<<<< HEAD
-  /*! Obtain the i-th order derivative by x of the conic at the point p=(x,y).
-=======
-  /*! obtains the i'th order derivative by x of the conic at the point p=(x,y).
->>>>>>> 5050ba04
+  /*! obtains the i-th order derivative by x of the conic at the point p=(x,y).
    * \param p The point where we derive.
    * \param i The order of the derivatives (either 1, 2 or 3).
    * \param slope_numer The numerator of the slope.
@@ -1191,11 +1187,7 @@
     CGAL_error();
   }
 
-<<<<<<< HEAD
-  /*! Obtain the i-th order derivative by y of the conic at the point p=(x,y).
-=======
-  /*! obtains the i'th order derivative by y of the conic at the point p=(x,y).
->>>>>>> 5050ba04
+  /*! obtains the i-th order derivative by y of the conic at the point p=(x,y).
    * \param p The point where we derive.
    * \param i The order of the derivatives (either 1, 2 or 3).
    * \param slope_numer The numerator of the slope.
