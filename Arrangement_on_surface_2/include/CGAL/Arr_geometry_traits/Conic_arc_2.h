--- conflicted
+++ resolved
@@ -148,13 +148,8 @@
     m_extra_data(nullptr)
   {
     // Make sure that the source and the target are not the same.
-<<<<<<< HEAD
-    CGAL_precondition (Alg_kernel().compare_xy_2_object() (source,
-                                                           target) != EQUAL);
-=======
     CGAL_precondition(Alg_kernel().compare_xy_2_object()(source, target) !=
                       EQUAL);
->>>>>>> 7e2e4448
 
     // Set the arc properties (no need to compute the orientation).
     Rational rat_coeffs[6] = {r, s, t, u, v, w};
@@ -191,41 +186,7 @@
     m_extra_data->side = ZERO;
   }
 
-<<<<<<< HEAD
-  /*! Construct a segment conic arc from two endpoints.
-   * \param source the source point with rational coordinates.
-   */
-  _Conic_arc_2(const Point_2& source, const Point_2& target) :
-    _orient (COLLINEAR),
-    _info(static_cast<int>(IS_VALID)),
-    _source(source),
-    _target(target),
-    _extra_data_P(nullptr)
-  {
-    CGAL_precondition(Alg_kernel().compare_xy_2_object()(_source, _target) !=
-                      EQUAL);
-
-    // Compose the equation of the underlying line.
-    const Algebraic x1 = source.x();
-    const Algebraic y1 = source.y();
-    const Algebraic x2 = target.x();
-    const Algebraic y2 = target.y();
-
-    // The supporting line is A*x + B*y + C = 0, where:
-    //  A = y2 - y1,    B = x1 - x2,    C = x2*y1 - x1*y2
-    // We use the extra data field to store the equation of this line.
-    _extra_data_P = new Extra_data;
-    _extra_data_P->a = y2 - y1;
-    _extra_data_P->b = x1 - x2;
-    _extra_data_P->c = x2*y1 - x1*y2;
-    _extra_data_P->side = ZERO;
-  }
-
-  /*!
-   * Construct a conic arc from the given line segment.
-=======
   /*! Construct a conic arc from the given line segment.
->>>>>>> 7e2e4448
    * \param seg The line segment with rational endpoints.
    */
   CGAL_DEPRECATED Conic_arc_2 (const Rat_segment_2& seg) :
@@ -234,23 +195,6 @@
     m_extra_data(nullptr)
   {
     // Set the source and target.
-<<<<<<< HEAD
-    Rat_kernel        ker;
-    Rat_point_2       source = ker.construct_vertex_2_object() (seg, 0);
-    Rat_point_2       target = ker.construct_vertex_2_object() (seg, 1);
-    Rational          x1 = source.x();
-    Rational          y1 = source.y();
-    Rational          x2 = target.x();
-    Rational          y2 = target.y();
-    Nt_traits         nt_traits;
-
-    _source = Point_2 (nt_traits.convert (x1), nt_traits.convert (y1));
-    _target = Point_2 (nt_traits.convert (x2), nt_traits.convert (y2));
-
-    // Make sure that the source and the target are not the same.
-    CGAL_precondition (Alg_kernel().compare_xy_2_object() (_source,
-                                                           _target) != EQUAL);
-=======
     Rat_kernel ker;
     Rat_point_2 source = ker.construct_vertex_2_object()(seg, 0);
     Rat_point_2 target = ker.construct_vertex_2_object()(seg, 1);
@@ -266,7 +210,6 @@
     // Make sure that the source and the target are not the same.
     CGAL_precondition (Alg_kernel().compare_xy_2_object()(m_source, m_target)
                        != EQUAL);
->>>>>>> 7e2e4448
 
     // The supporting conic is r=s=t=0, and u*x + v*y + w = 0 should hold
     // for both the source (x1,y1) and the target (x2, y2).
@@ -352,15 +295,9 @@
     m_extra_data(nullptr)
   {
     // Make sure that the source and the target are not the same.
-<<<<<<< HEAD
-    CGAL_precondition (Alg_kernel().compare_xy_2_object() (source,
-                                                           target) != EQUAL);
-    CGAL_precondition (orient != COLLINEAR);
-=======
     CGAL_precondition(Alg_kernel().compare_xy_2_object()(source, target) !=
                       EQUAL);
     CGAL_precondition(orient != COLLINEAR);
->>>>>>> 7e2e4448
 
     // Get the circle properties.
     Rat_kernel ker;
@@ -373,23 +310,6 @@
     // and it squared radius is R^2, that its equation is:
     //   x^2 + y^2 - 2*x0*x - 2*y0*y + (x0^2 + y0^2 - R^2) = 0
     // Since this equation describes a curve with a negative (clockwise)
-<<<<<<< HEAD
-    // orientation, we multiply it by -1 if nece_Conic_arc_2 ssary to obtain a positive
-    // (counterclockwise) orientation.
-    const Rational    _zero (0);
-    Rational          rat_coeffs[6];
-
-    if (_orient == COUNTERCLOCKWISE)
-    {
-      const Rational  _minus_one (-1);
-      const Rational  _two (2);
-
-      rat_coeffs[0] = _minus_one;
-      rat_coeffs[1] = _minus_one;
-      rat_coeffs[2] = _zero;
-      rat_coeffs[3] = _two*x0;
-      rat_coeffs[4] = _two*y0;
-=======
     // orientation, we multiply it by -1 if nece_Conic_arc_2 ssary to obtain a
     // positive (counterclockwise) orientation.
     const Rational zero (0);
@@ -404,7 +324,6 @@
       rat_coeffs[2] = zero;
       rat_coeffs[3] = two*x0;
       rat_coeffs[4] = two*y0;
->>>>>>> 7e2e4448
       rat_coeffs[5] = R_sqr - x0*x0 - y0*y0;
     }
     else {
@@ -447,13 +366,8 @@
     m_target = Point_2(nt_traits.convert (x3), nt_traits.convert(y3));
 
     // Make sure that the source and the target are not the same.
-<<<<<<< HEAD
-    CGAL_precondition (Alg_kernel().compare_xy_2_object() (_source,
-                                                           _target) != EQUAL);
-=======
     CGAL_precondition(Alg_kernel().compare_xy_2_object()(m_source, m_target) !=
                       EQUAL);
->>>>>>> 7e2e4448
 
     // Compute the lines: A1*x + B1*y + C1 = 0,
     //               and: A2*x + B2*y + C2 = 0,
@@ -477,14 +391,8 @@
     // Make sure the three points are not collinear.
     const bool points_collinear = (CGAL::sign(D) == ZERO);
 
-<<<<<<< HEAD
-    if (points_collinear)
-    {
-      _info = 0;           // Invalid arc.
-=======
     if (points_collinear) {
       reset_flags();            // inavlid arc
->>>>>>> 7e2e4448
       return;
     }
 
@@ -544,14 +452,8 @@
        orient_f (p2, p4, p5) == COLLINEAR ||
        orient_f (p3, p4, p5) == COLLINEAR);
 
-<<<<<<< HEAD
-    if (point_collinear)
-    {
-      _info = 0;           // Invalid arc.
-=======
     if (point_collinear) {
       reset_flags();            // inavlid arc
->>>>>>> 7e2e4448
       return;
     }
 
@@ -821,14 +723,8 @@
         y_max = CGAL::to_double(tan_ps[0].y());
       }
     }
-<<<<<<< HEAD
-    else
-    {
-      // Use the source and target to initialize the extreme points.
-=======
     else {
       // Use the source and target to initialize the exterme points.
->>>>>>> 7e2e4448
       bool   source_left =
         CGAL::to_double(m_source.x()) < CGAL::to_double(m_target.x());
       x_min = source_left ?
@@ -1086,49 +982,9 @@
 
     const Integer zero(0);
 
-<<<<<<< HEAD
-        // Make sure the midpoint is on the line pair (thus making sure that
-        // the two points are not taken from different lines).
-        Alg_kernel       ker;
-        Point_2          p_mid = ker.construct_midpoint_2_object() (_source,
-                                                                    _target);
-
-        if (CGAL::sign ((nt_traits.convert(_r)*p_mid.x() +
-                         nt_traits.convert(_t)*p_mid.y() +
-                         nt_traits.convert(_u)) * p_mid.x() +
-                        (nt_traits.convert(_s)*p_mid.y() +
-                         nt_traits.convert(_v)) * p_mid.y() +
-                        nt_traits.convert(_w)) != ZERO)
-        {
-          _info = 0;          // Invalid arc.
-          return;
-        }
-      }
-      else
-      {
-        // The sign of (4rs - t^2) detetmines the conic type:
-        // - if it is positive, the conic is an ellipse,
-        // - if it is negative, the conic is a hyperbola,
-        // - if it is zero, the conic is a parabola.
-        CGAL::Sign   sign_conic = CGAL::sign (4*_r*_s - _t*_t);
-
-        if (sign_conic == NEGATIVE)
-          // Build the extra hyperbolic data
-          _build_hyperbolic_arc_data ();
-
-        if (sign_conic != POSITIVE)
-        {
-          // In case of a non-degenerate parabola or a hyperbola, make sure
-          // the arc is not infinite.
-          Alg_kernel       ker;
-          Point_2          p_mid = ker.construct_midpoint_2_object() (_source,
-                                                                      _target);
-          Point_2          ps[2];
-=======
     // In case the base conic is of degree 1 (and not 2), the arc has no
     // vertical tangency points.
     if (CGAL::sign(cv.r()) == ZERO) return 0;
->>>>>>> 7e2e4448
 
     // We are interested in the y coordinates were the quadratic equation:
     //  r*x^2 + (t*y + u)*x + (s*y^2 + v*y + w) = 0
@@ -1237,12 +1093,7 @@
     return (CGAL::sign(val) == ZERO);
   }
 
-<<<<<<< HEAD
-  /*!
-   * Build the data for hyperbolic arc, containing the characterization of the
-=======
   /*! Build the data for hyperbolic arc, contaning the characterization of the
->>>>>>> 7e2e4448
    * hyperbolic branch the arc is placed on.
    */
   CGAL_DEPRECATED void _build_hyperbolic_arc_data() {
@@ -1481,17 +1332,9 @@
     return m;
   }
 
-<<<<<<< HEAD
-  /*!
-   * Find the vertical tangency points of the underlying conic.
-   * \param ps The output points of vertical tangency.
-   *           This area must be allocated at the size of 2.
-   * \return The number of vertical tangency points.
-=======
   /*! Set the properties of a conic arc (for the usage of the constructors).
    * \param rat_coeffs A vector of size 6, storing the rational coefficients
    *                   of x^2, y^2, xy, x, y and the free coefficient resp.
->>>>>>> 7e2e4448
    */
   CGAL_DEPRECATED void _set(const Rational* rat_coeffs) {
     set_flag(IS_VALID);
@@ -1607,19 +1450,11 @@
     reset_flag(IS_FULL_CONIC);          // not a full conic
   }
 
-<<<<<<< HEAD
-  /*!
-   * Find the horizontal tangency points of the underlying conic.
-   * \param ps The output points of horizontal tangency.
-   *           This area must be allocated at the size of 2.
-   * \return The number of horizontal tangency points.
-=======
 public:
   /// \name Construction and destruction functions.
   //@{
 
   /*! Default constructor.
->>>>>>> 7e2e4448
    */
   Conic_arc_2() :
     m_r(0), m_s(0), m_t(0), m_u(0), m_v(0), m_w(0),
