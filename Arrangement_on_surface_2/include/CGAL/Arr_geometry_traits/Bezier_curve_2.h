// Copyright (c) 2006,2007,2009,2010,2011 Tel-Aviv University (Israel).
// All rights reserved.
//
// This file is part of CGAL (www.cgal.org).
//
// $URL$
// $Id$
// SPDX-License-Identifier: GPL-3.0-or-later OR LicenseRef-Commercial
//
//
// Author(s)     : Ron Wein     <wein@post.tau.ac.il>
//                 Iddo Hanniel <iddoh@cs.technion.ac.il>

#ifndef CGAL_BEZIER_CURVE_2_H
#define CGAL_BEZIER_CURVE_2_H

#include <CGAL/license/Arrangement_on_surface_2.h>


/*! \file
 * Header file for the _Bezier_curve_2 class.
 */

#include <CGAL/Simple_cartesian.h>
#include <CGAL/Handle_for.h>
#include <CGAL/Arr_geometry_traits/de_Casteljau_2.h>
#include <algorithm>
#include <deque>
#include <vector>
#include <list>
#include <CGAL/Arr_enums.h>
#include <ostream>

namespace CGAL {

/*! \class _Bezier_curve_2
 * Representation of a Bezier curve, specified by (n+1) control points
 * p_0, ... , p_n that define the curve (X(t), Y(t)) for 0 <= t <= 1,
 * where X(t) and Y(t) are polynomials of degree n.
 *
 * The class is templated with three parameters:
 * Rat_kernel A geometric kernel, where Alg_kernel::FT is the number type
 *            for the coordinates of control points (and subsequently also for
 *            the polynomial coefficients). This number type must be the same
 *            as Nt_traits::Rational.
 * Alg_kernel A geometric kernel, where Alg_kernel::FT is a number type
 *            for representing algebraic numbers. This number type must be the
 *            same as Nt_traits::Algebraic.
 * Nt_traits A traits class that defines the Integer, Rational and Algebraic
 *           number-types, as well as the Polynomial class (a polynomial with
 *           integer coefficients) and enables performing various operations
 *           on objects of these types.
 * Bounding_traits A traits class for filtering the exact computations.
 */

// Forward declaration:
template <class RatKernel_, class AlgKernel_, class NtTraits_,
          class BoundingTraits_>
class _Bezier_curve_2;

template <class RatKernel_, class AlgKernel_, class NtTraits_,
          class BoundingTraits_>
class _Bezier_curve_2_rep
{
  friend class _Bezier_curve_2<RatKernel_, AlgKernel_, NtTraits_,
                               BoundingTraits_>;

public:

  typedef RatKernel_                              Rat_kernel;
  typedef AlgKernel_                              Alg_kernel;
  typedef NtTraits_                               Nt_traits;
  typedef BoundingTraits_                         Bounding_traits;

  typedef typename Rat_kernel::Point_2            Rat_point_2;
  typedef typename Alg_kernel::Point_2            Alg_point_2;

  typedef typename Nt_traits::Integer             Integer;
  typedef typename Nt_traits::Rational            Rational;
  typedef typename Nt_traits::Algebraic           Algebraic;
  typedef typename Nt_traits::Polynomial          Polynomial;

private:

  typedef std::deque<Rat_point_2>                 Control_point_vec;

  Control_point_vec   _ctrl_pts;      /*!< The control points (we prefer deque
                                           to a vector, as it enables
                                           push_front()). */
  Bbox_2              _bbox;          /*!< A bounding box for the curve. */
  bool                _no_self_inter; /*!< Whether the curve surely has  no
                                           self intersections. */

  /// \name Lazily-evaluated values of the polynomials B(t) = (X(t), Y(t)).
  //@{

  // X(t) is given by *p_polyX(t) / _normX:
  mutable Polynomial        *p_polyX;       // The polynomial for x.
  mutable Integer           *p_normX;       // Normalizing factor for y.

  // Y(t) is given by _polyY(t) / _normY:
  mutable Polynomial        *p_polyY;       // The polynomial for y.
  mutable Integer           *p_normY;       // Normalizing factor for y.
  //@}

public:

  /*! constructs default. */
  _Bezier_curve_2_rep () :
    _no_self_inter (true),
    p_polyX(nullptr),
    p_normX(nullptr),
    p_polyY(nullptr),
    p_normY(nullptr)
  {}

  /*! constructs copy (isn't really used). */
  _Bezier_curve_2_rep (const _Bezier_curve_2_rep& other) :
    _ctrl_pts(other._ctrl_pts),
    _bbox(other._bbox),
    _no_self_inter(other._no_self_inter),
    p_polyX(nullptr),
    p_normX(nullptr),
    p_polyY(nullptr),
    p_normY(nullptr)
  {
    if (other.p_polyX != nullptr)
      p_polyX = new Polynomial(*(other.p_polyX));
    if (other.p_polyY != nullptr)
      p_polyY = new Polynomial(*(other.p_polyY));
    if (other.p_normX != nullptr)
      p_normX = new Integer(*(other.p_normX));
    if (other.p_normY != nullptr)
      p_normY = new Integer(*(other.p_normY));
  }

  /*! constructs from a given range of control points.
   * \param pts_begin An iterator pointing to the first point in the range.
   * \param pts_end A past-the-end iterator for the range.
   * \pre The value-type of the input iterator must be Rat_kernel::Point_2.
   *      It is forbidden to specify two identical consecutive control points.
   */
  template <class InputIterator>
  _Bezier_curve_2_rep (InputIterator pts_begin, InputIterator pts_end) :
    p_polyX(nullptr),
    p_normX(nullptr),
    p_polyY(nullptr),
    p_normY(nullptr)
  {
    // Copy the control points and compute their bounding box.
    const int   pts_size = static_cast<int>(std::distance (pts_begin, pts_end));
    double      x, y;
    double      x_min = 0, x_max = 0;
    double      y_min = 0, y_max = 0;
    int         k;

    CGAL_precondition_msg (pts_size > 1,
                           "There must be at least 2 control points.");

    _ctrl_pts.resize (pts_size);

    for (k = 0; pts_begin != pts_end; ++pts_begin, k++)
    {
//SL: According to the fact that all operations are based on polynomials
//    duplicated control points can be allowed.
//      // Make sure that we do not have two identical consecutive control
//      // points.
//      CGAL_precondition_msg
//          (k == 0 || ! equal (*pts_begin, _ctrl_pts[k - 1]),
//           "Two consecutive control points must not be identical.");

      // Copy the current control point.
      _ctrl_pts[k] = *pts_begin;

      // Update the bounding box, if necessary.
      x = CGAL::to_double (pts_begin->x());
      y = CGAL::to_double (pts_begin->y());

      if (k == 0)
      {
        x_min = x_max = x;
        y_min = y_max = y;
      }
      else
      {
        if (x < x_min)
          x_min = x;
        else if (x > x_max)
          x_max = x;

        if (y < y_min)
          y_min = y;
        else if (y > y_max)
          y_max = y;
      }
    }

    // Construct the bounding box.
    _bbox = Bbox_2 (x_min, y_min, x_max, y_max);

    // Use the bounding traits to determine whether the curve surely has
    // not self intersections.
    Bounding_traits     bound_tr;

    _no_self_inter = ! bound_tr.may_have_self_intersections (_ctrl_pts);
  }

  /*! destructs. */
  ~_Bezier_curve_2_rep ()
  {
    if (p_polyX != nullptr)
      delete p_polyX;
    if (p_normX != nullptr)
      delete p_normX;
    if (p_polyY != nullptr)
      delete p_polyY;
    if (p_normY != nullptr)
      delete p_normY;
  }

  /// \name Access the polynomials (lazily evaluated).
  //@{

  /*! checks if the polynomials are already constructed. */
  bool has_polynomials () const
  {
    return (p_polyX != nullptr && p_normX != nullptr &&
            p_polyY != nullptr && p_normY != nullptr);
  }

  /*! obtains the polynomial X(t). */
  const Polynomial& x_polynomial () const
  {
    if (p_polyX == nullptr)
      _construct_polynomials ();

    return (*p_polyX);
  }

  /*! obtains the normalizing factor for X(t). */
  const Integer& x_norm () const
  {
    if (p_normX == nullptr)
      _construct_polynomials ();

    return (*p_normX);
  }

  /*! obtains the polynomial Y(t). */
  const Polynomial& y_polynomial () const
  {
    if (p_polyY == nullptr)
      _construct_polynomials ();

    return (*p_polyY);
  }

  /*! obtains the normalizing factor for Y(t). */
  const Integer& y_norm () const
  {
    if (p_normY == nullptr)
      _construct_polynomials ();

    return (*p_normY);
  }
  //@}

private:

  /*! construct the representation of X(t) and Y(t).
   * The function is declared as "const" as it changes only mutable members.
   */
  void _construct_polynomials () const;

  /*! computes the value of n! / (j! k! (n-k-j)!).
   */
  Integer _choose (int n, int j, int k) const;

};

template <class RatKernel_, class AlgKernel_, class NtTraits_,
          class BoundingTraits_>
class _Bezier_curve_2 :
  public Handle_for<_Bezier_curve_2_rep<RatKernel_,
                                        AlgKernel_,
                                        NtTraits_,
                                        BoundingTraits_> >
{
public:

  typedef RatKernel_                              Rat_kernel;
  typedef AlgKernel_                              Alg_kernel;
  typedef NtTraits_                               Nt_traits;
  typedef BoundingTraits_                         Bounding_traits;
  typedef _Bezier_curve_2<Rat_kernel,
                          Alg_kernel,
                          Nt_traits,
                          Bounding_traits>        Self;

private:

  typedef _Bezier_curve_2_rep<Rat_kernel,
                              Alg_kernel,
                              Nt_traits,
                              Bounding_traits>    Bcv_rep;
  typedef Handle_for<Bcv_rep>                     Bcv_handle;

  typedef typename Bcv_rep::Control_point_vec     Control_pt_vec;

public:

  typedef typename Bcv_rep::Rat_point_2           Rat_point_2;
  typedef typename Bcv_rep::Alg_point_2           Alg_point_2;

  typedef typename Bcv_rep::Integer               Integer;
  typedef typename Bcv_rep::Rational              Rational;
  typedef typename Bcv_rep::Algebraic             Algebraic;
  typedef typename Bcv_rep::Polynomial            Polynomial;

  typedef typename Control_pt_vec::const_iterator Control_point_iterator;

public:

  /*!constructs default.
   */
  _Bezier_curve_2 () :
    Bcv_handle (Bcv_rep())
  {}

  /*! constructs copy.
   */
  _Bezier_curve_2 (const Self& bc) :
    Bcv_handle (bc)
  {}

  /*! constructs from a given range of control points.
   * \param pts_begin An iterator pointing to the first point in the range.
   * \param pts_end A past-the-end iterator for the range.
   * \pre The value-type of the input iterator must be Rat_kernel::Point_2.
   *      It is forbidden to specify two identical consecutive control points.
   */
  template <class InputIterator>
  _Bezier_curve_2 (InputIterator pts_begin, InputIterator pts_end) :
    Bcv_handle (Bcv_rep (pts_begin, pts_end))
  {}

  /*! assigns.
   */
  Self& operator= (const Self& bc)
  {
    if (this == &bc || this->identical (bc))
      return (*this);

    Bcv_handle::operator= (bc);
    return (*this);
  }

  /*! obtains a unique curve ID (based on the actual representation pointer).
   */
  size_t id () const
  {
    return (reinterpret_cast<size_t> (this->ptr()));
  }

  /*! obtains the polynomial for the x-coordinates of the curve.
   */
  const Polynomial& x_polynomial () const
  {
    return (this->_rep().x_polynomial());
  }

  /*! obtains the normalizing factor for the x-coordinates.
   */
  const Integer& x_norm () const
  {
    return (this->_rep().x_norm());
  }

  /*! obtains the polynomial for the y-coordinates of the curve.
   */
  const Polynomial& y_polynomial () const
  {
    return (this->_rep().y_polynomial());
  }

  /*! obtains the normalizing factor for the y-coordinates.
   */
  const Integer& y_norm () const
  {
    return (this->_rep().y_norm());
  }

  /*! obtains the number of control points inducing the Bezier curve.
   */
  unsigned int number_of_control_points () const
  {
    return static_cast<unsigned int>((this->_rep()._ctrl_pts.size()));
  }

<<<<<<< HEAD
  /*!
   * Get the i-th control point.
=======
  /*! obtains the i'th control point.
>>>>>>> 5050ba04
   * \pre i must be between 0 and n - 1, where n is the number of control
   *      points.
   */
  const Rat_point_2& control_point (unsigned int i) const
  {
    CGAL_precondition (i < number_of_control_points());

    return ((this->_rep()._ctrl_pts)[i]);
  }

  /*! obtains an iterator for the first control point.
   */
  Control_point_iterator control_points_begin () const
  {
    return (this->_rep()._ctrl_pts.begin());
  }

  /*! obtains a past-the-end iterator for control points.
   */
  Control_point_iterator control_points_end () const
  {
    return (this->_rep()._ctrl_pts.end());
  }

  /*! checks if both curve handles refer to the same object.
   */
  bool is_same (const Self& bc) const
  {
    return (this->identical (bc));
  }

  /*! computes a point of the Bezier curve given a rational t-value.
   * \param t The given t-value.
   * \return The point B(t).
   */
  Rat_point_2 operator() (const Rational& t) const;

  /*! computes a point of the Bezier curve given an algebraic t-value.
   * \param t The given t-value.
   * \return The point B(t).
   */
  Alg_point_2 operator() (const Algebraic& t) const;

  /*! samples a portion of the curve (for drawing purposes, etc.).
   * \param t_start The t-value to start with.
   * \param t_end The t-value to end at.
   * \param n_samples The required number of samples.
   * \param oi Output: An output iterator for the samples. The value-type of
   *                   this iterator must be std::pair<double, double>.
   * \return A past-the-end iterator for the samples.
   */
  template <class OutputIterator>
  OutputIterator sample (const double& t_start, const double& t_end,
                         unsigned int n_samples,
                         OutputIterator oi) const
  {
    // Convert the coordinates of the control points to doubles.
    typedef Simple_cartesian<double>                        App_kernel;
    typedef App_kernel::Point_2                             App_point_2;

    const unsigned int             n_pts = number_of_control_points();
    std::vector<App_point_2>       app_ctrl_pts (n_pts);
    unsigned int                   k;

    for (k = 0; k < n_pts; k++)
    {
      const Rat_point_2&   pt = control_point(k);

      app_ctrl_pts[k] = App_point_2 (CGAL::to_double (pt.x()),
                                     CGAL::to_double (pt.y()));
    }

    // Sample the approximated curve.
    const unsigned int   n = (n_samples >= 2) ? n_samples : 2;
    const double         delta_t = (t_end - t_start) / (n - 1);
    App_point_2          p;

    for (k = 0; k < n; k++)
    {
      p = point_on_Bezier_curve_2 (app_ctrl_pts.begin(), app_ctrl_pts.end(),
                                   t_start + k * delta_t);

      *oi = std::make_pair (p.x(), p.y());
      ++oi;
    }

    return (oi);
  }

  /*! computes all parameter values t such that the x-coordinate of B(t) is x0.
   * Note that the function does not return only values between 0 and 1, so
   * the output t-values may belong to the imaginary continuation of the curve.
   * \param x0 The given x-coordinate.
   * \param oi Output: An output iterator for the t-values.
   * \return A past-the-end iterator.
   */
  template <class OutputIterator>
  OutputIterator get_t_at_x (const Rational& x0,
                             OutputIterator oi) const
  {
    return (_solve_t_values (this->_rep().x_polynomial(),
                             this->_rep().x_norm(),
                             x0,
                             oi));
  }

  /*! computes all parameter values t such that the y-coordinate of B(t) is y0.
   * Note that the function does not return only values between 0 and 1, so
   * the output t-values may belong to the imaginary continuation of the curve.
   * \param y0 The given y-coordinate.
   * \param oi Output: An output iterator for the t-values.
   * \return A past-the-end iterator.
   */
  template <class OutputIterator>
  OutputIterator get_t_at_y (const Rational& y0,
                             OutputIterator oi) const
  {
    return (_solve_t_values (this->_rep().y_polynomial(),
                             this->_rep().y_norm(), y0,
                             oi));
  }

  /*! checks if the two curves have the same support.
   */
  bool has_same_support (const Self& bc) const;

  /*! obtains the bounding box of the curve.
   */
  const Bbox_2& bbox () const
  {
    return (this->_rep()._bbox);
  }

  /*! checks if the curve contains not self intersections.
   * Note that there may not be any self intersections even if the
   * function returns true (but not vice versa).
   */
  bool has_no_self_intersections () const
  {
    return (this->_rep()._no_self_inter);
  }

private:

  // Get the representation.
  inline const Bcv_rep& _rep () const
  {
    return (*(this->ptr()));
  }

  inline Bcv_rep& _rep ()
  {
    return (*(this->ptr()));
  }

  /*! computes all parameter values t, such that P(t) = val.
   * \param poly The polynomial.
   * \param norm Its normalizing factor.
   * \param val The required value.
   * \param oi Output: An output iterator for the t-values.
   * \return A past-the-end iterator.
   */
  template <class OutputIterator>
  OutputIterator _solve_t_values (const Polynomial& poly,
                                  const Integer& norm,
                                  const Rational& val,
                                  OutputIterator oi) const
  {
    // Construct the polynomial P(t) - val = 0:
    Nt_traits             nt_traits;
    const Integer         numer = nt_traits.numerator (val);
    const Integer         denom = nt_traits.denominator (val);
    const int             deg = nt_traits.degree (poly);
    if (deg <=0 ) return oi;
    Integer              *coeffs = new Integer [deg + 1];
    int                   k;

    for (k = 1; k <= deg; k++)
    {
      coeffs[k] = nt_traits.get_coefficient (poly, k) * denom;
    }
    coeffs[0] = nt_traits.get_coefficient (poly, 0) * denom -
                numer * norm;

    // Solve the polynomial and obtain the t-values.
    OutputIterator  end = nt_traits.compute_polynomial_roots
                            (nt_traits.construct_polynomial (coeffs, deg),
                             oi);

    delete[] coeffs;
    return (end);
  }
};

/*! exports a Bezier curves.
 */
template <class Rat_kernel, class Alg_kernel, class Nt_traits,
          class Bounding_traits>
std::ostream&
operator<< (std::ostream& os,
            const _Bezier_curve_2<Rat_kernel, Alg_kernel, Nt_traits,
                                  Bounding_traits> & bc)
{
  const unsigned int  n = bc.number_of_control_points();
  unsigned int        k;

  os << n;
  for (k = 0; k < n; k++)
    os << "  " << bc.control_point(k);

  return (os);
}

/*! imports a Bezier curves.
 */
template <class Rat_kernel, class Alg_kernel, class Nt_traits,
          class Bounding_traits>
std::istream&
operator>> (std::istream& is,
            _Bezier_curve_2<Rat_kernel, Alg_kernel, Nt_traits,
                            Bounding_traits> & bc)
{
  // Read the number of control points.
  unsigned int  n;

  is >> n;

  // Read the control points.
  std::vector<typename Rat_kernel::Point_2>   ctrl_pts (n);
  unsigned int                                k;

  for (k = 0; k < n; k++)
    is >> ctrl_pts[k];

  // Set the Bezier curve.
  bc = _Bezier_curve_2<Rat_kernel, Alg_kernel, Nt_traits,
                       Bounding_traits> (ctrl_pts.begin(),
                                         ctrl_pts.end());

  return (is);
}

// ---------------------------------------------------------------------------
// Construct the representation of X(t) and Y(t).
//
template <class RatKer, class AlgKer, class NtTrt, class BndTrt>
void _Bezier_curve_2_rep<RatKer, AlgKer, NtTrt,
                         BndTrt>::_construct_polynomials () const
{
  const int        n = static_cast<int>(_ctrl_pts.size() - 1);
  Rational        *coeffsX = new Rational [n + 1];
  Rational        *coeffsY = new Rational [n + 1];
  const Rational   rat_zero = Rational (0);
  int              j, k;

  CGAL_precondition_msg (n > 0,
                         "There must be at least 2 control points.");

  for (j = 0; j <= n; j++)
    coeffsX[j] = coeffsY[j] = rat_zero;

  // Compute the rational coefficients, given by the formula:
  //
  //                     n
  //                   *****
  //                   *   *      / n \   k        n-k
  //   (X(t), Y(t)) =   *    p_k (     ) t  (1 - t)
  //                   *   *      \ k /
  //                   *****
  //                    k=0
  //
  Rational               px, py;
  Integer                n_over_k_j;
  bool                   even_exp;

  typename Control_point_vec::const_iterator pts_begin = _ctrl_pts.begin();
  typename Control_point_vec::const_iterator pts_end = _ctrl_pts.end();

  for (k = 0; pts_begin != pts_end; ++pts_begin, k++)
  {
    px = pts_begin->x();
    py = pts_begin->y();

    // By simplifying (1 - t)^(n-k) we obtain that the k-th expression of
    // the above sum is given by:
    //
    //     n-k
    //    *****
    //    *   *     j            n!         j+k
    //     *    (-1)  p_k ---------------- t
    //    *   *            j! k! (n-k-j)!
    //    *****
    //     j=0
    //
    even_exp = true;
    for (j = 0; j <= n - k; j++)
    {
      n_over_k_j = _choose (n, k, j);

      if (even_exp)
      {
        // We should add the current values to the coefficients of the
        // monomial t^(n_j).
        coeffsX[j + k] += px * n_over_k_j;
        coeffsY[j + k] += py * n_over_k_j;
      }
      else
      {
        // We should subtract the current values from the coefficients of the
        // monomial t^(n_j).
        coeffsX[j + k] -= px * n_over_k_j;
        coeffsY[j + k] -= py * n_over_k_j;
      }

      // As we increment j, negate the "even" flag for the exponent (n-j).
      even_exp = !even_exp;
    } // loop on j.
  } // loop on k.

  // Convert the rational polynomials to polynomials with rational
  // coefficients (plus normalizing factors).
  Nt_traits        nt_traits;
  p_polyX = new Polynomial;
  p_normX = new Integer;
  p_polyY = new Polynomial;
  p_normY = new Integer;

  nt_traits.construct_polynomial (coeffsX, n,
                                  *p_polyX, *p_normX);
  delete[] coeffsX;

  nt_traits.construct_polynomial (coeffsY, n,
                                  *p_polyY, *p_normY);
  delete[] coeffsY;

//  CGAL_assertion (nt_traits.degree (*p_polyX) >= 0);
//  CGAL_assertion (nt_traits.degree (*p_polyY) >= 0);

  return;
}

// ---------------------------------------------------------------------------
// Compute the value of n! / (j! k! (n-k-j)!).
//
template <class RatKer, class AlgKer, class NtTrt, class BndTrt>
typename _Bezier_curve_2_rep<RatKer, AlgKer, NtTrt, BndTrt>::Integer
_Bezier_curve_2_rep<RatKer, AlgKer, NtTrt, BndTrt>::_choose (int n,
                                                             int j,
                                                             int k) const
{
  Integer   reduced_fact = 1;
  Integer   j_fact = 1, k_fact = 1;
  int       i;

  for (i = n - k - j + 1; i <= n; i++)
    reduced_fact *= Integer (i);

  for (i = 2; i <= j; i++)
    j_fact *= Integer (i);

  for (i = 2; i <= k; i++)
    k_fact *= Integer (i);

  return (CGAL::div (reduced_fact, (j_fact * k_fact)));
}

// ---------------------------------------------------------------------------
// Compute a point on the Bezier curve B(t) given a rational t-value.
//
template <class RatKer, class AlgKer, class NtTrt, class BndTrt>
typename _Bezier_curve_2<RatKer, AlgKer, NtTrt, BndTrt>::Rat_point_2
_Bezier_curve_2<RatKer, AlgKer, NtTrt, BndTrt>::operator()
        (const Rational& t) const
{
  // Check for external t values (either 0 or 1).
  const CGAL::Sign   sign_t = CGAL::sign (t);

  CGAL_precondition (sign_t != NEGATIVE);

  if (sign_t == ZERO)
  {
    // If t is 0, simply return the first control point.
    return (this->_rep()._ctrl_pts[0]);
  }

  Comparison_result  res = CGAL::compare (t, Rational(1));

  CGAL_precondition (res != LARGER);

  if (res == EQUAL)
  {
    // If t is 1, simply return the first control point.
    return (this->_rep()._ctrl_pts[this->_rep()._ctrl_pts.size() - 1]);
  }

  // Evaluate the point for 0 < t < 1.
  if (! this->_rep().has_polynomials())
  {
    // Use de Casteljau's algorithm to evaluate the polynomial at t.
    return (point_on_Bezier_curve_2 (this->_rep()._ctrl_pts.begin(),
                                     this->_rep()._ctrl_pts.end(),
                                     t));
  }

  // Compute the x and y coordinates using the X(t), Y(t) polynomials.
  Rational           x, y;
  Nt_traits          nt_traits;

  x = nt_traits.evaluate_at (this->_rep().x_polynomial(), t) /
      Rational (this->_rep().x_norm(), 1);
  y = nt_traits.evaluate_at (this->_rep().y_polynomial(), t) /
      Rational (this->_rep().y_norm(), 1);

  // Return the point.
  return (Rat_point_2 (x, y));
}

// ---------------------------------------------------------------------------
// Compute a point on the Bezier curve B(t) given an algebraic t-value.
//
template <class RatKer, class AlgKer, class NtTrt, class BndTrt>
typename _Bezier_curve_2<RatKer, AlgKer, NtTrt, BndTrt>::Alg_point_2
_Bezier_curve_2<RatKer, AlgKer, NtTrt, BndTrt>::operator()
          (const Algebraic& t) const
{
  // Check for external t values (either 0 or 1).
  Nt_traits          nt_traits;
  const CGAL::Sign   sign_t = CGAL::sign (t);

  CGAL_precondition (sign_t != NEGATIVE);

  if (sign_t == ZERO)
  {
    // If t is 0, simply return the first control point.
    const Rat_point_2&  p_0 = this->_rep()._ctrl_pts[0];

    return (Alg_point_2 (nt_traits.convert (p_0.x()),
                         nt_traits.convert (p_0.y())));
  }

  Comparison_result  res = CGAL::compare (t, Algebraic(1));

  CGAL_precondition (res != LARGER);

  if (res == EQUAL)
  {
    // If t is 1, simply return the first control point.
    const Rat_point_2&  p_n =
      this->_rep()._ctrl_pts[this->_rep()._ctrl_pts.size() - 1];

    return (Alg_point_2 (nt_traits.convert (p_n.x()),
                         nt_traits.convert (p_n.y())));
  }

  // The t-value is between 0 and 1: Compute the x and y coordinates.
  const Algebraic    x = nt_traits.evaluate_at (this->_rep().x_polynomial(), t)/
                         nt_traits.convert (this->_rep().x_norm());
  const Algebraic    y = nt_traits.evaluate_at (this->_rep().y_polynomial(), t)/
                         nt_traits.convert (this->_rep().y_norm());

  return (Alg_point_2 (x, y));
}

// ---------------------------------------------------------------------------
// Check if the two curves have the same support.
//
template <class RatKer, class AlgKer, class NtTrt, class BndTrt>
bool _Bezier_curve_2<RatKer, AlgKer, NtTrt, BndTrt>::has_same_support
        (const Self& bc) const
{
  // If one curve is of degree d1 and the other of degree d2, there can be
  // at most d1*d2 intersection points between them.
  const int      deg1 = number_of_control_points() - 1;
  const int      deg2 = bc.number_of_control_points() - 1;
  const int      n_samples = deg1*deg2;
  Rat_point_2    p1;
  int            k;

  for (k = 0; k <= n_samples; k++)
  {
    // Compute p1 = B1(k/n_samples), where B1 is (*this) curve.
    if (k == 0)
      p1 = (this->_rep()._ctrl_pts[0]);
    else if (k == 1)
      p1 = (this->_rep()._ctrl_pts[this->_rep()._ctrl_pts.size() - 1]);
    else
      p1 = this->operator() (Rational (k, n_samples));

    // Get all t-values such that the x-coordinate of B2(t) equals x1,
    // and check if there exists a t-value such that the y-coordinate of
    // b2(t) equals the y-coordinate of p1.
    std::list<Algebraic>                           t_vals;
    typename std::list<Algebraic>::const_iterator  t_iter;
    Nt_traits                             nt_traits;
    const Algebraic&                      y1 = nt_traits.convert (p1.y());
    bool                                  eq_y = false;

    bc.get_t_at_x (p1.x(), std::back_inserter(t_vals));

    for (t_iter = t_vals.begin(); t_iter != t_vals.end(); ++t_iter)
    {
      const Alg_point_2&  p2 = bc (*t_iter);

      if (CGAL::compare (y1, p2.y()) == CGAL::EQUAL)
      {
        eq_y = true;
        break;
      }
    }

    // If we found a point on B1 which is not of B2, the two curves do not
    // have the same support.
    if (! eq_y)
      return (false);
  }

  // If we reached here, we found (d1*d2 + 1) common points of B1 and B2.
  // This means they have the same support.
  return (true);
}

} // namespace CGAL

#endif<|MERGE_RESOLUTION|>--- conflicted
+++ resolved
@@ -397,12 +397,7 @@
     return static_cast<unsigned int>((this->_rep()._ctrl_pts.size()));
   }
 
-<<<<<<< HEAD
-  /*!
-   * Get the i-th control point.
-=======
-  /*! obtains the i'th control point.
->>>>>>> 5050ba04
+  /*! obtains the i-th control point.
    * \pre i must be between 0 and n - 1, where n is the number of control
    *      points.
    */
