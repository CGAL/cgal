--- conflicted
+++ resolved
@@ -241,27 +241,8 @@
 
     using Base::Push_front_2::operator();
 
-<<<<<<< HEAD
-  private:
-    /*
-     * Roadmap: locate() should return an iterator to the located segment
-     */
-    /*!
-     * Return the index of the segment in the polyline that contains the
-     * point q in its x-range. The function performs a binary search, so if the
-     * point q is in the x-range of the polyline with n segments, the segment
-     * containing it can be located in O(log n) operations.
-     * \param cv The polyline curve.
-     * \param q The point.
-     * \return An index i such that q is in the x-range of cv[i].
-     *         If q is not in the x-range of cv, returns INVALID_INDEX.
-     */
-    template <typename Compare>
-    std::size_t locate_gen(const X_monotone_curve_2& cv, Compare compare) const
-=======
     /* Append a point `p` to an existing polyline `cv` at the front. */
     void operator()(Curve_2& cv, const Point_2& p) const
->>>>>>> fcb9be11
     {
       CGAL_precondition_code
         (
@@ -284,60 +265,6 @@
           geom_traits->construct_max_vertex_2_object();
         cv.push_front(Segment_2(p, get_max_v(cv[0])));
       }
-<<<<<<< HEAD
-
-      // Test if q is one of cv's end points
-      Comparison_result res_from = compare(cv[from], ARR_MIN_END);
-      if (res_from == EQUAL) return from;
-
-      Comparison_result res_to = compare(cv[to], ARR_MAX_END);
-      if (res_to == EQUAL) return to;
-
-      // Check whether the point is either lexicographically to the left of
-      // the curve or lexicographically to the right of the curve.
-      if (res_to == res_from)
-        // If the x-monotone polyline is vertical, return the index of the
-        // segment that is closest to the point. Otherwise, the point is not
-        // in the x-range of the polyline.
-        return (is_vertical_2_object()(cv)) ?
-          ((res_to == SMALLER) ? from : to) : INVALID_INDEX;
-
-      // Perform a binary search to locate the segment that contains q in its
-      // range:
-      while (((direction == SMALLER) && (to > from)) ||
-             ((direction == LARGER) && (to < from)))
-      {
-        std::size_t mid = (from + to) / 2;
-        if (((direction == SMALLER) && (mid > from)) ||
-            ((direction == LARGER) && (mid < from)))
-        {
-          Comparison_result res_mid = compare(cv[mid], ARR_MIN_END);
-          if (res_mid == EQUAL) {
-            // Ensure that the returned segment contains the query point
-            // on its right end (if possible)
-            if ((direction == SMALLER) && (mid > 0)) --mid;
-             else if ((direction == LARGER) &&
-                      ((mid + 1) < cv.number_of_segments()))
-               ++mid;
-            return mid;
-          }
-          if (res_mid == res_from) from = mid;
-          else to = (direction == SMALLER) ? mid - 1 : mid + 1;
-        }
-        else {
-          CGAL_assertion(((direction == SMALLER) && (mid < to)) ||
-                         ((direction == LARGER) && (mid > to)));
-          Comparison_result res_mid = compare(cv[mid], ARR_MAX_END);
-          if (res_mid == EQUAL) return mid;
-          if (res_mid == res_to) to = mid;
-          else from = (direction == SMALLER) ? mid + 1 : mid - 1;
-        }
-      }
-      // In case (from == to), and we know that the polyline contains the q:
-      CGAL_assertion(from == to);
-      return from;
-=======
->>>>>>> fcb9be11
     }
 
 
