--- conflicted
+++ resolved
@@ -1,4 +1,3 @@
-<<<<<<< HEAD
 // Copyright (c) 2005  Tel-Aviv University (Israel).
 // All rights reserved.
 //
@@ -646,14 +645,12 @@
         {
           bool is_equal_to_he_min = traits->equal_curve_end_2_object()
                                (Curve_end(he,ARR_MIN_END), p);
-          CGAL_assertion_code(bool is_equal_to_he_max =
-                              traits->equal_curve_end_2_object()
-                              (Curve_end(he,ARR_MAX_END), p));
+          bool is_equal_to_he_max = traits->equal_curve_end_2_object()
+                               (Curve_end(he,ARR_MAX_END), p);
           
           CGAL_assertion( is_equal_to_he_min || is_equal_to_he_max );
 
-          curr_node = is_equal_to_he_min ?
-            curr_node.right_child() : curr_node.left_child();
+          curr_node = is_equal_to_he_min ? curr_node.right_child() : curr_node.left_child();
           continue;
         }
       }
@@ -729,10 +726,9 @@
                                       (Curve_end(he,ARR_MIN_END), 
                                        Curve_end(he_cv,ARR_MIN_END));
 
-          CGAL_warning_code(bool is_max_equal =
-                            traits->equal_curve_end_2_object()
-                            (Curve_end(he,ARR_MAX_END), 
-                             Curve_end(he_cv,ARR_MAX_END)));
+          bool is_max_equal = traits->equal_curve_end_2_object()
+                                      (Curve_end(he,ARR_MAX_END), 
+                                       Curve_end(he_cv,ARR_MAX_END));
 
           CGAL_warning (is_min_equal || is_max_equal);
           
@@ -1091,14 +1087,12 @@
         {
           bool is_equal_to_he_min = traits->equal_curve_end_2_object()
                                (Curve_end(*p_cv,ARR_MIN_END), ce);
-          CGAL_assertion_code(bool is_equal_to_he_max =
-                              traits->equal_curve_end_2_object()
-                              (Curve_end(*p_cv,ARR_MAX_END), ce));
+          bool is_equal_to_he_max = traits->equal_curve_end_2_object()
+                               (Curve_end(*p_cv,ARR_MAX_END), ce);
           
           CGAL_assertion( is_equal_to_he_min || is_equal_to_he_max );
 
-          curr_node = is_equal_to_he_min ?
-            curr_node.right_child() : curr_node.left_child();
+          curr_node = is_equal_to_he_min ? curr_node.right_child() : curr_node.left_child();
           
           continue;
         }
@@ -1181,10 +1175,9 @@
                                       (Curve_end(*p_cv,ARR_MIN_END), 
                                        Curve_end(he_cv,ARR_MIN_END));
 
-            CGAL_warning_code(bool is_max_equal =
-                              traits->equal_curve_end_2_object()
-                              (Curve_end(*p_cv,ARR_MAX_END), 
-                               Curve_end(he_cv,ARR_MAX_END)));
+            bool is_max_equal = traits->equal_curve_end_2_object()
+                                      (Curve_end(*p_cv,ARR_MAX_END), 
+                                       Curve_end(he_cv,ARR_MAX_END));
 
             CGAL_warning (is_min_equal || is_max_equal);
 
@@ -1320,14 +1313,12 @@
         {
           bool is_equal_to_he_min = traits->equal_curve_end_2_object()
                                (Curve_end(*p_cv,ARR_MIN_END), p);
-          CGAL_assertion_code(bool is_equal_to_he_max =
-                              traits->equal_curve_end_2_object()
-                              (Curve_end(*p_cv,ARR_MAX_END), p));
+          bool is_equal_to_he_max = traits->equal_curve_end_2_object()
+                               (Curve_end(*p_cv,ARR_MAX_END), p);
           
           CGAL_assertion( is_equal_to_he_min || is_equal_to_he_max );
 
-          curr_node = is_equal_to_he_min ?
-            curr_node.right_child() : curr_node.left_child();
+          curr_node = is_equal_to_he_min ? curr_node.right_child() : curr_node.left_child();
           
           continue;
         }
@@ -1404,10 +1395,9 @@
                                     (Curve_end(*p_cv,ARR_MIN_END), 
                                      Curve_end(he_cv,ARR_MIN_END));
 
-          CGAL_warning_code(bool is_max_equal =
-                            traits->equal_curve_end_2_object()
-                            (Curve_end(*p_cv,ARR_MAX_END), 
-                             Curve_end(he_cv,ARR_MAX_END)));
+          bool is_max_equal = traits->equal_curve_end_2_object()
+                                    (Curve_end(*p_cv,ARR_MAX_END), 
+                                     Curve_end(he_cv,ARR_MAX_END));
 
           CGAL_warning (is_min_equal || is_max_equal);
 
@@ -3105,3104 +3095,4 @@
 
 } //namespace CGAL
 
-#endif
-=======
-// Copyright (c) 2005  Tel-Aviv University (Israel).
-// All rights reserved.
-//
-// This file is part of CGAL (www.cgal.org); you may redistribute it under
-// the terms of the Q Public License version 1.0.
-// See the file LICENSE.QPL distributed with CGAL.
-//
-// Licensees holding a valid commercial license may use this file in
-// accordance with the commercial license agreement provided with the software.
-//
-// This file is provided AS IS with NO WARRANTY OF ANY KIND, INCLUDING THE
-// WARRANTY OF DESIGN, MERCHANTABILITY AND FITNESS FOR A PARTICULAR PURPOSE.
-//
-// $URL: svn+ssh://balasmic@scm.gforge.inria.fr/svn/cgal/trunk/Arrangement_on_surface_2/include/CGAL/Arr_point_location/Trapezoidal_decomposition_2_impl.h $
-// $Id: Arr_trapezoid_ric_pl_impl.h 56667 2010-06-09 07:37:13Z sloriot $
-// 
-//
-// Author(s)     : Michal Balas   <balasmic@post.tau.ac.il>
-//                based on the methods implemented in Trapezoidal_decomposition.h by Oren Nechushtan
-
-#ifndef CGAL_TRAPEZOIDAL_DECOMPOSITION_FUNCTIONS_H
-#define CGAL_TRAPEZOIDAL_DECOMPOSITION_FUNCTIONS_H
-
-/*! \file
-* Member-function definitions for the Trapezoidal_decomposition_2<Traits>
-* class.
-*/
-
-namespace CGAL {
-
-//-----------------------------------------------------------------------------
-// Description:
-//  splits the trapezoid with vertical line through v 
-//  assuming that he_bottom_ray_shoot & he_top_ray_shoot are in the
-//  desired direction, such that v is their source
-// Precondition:
-//  The trapezoid is active and contains v in its closure
-//
-template <class Td_traits>
-typename Trapezoidal_decomposition_2<Td_traits>::Dag_node & 
-Trapezoidal_decomposition_2<Td_traits>
-::split_trapezoid_by_vertex(Dag_node& split_node,
-                           Vertex_const_handle v,
-                           Halfedge_const_handle he)
-{ 
-  CGAL_precondition(!split_node.is_null());
-  if (split_node.is_null())  return split_node;
-    
-    
-  Td_map_item curr_item (split_node.get_data());
-  CGAL_precondition(traits->is_active(curr_item));
-
-  Dag_node left_node, right_node;
-
-  if (traits->is_td_trapezoid(curr_item))
-  {
-    Td_active_trapezoid& tr (boost::get<Td_active_trapezoid>(curr_item));
- 
-    CGAL_warning(traits->is_in_closure(tr, traits->vtx_to_ce(v)));
-    
-    left_node.set_data(Td_active_trapezoid
-                        (tr.left(), v, tr.bottom(), tr.top()));
-             
-    right_node.set_data(Td_active_trapezoid
-                        (v, tr.right(), tr.bottom(), tr.top()));
-    
-    Td_active_trapezoid& left_tr  (boost::get<Td_active_trapezoid>(left_node.get_data()));
-    Td_active_trapezoid& right_tr (boost::get<Td_active_trapezoid>(right_node.get_data()));
-    
-    CGAL_warning(traits->is_trapezoids_top_equal(left_tr,right_tr));
-    CGAL_warning(traits->is_trapezoids_bottom_equal(left_tr,right_tr));
-    CGAL_warning(left_tr.is_on_left_boundary() == tr.is_on_left_boundary());
-    CGAL_warning(right_tr.is_on_right_boundary() == tr.is_on_right_boundary());
-    
-    left_tr.init_neighbours(tr.lb(),tr.lt(),right_node.get_data(),right_node.get_data());
-    right_tr.init_neighbours(left_node.get_data(),left_node.get_data(),tr.rb(),tr.rt());
-    if (!traits->is_empty_item(tr.lb()))
-    {
-      Td_active_trapezoid& lb(boost::get<Td_active_trapezoid>(tr.lb()));
-      lb.set_rb(left_node.get_data());
-    }
-    if (!traits->is_empty_item(tr.lt())) 
-    {
-      Td_active_trapezoid& lt(boost::get<Td_active_trapezoid>(tr.lt()));
-      lt.set_rt(left_node.get_data());
-    }
-    if (!traits->is_empty_item(tr.rb())) 
-    {
-      Td_active_trapezoid& rb(boost::get<Td_active_trapezoid>(tr.rb()));
-      rb.set_lb(right_node.get_data());
-    }
-    if (!traits->is_empty_item(tr.rt()))
-    {
-      Td_active_trapezoid& rt(boost::get<Td_active_trapezoid>(tr.rt()));
-      rt.set_lt(right_node.get_data());
-    }
-    
-  }
-  else //if the curr_item is an edge
-  {
-    Td_active_edge& e (boost::get<Td_active_edge>(curr_item));
- 
-    CGAL_warning(traits->is_in_closure(e, traits->vtx_to_ce(v)));
-    
-    left_node.set_data(Td_active_edge(e.halfedge()));
-
-    right_node.set_data(Td_active_edge(e.halfedge()));
-    
-    Td_active_edge& left_e  (boost::get<Td_active_edge>(left_node.get_data()));
-    Td_active_edge& right_e (boost::get<Td_active_edge>(right_node.get_data()));
-    
-    //CGAL_warning(left_e.is_on_left_boundary() == e.is_on_left_boundary());
-    //CGAL_warning(right_e.is_on_right_boundary() == e.is_on_right_boundary());
-   
-    left_e.init_neighbours(boost::none);//left_e.init_neighbours(e.lb(),e.lt(),Td_map_item(),right_node.get_data());
-    right_e.init_neighbours(e.next());//right_e.init_neighbours(left_node.get_data(),left_node.get_data(),e.rb(),e.rt());
-    
-  }
-  
-  // left and right are set to the point itself,
-  // bottom and top are set to the ray shooting resulting curves at this
-  // stage.
-  //need to define the boundaries flag before creating the trapezoid
-  Td_map_item vtx_item (build_vertex_map_item(v, he, &split_node));
-  split_node.replace( vtx_item, left_node, right_node); //nodes depth are updated here
-  update_largest_leaf_depth( std::max(left_node.depth(), right_node.depth()) );
-  m_number_of_dag_nodes += 2;
-  
-#ifndef CGAL_NO_TRAPEZOIDAL_DECOMPOSITION_2_OPTIMIZATION
-  if (last_cv == curr_item)
-    last_cv = vtx_item;
-  if (prev_cv == curr_item)
-    prev_cv = vtx_item;
-#endif
-  
-  const Dag_node* left_ptr  = &split_node.left_child();
-  const Dag_node* right_ptr = &split_node.right_child();
-
-  boost::apply_visitor(set_dag_node_visitor((Dag_node*)left_ptr),left_ptr->get_data()); //(*left_ptr)->set_dag_node((Dag_node*)left_ptr);
-  boost::apply_visitor(set_dag_node_visitor((Dag_node*)right_ptr),right_ptr->get_data()); //(*right_ptr)->set_dag_node((Dag_node*)right_ptr);
-  
-  //print_dag_addresses(*m_dag_root);
-
-  return split_node;
-}
-
-template <class Td_traits>
-typename Trapezoidal_decomposition_2<Td_traits>::Td_map_item
-Trapezoidal_decomposition_2<Td_traits>
-::build_vertex_map_item(Vertex_const_handle v,
-                        Halfedge_const_handle he,
-                        Dag_node* node)
-{
-  Curve_end ce(traits->vtx_to_ce(v));
-  if ((traits->parameter_space_in_x_2_object()(ce.cv(), ce.ce()) == ARR_INTERIOR)
-      && (traits->parameter_space_in_y_2_object()(ce.cv(), ce.ce()) == ARR_INTERIOR))
-  {
-    Td_active_vertex vtx (v, he, node);
-    return vtx;
-  }
-  else
-  {
-    Td_active_fictitious_vertex vtx (v, he, node);
-    return vtx;
-  }
-}
-
-
-//-----------------------------------------------------------------------------
-// Description:
-//  the opposite operation for spliting the trapezoid with 
-//  vertical line through ce 
-// Precondition:
-//  tr_node data is a td vertex and is active 
-template <class Td_traits>
-void Trapezoidal_decomposition_2<Td_traits>
-::undo_split_trapezoid_by_vertex(Dag_node& tr_node, const Curve_end& ce)
-{    
-  CGAL_precondition(!tr_node.is_null());
-  Td_map_item item = tr_node.get_data();
-  CGAL_precondition(traits->is_active(item));
-  CGAL_precondition(traits->is_td_vertex(item));
-  
-  //get the ds left child and right child nodes of 
-  //    tr_node (in the search structure)
-  Dag_node tr_left_node  = tr_node.left_child();
-  Dag_node tr_right_node = tr_node.right_child(); 
-  
-  //advances the ds nodes until ce is found 
-  search_using_dag(tr_left_node,  traits, ce, m_empty_he_handle);
-  search_using_dag(tr_right_node, traits, ce, m_empty_he_handle);
-
-  //make sure the trapezoids are active before merging them
-  //CGAL_assertion(traits->is_active(tr_left_node.get_data()) && traits->is_active(tr_right_node.get_data()));
-
-  // bool mrg_res =
-  merge_if_possible(tr_left_node.get_data(), tr_right_node.get_data());
-  
-  CGAL_warning(!tr_left_node.is_inner_node());
-  CGAL_warning(!tr_right_node.is_inner_node());
-  
-  
-  deactivate_trapezoid( tr_right_node, &tr_left_node); //tr_right_node->remove(&tr_left_node);
-  update_largest_leaf_depth( tr_left_node.depth()); //tr_left_node is not an inner node
-  // mark root as deleted
-  deactivate_vertex(tr_node); //tr_node->remove();
-  //no need to update m_number_of_dag_nodes because the number of nodes did not change.
-  // removed nodes were only marked as removed
-}
-
-
-template <class Td_traits>
-void Trapezoidal_decomposition_2<Td_traits>
-::deactivate_trapezoid (Dag_node& trpz_node, Dag_node* active_node) const
-{
-  CGAL_precondition(traits->is_active(trpz_node.get_data()));
-  CGAL_precondition(traits->is_td_trapezoid(trpz_node.get_data()));
-  trpz_node.set_data(Td_inactive_trapezoid());
-  if (active_node)
-    trpz_node.set_left_child(*active_node);
-}
-
-template <class Td_traits>
-void Trapezoidal_decomposition_2<Td_traits>
-::deactivate_vertex (Dag_node& vtx_node) const
-{
-  CGAL_precondition(traits->is_active(vtx_node.get_data()));
-  CGAL_precondition(traits->is_td_vertex(vtx_node.get_data()));
-  if (traits->is_fictitious_vertex(vtx_node.get_data()))
-  {
-    Td_active_fictitious_vertex& v(boost::get<Td_active_fictitious_vertex>(vtx_node.get_data()));
-    vtx_node.set_data(Td_inactive_fictitious_vertex(v.vertex(), &vtx_node));
-  }
-  else
-  {
-    Td_active_vertex& v(boost::get<Td_active_vertex>(vtx_node.get_data()));
-    vtx_node.set_data(Td_inactive_vertex(v.vertex(), &vtx_node));
-  }
-}
-
-template <class Td_traits>
-void Trapezoidal_decomposition_2<Td_traits>
-::deactivate_edge (boost::shared_ptr<X_monotone_curve_2>& cv, Dag_node& edge_node) const
-{
-  CGAL_precondition(traits->is_active(edge_node.get_data()));
-  CGAL_precondition(traits->is_td_edge(edge_node.get_data()));
-  
-  edge_node.set_data(Td_inactive_edge(cv, &edge_node)); 
-}
-
-
-
-//-----------------------------------------------------------------------------
-// Description:
-//  splits the trapezoid that corresponds to the root of the
-//  trapezoidal tree with an input halfedge he
-// Precondition:
-//  The root trapezoid is active
-//  The root trapezoid is devided by he or is equal to it and is vertical.
-template <class Td_traits>
-typename Trapezoidal_decomposition_2<Td_traits>::Dag_node & 
-Trapezoidal_decomposition_2<Td_traits>
-::split_trapezoid_by_halfedge(Dag_node& split_node, 
-                              Td_map_item& prev_e,
-                              Td_map_item& prev_bottom_tr, 
-                              Td_map_item& prev_top_tr, 
-                              Halfedge_const_handle he)
-{
-  
-  CGAL_warning(traits != NULL);
-  CGAL_precondition(traits->is_active(split_node.get_data()));
-  CGAL_precondition(traits->is_td_trapezoid(split_node.get_data()));
-
-  Td_map_item curr_item (split_node.get_data());
-  Td_active_trapezoid& split_tr = boost::get<Td_active_trapezoid>(curr_item);
-  
-  // sets left and right according to td_edge's source and target positions
-  // sets bottom and top to Halfedge itself
-  // no need to set the boundaries since its irrelevant for this trapezoid 
-  //   type (TD_EDGE)
-  Td_active_edge sep(he, &split_node);
-
-  
-  //creates a one-way path for all the td edges
-  //that represent the Halfedge.
-  //rb() is used to retrieve the
-  //next on path information
-
-  Dag_node top_node(Td_active_trapezoid
-                        (split_tr.left(), split_tr.right(), he, split_tr.top()));
-                         //Td_active_trapezoid::TD_TRAPEZOID,
-                         //split_tr.on_boundaries_flag() &
-                         // (CGAL_TD_ON_LEFT_BOUNDARY  |
-                         //  CGAL_TD_ON_RIGHT_BOUNDARY |
-                         //  CGAL_TD_ON_TOP_BOUNDARY  )));
-  Dag_node bottom_node(Td_active_trapezoid
-                        (split_tr.left(),split_tr.right(), split_tr.bottom(), he));
-                         //Td_active_trapezoid::TD_TRAPEZOID,
-                         //split_tr.on_boundaries_flag() &
-                         // (CGAL_TD_ON_LEFT_BOUNDARY  |
-                         //  CGAL_TD_ON_RIGHT_BOUNDARY |
-                         //  CGAL_TD_ON_BOTTOM_BOUNDARY )));
-
-  Td_active_trapezoid& bottom = boost::get<Td_active_trapezoid>(bottom_node.get_data());
-  Td_active_trapezoid& top    = boost::get<Td_active_trapezoid>(top_node.get_data());
-
-  top.init_neighbours(prev_top_tr, split_tr.lt(), boost::none , split_tr.rt());
-  bottom.init_neighbours(split_tr.lb(), prev_bottom_tr, split_tr.rb(), boost::none);
-
-  if (!traits->is_empty_item(prev_bottom_tr)) 
-  {
-    Td_active_trapezoid& prev_btm (boost::get<Td_active_trapezoid>(prev_bottom_tr));
-    prev_btm.set_rt(bottom_node.get_data());
-  }
-  if (!traits->is_empty_item(prev_top_tr))
-  {
-    Td_active_trapezoid& prev_top (boost::get<Td_active_trapezoid>(prev_top_tr));
-    prev_top.set_rb(top_node.get_data());
-  }
-  if (!traits->is_empty_item(split_tr.lb()))
-  {
-    Td_active_trapezoid& lb (boost::get<Td_active_trapezoid>(split_tr.lb()));
-    lb.set_rb(bottom_node.get_data());
-  }
-  if (!traits->is_empty_item(split_tr.lt()))
-  {
-    Td_active_trapezoid& lt (boost::get<Td_active_trapezoid>(split_tr.lt()));
-    lt.set_rt(top_node.get_data());
-  }
-  if (!traits->is_empty_item(split_tr.rb()))
-  {
-    Td_active_trapezoid& rb (boost::get<Td_active_trapezoid>(split_tr.rb()));
-    rb.set_lb(bottom_node.get_data());
-  }
-  if (!traits->is_empty_item(split_tr.rt()))
-  {
-    Td_active_trapezoid& rt (boost::get<Td_active_trapezoid>(split_tr.rt()));
-    rt.set_lt(top_node.get_data());
-  }
-  split_node.replace(sep,bottom_node,top_node); //nodes depth are updated here
-  update_largest_leaf_depth( std::max(bottom_node.depth(), top_node.depth()) );
-  m_number_of_dag_nodes += 2; //two new nodes were added to the DAG
-  
-#ifndef CGAL_NO_TRAPEZOIDAL_DECOMPOSITION_2_OPTIMIZATION
-  if (last_cv == curr_item)
-    last_cv = sep;
-  if (prev_cv == curr_item)
-    prev_cv = sep;
-#endif
-
-  const Dag_node* bottomPtr = &split_node.left_child();
-  const Dag_node* topPtr    = &split_node.right_child();
-
-  boost::apply_visitor(set_dag_node_visitor((Dag_node*)bottomPtr),
-                       bottomPtr->get_data()); 
-  boost::apply_visitor(set_dag_node_visitor((Dag_node*)topPtr),
-                       topPtr->get_data()); 
-  
-  // Td_active_edge& new_e = boost::get<Td_active_edge>(split_node.get_data());
-  if (!traits->is_empty_item(prev_e))
-  {
-    Td_active_edge& e ( boost::get<Td_active_edge>(prev_e));
-    e.set_next(split_node.get_data());
-  }
-  //update these trapezoids pointers.
-  // will be used for the next trapezoid that should be split
-  //  by this Halfedge
-  prev_bottom_tr = bottomPtr->get_data(); //(*bottomPtr).operator->();
-  prev_top_tr    = topPtr->get_data(); //(*topPtr).operator->();
-  prev_e         = split_node.get_data(); //tt.operator->();
-
-  return split_node;
-}
-
-
-//-----------------------------------------------------------------------------
-// Description:
-//  update
-//   tr.bottom()
-//   vertical_ray_shoot downward from tr
-//   tr.top()
-//    vertical_ray_shoot upward from tr
-//  update all the curves incident to the vertex that there's a new curve 
-//  starting from this vertex
-//  this point must be an interior point and not a point on the boundaries,
-//  since a point on the boundaries is related to one curve only  
-template <class Td_traits> 
-typename Trapezoidal_decomposition_2<Td_traits>::Td_map_item &
-Trapezoidal_decomposition_2<Td_traits>
-::update_vtx_with_new_edge(Halfedge_const_handle he,
-                           const Curve_end& ce,
-                           Td_map_item& vtx_item,
-                           const Locate_type&
-                              CGAL_precondition_code(lt))
-{
-  CGAL_assertion(traits != NULL);
-  CGAL_precondition(lt == POINT);
-  CGAL_precondition(traits->is_active(vtx_item));
-
-  //ee is interior
-  CGAL_assertion((traits->parameter_space_in_x_2_object()(ce.cv(), ce.ce()) 
-                                                          == ARR_INTERIOR) &&
-                 (traits->parameter_space_in_y_2_object()(ce.cv(), ce.ce()) 
-                                                          == ARR_INTERIOR) );
-  //the underlying point of ce
-  const Point& p = (ce.ce() == ARR_MIN_END) ?
-                    traits->construct_min_vertex_2_object()(ce.cv()) :
-                    traits->construct_max_vertex_2_object()(ce.cv()) ;
-  
-  //set cw to hold the halfedge whose source is p, 
-  // which is clockwise "smallest" starting from top (12 o'clock)
-  Halfedge_const_handle cw_he (boost::apply_visitor(cw_he_visitor(), vtx_item));
-  if (traits->compare_cw_around_point_2_object()
-      (he->curve(), is_edge_to_right(he,p),
-       cw_he->curve(), 
-       is_edge_to_right(cw_he,p), p) == SMALLER)
-  {
-    boost::apply_visitor(set_cw_he_visitor(he),vtx_item);//v_tr->set_top(he);
-  }
-
-  return vtx_item;
-}
-  
-//-----------------------------------------------------------------------------
-// Description:
-template <class Td_traits> 
-typename Trapezoidal_decomposition_2<Td_traits>::Td_map_item &
-Trapezoidal_decomposition_2<Td_traits>
-::insert_curve_at_vtx_using_dag (Halfedge_const_handle he,
-                                   Vertex_const_handle v,
-                                   Td_map_item& item,
-                                   const Locate_type&
-                                   CGAL_precondition_code(lt))
-{
-  CGAL_precondition(lt==TRAPEZOID || lt==UNBOUNDED_TRAPEZOID);
-  
-  Dag_node* node = boost::apply_visitor(dag_node_visitor(), item);
-  
-  CGAL_assertion(node != NULL);
-  CGAL_assertion (he != m_empty_he_handle);
-  
-
-  //we need to use the halfedge whose source is v. //MICHAL: do we have to?
-  if (he->source() == v) 
- // if ((ce_pair.second == ARR_MIN_END && he->direction() == ARR_LEFT_TO_RIGHT) ||
- //     (ce_pair.second == ARR_MAX_END && he->direction() == ARR_RIGHT_TO_LEFT)  )
-  {
-    return *split_trapezoid_by_vertex(*node, v, he);
-  }
-  else
-  {
-    return *split_trapezoid_by_vertex(*node, v, he->twin());
-  }
-}
-        
-////-----------------------------------------------------------------------------
-//// Description:
-//template <class Td_traits> 
-//void Trapezoidal_decomposition_2<Td_traits>
-//::set_trp_params_after_halfedge_update(Halfedge_const_handle old_he,
-//                                       Halfedge_const_handle new_he,
-//                                       Td_map_item& vtx_item)
-//{
-//  CGAL_precondition(old_he != m_empty_he_handle);
-//  CGAL_precondition(traits->is_td_vertex(vtx_item));
-//  CGAL_precondition(traits->is_active(vtx_item));
-//
-//  Halfedge_const_handle cw_he (boost::apply_visitor(cw_he_visitor(), vtx_item));
-//  
-//  //make sure the cw_he is added in same direction as before
-//  //  such that vtx_item is the source (done inside the set methods)
-//  if (cw_he == old_he || cw_he->twin() == old_he) 
-//  {
-//    boost::apply_visitor(set_cw_he_visitor(new_he), vtx_item); 
-//  }
-//}
-
-//-----------------------------------------------------------------------------
-// Description:
-template <class Td_traits> 
-void Trapezoidal_decomposition_2<Td_traits>
-::update_vtx_cw_he_after_merge (const X_monotone_curve_2& old_cv,
-                                Halfedge_const_handle new_he,
-                                Td_map_item& vtx_item)
-{
-  CGAL_precondition(traits->is_td_vertex(vtx_item));
-  CGAL_precondition(traits->is_active(vtx_item));
-
-  Halfedge_const_handle cw_he (boost::apply_visitor(cw_he_visitor(), vtx_item));
-  
-  //make sure the cw_he is added in same direction as before
-  //  such that v_tr is the source (done inside the set methods)
-  if (traits->equal_2_object()(cw_he->curve(), old_cv))
-  {
-    boost::apply_visitor(set_cw_he_visitor(new_he), vtx_item); 
-  }
-}
-
-////MICHAL: currently not in use since split is implemented as removed and insert two
-////         in case the split is done differenty - this method would have to be rewritten since it is obsolete     
-//template <class Td_traits> 
-//void Trapezoidal_decomposition_2<Td_traits>
-//::set_trp_params_after_split_halfedge_update(Halfedge_const_handle new_he,
-//                                            Td_map_item& vtx_item,
-//                                            Halfedge_const_handle he1, 
-//                                            Halfedge_const_handle he2)
-//{
-//  CGAL_precondition(traits->is_td_vertex(vtx_item));
-//  CGAL_precondition(traits->is_active(vtx_item));
-//  
-//  Halfedge_const_handle top_he (boost::apply_visitor(top_he_visitor(), vtx_item));
-//  Halfedge_const_handle bottom_he (boost::apply_visitor(bottom_he_visitor(), vtx_item));
-//
-//  //make sure the top & bottom are added in same direction as before
-//  //  such that sep is the source (done inside the set methods)
-//  if ((top_he == he1) || (top_he == he1->twin()) || 
-//      (top_he == he2) || (top_he == he2->twin()) )  
-//  {
-//     boost::apply_visitor(set_top_he_visitor(new_he), vtx_item); //v_tr.set_top(new_he);
-//  }
-//  if ((bottom_he == he1) || (bottom_he == he1->twin()) || 
-//      (bottom_he == he2) || (bottom_he == he2->twin()) )  
-//  {
-//    boost::apply_visitor(set_bottom_he_visitor(new_he), vtx_item); //v_tr.set_bottom(new_he);
-//  }
-//}
- 
-//-----------------------------------------------------------------------------
-// Description:
-//  update geometric boundary(top and bottom) for trapezoids
-//  traveled along an iterator till end reached
-//  precondition:
-//  end==0 or end is on the path of the iterator
-// postcondition:
-//  end is pointer to the last trapezoid encountered,if any
-template <class Td_traits> 
-void Trapezoidal_decomposition_2<Td_traits>
-::update_map_items_after_merge (In_face_iterator& it,
-                                Halfedge_const_handle old_he,
-                                Halfedge_const_handle new_he,
-                                Vertex_const_handle min_v,
-                                Vertex_const_handle max_v,
-                                Td_map_item& end)
-{
-  Td_map_item last_item = Td_map_item(0);
- 
-  while (!!it && !(*it == end))
-  {
-    Td_map_item curr_item = *it;
-    CGAL_assertion(traits->is_active(curr_item));
-    
-    if (traits->is_td_edge(curr_item))
-    {
-      Td_active_edge& e(boost::get<Td_active_edge>(curr_item));
-      if (e.halfedge() == old_he || e.halfedge() == old_he->twin())
-        e.set_halfedge(new_he);
-    }
-    else if (traits->is_td_trapezoid(curr_item))
-    {
-      Td_active_trapezoid& tr(boost::get<Td_active_trapezoid>(curr_item));
-      if (tr.bottom() == old_he || tr.bottom() == old_he->twin())
-        tr.set_bottom(new_he);
-      if (tr.top() == old_he || tr.top() == old_he->twin())
-        tr.set_top(new_he);
-    }
-    else //if is_td_vertex
-    {
-      Halfedge_const_handle cw_he (boost::apply_visitor(cw_he_visitor(), curr_item));
-      if (cw_he == old_he || cw_he == old_he->twin())
-        boost::apply_visitor(set_cw_he_visitor(new_he), curr_item); 
-    }
-   
-    last_item = *it;
-    ++it;
-  }
-  end = last_item;
-}
-
-//-----------------------------------------------------------------------------
-// Description:
-//  advances input Data structure using data structure,input point p and 
-//  possibly Halfedge p_he till
-//  p is found(if p_he hadn't been given)
-//  p_he is found(if p_he was given)
-//  or
-//  leaf node reached
-// postcondition:
-//  output is the closest active trapezoid to ce/p_he
-// remark:
-//  use this function with care!
-template <class Td_traits> 
-typename Trapezoidal_decomposition_2<Td_traits>::Locate_type 
-Trapezoidal_decomposition_2<Td_traits>
-::search_using_dag (Dag_node& curr_node,
-                    const Traits* traits,
-                    const Point& p,
-                    Halfedge_const_handle he,
-                    Comparison_result up /*=EQUAL*/) const
-{
- 
-  while(true)
-  {
-    //curr_node is the current pointer to node in the data structure
-    //curr_item is the curent Td_map_item held in curr_node
-    Td_map_item curr_item(curr_node.get_data());
-    
-    if (traits->is_td_vertex(curr_item))
-    { // if the curr_item represents a vertex
-      //bool is_fict_vtx = traits->is_fictitious_vertex(curr_item);
-      //if ((is_fict_vtx  && is_end_point_left_low(p, *(boost::apply_visitor(curve_end_for_fict_vertex_visitor(),curr_item)))) ||
-      //    (!is_fict_vtx &&  is_end_point_left_low(p, boost::apply_visitor(point_for_vertex_visitor(), curr_item))) )
-      if (is_end_point_left_low(p, curr_node))
-      {
-        curr_node = curr_node.left_child();
-        continue;
-      }
-      //else if ((is_fict_vtx  && is_end_point_right_top(p, *(boost::apply_visitor(curve_end_for_fict_vertex_visitor(),curr_item)))) ||
-      //         (!is_fict_vtx && is_end_point_right_top(p, boost::apply_visitor(point_for_vertex_visitor(), curr_item))) )
-      else if (is_end_point_right_top(p, curr_node))
-      {
-        curr_node = curr_node.right_child();
-        continue;
-      }
-      //else if ((is_fict_vtx  && traits->equal_curve_end_2_object()(*(boost::apply_visitor(curve_end_for_fict_vertex_visitor(),curr_item)), p)) ||
-      //         (!is_fict_vtx && traits->equal_2_object()(boost::apply_visitor(point_for_vertex_visitor(), curr_item), p)) )
-      else if (are_equal_end_points(p, curr_node))
-      {
-        if (he == m_empty_he_handle) //if he is the empty handle
-        {
-          if ( up == EQUAL ) 
-          {      // point found!
-            if (traits->is_active(curr_item)) 
-              return POINT;
-            curr_node = curr_node.left_child();
-          }
-          else if ( up == LARGER ) {          // vertical ray shut up
-            curr_node = curr_node.right_child();                      
-          }
-          else /*if ( up == SMALLER ) */ {
-            curr_node = curr_node.left_child();               // vertical ray shut down
-          }
-          continue;
-        }
-        else //if he was given
-        {
-          bool is_equal_to_he_min = traits->equal_curve_end_2_object()
-                               (Curve_end(he,ARR_MIN_END), p);
-          bool is_equal_to_he_max = traits->equal_curve_end_2_object()
-                               (Curve_end(he,ARR_MAX_END), p);
-          
-          CGAL_assertion( is_equal_to_he_min || is_equal_to_he_max );
-
-          curr_node = is_equal_to_he_min ? curr_node.right_child() : curr_node.left_child();
-          continue;
-        }
-      }
-      else
-      {
-        CGAL_assertion(is_end_point_left_low(p,curr_node) ||
-                       is_end_point_right_top(p,curr_node) ||
-                       are_equal_end_points(p,curr_node));
-          
-                    //(is_fict_vtx && 
-                    //  (is_end_point_left_low(p,*(boost::apply_visitor(curve_end_for_fict_vertex_visitor(),curr_item))) ||
-                    //   is_end_point_right_top(p,*(boost::apply_visitor(curve_end_for_fict_vertex_visitor(),curr_item))) ||
-                    //   traits->equal_curve_end_2_object()(*(boost::apply_visitor(curve_end_for_fict_vertex_visitor(),curr_item)),p))) ||
-                    // (!is_fict_vtx && 
-                    //  (is_end_point_left_low(p,boost::apply_visitor(point_for_vertex_visitor(), curr_item)) ||
-                    //   is_end_point_right_top(p,boost::apply_visitor(point_for_vertex_visitor(), curr_item)) ||
-                    //   traits->equal_2_object()(boost::apply_visitor(point_for_vertex_visitor(), curr_item),p))));
-
-        return Locate_type();
-      }
-    }
-    if (traits->is_td_edge(curr_item))
-    { // if curr_item represents an edge, 
-      //   so top() is a real Halfedge with a curve() if curr_item is active
-      //   or curr_item holds the curve if it is not active 
-      const X_monotone_curve_2& he_cv = *(boost::apply_visitor(cv_for_edge_visitor(), curr_item));
-     
-      Comparison_result cres = traits->compare_y_at_x_2_object()(p, he_cv);
-      if (cres == SMALLER)
-      {
-        curr_node = curr_node.left_child();
-        continue;
-      }
-      else if (cres == LARGER)
-      {
-        curr_node = curr_node.right_child();
-        continue;
-      }
-      else
-      {  
-        // p is on the curve itself
-         CGAL_warning(
-          (cres == EQUAL) &&
-          (traits->compare_curve_end_x_2_object()
-                        (p, Curve_end(he_cv,ARR_MAX_END)) != LARGER) &&
-          (traits->compare_curve_end_x_2_object()
-                        (p, Curve_end(he_cv,ARR_MIN_END)) != SMALLER));
-
-        if (he == m_empty_he_handle) //if he was not given
-        {
-          // For a vertical curve, we always visit it after visiting
-          // one of its endpoints.
-          if ((up == EQUAL) || traits->is_vertical(curr_item))  
-          {
-            if (traits->is_active(curr_item))
-              return CURVE; 
-            curr_node = curr_node.left_child();
-          }
-          else if (up == LARGER) 
-          {
-            curr_node = curr_node.right_child();
-          }
-          else 
-          { // if (up==SMALLER)
-            curr_node = curr_node.left_child();
-          }
-          continue;
-        }
-        else //if he was given
-        {
-          //p is a parameter space interior point
-          bool is_min_equal = traits->equal_curve_end_2_object()
-                                      (Curve_end(he,ARR_MIN_END), 
-                                       Curve_end(he_cv,ARR_MIN_END));
-
-          bool is_max_equal = traits->equal_curve_end_2_object()
-                                      (Curve_end(he,ARR_MAX_END), 
-                                       Curve_end(he_cv,ARR_MAX_END));
-
-          CGAL_warning (is_min_equal || is_max_equal);
-          
-          Comparison_result res = 
-             is_min_equal ? 
-              traits->compare_cw_around_point_2_object()
-                       (he_cv, is_curve_to_right(he_cv,p),
-                        he->curve(), is_edge_to_right(he,p), p) :
-              traits->compare_cw_around_point_2_object()
-                       (he->curve(), is_edge_to_right(he,p),
-                        he_cv, is_curve_to_right(he_cv,p), p ,false);
-
-          switch(res)
-          {
-           case LARGER:
-            curr_node = curr_node.right_child();
-            break;
-           case SMALLER:
-            curr_node = curr_node.left_child();
-            break;
-           case EQUAL:
-            switch(up)
-            {
-             case LARGER:
-              curr_node = curr_node.right_child();
-              break;
-             case SMALLER:
-              curr_node = curr_node.left_child();
-              break;
-             case EQUAL:
-              if (traits->is_active(curr_item)) 
-                return CURVE;
-              curr_node = curr_node.left_child();
-              break;
-            }
-            break;
-          }
-        }
-      } 
-    }
-    else
-    {
-      // if is_degenerate() == 0, meaning: curr_item is a real trapezoid
-      if (traits->is_active(curr_item))
-      {
-        Td_active_trapezoid& tr = boost::get<Td_active_trapezoid>(curr_item);
-        return tr.is_on_boundaries() ? UNBOUNDED_TRAPEZOID : TRAPEZOID;
-      }
-      curr_node = curr_node.left_child();
-      continue;
-    }
-  }
-}
-  
-
-
-////-----------------------------------------------------------------------------
-//// Description:
-////  advances input Data structure using data structure,input point p and 
-////  possibly Halfedge p_he till
-////  p is found(if p_he hadn't been given)
-////  p_he is found(if p_he was given)
-////  or
-////  leaf node reached
-//// postcondition:
-////  output is the closest active trapezoid to ce/p_he
-//// remark:
-////  use this function with care!
-//template <class Td_traits> 
-//void
-//Trapezoidal_decomposition_2<Td_traits>
-//::search_and_print_using_dag (std::ostream& out, 
-//                              Dag_node& curr_node,
-//                              const Traits* traits,
-//                              const Point& p,
-//                              Halfedge_const_handle he,
-//                              Comparison_result up /*=EQUAL*/) const
-//{
-//  out << "QUERY: " << std::endl;
-//  out << "x: " << CGAL::to_double(p.x())
-//      << ", y: " << CGAL::to_double(p.y()) << std::endl;
-//
-//    
-//    
-//  while(true)
-//  {
-//    //curr_node is the current pointer to node in the data structure
-//    //curr_item is the curent Td_map_item held in curr_node
-//    Td_map_item curr_item(curr_node.get_data());
-//     
-//    if (traits->is_td_vertex(curr_item))
-//    { 
-//      // if the map item represents a vertex
-//
-//      out << " VERTEX : " ;
-//      if (traits->is_active(curr_item))
-//        out << " (active) ";
-//      else
-//        out << " (inactive) ";
-//      
-//      // if the curr_item represents a vertex
-//      bool is_fict_vtx = traits->is_fictitious_vertex(curr_item);
-//      if (is_fict_vtx)
-//      {
-//        Curve_end vtx_ce(*(boost::apply_visitor(curve_end_for_fict_vertex_visitor(),curr_item)));
-//        print_ce_data(vtx_ce.cv(), vtx_ce.ce(), out);
-//      }
-//      else
-//      {
-//        print_point_data(boost::apply_visitor(point_for_vertex_visitor(),curr_item), out);
-//      }
-//      
-//      if ((is_fict_vtx && is_end_point_left_low(p, *(boost::apply_visitor(curve_end_for_fict_vertex_visitor(),curr_item)))) ||
-//        (!is_fict_vtx &&  is_end_point_left_low(p, boost::apply_visitor(point_for_vertex_visitor(),curr_item))) )
-//      {
-//        out << " Going left " << std::endl;
-//        curr_node = curr_node.left_child();
-//        continue;
-//      }
-//      else if ((is_fict_vtx && is_end_point_right_top(p, *(boost::apply_visitor(curve_end_for_fict_vertex_visitor(),curr_item)))) ||
-//               (!is_fict_vtx &&  is_end_point_right_top(p, boost::apply_visitor(point_for_vertex_visitor(),curr_item))) )
-//      {
-//        out << " Going right " << std::endl;
-//        curr_node = curr_node.right_child();
-//        continue;
-//      }
-//      else if ((is_fict_vtx && traits->equal_curve_end_2_object()(*(boost::apply_visitor(curve_end_for_fict_vertex_visitor(),curr_item)), p)) ||
-//               (!is_fict_vtx &&  traits->equal_2_object()(boost::apply_visitor(point_for_vertex_visitor(),curr_item), p)) )
-//      {
-//        out << " Equal to query " << std::endl;
-//        if (he == m_empty_he_handle) //if he is the empty handle 
-//        {  
-//          if ( up == EQUAL ) 
-//          {      // point found!
-//            if (traits->is_active(curr_item)) 
-//            {
-//              out << " Found active point! " << std::endl;
-//              return;
-//            }
-//            out << " (equal to inactive point) Going left " << std::endl;
-//            curr_node = curr_node.left_child();
-//          }
-//          else if ( up == LARGER ) 
-//          {          // vertical ray shut up
-//            out << " Going right " << std::endl;
-//            curr_node = curr_node.right_child();                      
-//          }
-//          else //if ( up == SMALLER )
-//          {       // vertical ray shut down
-//            out << " Going left " << std::endl;
-//            curr_node = curr_node.left_child();               
-//          }
-//          continue;
-//        }
-//        else //if he was given
-//        {
-//          //NOT GONNA HAPPEN         
-//        }
-//      }
-//      else
-//      {
-//        out << " Problem - comparing to point" << std::endl;     
-//        return;
-//      }
-//    }
-//    if (traits->is_td_edge(curr_item))
-//    { 
-//      // if curr_item represents an edge, 
-//      //   so top() is a real Halfedge with a curve() if curr_item is active
-//      //   or curr_item holds the curve if it is not active 
-//      const X_monotone_curve_2& he_cv = *(boost::apply_visitor(cv_for_edge_visitor(), curr_item));
-//      
-//      out << " EDGE : " ;
-//      if (traits->is_active(curr_item))
-//      {  
-//        out << " (active) ";
-//        if (traits->is_vertical(curr_item)) 
-//          out << " (vertical) ";
-//      }
-//      else
-//        out << " (inactive) ";
-//      
-//      print_cv_data(he_cv, out);
-//      
-//      Comparison_result cres = traits->compare_y_at_x_2_object()(p, he_cv);
-//      if (cres == SMALLER)
-//      {
-//        out << " Going left " << std::endl;
-//        curr_node = curr_node.left_child();
-//        continue;
-//      }
-//      else if (cres == LARGER)
-//      {
-//        out << " Going right " << std::endl;
-//        curr_node = curr_node.right_child();
-//        continue;
-//      }
-//      else
-//      {  
-//        // p is on the CURVE (top_he = curr.top()) itself 
-//        out << " query is on the curve " << std::endl;
-//              
-//        CGAL_assertion(
-//          (cres == EQUAL) &&
-//          (traits->compare_curve_end_x_2_object()
-//                        (p, Curve_end(he_cv,ARR_MAX_END)) != LARGER) &&
-//          (traits->compare_curve_end_x_2_object()
-//                        (p, Curve_end(he_cv,ARR_MIN_END)) != SMALLER));
-//        if (he == m_empty_he_handle) //if he was not given
-//        {
-//          // For a vertical curve, we always visit it after visiting
-//          // one of its endpoints.
-//          if ((up == EQUAL) || traits->is_vertical(curr_item))  
-//          {
-//            if (traits->is_active(curr_item)) 
-//            {
-//              out << " On active curve " << std::endl;            
-//              return; 
-//            }
-//            out << " (equal to inactive curve) Going left " << std::endl;
-//            curr_node = curr_node.left_child();
-//          }
-//          else if (up == LARGER) {
-//            out << " Going right " << std::endl;
-//            curr_node = curr_node.right_child();
-//          }
-//          else { // if (up==SMALLER)
-//            out << " Going left " << std::endl;
-//            curr_node = curr_node.left_child();
-//          }
-//          continue;
-//        }
-//        else //if he was given
-//        {
-//          //NOT GONNA HAPPEN
-//        }
-//      } 
-//    }
-//    else
-//    {
-//      // if item represents a trapezoid
-//      out << " TRAPEZOID : " ;
-//      if (traits->is_active(curr_item))
-//      {
-//        out << " (active) ";
-//        Td_active_trapezoid tr =  boost::get<Td_active_trapezoid>(curr_item);
-//        if (tr.is_on_boundaries())
-//          out << " UNBOUNDED! ";
-//        else
-//          out << " BOUNDED! ";
-//        return;
-//      }
-//      else
-//        out << " (inactive) ";
-//      out << " (on inactive trapezoid) Going left " << std::endl;
-//      curr_node = curr_node.left_child();
-//      continue;
-//    }
-//  }
-//}
-    
-//-----------------------------------------------------------------------------
-// Description:
-//  advances input Data structure using data structure,input point ce and 
-//  possibly Halfedge p_he till
-//  ce is found(if p_he hadn't been given)
-//  p_he is found(if p_he was given)
-//  or
-//  leaf node reached
-// postcondition:
-//  output is the closest active trapezoid to ce/p_he
-// remark:
-//  use this function with care!
-template <class Td_traits> 
-typename Trapezoidal_decomposition_2<Td_traits>::Locate_type 
-Trapezoidal_decomposition_2<Td_traits>
-::search_using_dag (Dag_node& curr_node,
-                    const Traits* traits,
-                    const Curve_end& ce,
-                    Halfedge_const_handle he,
-                    Comparison_result up /*=EQUAL*/) const
-{
-  if (he == m_empty_he_handle)
-    return search_using_dag_with_cv (curr_node,traits,ce,NULL, up);
-  else
-    return search_using_dag_with_cv (curr_node,traits,ce,&he->curve(), up);
-}
-
-//-----------------------------------------------------------------------------
-// Description:
-//  advances input Data structure using data structure,input point ce and 
-//  possibly X_monotone_curve_2 p_cv till
-//  ce is found(if p_cv hadn't been given)
-//  p_cv is found(if p_cv was given)
-//  or
-//  leaf node reached
-// postcondition:
-//  output is the closest active trapezoid to ce/p_cv
-// remark:
-//  use this function with care!
-template <class Td_traits> 
-typename Trapezoidal_decomposition_2<Td_traits>::Locate_type 
-Trapezoidal_decomposition_2<Td_traits>
-::search_using_dag_with_cv (Dag_node& curr_node,
-                            const Traits* traits,
-                            const Curve_end& ce,
-                            const X_monotone_curve_2* p_cv,
-                            Comparison_result up /*=EQUAL*/) const
-{
-  while(true)
-  {
-    //curr_node is the current pointer to node in the data structure
-    //curr_item is the curent Td_map_item held in curr_node
-    Td_map_item curr_item(curr_node.get_data());
-    
-    if (traits->is_td_vertex(curr_item))
-    { // if the curr_item represents a vertex
-      //bool is_fict_vtx = traits->is_fictitious_vertex(curr_item);
-      //if ((is_fict_vtx  && is_end_point_right_top(*(boost::apply_visitor(curve_end_for_fict_vertex_visitor(),curr_item)), ce)) ||
-      //    (!is_fict_vtx && is_end_point_right_top(boost::apply_visitor(point_for_vertex_visitor(), curr_item), ce)) )
-      if (is_end_point_left_low(ce, curr_node))
-      {
-        curr_node = curr_node.left_child();
-        continue;
-      }
-      //else if ((is_fict_vtx  && is_end_point_left_low(*(boost::apply_visitor(curve_end_for_fict_vertex_visitor(),curr_item)), ce)) ||
-      //         (!is_fict_vtx && is_end_point_left_low(boost::apply_visitor(point_for_vertex_visitor(), curr_item), ce)) ) 
-      else if (is_end_point_right_top(ce, curr_node))
-      {
-        curr_node = curr_node.right_child();
-        continue;
-      }
-      //else if ((is_fict_vtx && traits->equal_curve_end_2_object()(*(boost::apply_visitor(curve_end_for_fict_vertex_visitor(),curr_item)), ce)) ||
-      //         (!is_fict_vtx &&  traits->equal_curve_end_2_object()(boost::apply_visitor(point_for_vertex_visitor(), curr_item), ce)) )
-      else if (are_equal_end_points(ce, curr_node))
-      {
-        if (!p_cv) //if p_cv was not given
-        {
-          if ( up == EQUAL ) 
-          {      // point found!
-            if (traits->is_active(curr_item)) 
-              return POINT;
-            curr_node = curr_node.left_child();
-          }
-          else if ( up == LARGER ) 
-          {          // vertical ray shut up
-            curr_node = curr_node.right_child();                      
-          }
-          else 
-          { // if ( up == SMALLER ) 
-            curr_node = curr_node.left_child();               // vertical ray shut down
-          }
-          continue;
-        }
-        else //if p_cv was given
-        {
-          bool is_equal_to_he_min = traits->equal_curve_end_2_object()
-                               (Curve_end(*p_cv,ARR_MIN_END), ce);
-          bool is_equal_to_he_max = traits->equal_curve_end_2_object()
-                               (Curve_end(*p_cv,ARR_MAX_END), ce);
-          
-          CGAL_assertion( is_equal_to_he_min || is_equal_to_he_max );
-
-          curr_node = is_equal_to_he_min ? curr_node.right_child() : curr_node.left_child();
-          
-          continue;
-        }
-      }
-      else
-      {
-        CGAL_assertion(is_end_point_left_low(ce, curr_node) ||
-                       is_end_point_right_top(ce, curr_node) ||
-                       are_equal_end_points(ce, curr_node));
-          //(is_fict_vtx && 
-          //            (is_end_point_left_low(ce,*(boost::apply_visitor(curve_end_for_fict_vertex_visitor(),curr_item))) ||
-          //             is_end_point_right_top(ce,*(boost::apply_visitor(curve_end_for_fict_vertex_visitor(),curr_item))) ||
-          //             traits->equal_curve_end_2_object()(*(boost::apply_visitor(curve_end_for_fict_vertex_visitor(),curr_item)),ce))) ||
-          //           (!is_fict_vtx && 
-          //            (is_end_point_left_low(ce,boost::apply_visitor(point_for_vertex_visitor(), curr_item)) ||
-          //             is_end_point_right_top(ce,boost::apply_visitor(point_for_vertex_visitor(), curr_item)) ||
-          //             traits->equal_curve_end_2_object()(boost::apply_visitor(point_for_vertex_visitor(), curr_item),ce))));
-        return Locate_type();
-      }
-    }
-    if (traits->is_td_edge(curr_item))
-    { // if curr_item represents an edge, 
-      //   so top() is a real Halfedge with a curve() if curr_item is active
-      //   or curr_item holds the curve if it is not active 
-
-      const X_monotone_curve_2& he_cv = *(boost::apply_visitor(cv_for_edge_visitor(), curr_item));
-      Comparison_result cres = traits->compare_curve_end_y_at_x_2_object()(ce, he_cv);
-      if (cres == SMALLER)
-      {
-        curr_node = curr_node.left_child();
-        continue;
-      }
-      else if (cres == LARGER)
-      {
-        curr_node = curr_node.right_child();
-        continue;
-      }
-      else
-      {  
-        // ce is on the CURVE (he_cv = ce.cv()) itself 
-        CGAL_warning(
-          (cres == EQUAL) &&
-          (traits->compare_curve_end_x_2_object()
-                        (ce, Curve_end(he_cv,ARR_MAX_END)) != LARGER) &&
-          (traits->compare_curve_end_x_2_object()
-                        (ce, Curve_end(he_cv,ARR_MIN_END)) != SMALLER));
-
-        if (!p_cv) //if p_cv was not given
-        {
-          // For a vertical curve, we always visit it after visiting
-          // one of its endpoints.
-          if ((up == EQUAL) || traits->is_vertical(curr_item)) 
-          {
-            if (traits->is_active(curr_item)) 
-              return CURVE;
-            curr_node = curr_node.left_child(); 
-          }
-          else if (up == LARGER) 
-          {
-            curr_node = curr_node.right_child();
-          }
-          else 
-          { // if (up==SMALLER) 
-            curr_node = curr_node.left_child();
-          }
-          continue;
-        }
-        else //if p_cv was given
-        {
-          Comparison_result res = EQUAL;
-
-          if ((traits->parameter_space_in_x_2_object()
-                      (ce.cv(), ce.ce()) == ARR_INTERIOR) &&
-              (traits->parameter_space_in_y_2_object()
-                      (ce.cv(), ce.ce()) == ARR_INTERIOR) )
-          {
-            //if ce is interior then there might be more than one curve
-            // with ce as its endpoint
-            bool is_min_equal = traits->equal_curve_end_2_object()
-                                      (Curve_end(*p_cv,ARR_MIN_END), 
-                                       Curve_end(he_cv,ARR_MIN_END));
-
-            bool is_max_equal = traits->equal_curve_end_2_object()
-                                      (Curve_end(*p_cv,ARR_MAX_END), 
-                                       Curve_end(he_cv,ARR_MAX_END));
-
-            CGAL_warning (is_min_equal || is_max_equal);
-
-            //the underlying point of ce
-            const Point& p = (ce.ce() == ARR_MIN_END) ?
-                           traits->construct_min_vertex_2_object()(ce.cv()) :
-                           traits->construct_max_vertex_2_object()(ce.cv()) ;
-          
-            res = is_min_equal ? 
-                    traits->compare_cw_around_point_2_object()
-                           (he_cv, is_curve_to_right(he_cv,p),
-                            *p_cv, is_curve_to_right(*p_cv,p), p)  :
-                    traits->compare_cw_around_point_2_object()
-                           (*p_cv, is_curve_to_right(*p_cv,p),
-                            he_cv, is_curve_to_right(he_cv,p), p ,false);
-          }
-
-          switch(res)
-          {
-           case LARGER:
-            curr_node = curr_node.right_child();
-          break;
-           case SMALLER:
-            curr_node = curr_node.left_child();
-            break;
-           case EQUAL:
-            switch(up)
-            {
-             case LARGER:
-              curr_node = curr_node.right_child();
-              break;
-             case SMALLER:
-              curr_node = curr_node.left_child();
-              break;
-             case EQUAL:
-              if (traits->is_active(curr_item)) 
-                return CURVE;
-              curr_node = curr_node.left_child();
-              break;
-            }
-            break;
-          }
-        }
-      }
-    }
-    else
-    {
-      // if is_degenerate() == 0, meaning: curr_item is a real trapezoid
-      if (traits->is_active(curr_item))
-      {
-        Td_active_trapezoid& tr = boost::get<Td_active_trapezoid>(curr_item);
-        return tr.is_on_boundaries() ? UNBOUNDED_TRAPEZOID : TRAPEZOID;
-      }
-      curr_node = curr_node.left_child();
-      continue;
-    }
-  }
-}
-
-
-
-
-
-
-//-----------------------------------------------------------------------------
-// Description:
-//  advances input Data structure using data structure,input point ce and 
-//  possibly X_monotone_curve_2 p_cv till
-//  ce is found(if p_cv hadn't been given)
-//  p_cv is found(if p_cv was given)
-//  or
-//  leaf node reached
-// postcondition:
-//  output is the closest active trapezoid to ce/p_cv
-// remark:
-//  use this function with care!
-template <class Td_traits> 
-typename Trapezoidal_decomposition_2<Td_traits>::Locate_type 
-Trapezoidal_decomposition_2<Td_traits>
-::search_using_dag_with_cv (Dag_node& curr_node,
-                            const Traits* traits,
-                            const Point& p,
-                            const X_monotone_curve_2* p_cv,
-                            Comparison_result up /*=EQUAL*/) const
-{
-  
-  while(true)
-  {
-    //curr_node is the current pointer to node in the data structure
-    //curr_item is the curent Td_map_item held in curr_node
-    Td_map_item curr_item(curr_node.get_data());
-    
-    if (traits->is_td_vertex(curr_item))
-    { // if the curr_item represents a vertex
-      //bool is_fict_vtx = traits->is_fictitious_vertex(curr_item);
-      //if ((is_fict_vtx  && is_end_point_right_top(*(boost::apply_visitor(curve_end_for_fict_vertex_visitor(),curr_item)), p)) ||
-      //    (!is_fict_vtx && is_end_point_right_top(boost::apply_visitor(point_for_vertex_visitor(), curr_item), p)) )
-      if (is_end_point_left_low(p, curr_node))
-      {
-        curr_node = curr_node.left_child();
-        continue;
-      }
-      //else if ((is_fict_vtx  && is_end_point_left_low(*(boost::apply_visitor(curve_end_for_fict_vertex_visitor(),curr_item)), p)) ||
-      //         (!is_fict_vtx && is_end_point_left_low(boost::apply_visitor(point_for_vertex_visitor(), curr_item), p)) ) 
-      else if (is_end_point_right_top(p, curr_node))
-      {
-        curr_node = curr_node.right_child();
-        continue;
-      }
-      //else if ((is_fict_vtx && traits->equal_curve_end_2_object()(*(boost::apply_visitor(curve_end_for_fict_vertex_visitor(),curr_item)), p)) ||
-      //         (!is_fict_vtx &&  traits->equal_2_object()(boost::apply_visitor(point_for_vertex_visitor(), curr_item), p)) )
-      else if (are_equal_end_points(p, curr_node))
-      {
-        if (!p_cv) //if p_cv was not given
-        {
-          if ( up == EQUAL ) 
-          {      // point found!
-            if (traits->is_active(curr_item)) 
-              return POINT;
-            curr_node = curr_node.left_child();
-          }
-          else if ( up == LARGER ) 
-          {          // vertical ray shut up
-            curr_node = curr_node.right_child();                      
-          }
-          else 
-          { // if ( up == SMALLER ) 
-            curr_node = curr_node.left_child();               // vertical ray shut down
-          }
-          continue;
-        }
-        else //if p_cv was given
-        {
-          bool is_equal_to_he_min = traits->equal_curve_end_2_object()
-                               (Curve_end(*p_cv,ARR_MIN_END), p);
-          bool is_equal_to_he_max = traits->equal_curve_end_2_object()
-                               (Curve_end(*p_cv,ARR_MAX_END), p);
-          
-          CGAL_assertion( is_equal_to_he_min || is_equal_to_he_max );
-
-          curr_node = is_equal_to_he_min ? curr_node.right_child() : curr_node.left_child();
-          
-          continue;
-        }
-      }
-      else
-      {
-        CGAL_assertion(is_end_point_left_low(p, curr_node) ||
-                       is_end_point_right_top(p, curr_node) ||
-                       are_equal_end_points(p, curr_node));
-        //CGAL_assertion((is_fict_vtx && 
-        //              (is_end_point_left_low(p,*(boost::apply_visitor(curve_end_for_fict_vertex_visitor(),curr_item))) ||
-        //               is_end_point_right_top(p,*(boost::apply_visitor(curve_end_for_fict_vertex_visitor(),curr_item))) ||
-        //               traits->equal_curve_end_2_object()(*(boost::apply_visitor(curve_end_for_fict_vertex_visitor(),curr_item)),p))) ||
-        //             (!is_fict_vtx && 
-        //              (is_end_point_left_low(p,boost::apply_visitor(point_for_vertex_visitor(), curr_item)) ||
-        //               is_end_point_right_top(p,boost::apply_visitor(point_for_vertex_visitor(), curr_item)) ||
-        //               traits->equal_2_object()(boost::apply_visitor(point_for_vertex_visitor(), curr_item),p))));
-        return Locate_type();
-      }
-    }
-    if (traits->is_td_edge(curr_item))
-    { // if curr_item represents an edge, 
-      //   so top() is a real Halfedge with a curve() if curr_item is active
-      //   or curr_item holds the curve if it is not active 
-      const X_monotone_curve_2& he_cv = *(boost::apply_visitor(cv_for_edge_visitor(), curr_item));
-      Comparison_result cres = traits->compare_y_at_x_2_object()(p, he_cv);
-      if (cres == SMALLER)
-      {
-        curr_node = curr_node.left_child();
-        continue;
-      }
-      else if (cres == LARGER)
-      {
-        curr_node = curr_node.right_child();
-        continue;
-      }
-      else
-      {  
-        // p is on the CURVE itself 
-        CGAL_warning(
-          (cres == EQUAL) &&
-          (traits->compare_curve_end_x_2_object()
-                        (p, Curve_end(he_cv,ARR_MAX_END)) != LARGER) &&
-          (traits->compare_curve_end_x_2_object()
-                        (p, Curve_end(he_cv,ARR_MIN_END)) != SMALLER));
-
-        if (!p_cv) //if p_cv was not given
-        {
-          // For a vertical curve, we always visit it after visiting
-          // one of its endpoints.
-          if ((up == EQUAL) || traits->is_vertical(curr_item)) 
-          {
-            if (traits->is_active(curr_item)) 
-              return CURVE;
-            curr_node = curr_node.left_child(); 
-          }
-          else if (up == LARGER) 
-          {
-            curr_node = curr_node.right_child();
-          }
-          else 
-          { // if (up==SMALLER) 
-            curr_node = curr_node.left_child();
-          }
-          continue;
-        }
-        else //if p_cv was given
-        {
-          Comparison_result res = EQUAL;
-
-          //p is interior then there might be more than one curve
-          // with p as its endpoint
-          bool is_min_equal = traits->equal_curve_end_2_object()
-                                    (Curve_end(*p_cv,ARR_MIN_END), 
-                                     Curve_end(he_cv,ARR_MIN_END));
-
-          bool is_max_equal = traits->equal_curve_end_2_object()
-                                    (Curve_end(*p_cv,ARR_MAX_END), 
-                                     Curve_end(he_cv,ARR_MAX_END));
-
-          CGAL_warning (is_min_equal || is_max_equal);
-
-          res = is_min_equal ? 
-                  traits->compare_cw_around_point_2_object()
-                         (he_cv, is_curve_to_right(he_cv,p),
-                          *p_cv, is_curve_to_right(*p_cv,p), p)  :
-                  traits->compare_cw_around_point_2_object()
-                           (*p_cv, is_curve_to_right(*p_cv,p),
-                            he_cv, is_curve_to_right(he_cv,p), p ,false);
-          
-          switch(res)
-          {
-           case LARGER:
-            curr_node = curr_node.right_child();
-          break;
-           case SMALLER:
-            curr_node = curr_node.left_child();
-            break;
-           case EQUAL:
-            switch(up)
-            {
-             case LARGER:
-              curr_node = curr_node.right_child();
-              break;
-             case SMALLER:
-              curr_node = curr_node.left_child();
-              break;
-             case EQUAL:
-              if (traits->is_active(curr_item)) 
-                return CURVE;
-              curr_node = curr_node.left_child();
-              break;
-            }
-            break;
-          }
-        }
-      }
-    }
-    else
-    {
-      // if is_degenerate() == 0, meaning: curr_item is a real trapezoid
-      if (traits->is_active(curr_item))
-      {
-        Td_active_trapezoid& tr = boost::get<Td_active_trapezoid>(curr_item);
-        return tr.is_on_boundaries() ? UNBOUNDED_TRAPEZOID : TRAPEZOID;
-      }
-      curr_node = curr_node.left_child();
-      continue;
-    }
-  }
-}
-
-
-
-
-
-//-----------------------------------------------------------------------------
-// Description:
-//
-template <class Td_traits> 
-typename Trapezoidal_decomposition_2<Td_traits>::Dag_node 
-Trapezoidal_decomposition_2<Td_traits>
-::container2dag (Nodes_map& ar, int left, int right,
-                 int& num_of_new_nodes) const
-{
-  CGAL_warning(traits != NULL);
-  
-  if (right > left)
-  {
-    int d = (int)std::floor((double(right+left))/2);
-    Dag_node& node(ar.find(d)->second);
-    Td_map_item item(node.get_data());
-    CGAL_assertion(traits->is_active(item));
-    CGAL_assertion(traits->is_td_trapezoid(item));
-    Dag_node& tr_node( ar.find(d)->second);
-    Td_active_trapezoid& tr( boost::get<Td_active_trapezoid>(tr_node.get_data()));
-    Vertex_const_handle v = tr.right();
-
-    Curve_end ce(traits->vtx_to_ce(v));
-    bool is_interior = traits->parameter_space_in_x_2_object()(ce.cv(), ce.ce())
-                      && traits->parameter_space_in_y_2_object()(ce.cv(), ce.ce());
-    
-    Dag_node curr_node;
-    Dag_node left_child  (container2dag(ar,left,d,num_of_new_nodes));
-    Dag_node right_child (container2dag(ar,d+1,right,num_of_new_nodes));
-    if (is_interior)
-    {
-      curr_node.replace(Td_map_item(Td_active_vertex(v,m_empty_he_handle)),left_child, right_child);
-    }
-    else
-    {
-      curr_node.replace(Td_map_item(Td_active_fictitious_vertex(v,m_empty_he_handle)),left_child, right_child);
-    }
-
-    num_of_new_nodes++;
-    boost::apply_visitor(set_dag_node_visitor((Dag_node*)&(curr_node.left_child())),curr_node.left_child().get_data());
-    boost::apply_visitor(set_dag_node_visitor((Dag_node*)&(curr_node.right_child())),curr_node.right_child().get_data());
-    boost::apply_visitor(set_dag_node_visitor((Dag_node*)&curr_node),curr_node.get_data());
-    //curr_node.left_child()->set_dag_node(&curr_node.left_child());
-    //curr_node.right_child()->set_dag_node(&curr_node.right_child());
-    //curr_node->set_dag_node(&curr_node);// fake temporary node
-    deactivate_vertex(curr_node); //curr_node->remove(); // mark as deleted
-    boost::apply_visitor(set_dag_node_visitor((Dag_node*)NULL),curr_node.get_data());//curr_node->set_dag_node(0);
-
-    return curr_node;
-  }
-  else
-  {  
-    return ar.find(left)->second;
-  }
-}
-
-template <class Td_traits> 
-bool Trapezoidal_decomposition_2<Td_traits>
-::is_last_edge(Halfedge_const_handle he , Td_map_item& vtx_item)
-{
-  CGAL_precondition(traits->is_td_vertex(vtx_item));
-  CGAL_precondition(traits->is_active(vtx_item));
-
-  Vertex_const_handle v (boost::apply_visitor(vertex_for_active_vertex_visitor(), vtx_item));
- 
-  typename Arrangement_on_surface_2::Halfedge_around_vertex_const_circulator first, second;
-  first = second = v->incident_halfedges();
-  ++second;
-  if (he->source() == v)
-    he = he->twin();
-  CGAL_assertion(he == first);
-  if (second == first) //if he is the only halfedge around v -> return true
-    return true;
-  return false;
-}
-
-//-----------------------------------------------------------------------------
-// Description:
-//  if Halfedge or twin already inserted the latter is returned.
-//  otherwise the left-low most edge-degenerate trapezoid that represents the
-//  input Halfedge is returned
-// Remark:
-//  Given an edge-degenerate trapezoid representing a Halfedge,
-//  all the other trapezoids representing the Halfedge can be extracted
-//  via moving continously to the left and right neighbours.
-template <class Td_traits> 
-typename Trapezoidal_decomposition_2<Td_traits>::Td_map_item 
-Trapezoidal_decomposition_2<Td_traits>
-::insert(Halfedge_const_handle he) //::insert_in_face_interior(Halfedge_const_handle he)
-{
-  //print_cv_data(he->curve());
-  if (m_with_guarantees)  
-    update();
-
-  // locate the input Halfedge end points in the Td_map_item Dag
-
-  CGAL_assertion(traits != NULL);
-
-  //get the two vertices of the halfedge
-  Vertex_const_handle v1 = (he->direction() == ARR_LEFT_TO_RIGHT) ? he->source() : he->target();
-  Vertex_const_handle v2 = (he->direction() == ARR_LEFT_TO_RIGHT) ? he->target() : he->source();
-
-  //define the Curve end points (curve end = vertex)
-  const Curve_end ce1(he, ARR_MIN_END); //MICHAL: to be removed?
-  const Curve_end ce2(he, ARR_MAX_END); //MICHAL: to be removed?
-  
-  // make sure that the two endpoints  are not the same point
-  CGAL_precondition(!traits->equal_curve_end_2_object()(ce1, ce2));
-    
-  Locate_type lt1,lt2;
-
-  //should hold the trapezoids in which the edge endpoints should be located
-  Td_map_item item1; 
-  Td_map_item item2;
-
-#ifndef CGAL_NO_TRAPEZOIDAL_DECOMPOSITION_2_OPTIMIZATION
-  
-  locate_optimization(ce1,item1,lt1);
-  
-#else
-  //location of the left endpoint of the edge we're inserting
-  item1 = locate(ce1,lt1);
-  
-#endif
- 
-
-  //the inserted edge should not cut any existing edge
-  if (lt1 == CURVE)
-  {
-    CGAL_precondition_msg(lt1 != CURVE, "Input is not planar as\
-      one of the input point inside previously inserted Halfedge.");
-    return Td_map_item(0); 
-  }
-  
-  //if the edge starts at vertex, we should not insert it into the DAG, 
-  //but we should update all the edges incident to the vertex. 
-  //else if this is a new vertex - insert a node to the DAG that will represent the new vertex. 
-  //the incident edges in this case is only the edge itself, and so it is a trivial operation.
-  Td_map_item p1_item = (lt1 == POINT) ?
-    update_vtx_with_new_edge(he,ce1,item1,lt1) :
-    insert_curve_at_vtx_using_dag(he,v1,item1,lt1);
-
-  
-#ifndef CGAL_NO_TRAPEZOIDAL_DECOMPOSITION_2_OPTIMIZATION
-  
-  locate_optimization(ce2,item2,lt2);
-  locate_opt_empty();
-  
-#else
-  // TODO(oren): locating the second endpoint. this is not necessary,
-  // and time consuming. 
-  item2 = locate(ce2,lt2);
-  
-#endif
-  
-  if (lt2==CURVE)
-  {
-    CGAL_precondition_msg(lt2!=CURVE,"Input is not planar as\
-      one of the input point inside previously inserted Halfedge.");
-    return Td_map_item(0); 
-  }
-  
-  Td_map_item p2_item = (lt2 == POINT) ?
-    update_vtx_with_new_edge(he,ce2,item2,lt2) :
-    insert_curve_at_vtx_using_dag(he,v2,item2,lt2);
-  
-  // locate and insert end points of the input halfedge to the Td_map_item
-  // Dag if needed
-  Dag_node p1_node(*(boost::apply_visitor(dag_node_visitor(), p1_item)));
-  //Dag_node p2_node(*(boost::apply_visitor(dag_node_visitor(), p2_item)));// Not in use
-  
-  // create the Td_map_item iterator for traveling along the Trapezoids that
-  // intersect the input Halfedge, using left-low to right-high order
-  In_face_iterator it = follow_curve(p1_node,he,LARGER);
-  boost::optional<Td_active_trapezoid> curr_trp = boost::none;
-  Td_map_item prev = p1_item;
-  Td_map_item prev_bottom_tr = Td_map_item(0); //active_tr
-  Td_map_item prev_top_tr = Td_map_item(0); //active_tr
-  Td_map_item old_e = Td_map_item(0);
-  Td_map_item old_top_tr = Td_map_item(0); //active_tr
-  Td_map_item old_bottom_tr = Td_map_item(0); //active_tr
-  
-  Dag_node* node = 0;
-  bool first_time = true;
-
-  CGAL_assertion(!traits->is_empty_item(*it) && traits->is_td_trapezoid(*it));
-
-  while(!!it) //this means as long as the iterator is valid
-  {
-    curr_trp = it.trp();
-    CGAL_assertion(curr_trp != boost::none);
-    prev_bottom_tr = (*curr_trp).lb();
-    prev_top_tr = (*curr_trp).lt();
-    
-    // pass using it along cv
-    it++;             //this is the logic of the iterator.
-                      // the iterator goes to the next trapezoid right-high.
-    node = (*curr_trp).dag_node();
-    if(first_time)
-    {
-      Halfedge_const_handle top_he ((*curr_trp).top());
-      if((top_he == he) || (top_he == he->twin())) {
-        CGAL_warning((top_he != he) && (top_he != he->twin()));
-        return Td_map_item(0); 
-      } 
-    }
-    first_time = false;
-      
-    CGAL_assertion(node != NULL);
-    split_trapezoid_by_halfedge (*node, old_e, old_bottom_tr, old_top_tr, he); 
-   
-    
-    
-    if (node->is_inner_node())
-    {
-      // merge adjacent trapezoids on input Halfedge's bottom side if possible
-      //   make sure we try to merge active trapezoids
-      //node->left_child() is active
-      Td_map_item new_btm_item = node->left_child().get_data();
-      CGAL_assertion(traits->is_td_trapezoid(new_btm_item) && traits->is_active(new_btm_item));
-      if(merge_if_possible(prev_bottom_tr, new_btm_item)) 
-      {
-        Dag_node* left_child_node = boost::apply_visitor(dag_node_visitor(),prev_bottom_tr);
-        node->set_left_child(*left_child_node);
-        old_bottom_tr = prev_bottom_tr;
-        m_number_of_dag_nodes--; //update number of nodes in the DAG after merge
-      }
-
-      // merge adjacent trapezoids on input Halfedge's top side if possible
-      //   make sure we try to merge active trapezoids
-      //node->right_child() is active
-      Td_map_item new_top_item = node->right_child().get_data();
-      CGAL_assertion(traits->is_td_trapezoid(new_top_item) && traits->is_active(new_top_item));
-      if(merge_if_possible(prev_top_tr, new_top_item))
-      {
-        Dag_node* right_child_node = boost::apply_visitor(dag_node_visitor(),
-                                                          prev_top_tr);
-        node->set_right_child(*right_child_node);
-        old_top_tr = prev_top_tr;
-        m_number_of_dag_nodes--; //update number of DAG nodes after merge
-      }
-      // update trapezoid's left/right neighbouring relations
-      //MICHAL: if the assertion below fails then we need to check why
-      CGAL_assertion(!traits->is_td_trapezoid(prev)); 
-      if(traits->is_td_trapezoid(prev))
-      {
-        //MICHAL: if we reach here ->then this need to be uncommented
-        //        I thought that prev is always a degenerate point
-        //curr_trp->set_lb(prev);
-        //curr_trp->set_lt(prev);
-        //prev->set_rb(curr_trp);
-        //prev->set_rt(curr_trp);
-      }
-    }
-    else
-    {
-      
-#ifdef CGAL_TD_DEBUG
-      
-      CGAL_assertion((*curr_trp).is_valid(traits));
-      
-#endif
-      
-      break;
-    }
-    
-  }
-  m_number_of_curves++;
-  
-#ifdef CGAL_TD_DEBUG
-  write(std::cout,*m_dag_root,*traits) << std::endl;
-  std::cout << "\nTD::insert() exited with data structure" 
-            << is_valid(*m_dag_root) << std::endl;
-#endif
-
-  return old_e;
-}
-
-
-//-----------------------------------------------------------------------------
-// Description:
-// 
-// Remark:
-//  Assumes the map to be planar.
-template <class Td_traits> 
-void Trapezoidal_decomposition_2<Td_traits>
-::remove(Halfedge_const_handle he) 
-{
-  //print_dag_addresses(*m_dag_root);
-
-  if (m_with_guarantees) 
-    update();
-  
-#ifndef CGAL_NO_TRAPEZOIDAL_DECOMPOSITION_2_OPTIMIZATION
-  locate_opt_empty();
-#endif
-  
-  CGAL_warning(traits != NULL);
-  
-  //calculating leftmost and rightmost curve ends of he
-  const Curve_end leftmost(he,ARR_MIN_END);
-  const Curve_end rightmost(he,ARR_MAX_END);
-
-  //locating leftmost & rightmost curve ends
-  Locate_type lt1,lt2;
-  Td_map_item p1_item = locate(leftmost,lt1);
-  Td_map_item p2_item = locate(rightmost,lt2);
-  
-  //both should be located on a point degenerate trapezoid
-  CGAL_warning(lt1==POINT && lt2==POINT);
-
-  if (lt1!=POINT || lt2!=POINT) 
-    return;
-
-  CGAL_warning(boost::apply_visitor(dag_node_visitor(), p1_item) != NULL);
-  CGAL_warning(boost::apply_visitor(dag_node_visitor(), p2_item) != NULL);
-  
-  //retrieve the Dag_nodes of the two point-degenerate trapezoid
-  Dag_node& p1_node = *(boost::apply_visitor(dag_node_visitor(), p1_item));//*t1.dag_node();
-  Dag_node& p2_node = *(boost::apply_visitor(dag_node_visitor(), p2_item));//*t2.dag_node();
-
-  //calculate the immediate lower, central and upper neighbourhood of
-  // the curve in the data structure
-  //In_face_iterator btm_it(follow_curve(tt1,he,SMALLER));
-  In_face_iterator btm_it(follow_curve(p1_node,he,SMALLER));
-  In_face_iterator mid_it(follow_curve(p1_node,he,EQUAL));
-  In_face_iterator top_it(follow_curve(p1_node,he,LARGER));
-  
-  bool inc_btm = true; //true if btm_it should be be incremented (not top_it)
-  bool prev_inc_btm = false; //holds the inc_btm from previous iteration
-  bool end_reached = false; //true if this is the last iteration
-  
-  //define the map of new DAG nodes of the new trapezoids
-  Nodes_map new_array; 
-  int last_index[] = {0,0};
-  int sz = 0;
-
-  Td_active_trapezoid& btm_it_tr (btm_it.trp());
-  Td_active_trapezoid& top_it_tr (top_it.trp());
-  Vertex_const_handle left_v = btm_it_tr.left();
-  Vertex_const_handle right_v;
-  Td_map_item last_btm_tr_item = Td_map_item(0); //pointer to the last btm_it tr
-  Td_map_item last_top_tr_item = Td_map_item(0); //pointer to the last top_it tr
-  Td_map_item last_new_tr_item = Td_map_item(0); //last new trpz that was created
-  Td_map_item old_tr_item      = Td_map_item(0); //old trpz on which the new is based
-
-  
-  CGAL_warning((top_it.trp()).left() == left_v);
-
-  //-----------------------------------
-  //1. remove adjacency at left end point
-  //  first_cv_tr is the first trapezoid representing he (type TD_EDGE)
-  Td_map_item first_edge_fragment_item (*mid_it);  
-
-  //-----------------------------------
-  //2. update the map & the dag with new trapezoids which are merge of the
-  //  trapezaoids above and below the removed halfedge.
-  do {
-    btm_it_tr = btm_it.trp();
-    top_it_tr = top_it.trp();
-
-    // decide which of btm_it,top_it to increment
-    inc_btm = is_end_point_left_low(Curve_end(traits->vtx_to_ce(btm_it_tr.right())),  
-                                    Curve_end(traits->vtx_to_ce(top_it_tr.right())));
-    // the current iterator that should be incremented
-    In_face_iterator& curr_it =  inc_btm ? btm_it : top_it;
-    Td_active_trapezoid& curr_it_tr (curr_it.trp());
-
-    // reference to the last curr_it tr
-    Td_map_item& last_tr_item (inc_btm ? last_btm_tr_item : last_top_tr_item);
-    
-    //set the new trpz right end
-    right_v = curr_it_tr.right();
-   
-    // create a new trapezoid (the merge of top_it and btm_it)
-    typename Nodes_map::value_type
-      pair(sz,
-           Dag_node(Td_active_trapezoid(left_v, right_v, 
-                                        btm_it_tr.bottom(),top_it_tr.top()),
-                     std::max(btm_it_tr.dag_node()->depth(),
-                              top_it_tr.dag_node()->depth())));
-    new_array.insert(pair);
-    //copy trapezoid data from btm and top trapezoids
-    Dag_node& new_node = (new_array.find(sz))->second;
-    ++sz;
-    Td_active_trapezoid& tr(boost::get<Td_active_trapezoid>(new_node.get_data()));
-    tr.set_dag_node(&new_node);
-    tr.set_lb(btm_it_tr.lb());
-    tr.set_lt(top_it_tr.lt());
-    //new_node->set_dag_node(&new_node);
-    //new_node->set_lb(btm_it->lb());
-    //new_node->set_lt(top_it->lt());
-    if (!traits->is_empty_item(last_new_tr_item))
-    {
-      if (traits->is_trpz_top_equal(last_new_tr_item, new_node.get_data()))
-      {
-        tr.set_lt(last_new_tr_item); //new_node->set_lt(last_new_tr);
-      }
-
-      if (traits->is_trpz_bottom_equal(last_new_tr_item, new_node.get_data()))
-      {
-        tr.set_lb(last_new_tr_item); //new_node->set_lb(last_new_tr);
-      }
-    }
-    if (!traits->is_empty_item(tr.lb()))
-    {
-      Td_map_item lb_item = tr.lb();
-      Td_active_trapezoid& lb_tr(boost::get<Td_active_trapezoid>(lb_item));
-      lb_tr.set_rb(new_node.get_data());
-    }
-    if (!traits->is_empty_item(tr.lt()))
-    {
-      Td_map_item lt_item = tr.lt();
-      Td_active_trapezoid& lt_tr(boost::get<Td_active_trapezoid>(lt_item));
-      lt_tr.set_rt(new_node.get_data());
-    }
-
-    last_new_tr_item = new_node.get_data(); //new_node.operator->(); //get the last new trapezoid created
-
-    //update arguments for next iteration:
-    left_v = right_v; //new left is curr right
-    last_btm_tr_item = *btm_it;
-    last_top_tr_item = *top_it;
-     
-    old_tr_item = *curr_it;  //the old trpz on which the new is based
-    curr_it++; //increment the iterator to the next trapezoid
-    //curr_it_tr  = *(curr_it.trp());
-    end_reached = !btm_it || !top_it;
-    
-    //copy neighbouring trapezoids in case top/btm are not the same for the old 
-    //  trapezoid and the next trapezoid after incrementing the old one
-    if (!btm_it ||
-        (inc_btm && !traits->is_trpz_bottom_equal(old_tr_item,*curr_it)))
-    {
-      Td_map_item rb (boost::apply_visitor(rb_visitor(),old_tr_item));
-      if (!traits->is_empty_item(rb)) 
-      {
-        boost::apply_visitor(set_lb_visitor(last_new_tr_item),rb); //rb->set_lb(last_new_tr);
-        boost::apply_visitor(set_rb_visitor(rb),last_new_tr_item); //last_new_tr->set_rb(rb);
-      }
-    }
-    if (!top_it || 
-        (!inc_btm && !traits->is_trpz_top_equal(old_tr_item,*curr_it)))
-    {
-      Td_map_item rt (boost::apply_visitor(rt_visitor(),old_tr_item));
-      if (!traits->is_empty_item(rt)) 
-      {
-        boost::apply_visitor(set_lt_visitor(last_new_tr_item),rt); //rt->set_lt(last_new_tr);
-        boost::apply_visitor(set_rt_visitor(rt),last_new_tr_item); //last_new_tr->set_rt(rt);
-      }
-    }
-
-    //set the no longer relevant trapezoids as removed and add the new nodes
-    //  as their replacement
-    
-    Dag_node* last_tr_node (boost::apply_visitor(dag_node_visitor(), last_tr_item));
-    
-    if (prev_inc_btm != inc_btm)
-    {
-      int num_of_new_nodes = 0;
-      Dag_node tmp =
-        container2dag (new_array, last_index[inc_btm ? 0 : 1], 
-                        sz-1, num_of_new_nodes);
-
-      deactivate_trapezoid( *last_tr_node, &tmp); //last_tr->remove(&tmp);
-      m_number_of_dag_nodes += num_of_new_nodes; //new vertex nodes (rooted at tmp) were added
-      m_number_of_dag_nodes += 1; //new node (tmp) was added
-
-      last_index[inc_btm ? 0 : 1] = sz;
-      prev_inc_btm = inc_btm; //update for next iteration
-      //tmp is the root of a sub graph. 
-      //The largest depth in this sub-graph may be the largest leaf depth
-      update_largest_leaf_depth( tmp.max_depth() ); 
-      
-    }
-    else
-    {
-      int num_of_new_nodes = 0;
-      Dag_node tmp = container2dag (new_array, sz-1, sz-1, num_of_new_nodes);
-      
-      deactivate_trapezoid( *last_tr_node, &tmp); //last_tr->remove(&tmp); 
-      m_number_of_dag_nodes += 1; //new node (tmp) was added
-      
-      last_index[inc_btm ? 0 : 1] = sz;
-      //tmp is a node with no children
-      update_largest_leaf_depth( tmp.max_depth() ); 
-    }
-
-    // update the dag node pointer in the trapezoid
-    const Dag_node* real = &last_tr_node->left_child();
-    boost::apply_visitor(set_dag_node_visitor((Dag_node*)real),real->get_data()); //(*real)->set_dag_node((Dag_node*)real);
-  }
-  while(!end_reached);
-
-
-  // get the iterator (btm_it or top_it) that holds the trapezoid that was 
-  //  not removed in the last iteration
-  In_face_iterator& it = !prev_inc_btm ? btm_it : top_it;
-  Td_active_trapezoid& tr (it.trp());
-  // remove the last trapezoid to remove and set the last new trapezoid
-  //  created as its replacement. update the relevant data
-  Td_map_item rb = tr.rb();
-  Td_map_item rt = tr.rt();
-
-  int num_of_new_nodes = 0;
-  Dag_node tmp = 
-    container2dag(new_array, last_index[!inc_btm ? 0 : 1], 
-                  new_array.size()-1, num_of_new_nodes);
-
-  deactivate_trapezoid( *(tr.dag_node()), &tmp);  //it->remove(&tmp);
-  //tmp is the root of a sub graph. 
-  //The largest depth in this sub-graph may be the largest leaf depth
-  update_largest_leaf_depth( tmp.depth() ); 
-  m_number_of_dag_nodes += num_of_new_nodes; //new node (tmp) was added
-  
-  const Dag_node* real = &tr.dag_node()->left_child();
-  boost::apply_visitor(set_dag_node_visitor((Dag_node*)real),real->get_data()); //(*real)->set_dag_node((Dag_node*)real);
-  
-  if (!traits->is_empty_item(rb)) 
-  {
-    boost::apply_visitor(set_rb_visitor(rb),last_new_tr_item); //last_new_tr->set_rb(rb);
-    boost::apply_visitor(set_lb_visitor(last_new_tr_item),rb); //rb->set_lb(last_new_tr);
-  }
-  if (!traits->is_empty_item(rt)) 
-  {
-    boost::apply_visitor(set_rt_visitor(rt),last_new_tr_item); //last_new_tr->set_rt(rt);
-    boost::apply_visitor(set_lt_visitor(last_new_tr_item),rt); //rt->set_lt(last_new_tr);
-  }
-  
-  //-----------------------------------
-  //3. remove the trapezoids that represent the removed halfedge
-  boost::shared_ptr<X_monotone_curve_2> removed_cv_ptr (new X_monotone_curve_2(he->curve()));
-  Base_map_item_iterator last_edge_fragment_it = mid_it;//Base_trapezoid_iterator last_mid = mid_it;
-  Dag_node* e_node = NULL;
-  while(!!++mid_it)
-  {
-    e_node = boost::apply_visitor(dag_node_visitor(),*last_edge_fragment_it);
-    deactivate_edge(removed_cv_ptr,*e_node); //last_mid->remove();
-    last_edge_fragment_it = mid_it;
-  }
-  
-  //-----------------------------------
-  //4. remove adjacency at right end point
-  
-  //remove the final trapezoid representing the removed halfedge
-  e_node = boost::apply_visitor(dag_node_visitor(),*last_edge_fragment_it);
-  deactivate_edge(removed_cv_ptr,*e_node); //last_mid->remove(); 
-  
-  //-----------------------------------
-  //5. if the halfedge vertices are now isolated, undo the split trapezoid 
-  //  by point(vtx) operation
-  if (is_last_edge(he ,p1_item)) 
-    undo_split_trapezoid_by_vertex (p1_node, leftmost);
-  
-  if (is_last_edge(he ,p2_item)) 
-    undo_split_trapezoid_by_vertex (p2_node, rightmost);
-
-  //-----------------------------------
-  //6. reevaluating number of curves
-  m_number_of_curves--;
-}
-
-
-//-----------------------------------------------------------------------------
-// Description:
-// 
-// preconditions:
-//  p is not on an edge or a vertex.
-template <class Td_traits> 
-typename Trapezoidal_decomposition_2<Td_traits>::Td_map_item&
-Trapezoidal_decomposition_2<Td_traits>
-::vertical_ray_shoot(const Point & p,Locate_type & lt,
-                     const bool up_direction /*=true*/) const
-{
-#ifdef CGAL_TD_DEBUG
-  CGAL_assertion(traits);
-#endif
-
-  // We replace the following locate with a direct call to 
-  // search_using_dag because we need to deal
-  // with cases where the source of shoot is a point/curve.
-  // reference t_p = locate(p,lt);
-  
-  Dag_node curr = *m_dag_root; 
-  
-  lt = search_using_dag(curr, traits, p, m_empty_he_handle , 
-                                  up_direction ?
-                                  CGAL::LARGER : CGAL::SMALLER);
-  
-  Td_map_item& item(curr.get_data());
-  
-  if (traits->is_td_trapezoid(item))
-  {
-    CGAL_assertion(traits->is_active(item));
-    /* using exact traits, it may happen that p is on the
-       right side of the trapezoid directly under its
-       right point(analogouly directly above its left point).
-       with the trapezoid extending to the left.
-       In this case vertical ray shoot upwards(downwards)
-       doesn't returns c as output.
-       
-       Example.
-       x---x
-       p
-       x------x
-    */
-    Td_active_trapezoid& tr (boost::get<Td_active_trapezoid>(item));
-
-    if ((up_direction && !tr.is_on_right_boundary() &&
-        (traits->compare_curve_end_x_2_object()
-          (p,traits->vtx_to_ce(tr.right())) == EQUAL) && 
-        (tr.is_on_left_boundary() ||
-          !traits->equal_curve_end_2_object()(traits->vtx_to_ce(tr.left()),
-                                              traits->vtx_to_ce(tr.right())))) ||
-        (!up_direction && !tr.is_on_left_boundary() &&
-        (traits->compare_curve_end_x_2_object()
-          (p,traits->vtx_to_ce(tr.left())) == EQUAL) && 
-        (tr.is_on_right_boundary() ||
-          !traits->equal_curve_end_2_object()(traits->vtx_to_ce(tr.left()),
-                                              traits->vtx_to_ce(tr.right())))))
-    {
-      // recalculate vertical ray shoot using locate on point
-      return up_direction ?
-          locate(traits->vtx_to_ce(tr.right()),lt) : locate(traits->vtx_to_ce(tr.left()),lt);
-    }
-    
-    if (up_direction ? tr.is_on_top_boundary() : tr.is_on_bottom_boundary())
-      lt = UNBOUNDED_TRAPEZOID;
-    else
-      lt = TRAPEZOID;
-
-  }
-  return item;
-}
-
-//MICHAL: commented due to inefficient depth update, remove and insert instead
-//-----------------------------------------------------------------------------
-//// Description:
-//// 
-//template <class Td_traits> 
-//void Trapezoidal_decomposition_2<Td_traits>
-//::before_split_edge(const X_monotone_curve_2& cv,
-//                   const X_monotone_curve_2& cv1, 
-//                   const X_monotone_curve_2& cv2)
-//{
-//#ifdef MICHAL_DEBUG
-//  std::cout << "SPLITTING: --------------------------" << std::endl;
-//  std::cout << "cv before split" << std::endl;
-//  print_cv_data(cv);
-//  std::cout << "cv1 before split" << std::endl;
-//  print_cv_data(cv1);
-//  std::cout << "cv2 before split" << std::endl;
-//  print_cv_data(cv2);
-//#endif
-//
-//#ifdef CGAL_TD_DEBUG
-//  std::cout << "\nTD::before_split_edge(" << cv << "," << cv1 << "," << cv2 
-//            << ") called with " 
-//            << (is_valid(*m_dag_root) ? "valid" : "invalid") 
-//            << " data structure" <<  std::endl;
-//  write(std::cout,*m_dag_root,*traits) << std::endl;
-//#endif
-//  
-//  if (m_with_guarantees) update();
-//  
-//#ifndef CGAL_NO_TRAPEZOIDAL_DECOMPOSITION_2_OPTIMIZATION
-//  
-//  locate_opt_empty();
-//  
-//#endif
-//    
-//#ifndef CGAL_TD_DEBUG
-//  
-//  if (!traits)
-//  {
-//    CGAL_warning(traits != NULL);
-//    return;
-//  }
-//  if (!traits->are_mergeable_2_object()(cv1,cv2))
-//  {
-//    CGAL_warning(traits->are_mergeable_2_object()(cv1,cv2));
-//    return;
-//  }
-//  
-//#else
-//  
-//  if (!traits->are_mergeable_2_object()(cv1,cv2))
-//  {
-//    std::cerr << "\ncv " << cv;
-//    std::cerr << "\ncv1 " << cv1;
-//    std::cerr << "\ncv1 " << cv2 << std::endl;
-//  }
-//  CGAL_precondition(traits != NULL);
-//  CGAL_precondition(traits->are_mergeable_2_object()(cv1,cv2));
-//
-//#endif
-//
-//  // find the splitting point (curve end)
-//  Curve_end split_ce = 
-//      traits->equal_curve_end_2_object()(Curve_end(cv1, ARR_MAX_END), 
-//                                        Curve_end(cv2, ARR_MIN_END) ) ?
-//      Curve_end(cv1, ARR_MAX_END) : Curve_end(cv2, ARR_MAX_END); 
-//  
-//  
-//
-//#ifndef CGAL_TD_DEBUG
-//  
-//  CGAL_warning( is_end_point_left_low(Curve_end(cv,ARR_MIN_END),split_ce) );
-//  
-//  CGAL_warning( is_end_point_right_top(Curve_end(cv,ARR_MAX_END),split_ce) );
-//  
-//#else
-//  
-//  CGAL_precondition( is_end_point_left_low(Curve_end(cv,ARR_MIN_END),split_ce) );
-//  
-//  CGAL_precondition( is_end_point_right_top(Curve_end(cv,ARR_MAX_END),split_ce) );
-//
-//#endif
-//  
-//  // find extremal points
-//  const Curve_end leftmost = (traits->equal_curve_end_2_object()
-//                                (Curve_end(cv1, ARR_MAX_END), 
-//                                 Curve_end(cv2, ARR_MIN_END) ))?
-//                            Curve_end(cv1,ARR_MIN_END) : 
-//                            Curve_end(cv2,ARR_MIN_END) ;
-//
-//  const Curve_end rightmost = (traits->equal_curve_end_2_object()
-//                                 (Curve_end(cv1, ARR_MAX_END), 
-//                                  Curve_end(cv2, ARR_MIN_END) ))?
-//                            Curve_end(cv2,ARR_MAX_END) : 
-//                            Curve_end(cv1,ARR_MAX_END) ;
-//
-//  CGAL_assertion(traits->equal_curve_end_2_object()
-//                              (Curve_end(cv,ARR_MIN_END), leftmost));
-//  CGAL_assertion(traits->equal_curve_end_2_object()
-//                              (Curve_end(cv,ARR_MAX_END), rightmost));
-//
-//  //locate the trapezoids of the extremal points
-//  Locate_type lt1,lt2;
-//  
-//  // representing trapezoids for extremal points
-//  X_trapezoid& t1 = locate(leftmost,lt1);
-//  X_trapezoid& t2 = locate(rightmost,lt2);
-//
-//#ifndef CGAL_TD_DEBUG
-//  
-//  CGAL_warning(lt1==POINT && lt2==POINT);
-//  CGAL_warning(t1.is_active() && t2.is_active());
-//  
-//#else
-//  
-//  CGAL_precondition(lt1==POINT && lt2==POINT);
-//  CGAL_precondition(t1.is_active() && t2.is_active());
-//  CGAL_warning(t1.dag_node() != NULL);
-//  CGAL_warning(t2.dag_node() != NULL);
-//  
-//#endif
-//  m_before_split.m_cv_before_split = cv;
-//  //set iterators for below curve, on curve & above curve
-//  Dag_node& tt1 = *t1.dag_node();
-//  m_before_split.m_p_btm_it = new In_face_iterator(follow_curve(tt1,m_before_split.m_cv_before_split,SMALLER));
-//  m_before_split.m_p_mid_it = new In_face_iterator(follow_curve(tt1,m_before_split.m_cv_before_split,EQUAL));
-//  m_before_split.m_p_top_it = new In_face_iterator(follow_curve(tt1,m_before_split.m_cv_before_split,LARGER));
-//  //locate the splitting point in the trapezoidal map
-//  //  should be found on a degenerate trapezoid representing a curve
-//  Locate_type lt;
-//  X_trapezoid& old_t = locate(split_ce,lt);
-//  
-//#ifdef CGAL_TD_DEBUG
-//  
-//  CGAL_assertion(lt==CURVE);
-//  CGAL_precondition(old_t.is_active());
-//  CGAL_warning(old_t.dag_node());
-//  
-//#endif
-//  //the DAG node of the curve trapezoid where the spiltting point is
-//  Dag_node& old_split_node = *old_t.dag_node();
-//
-//  CGAL_assertion(traits->equal_curve_end_2_object()
-//                  (traits->vtx_to_ce(old_t.left()),leftmost)); 
-//  
-//  CGAL_assertion(traits->equal_curve_end_2_object()
-//                  (traits->vtx_to_ce(old_t.right()),rightmost)); 
-//  
-//
-//  
-//  m_before_split.m_p_old_t = &old_t;
-//  m_before_split.m_p_t1 = &t1;
-//  m_before_split.m_p_t2 = &t2;
-//
-//}
-
-//-----------------------------------------------------------------------------
-// Description:
-// Input:
-//  1 whole curves
-//  2 partial halfedge_handle-s
-// precondition:
-//  The two halfedges are valid
-//  The first input curve is the union of the two halfedges.
-//  The intersection of the latter is a point inside the 
-//  interior of the former.
-//  The latter are ordered from left-down to right-up
-// postcondition:
-//  The first input curve is broken into two halfedges 
-//  corresponding to the input.
-
-
-
-
-//MICHAL: commented due to inefficient depth update, remove and insert instead
-//template <class Td_traits> 
-//void Trapezoidal_decomposition_2<Td_traits>
-//::split_edge(const X_monotone_curve_2& cv,Halfedge_const_handle he1, 
-//               Halfedge_const_handle he2)
-//{  
-//  //make sure both halfedges are valid
-//  CGAL_precondition_code(Halfedge_const_handle invalid_he);
-//  CGAL_precondition( he1 != invalid_he);
-//  CGAL_precondition( he2 != invalid_he);
-//
-//#ifdef CGAL_TD_DEBUG
-//  std::cout << "\nTD::split_edge(" << cv << "," << he1 << "," << he2 
-//            << ") called with " << (is_valid(*m_dag_root) ? "valid" : "invalid") 
-//            << " data structure" <<  std::endl;
-//  write(std::cout,*m_dag_root,*traits) << std::endl;
-//#endif
-//  
-// 
-//  // find the splitting point (vertex & curve end)
-//  Vertex_const_handle split_v = 
-//      traits->equal_curve_end_2_object()(Curve_end(he1, ARR_MAX_END), 
-//                                        Curve_end(he2, ARR_MIN_END) ) ?
-//      ((he1->direction()== ARR_LEFT_TO_RIGHT) ?
-//        he1->target() : he1->source()) 
-//     :((he2->direction()== ARR_LEFT_TO_RIGHT) ?
-//        he2->target() : he2->source()); 
-//  
-//  Curve_end ce(traits->vtx_to_ce(split_v));
-//
-//  // find extremal points
-//  const Curve_end leftmost = (traits->equal_curve_end_2_object()
-//                                (Curve_end(he1, ARR_MAX_END), 
-//                                 Curve_end(he2, ARR_MIN_END) ))?
-//                            Curve_end(he1,ARR_MIN_END) : 
-//                            Curve_end(he2,ARR_MIN_END) ;
-//
-//  const Curve_end rightmost = (traits->equal_curve_end_2_object()
-//                                 (Curve_end(he1, ARR_MAX_END), 
-//                                  Curve_end(he2, ARR_MIN_END) ))?
-//                            Curve_end(he2,ARR_MAX_END) : 
-//                            Curve_end(he1,ARR_MAX_END) ;
-//
-//
-//  //MICHAL: new
-//  X_trapezoid& t1 = *m_before_split.m_p_t1;
-//  X_trapezoid& t2 = *m_before_split.m_p_t2;
-//  X_trapezoid& old_t = *m_before_split.m_p_old_t;
-//  In_face_iterator& bottom_it = *m_before_split.m_p_btm_it;
-//  In_face_iterator& mid_it = *m_before_split.m_p_mid_it;
-//  In_face_iterator& top_it = *m_before_split.m_p_top_it;
-//  //MICHAL: new end
-//
-//  //the DAG node of the curve trapezoid where the spiltting point is
-//  Dag_node& old_split_node = *old_t.dag_node();
-//  
-//
-//  // previous left and right sons of this DAG node
-//  const Dag_node& old_left = old_split_node.left_child();
-//  const Dag_node& old_right= old_split_node.right_child();
-//
-//  //define the left halfedge and the right halfedge, according
-//  //  to the splitting point
-//  //Halfedge_const_handle* p_left_he  = NULL;
-//  //Halfedge_const_handle* p_right_he = NULL;
-//  Halfedge_const_handle left_he  = he2;
-//  Halfedge_const_handle right_he = he1;
-//  
-//  if (traits->equal_curve_end_2_object() (Curve_end(he2,ARR_MIN_END), ce))
-//  {
-//    left_he  = he1; //p_left_he  = &he1;
-//    right_he = he2; //p_right_he = &he2;
-//  }
-//  //else
-//  //{
-//  //  p_left_he  = &he2;
-//  //  p_right_he = &he1;
-//  //}
-//
-//  CGAL_assertion(old_t.is_active());
-//
-//  //updating the data structure:
-//  //  the cv trpz where the splitting point is located will hold the point 
-//  //  its new left will hold the left cv (left and right children as before)
-//  //  its new right will hold the right cv (left and right children asa before)
-//
-//  //defining the new left child node
-//  const Dag_node& new_left_node =
-//          Dag_node(X_trapezoid(old_t.left(), split_v,
-//                               left_he, left_he, //*p_left_he, *p_left_he,
-//                               X_trapezoid::TD_EDGE),
-//                   old_left, old_right);
-//  
-//  //defining the new right child node
-//  const Dag_node& new_right_node =
-//          Dag_node(X_trapezoid(split_v, old_t.right(),
-//                               right_he, right_he, //*p_right_he, *p_right_he,
-//                               X_trapezoid::TD_EDGE),
-//                   old_left, old_right);
-//
-//  //defining the new parent node (which is the splitting point):
-//
-//  //split_v is the ARR_MAX_END of left_te, and ARR_MIN_END of right_te.
-//  //need to send the halfedge whose source is split_v.
-//  Halfedge_const_handle btm_he = left_he;
-//  if (btm_he->direction() == ARR_LEFT_TO_RIGHT)
-//    btm_he = btm_he->twin();
-//  //Halfedge_const_handle* p_btm = p_left_he;
-//  //if ((*p_btm)->direction() == ARR_LEFT_TO_RIGHT)
-//  //  p_btm = &(*p_btm)->twin();
-//
-//  Halfedge_const_handle top_he = right_he;
-//  if (top_he->direction() == ARR_RIGHT_TO_LEFT)
-//    top_he = top_he->twin();
-//  //Halfedge_const_handle* p_top = p_right_he;
-//  //if ((*p_top)->direction() == ARR_RIGHT_TO_LEFT)
-//  //  p_top = &(*p_top)->twin();
-//
-//  
-//  const Dag_node& new_pnt_node =
-//          Dag_node(X_trapezoid(split_v, split_v, btm_he, top_he, //*p_btm, *p_top, 
-//                               X_trapezoid::TD_VERTEX), 
-//                   new_left_node, new_right_node);
-//  
-//  X_trapezoid& new_left_t = *new_left_node;
-//  X_trapezoid& new_right_t= *new_right_node;
-//  X_trapezoid& new_t      = *new_pnt_node;
-//  
-//  // locate trapezoid trees that correspond to the closest
-//  //   trapezoids above and below ce 
-//  X_trapezoid* left_top_t   = top_it.operator->();
-//  X_trapezoid* left_bottom_t= bottom_it.operator->();
-//
-//  while(is_end_point_left_low(traits->vtx_to_ce(left_top_t->right()),ce))
-//    left_top_t = left_top_t->rb();
-//
-//  while(is_end_point_left_low(traits->vtx_to_ce(left_bottom_t->right()),ce))
-//    left_bottom_t = left_bottom_t->rt();
-//  
-//  Dag_node left_top    = *left_top_t->dag_node();
-//  Dag_node left_bottom = *left_bottom_t->dag_node();
-//
-//  //replace the old curve cv with the new curves in the leftmost 
-//  //  and rightmost end points.
-//  //the curve end ce belongs to cv interior
-//  set_trp_params_after_split_halfedge_update (left_he , t1, he1, he2);  
-//  set_trp_params_after_split_halfedge_update (right_he, t2, he1, he2);
-// 
-//  //set the point's lb() which is:
-//  //     the first halfedge adjacent to the point emanating toward up
-//  //     or right sweeped using a counter clockwise sweep
-//  //     starting from up direction not including.
-//  //set the point's rt() which is:   
-//  //     the first halfedge adjacent to the point emanating toward bottom
-//  //     or left sweeped using a counter clockwise sweep
-//  //     starting from bottom direction not including.
-//  new_t.set_rt (&new_left_t);
-//  new_t.set_lb (&new_right_t);
-//
-//  //set lb() and rt(0 of the two halfedges trapezoids
-//  // rt() is the next clockwise degenerate_curve around 
-//  //      rightmost end_point (possibly himself)
-//  // lb() is the next clockwise degenerate_curve around 
-//  //      leftmost end_point (possibly himself)
-//  new_left_t.set_lb ((old_t.lb() != &old_t) ? old_t.lb() : &new_left_t);
-//  new_left_t.set_rt (&new_right_t);
-//  new_right_t.set_lb(&new_left_t);
-//  new_right_t.set_rt((old_t.rt() != &old_t)? old_t.rt() : &new_right_t);
-//  
-//  // update geometric boundary for trapezoids representing cv
-//  // first update the trapezoids of the new left curve
-//  X_trapezoid* prev = 0;
-//  while(*mid_it != old_t) 
-//  {
-//    mid_it->set_top(left_he);
-//    mid_it->set_bottom(left_he);
-//    mid_it->set_right(split_v); 
-//
-//    //MICHAL: added this assertion just to be sure:
-//    CGAL_assertion(mid_it->type() == X_trapezoid::TD_EDGE); //MICHAL: won't work, I removed the type() method
-//
-//    //MICHAL: who is prev?
-//    prev = mid_it.operator->();
-//    mid_it++;
-//  }
-//  if (prev)
-//  {
-//    prev->set_rb(&new_left_t); //MICHAL: I don't understand this
-//  }
-//  else // new_left_t is leftmost representative for he
-//  {
-//    //set_neighbours_after_split_halfedge_update (new_left_t, t1, he1, he2); //MICHAL: this method does nothing
-//  }
-//  if (t1.rt()==&old_t) t1.set_rt(&new_left_t);
-//  if (t1.lb()==&old_t) t1.set_lb(&new_left_t);
-//  mid_it++; 
-//  new_right_t.set_rb(mid_it.operator->()); //MICHAL: what does it do?
-//  
-//  prev = 0;
-//  while(!!mid_it) 
-//  {
-//    mid_it->set_top(right_he);
-//    mid_it->set_bottom(right_he);
-//    mid_it->set_left(split_v);
-//
-//    //MICHAL: added this assertion just to be sure:
-//    CGAL_assertion(mid_it->type() == X_trapezoid::TD_EDGE);
-//
-//    prev = mid_it.operator->();
-//    mid_it++;
-//  }
-//  if (prev)
-//  {
-//    new_right_t.set_rb(old_t.rb()); //MICHAL: I don't understand this
-//  }
-//  else // new_right_t is rightmost representative for te
-//  {
-//    //set_neighbours_after_split_halfedge_update (new_right_t,t2,he1, he2,false); //MICHAL: this method does nothing
-//  }
-//  if (t2.rt()==&old_t) t2.set_rt(&new_right_t);
-//  if (t2.lb()==&old_t) t2.set_lb(&new_right_t);
-//  
-//  // update geometric boundary for trapezoids below te
-//  while (*bottom_it != *left_bottom)
-//  {
-//    
-//#ifdef CGAL_TD_DEBUG
-//    
-//    CGAL_assertion (traits->equal_2_object()(bottom_it->top()->curve(), cv));
-//    
-//#endif
-//    //MICHAL: added this assertion to see if it fails (if we reach an edge_end)
-//    CGAL_assertion (bottom_it->type() == X_trapezoid::TD_TRAPEZOID);
-//    
-//    bottom_it->set_top(left_he); 
-//    bottom_it++;
-//  }
-//
-//#ifdef CGAL_TD_DEBUG
-//  
-//  CGAL_assertion (*bottom_it==*left_bottom);
-//  
-//#endif
-//  
-//  Dag_node& bottom_tt = *bottom_it->dag_node();
-//  bottom_it++;
-//  
-//#ifdef CGAL_TD_DEBUG
-//  
-//  CGAL_assertion(traits->is_in_closure (*bottom_tt, ce));
-//  
-//#endif
-//  
-//  split_trapezoid_by_vertex (bottom_tt, split_v, btm_he, top_he); //*p_btm, *p_top);
-//  // set the splitting trapezoid to be the same one that splits the 
-//  // X_curve'like trapezoid
-//  *bottom_tt = new_t; 
-//  // update top curves
-//  bottom_tt.left_child()->set_top(left_he);
-//  bottom_tt.right_child()->set_top(right_he);
-//  // left and right are not neighbours.
-//  bottom_tt.left_child()->set_rt(0);
-//  bottom_tt.right_child()->set_lt(0);
-//      
-//
-//  while(!!bottom_it)
-//  {
-//    
-//#ifdef CGAL_TD_DEBUG
-//    
-//    CGAL_assertion(traits->equal_2_object() (bottom_it->top()->curve(), cv));
-//    
-//#endif
-//    //MICHAL: added this assertion to see if it fails (if we reach an edge_end)
-//    CGAL_assertion(bottom_it->type() == X_trapezoid::TD_TRAPEZOID);
-//    
-//    bottom_it->set_top(right_he); 
-//    bottom_it++;
-//  }
-//
-//  // update geometric boundary for trapezoids above cv
-//  while (*top_it != *left_top)
-//  {
-//    
-//#ifdef CGAL_TD_DEBUG
-//    
-//    CGAL_assertion(traits->equal_2_object() (top_it->bottom()->curve(), cv));
-//    
-//#endif
-//    //MICHAL: added this assertion to see if it fails (if we reach an edge_end)
-//    CGAL_assertion(top_it->type() == X_trapezoid::TD_TRAPEZOID);
-//    
-//    top_it->set_bottom(left_he); 
-//    top_it++;
-//  } 
-//  
-//#ifdef CGAL_TD_DEBUG
-//  
-//  CGAL_assertion(*top_it == *left_top);
-//  
-//#endif
-//  
-//  Dag_node &top_tt = *top_it->dag_node();
-//  top_it++;
-//  
-//#ifdef CGAL_TD_DEBUG
-//  
-//  CGAL_assertion(traits->is_in_closure (*top_tt, ce));
-//  
-//#endif
-//
-//  split_trapezoid_by_vertex (top_tt, split_v, btm_he, top_he);// left_he, right_he);
-//  // set the splitting trapezoid to be the same one that splits the 
-//  // X_curve'like trapezoid
-//  *top_tt = new_t;
-//  // update bottom side
-//  top_tt.left_child()->set_bottom(left_he);
-//  top_tt.right_child()->set_bottom(right_he);
-//  // left and right aren't neighbours
-//  top_tt.left_child()->set_rb(0);
-//  top_tt.right_child()->set_lb(0);
-//  
-//  while(!!top_it)
-//  {
-//    
-//#ifndef CGAL_TD_DEBUG
-//    
-//    CGAL_warning(traits->equal_2_object()(top_it->bottom()->curve(), cv));
-//    
-//#else
-//    
-//    if (!traits->equal_2_object()(top_it->bottom()->curve(), cv))
-//      std::cout << "\ntop_it->bottom()->curve() "<< top_it->bottom()->curve()
-//                << "\t cv= " << cv;
-//    CGAL_assertion(traits->equal_2_object()(top_it->bottom()->curve() ,cv));
-//    
-//#endif
-//    //MICHAL: added this assertion to see if it fails (if we reach an edge_end)
-//    CGAL_assertion(top_it->type() == X_trapezoid::TD_TRAPEZOID);
-//    
-//    top_it->set_bottom(right_he); 
-//    top_it++;
-//  }
-// 
-//  // mark inactive trapezoids
-//  //  depth of new_pnt_node is updated here (in the remove operation)
-//  //   and also depth of the sub-DAG rooted at it
-//  old_t.remove((Dag_node*)&new_pnt_node); 
-//  update_largest_leaf_depth( new_pnt_node.max_depth() ); //MICHAL: this is a recursive call for the sub-DAG --EXPENSIVE!
-//  //adding nodes for the splitting-point and the two parts of the split curve
-//  m_number_of_dag_nodes += 3; 
-//  old_t.set_curve_for_rem_he(m_before_split.m_cv_before_split); //MICHAL: added this so the trpz will hold the original curve before the split
-//  
-//  const Dag_node* p_new       = &old_t.dag_node()->left_child();
-//  const Dag_node* p_new_left  = &p_new->left_child();
-//  const Dag_node* p_new_right = &p_new->right_child();
-//  const Dag_node* p_old_left  = &p_new_left->left_child();
-//  const Dag_node* p_old_right = &p_new_left->right_child();
-//
-//  (*p_new)->set_dag_node ((Dag_node*)p_new);
-//  (*p_new_left)->set_dag_node ((Dag_node*)p_new_left);
-//  (*p_new_right)->set_dag_node ((Dag_node*)p_new_right);
-//  (*p_old_left)->set_dag_node ((Dag_node*)p_old_left);
-//  (*p_old_right)->set_dag_node ((Dag_node*)p_old_right);  
-//
-//#ifdef CGAL_TD_DEBUG
-//  
-//  CGAL_assertion (old_split_node->is_valid(traits));
-//  CGAL_assertion (new_pnt_node->is_valid(traits));
-//  CGAL_assertion ((*p_new)->is_valid(traits));
-//  CGAL_assertion ((*p_new_left)->is_valid(traits));
-//  CGAL_assertion ((*p_new_right)->is_valid(traits));
-//  CGAL_assertion ((*p_old_left)->is_valid(traits));
-//  CGAL_assertion ((*p_old_right)->is_valid(traits));
-//  CGAL_assertion (top_tt->is_valid(traits));
-//  CGAL_assertion (bottom_tt->is_valid(traits));
-//  CGAL_assertion (old_left->is_valid(traits));
-//  CGAL_assertion (old_right->is_valid(traits));
-//  CGAL_assertion (traits->is_degenerate_point(**p_new));
-//  CGAL_assertion (traits->is_degenerate_curve(**p_new_left));
-//  CGAL_assertion (traits->is_degenerate_curve(**p_new_right));
-//  CGAL_assertion (traits->equal_curve_end_2_object()
-//                  (Curve_end((*p_new_right)->bottom(), ARR_MIN_END),
-//                   (*p_new)->right()) );
-//  CGAL_assertion (traits->equal_curve_end_2_object()
-//                  (Curve_end((*p_new_left)->top(), ARR_MAX_END),
-//                   (*p_new)->left()) );
-//#endif
-//      
-//  // reevaluating number of curves
-//  m_number_of_curves++;
-//  
-//#ifdef CGAL_TD_DEBUG
-//  std::cout << "\nTD::split_edge() exited with data structure" 
-//            << is_valid(*m_dag_root) << std::endl;
-//  write(std::cout,*m_dag_root,*traits) << std::endl;
-//#endif
-//}
-//
-
-
-
-//-----------------------------------------------------------------------------
-// Description:
-//
-template <class Td_traits> 
-void Trapezoidal_decomposition_2<Td_traits>
-::merge_edge (Halfedge_const_handle he1,
-              Halfedge_const_handle he2,
-              const X_monotone_curve_2& cv)
-{
-  //make sure the halfedge is valid
-  CGAL_precondition_code(Halfedge_const_handle invalid_he);
-  CGAL_precondition( he1 != invalid_he);
-  CGAL_precondition( he2 != invalid_he);
-
-#ifdef CGAL_TD_DEBUG
-  std::cout << "\nTD::merge_edge(" << he1->curve() << "," << he2->curve() 
-            << "," << cv 
-            << ") called with " << (is_valid(*m_dag_root) ? "valid" : "invalid") 
-            << " data structure" <<  std::endl;
-  write(std::cout,*m_dag_root,*traits) << std::endl;
-#endif
-  
-  if (m_with_guarantees) 
-    update();
-  
-#ifndef CGAL_NO_TRAPEZOIDAL_DECOMPOSITION_2_OPTIMIZATION
-  
-  locate_opt_empty();
-  
-#endif
-  
-  const X_monotone_curve_2& cv1 = he1->curve();
-  const X_monotone_curve_2& cv2 = he2->curve();
-
-  if (!traits)
-  {
-    CGAL_warning(traits != NULL);
-    return;
-  }
-  if (!traits->are_mergeable_2_object() (cv1, cv2))
-  {
-    CGAL_warning(traits->are_mergeable_2_object() (cv1, cv2));
-    return;
-  }
-  
-  // Calculate the common/merged point (Curve_end) of cv1 and cv2. 
-  // There should be one!
-  Curve_end ce = traits->equal_curve_end_2_object()
-                    (Curve_end(cv1,ARR_MAX_END),Curve_end(cv2,ARR_MIN_END)) ?
-                  Curve_end(cv1,ARR_MAX_END) : 
-    // [-- cv1 -->] p [-- cv2 -->] or [<-- cv2 --] p [<-- cv1 --]
-                 traits->equal_curve_end_2_object()
-                    (Curve_end(cv1,ARR_MIN_END),Curve_end(cv2,ARR_MAX_END)) ? 
-    // [<-- cv1 --] p [<-- cv2 --] or [-- cv2 -->] p [-- cv1 -->]
-                  Curve_end(cv1,ARR_MIN_END) : //
-                 traits->equal_curve_end_2_object()
-                    (Curve_end(cv1,ARR_MIN_END),Curve_end(cv2,ARR_MIN_END)) ?
-    // [<-- cv1 --] p [-- cv2 -->]
-                  Curve_end(cv1,ARR_MIN_END) : 
-    // [-- cv1 -->] p [<-- cv2 --]
-                  Curve_end(cv1,ARR_MAX_END);
-  
-  //find the halfedge that will contain the merged curve
-  // [<-- cv1 --] p [<-- cv2 --] or [<-- cv1 --] p [-- cv2 -->]-> he1->twin()
-  // [-- cv1 -->] p [-- cv2 -->] or [-- cv1 -->] p [<-- cv2 --]-> he1
-  //  Notice the curve cv is not yet updated
-  Halfedge_const_handle merged_he = 
-            (traits->equal_curve_end_2_object()
-                (Curve_end(cv1, ARR_MIN_END), Curve_end(cv2, ARR_MAX_END)) ||
-             traits->equal_curve_end_2_object()
-                (Curve_end(cv1, ARR_MIN_END), Curve_end(cv2, ARR_MIN_END)) )
-             ? he1->twin() :  he1;    
-    
-#ifdef CGAL_TD_DEBUG
-  // ce is interior to the union curve
-  CGAL_precondition(
-        is_end_point_left_low (Curve_end(cv, ARR_MIN_END), ce));
-  CGAL_precondition(
-        is_end_point_right_top (Curve_end(cv, ARR_MAX_END), ce));
-
-#endif
-
-  //get the leftmost & rightmost Curve_end-s
-
-  Curve_end leftmost  (cv, ARR_MIN_END);
-  Curve_end rightmost (cv, ARR_MAX_END);
-
-  //locate the leftmost, rightmost and the merged point in the data structure
-  Locate_type lt1,lt2,lt;
-  Td_map_item leftp_item  = locate (leftmost, lt1);
-  Td_map_item rightp_item = locate (rightmost, lt2);
-  Td_map_item mrgp_item   = locate (ce, lt);
-  
-
-  //varifying that all trapezoids are not NULL and are of type POINT
-  CGAL_warning (boost::apply_visitor(dag_node_visitor(),leftp_item) != NULL);
-  CGAL_warning (boost::apply_visitor(dag_node_visitor(),rightp_item)!= NULL);
-  CGAL_warning (boost::apply_visitor(dag_node_visitor(),mrgp_item)  != NULL);
-  
-
-  
-  //define the left curve and the right curve, according
-  //  to the common point (that is merged)
-  const X_monotone_curve_2* p_left_cv  = &cv2;
-  const X_monotone_curve_2* p_right_cv = &cv1;
-  Halfedge_const_handle left_he = he2;
-  Halfedge_const_handle right_he = he1;
-  if (traits->equal_curve_end_2_object() (Curve_end (cv2, ARR_MIN_END), ce))
-  {
-    p_left_cv  = &cv1;
-    p_right_cv = &cv2;
-    left_he = he1;
-    right_he = he2;
-  }
-  
-#ifdef CGAL_TD_DEBUG
-  
-  //CGAL_assertion (traits->equal_curve_end_2_object()
-  //                (leftp_item.left(), leftmost));
-  //CGAL_assertion (traits->equal_curve_end_2_object()
-  //                (rightp_item.left(), rightmost)); 
-
-  CGAL_assertion (is_end_point_left_low(leftmost, ce));
-  CGAL_assertion (is_end_point_left_low(ce, rightmost));
-  //compare left cv min with leftmost
-  CGAL_assertion (traits->equal_curve_end_2_object()
-                  (Curve_end(*p_left_cv, ARR_MIN_END), leftmost));
-  //compare left cv max with ce
-  CGAL_assertion (traits->equal_curve_end_2_object()
-                  (Curve_end(*p_left_cv, ARR_MAX_END), ce));
-  //compare right cv min with ce
-  CGAL_assertion (traits->equal_curve_end_2_object()
-                  (Curve_end(*p_right_cv, ARR_MIN_END), ce));
-  //compare right cv max with rightmost
-  CGAL_assertion (traits->equal_curve_end_2_object()
-                  (Curve_end(*p_right_cv, ARR_MAX_END), rightmost));
-  
-#endif
-
-  //get the nodes of leftmost point and merge point
-  Dag_node& leftp_node  = *(boost::apply_visitor(dag_node_visitor(),leftp_item));
-  Dag_node& mrgp_node = *(boost::apply_visitor(dag_node_visitor(),mrgp_item));
-
-  //set iterators for below left curve, on left curve & above left curve
-  In_face_iterator
-    btm_left_it (follow_curve (leftp_node, *p_left_cv, SMALLER)),
-    mid_left_it (follow_curve (leftp_node, *p_left_cv, EQUAL)),
-    top_left_it (follow_curve (leftp_node, *p_left_cv, LARGER));
-  
-  //set iterators for below right curve, on right curve & above right curve
-  In_face_iterator
-    btm_right_it (follow_curve (mrgp_node, *p_right_cv, SMALLER)),
-    mid_right_it (follow_curve (mrgp_node, *p_right_cv, EQUAL)),
-    top_right_it (follow_curve (mrgp_node, *p_right_cv, LARGER));
-  
-    
-#ifdef CGAL_TD_DEBUG
-  
-  CGAL_assertion (btm_left_it.operator->());
-  CGAL_assertion (mid_left_it.operator->());
-  CGAL_assertion (top_left_it.operator->());
-  CGAL_assertion (btm_right_it.operator->());
-  CGAL_assertion (mid_right_it.operator->());
-  CGAL_assertion (top_right_it.operator->());
-  CGAL_assertion (traits->is_active(*btm_left_it.operator->()));
-  CGAL_assertion (traits->is_active(*mid_left_it.operator->()));
-  CGAL_assertion (traits->is_active(*top_left_it.operator->()));
-  CGAL_assertion (traits->is_active(*btm_right_it.operator->()));
-  CGAL_assertion (traits->is_active(*mid_right_it.operator->()));
-  CGAL_assertion (traits->is_active(*top_right_it.operator->()));
-  
-#endif
-  
-  //replacing old curves with the new merged halfedge
-
-  Td_map_item  left_cv_fraction_item = *mid_left_it;
-  Td_map_item  on_cv_left            = Td_map_item(0);
-  Td_map_item  on_cv_right           = *mid_right_it;
-  Td_map_item  above_cv_left         = Td_map_item(0); 
-  Td_map_item  above_cv_right        = *top_right_it; 
-  Td_map_item  below_cv_left         = Td_map_item(0);
-  Td_map_item  below_cv_right        = *btm_right_it; 
-  Td_map_item  right_cv_fraction_item= Td_map_item(0);
-  Td_map_item  dummy1                = Td_map_item(0);
-  Td_map_item  dummy2                = Td_map_item(0);
-  
-  Vertex_const_handle leftmost_v  = 
-    (left_he->direction() == ARR_LEFT_TO_RIGHT) ? left_he->source() : 
-                                                  left_he->target();
-  Vertex_const_handle rightmost_v = 
-    (right_he->direction() == ARR_LEFT_TO_RIGHT) ? right_he->target() : 
-                                                   right_he->source();
-  //replacing the given curve with a new Halfedge_handle along the trapezoids
-  // starting at the iterator, until the end (last parameter) is reached. 
-  // updating the last param as the last updated trapzoid
-  update_map_items_after_merge (mid_left_it, left_he, merged_he,
-                                leftmost_v, rightmost_v, on_cv_left); 
-  update_map_items_after_merge (mid_right_it, right_he, merged_he,
-                                leftmost_v, rightmost_v, right_cv_fraction_item); 
-  update_map_items_after_merge (top_left_it, left_he, merged_he,
-                                leftmost_v, rightmost_v, above_cv_left); 
-  update_map_items_after_merge (top_right_it, right_he, merged_he,
-                                leftmost_v, rightmost_v, dummy1); 
-  update_map_items_after_merge (btm_left_it, left_he, merged_he,
-                                leftmost_v, rightmost_v, below_cv_left); 
-  update_map_items_after_merge (btm_right_it, right_he, merged_he,
-                                leftmost_v, rightmost_v, dummy2); 
-  
-  
-  // merge trapezoids that were split by the upward and downward
-  // vertical extensions from ce (the merged point)
-  
-  // make sure only active trapezoids are merged
-  CGAL_assertion( traits->is_active(above_cv_left) && traits->is_active(above_cv_right) );
-  CGAL_assertion( traits->is_active(below_cv_left) && traits->is_active(below_cv_right) );
-
-  merge_if_possible (above_cv_left, above_cv_right); 
-  merge_if_possible (below_cv_left, below_cv_right); 
-
-  // mark older trapezoids as inactive - nodes depth are updated here
-  Dag_node* above_cv_right_node (boost::apply_visitor(dag_node_visitor(),above_cv_right));
-  Dag_node* above_cv_left_node  (boost::apply_visitor(dag_node_visitor(),above_cv_left));
-  deactivate_trapezoid( *above_cv_right_node, above_cv_left_node); //above_cv_right->remove(above_cv_left->dag_node());
-  Dag_node* below_cv_right_node (boost::apply_visitor(dag_node_visitor(),below_cv_right));
-  Dag_node* below_cv_left_node  (boost::apply_visitor(dag_node_visitor(),below_cv_left));
-  deactivate_trapezoid( *below_cv_right_node, below_cv_left_node); //below_cv_right->remove(below_cv_left->dag_node());
-  update_largest_leaf_depth(std::max(above_cv_left_node->depth(),
-                                     below_cv_left_node->depth()));
-  //no need to update m_number_of_dag_nodes because the number of nodes did not change.
-
-
-#ifdef CGAL_TD_DEBUG
-  
-  CGAL_warning (!traits->is_empty_item(on_cv_left));
-  CGAL_warning (!traits->is_empty_item(on_cv_right));
-  
-#endif
-  
-  // make the merged point's representative inactive
-  deactivate_vertex(mrgp_node); //mrgp_node->remove();
-  
-  CGAL_assertion(traits->is_td_edge(on_cv_left) && traits->is_active(on_cv_left));
-  
-  Td_active_edge& e_left (boost::get<Td_active_edge>(on_cv_left));
-  e_left.set_next(on_cv_right);
-  
-  CGAL_assertion(traits->is_td_edge(on_cv_right) && traits->is_active(on_cv_right));
-  
-  //replacing the curve in the end points' trapezoids themselves (updating top/ bottom)
-  update_vtx_cw_he_after_merge (*p_left_cv, merged_he, leftp_item);
-  update_vtx_cw_he_after_merge (*p_right_cv, merged_he, rightp_item); //MICHAL: maybe I should pass the he1 & he2?
-  
-#ifdef CGAL_TD_DEBUG
-  
-  CGAL_warning(!traits->is_empty_item(left_cv_fraction_item));
-  CGAL_warning(!traits->is_empty_item(right_cv_fraction_item));
-  
-#endif
-
-  // reevaluating number of curves
-  m_number_of_curves--;
-
-#ifdef CGAL_TD_DEBUG
-  std::cout << "\nTD::merge_edge() exited with data structure" 
-            << is_valid(*m_dag_root) << std::endl;
-  write(std::cout,*m_dag_root,*traits) << std::endl;
-#endif
- 
-}
-
-
-//-----------------------------------------------------------------------------
-// Description:
-//
-template <class Td_traits> 
-unsigned long 
-Trapezoidal_decomposition_2<Td_traits>
-::longest_query_path_length_rec(bool minus_inf, Dag_node& min_node, 
-                                bool plus_inf, Dag_node& max_node,
-                                Dag_node& node)
-{
-  //if NULL
-  if (node.is_null())
-    return 0;
-  
-  //if not valid range or empty return 0
-  if (!minus_inf && !plus_inf)
-  {
-    Td_map_item min_node_item(min_node.get_data());
-    if (traits->is_fictitious_vertex(min_node_item))
-    {
-      const Curve_end min_ce(*(boost::apply_visitor(curve_end_for_fict_vertex_visitor(),min_node_item)));
-      
-      Td_map_item max_node_item(max_node.get_data());
-      if (traits->is_fictitious_vertex(max_node_item))
-      { 
-        const Curve_end max_ce(*(boost::apply_visitor(curve_end_for_fict_vertex_visitor(),max_node_item)));
-        
-        //min-fict, max-fict
-        if (!is_end_point_left_low(min_ce, max_ce))
-          return 0;
-      }
-      else
-      {
-        const Point& max_p(boost::apply_visitor(point_for_vertex_visitor(),max_node_item));
-        
-        //min-fict, max-pt
-        //if smaller than the point represented by min_node 
-        if (!is_end_point_left_low(min_ce, max_p))
-          return 0;
-      } 
-    }
-    else
-    {
-      const Point& min_p(boost::apply_visitor(point_for_vertex_visitor(),min_node_item));
-      
-      Td_map_item max_node_item(max_node.get_data());
-      if (traits->is_fictitious_vertex(max_node_item))
-      { 
-        const Curve_end max_ce(*(boost::apply_visitor(curve_end_for_fict_vertex_visitor(),max_node_item)));
-        
-        //min-pt, max-fict
-        if (!is_end_point_left_low(min_p, max_ce))
-          return 0;
-      }
-      else
-      {
-        const Point& max_p(boost::apply_visitor(point_for_vertex_visitor(),max_node_item));
-        
-        //min-pt, max-pt
-        //if smaller than the point represented by min_node 
-        if (!is_end_point_left_low(min_p, max_p))
-          return 0;
-      }
-    }
-  }
-
-
-  //if node represents a trapezoid
-  if (traits->is_td_trapezoid(node.get_data()) )
-    return 1;
-  
-  //if node represents a curve
-  if (!traits->is_td_vertex(node.get_data()) )
-    return (1 + std::max(
-                  longest_query_path_length_rec(minus_inf, min_node,
-                                                plus_inf, max_node,
-                                                node.left_child()) ,
-                  longest_query_path_length_rec(minus_inf, min_node,
-                                                plus_inf, max_node,
-                                                node.right_child()) ));
-  
-  //if node represents a vertex
-  Td_map_item curr_item(node.get_data());
-  bool is_fict_vtx = traits->is_fictitious_vertex(curr_item);  
-  
-  //if node is smaller than min, use min in the next recursion min bound, otherwise use node
-  Dag_node new_min_node = node;
-  if (!minus_inf)
-  {
-    Td_map_item min_node_item(min_node.get_data());
-    if (traits->is_fictitious_vertex(min_node_item))
-    {
-      const Curve_end min_ce(*(boost::apply_visitor(curve_end_for_fict_vertex_visitor(),min_node_item)));
-      //if smaller than the point represented by min_node 
-      //if ((is_fict_vtx  && is_end_point_left_low(*(boost::apply_visitor(curve_end_for_fict_vertex_visitor(),curr_item)), min_ce)) ||
-      //    (!is_fict_vtx && is_end_point_left_low(boost::apply_visitor(point_for_vertex_visitor(), curr_item), min_ce) ))
-      if (is_end_point_right_top(min_ce, node))
-      {
-        new_min_node = min_node;
-      }
-    }
-    else
-    {
-      const Point& min_p(boost::apply_visitor(point_for_vertex_visitor(),min_node_item));
-      //if smaller than the point represented by min_node 
-      //if ((is_fict_vtx  && is_end_point_left_low(*(boost::apply_visitor(curve_end_for_fict_vertex_visitor(),curr_item)), min_p)) ||
-      //    (!is_fict_vtx && is_end_point_left_low(boost::apply_visitor(point_for_vertex_visitor(), curr_item), min_p) ))
-      if (is_end_point_right_top(min_p, node))
-      {
-        new_min_node = min_node;
-      }
-    }
-  }
-  
-  //if node is larger than max, use max in the next recursion max bound, otherwise use node
-  Dag_node new_max_node = node;
-  if (!plus_inf)
-  {
-    Td_map_item max_node_item(max_node.get_data());
-    if (traits->is_fictitious_vertex(max_node_item))
-    { 
-      const Curve_end max_ce(*(boost::apply_visitor(curve_end_for_fict_vertex_visitor(),max_node_item)));
-      //if larger than the point represented by max_node 
-      //if ((is_fict_vtx  && is_end_point_right_top(*(boost::apply_visitor(curve_end_for_fict_vertex_visitor(),curr_item)), max_ce)) ||
-      //    (!is_fict_vtx && is_end_point_right_top(boost::apply_visitor(point_for_vertex_visitor(), curr_item), max_ce) ))
-      if (is_end_point_left_low(max_ce, node))
-      {
-        new_max_node = max_node;
-      }
-    }
-    else
-    {
-      const Point& max_p(boost::apply_visitor(point_for_vertex_visitor(),max_node_item));
-      //if smaller than the point represented by min_node 
-      //if ((is_fict_vtx  && is_end_point_right_top(*(boost::apply_visitor(curve_end_for_fict_vertex_visitor(),curr_item)), max_p)) ||
-      //    (!is_fict_vtx && is_end_point_right_top(boost::apply_visitor(point_for_vertex_visitor(), curr_item), max_p) ))
-      if (is_end_point_left_low(max_p, node))
-      {
-        new_max_node = max_node;
-      }
-    }
-  }
-  //o/w continue with updated parameters
-  return (1 + std::max(
-                  longest_query_path_length_rec(minus_inf, min_node,
-                                                false, new_max_node,
-                                                node.left_child()) ,
-                  longest_query_path_length_rec(false, new_min_node,
-                                                plus_inf, max_node,
-                                                node.right_child()) ));
-
-}
-
-
-
-} //namespace CGAL
-
-#endif
->>>>>>> d3e29b04
+#endif