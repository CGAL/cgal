--- conflicted
+++ resolved
@@ -42,17 +42,8 @@
 template <typename SegmentTraits>
 ArrangementPainterOstream<CGAL::Arr_polyline_traits_2<SegmentTraits>>&
 ArrangementPainterOstream<CGAL::Arr_polyline_traits_2<SegmentTraits>>::
-<<<<<<< HEAD
-operator<<(const X_monotone_curve_2& curve)
-{
-  for (typename X_monotone_curve_2::Subcurve_const_iterator it =
-         curve.subcurves_begin();
-       it != curve.subcurves_end(); ++it)
-  {
-=======
 operator<<(const X_monotone_curve_2& curve) {
   for (auto it = curve.subcurves_begin(); it != curve.subcurves_end(); ++it)
->>>>>>> 7e2e4448
     this->painterOstream << *it;
   return *this;
 }
@@ -175,29 +166,6 @@
 
   // get number of segments
   QGraphicsView* view = this->scene->views().first();
-<<<<<<< HEAD
-  int xmin = view->mapFromScene(bb.xmin(), bb.ymin()).x();
-  int xmax = view->mapFromScene(bb.xmax(), bb.ymin()).x();
-  // can be negative due to rotation transformation
-  size_t n = static_cast<size_t>(std::abs(xmax - xmin));
-  if (n == 0) { return *this; }
-
-  auto paintCurve = [&](auto&& curve_) {
-    std::vector<std::pair<double, double>> app_pts;
-    app_pts.reserve(n + 1);
-    curve_.polyline_approximation(n, std::back_inserter(app_pts));
-
-    auto p_curr = app_pts.begin();
-    auto end_pts = app_pts.end();
-    auto p_next = p_curr + 1;
-    do
-    {
-      QPointF p1(p_curr->first, p_curr->second);
-      QPointF p2(p_next->first, p_next->second);
-      this->qp->drawLine(p1, p2);
-      p_curr++;
-      p_next++;
-=======
   auto pmin = view->mapFromScene(bb.xmin(), bb.ymin());
   auto pmax = view->mapFromScene(bb.xmax(), bb.ymax());
   double world_xdiff = std::abs(bb.xmax() - bb.xmin());
@@ -218,7 +186,6 @@
       this->qp->drawLine(p1, p2);
       ++p_curr;
       ++p_next;
->>>>>>> 7e2e4448
     } while (p_next != end_pts);
   };
 
