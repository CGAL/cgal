// Copyright (c) 2001, 2009, 2014 Tel-Aviv University (Israel), Max-Planck-Institute Saarbruecken (Germany).
// All rights reserved.
//
// This file is part of CGAL (www.cgal.org).
//
// $URL$
// $Id$
// SPDX-License-Identifier: GPL-3.0-or-later OR LicenseRef-Commercial
//
//
// author(s)     : Eli Packer <elip@post.tau.ac.il>,
//                 Waqar Khan <wkhan@mpi-inf.mpg.de>

#ifndef CGAL_SNAP_ROUNDING_KD_2_H
#define CGAL_SNAP_ROUNDING_KD_2_H

#include <CGAL/license/Snap_rounding_2.h>


#include <list>
#include <CGAL/basic.h>
#include <iostream>
#include <CGAL/predicates_on_points_2.h>
#include <CGAL/utility.h>
#include <CGAL/assertions.h>
#include <CGAL/Dimension.h>
#include <CGAL/number_type_config.h>

#include <CGAL/Kd_tree.h>
#include <CGAL/Search_traits_2.h>
#include <CGAL/Fuzzy_iso_box.h>

namespace CGAL {

namespace internal {

//////////////////////
//////////////////////
//Point_with_hot_pixel_history
//////////////////////

template<class Traits, class SAVED_OBJECT>
class Point_with_hot_pixel_history : public Traits::Point_2 {

private:

  typedef typename Traits::Point_2                                Base;
  typedef typename Traits::Point_2                                Point_2;
  typedef typename Traits::FT                                     NT;

public:

  Point_2 orig;
  SAVED_OBJECT object;

  Point_with_hot_pixel_history(const Base& p, const Point_2& inp_orig, SAVED_OBJECT obj) : Base(p), orig(inp_orig), object(obj) {}

  Point_with_hot_pixel_history(const Base& p) : Base(p), orig(Point_2(0, 0)) {}

  Point_with_hot_pixel_history() : Base(), orig() {}

  Point_with_hot_pixel_history(NT x, NT y) : Base(x, y), orig(Point_2(0, 0)) {}

}; // Point_with_hot_pixel_history


//////////////////////
//////////////////////
//Search_traits_kd_tree_2
//
//(Search traits modified to be used by the Spacial Searching kd_trees for Snap rounding)
//////////////////////

template < class Traits_, class Point_ = typename Traits_::Point_2 >
class Search_traits_kd_tree_2 {

public:
  typedef Traits_                                                Traits;
  typedef Point_                                                 Point_d;

  typedef Dimension_tag<2>                                       Dimension;
  typedef typename Traits::Iso_rectangle_2                       Iso_box_d;
  typedef typename Traits::Cartesian_const_iterator_2            Cartesian_const_iterator_d;
  typedef typename Traits::Construct_cartesian_const_iterator_2  Construct_cartesian_const_iterator_d;

  typedef typename Traits::Construct_min_vertex_2                Construct_min_vertex_d;
  typedef typename Traits::Construct_max_vertex_2                Construct_max_vertex_d;

  typedef typename Traits::Construct_iso_rectangle_2             Construct_iso_box_d;
  typedef typename Traits::FT                                    FT;

  Construct_cartesian_const_iterator_d construct_cartesian_const_iterator_d_object() const
  {
    return Construct_cartesian_const_iterator_d();
  }

}; // Search_traits_kd_tree_2

} // namespace internal

/////////////////////
/////////////////////
//Multiple_kd_tree
/////////////////////

template<class Traits_, class SAVED_OBJECT>
class Multiple_kd_tree {
<<<<<<< HEAD
  CGAL_static_assertion_msg((std::is_pointer<SAVED_OBJECT>::value), "SAVED_OBJECT is not a pointer.");
=======
  static_assert(boost::is_pointer<SAVED_OBJECT>::value, "SAVED_OBJECT is not a pointer.");
>>>>>>> cce3dfd0
private:
  typedef Traits_                                       Traits;
  typedef typename Traits::FT                           NT;
  typedef typename Traits::Segment_2                    Segment_2;
  typedef typename Traits::Point_2                      Point_2;
  typedef typename Traits::Vector_2                     Vector_2;
  typedef typename Traits::Iso_rectangle_2              Iso_rectangle_2;
  typedef typename Traits::Direction_2                  Direction_2;
  typedef typename Traits::Line_2                       Line_2;
  typedef typename Traits::Aff_transformation_2         Transformation_2;

  typedef CGAL::internal::Point_with_hot_pixel_history<Traits, SAVED_OBJECT>     Point_with_hot_pixel_history_saved;
  typedef CGAL::internal::Search_traits_kd_tree_2<Traits, Point_with_hot_pixel_history_saved>
                                                                                 Search_traits;
  typedef CGAL::Kd_tree<Search_traits>                                           Kd_tree;
  typedef CGAL::Fuzzy_iso_box<Search_traits>                                     Box;

  typedef std::list<Point_with_hot_pixel_history_saved>   Points_List;
  typedef std::pair<Direction_2, NT>                      Direction_nt_pair;
  typedef std::pair<Kd_tree *,Direction_nt_pair>          Kd_triple;
  typedef std::pair<Kd_tree *, Direction_nt_pair>         Kd_direction_nt_pair;
  typedef std::list<Kd_direction_nt_pair>                 Kd_triple_list;

  typedef std::pair<Point_2, SAVED_OBJECT>              Point_saved_pair;
  typedef std::list<Point_saved_pair>                   Point_saved_pair_list;
  typedef typename Point_saved_pair_list::iterator      Point_saved_pair_iter;

  typedef typename std::list<Point_with_hot_pixel_history_saved>            Point_with_hot_pixel_history_saved_list;
  typedef typename Point_with_hot_pixel_history_saved_list::iterator        Point_with_hot_pixel_history_saved_iter;

  typedef std::list<Point_2>                            Point_list;
  typedef typename Point_list::iterator                 Point_iter;

  typedef std::list<Segment_2>                          Segment_list;
  typedef typename Segment_list::const_iterator         Segment_const_iter;

  typedef std::list<Direction_2>                        Direction_list;
  typedef typename Direction_list::const_iterator       Direction_const_iter;


private:
  Traits m_gt;
  const double pi, half_pi;
  int number_of_trees;

  Kd_triple_list    kd_trees_list;

  Point_saved_pair_list input_points_list;
  std::map<int, NT> angle_to_sines_appr; // was const int

  /*! */
  void rotate(Point_2& p, NT angle)
  {
    static const double rad_to_deg = 57.297;

    typename Traits::To_double to_dbl;
    int tranc_angle = int(to_dbl(angle) * rad_to_deg);

    NT cosine_val = angle_to_sines_appr[90 - tranc_angle],
       sine_val = angle_to_sines_appr[tranc_angle];

    Transformation_2 rotate(ROTATION, sine_val, cosine_val);
    p = rotate(p);
  }


  /*! */
  Kd_triple create_kd_tree(NT angle)
  {

    Kd_tree *tree = new Kd_tree();

    tree->reserve(input_points_list.size());

    for (Point_saved_pair_iter iter = input_points_list.begin();  iter != input_points_list.end();  ++iter)
    {
      Point_2 p(iter->first);
      rotate(p,angle);
      Point_with_hot_pixel_history_saved rotated_point(p,iter->first,iter->second);

      tree->insert(rotated_point);
    }

    tree->build();


    typename Traits::To_double to_dbl;
    double buffer_angle(to_dbl(angle) - half_pi / (2 * number_of_trees));

    if (buffer_angle < 0)
      buffer_angle = 0;

    Line_2 li(std::tan(buffer_angle), -1, 0);
    Direction_2 d(li);

    // rotate_by 180 degrees
    Transformation_2 t(ROTATION, 0, -1);
    d = d.transform(t);
    Direction_nt_pair kp(d, angle);

    Kd_triple kt(tree, kp);

    return(kt);
  }

  inline NT square(NT x) {return(x * x);}

  inline NT min BOOST_PREVENT_MACRO_SUBSTITUTION (NT x, NT y) {return((x < y) ? x : y);}
  inline NT max BOOST_PREVENT_MACRO_SUBSTITUTION (NT x, NT y) {return((x < y) ? y : x);}

  inline NT min BOOST_PREVENT_MACRO_SUBSTITUTION  (NT x1, NT x2, NT x3, NT x4, NT x5,
                NT x6)
  {return(min BOOST_PREVENT_MACRO_SUBSTITUTION (min BOOST_PREVENT_MACRO_SUBSTITUTION (min BOOST_PREVENT_MACRO_SUBSTITUTION (x1, x2),
                                                min BOOST_PREVENT_MACRO_SUBSTITUTION (x3, x4)),min BOOST_PREVENT_MACRO_SUBSTITUTION (x5, x6)));}

  inline NT max BOOST_PREVENT_MACRO_SUBSTITUTION (NT x1, NT x2, NT x3, NT x4, NT x5, NT x6)
  {return(max BOOST_PREVENT_MACRO_SUBSTITUTION (max BOOST_PREVENT_MACRO_SUBSTITUTION (max BOOST_PREVENT_MACRO_SUBSTITUTION (x1, x2),
                                                max BOOST_PREVENT_MACRO_SUBSTITUTION (x3, x4)),max BOOST_PREVENT_MACRO_SUBSTITUTION (x5, x6)));}

  /*! */
  Direction_2 get_direction(Segment_2 seg)
  {
    typedef typename Traits_::Construct_vertex_2  Construct_vertex_2;
    Construct_vertex_2 construct_vertex = m_gt.construct_vertex_2_object();

    // force the segment slope to [0-180)
    Point_2 s = construct_vertex(seg, 0);
    Point_2 t = construct_vertex(seg, 1);
    Comparison_result cx = m_gt.compare_x_2_object()(s, t);
    Comparison_result cy = m_gt.compare_y_2_object()(s, t);
    if (cy == LARGER || (cy == EQUAL && cx == LARGER)) {
      typedef typename Traits::Construct_segment_2  Construct_segment_2;
      Construct_segment_2 construct_seg = m_gt.construct_segment_2_object();
      seg = construct_seg(t, s);
    }

    // force the vector to [0-90)
    Vector_2 v(construct_vertex(seg, 0), construct_vertex(seg, 1));
    if (cx == EQUAL || (cx == LARGER && cy == SMALLER) ||
        (cx == SMALLER && cy == LARGER))
      v = v.perpendicular(RIGHT_TURN);

    Direction_2 d(v.direction());

    return(d);
  }

  /*! */
  int get_kd_num(Segment_2 seg, int n, Direction_list & directions)
  {
    Direction_2 d = get_direction(seg);
    int i = 0;
    bool found = false;
    Direction_const_iter iter = directions.begin();

    while (i < n && !found) {
      if (*iter > d) found = true;
      ++i;
      ++iter;
    }

    if (found) --i;
    else i = 0;

    return(i);
  }

  /*! */
  void check_kd(int *kd_counter,int number_of_trees,
                const Segment_list & seg_list,
                Direction_list & directions)
  {
    for (int i = 0;i < number_of_trees;++i)
      kd_counter[i] = 0;

    int kd_num;
    for (Segment_const_iter iter = seg_list.begin(); iter != seg_list.end();
         ++iter)
    {
      kd_num = get_kd_num(*iter, number_of_trees, directions);
      kd_counter[kd_num]++;
    }
  }

  /*! */
  void init_angle_to_sines_table()
  {
    angle_to_sines_appr[0] = NT(0);
    angle_to_sines_appr[1] = NT(115) / NT(6613);
    angle_to_sines_appr[2] = NT(57) / NT(1625);
    angle_to_sines_appr[3] = NT(39) / NT(761);
    angle_to_sines_appr[4] = NT(29) / NT(421);
    angle_to_sines_appr[5] = NT(23) / NT(265);
    angle_to_sines_appr[6] = NT(19) / NT(181);
    angle_to_sines_appr[7] = NT(32) / NT(257);
    angle_to_sines_appr[8] = NT(129) / NT(929);
    angle_to_sines_appr[9] = NT(100) / NT(629);
    angle_to_sines_appr[10] = NT(92) / NT(533);
    angle_to_sines_appr[11] = NT(93) / NT(485);
    angle_to_sines_appr[12] = NT(76) / NT(365);
    angle_to_sines_appr[13] = NT(156) / NT(685);
    angle_to_sines_appr[14] = NT(205) / NT(853);
    angle_to_sines_appr[15] = NT(69) / NT(269);
    angle_to_sines_appr[16] = NT(7) / NT(25);
    angle_to_sines_appr[17] = NT(120) / NT(409);
    angle_to_sines_appr[18] = NT(57) / NT(185);
    angle_to_sines_appr[19] = NT(12) / NT(37);
    angle_to_sines_appr[20] = NT(51) / NT(149);
    angle_to_sines_appr[21] = NT(135) / NT(377);
    angle_to_sines_appr[22] = NT(372) / NT(997);
    angle_to_sines_appr[23] = NT(348) / NT(877);
    angle_to_sines_appr[24] = NT(231) / NT(569);
    angle_to_sines_appr[25] = NT(36) / NT(85);
    angle_to_sines_appr[26] = NT(39) / NT(89);
    angle_to_sines_appr[27] = NT(300) / NT(661);
    angle_to_sines_appr[28] = NT(8) / NT(17);
    angle_to_sines_appr[29] = NT(189) / NT(389);
    angle_to_sines_appr[30] = NT(451) / NT(901);
    angle_to_sines_appr[31] = NT(180) / NT(349);
    angle_to_sines_appr[32] = NT(28) / NT(53);
    angle_to_sines_appr[33] = NT(432) / NT(793);
    angle_to_sines_appr[34] = NT(161) / NT(289);
    angle_to_sines_appr[35] = NT(228) / NT(397);
    angle_to_sines_appr[36] = NT(504) / NT(865);
    angle_to_sines_appr[37] = NT(3) / NT(5);
    angle_to_sines_appr[38] = NT(580) / NT(941);
    angle_to_sines_appr[39] = NT(341) / NT(541);
    angle_to_sines_appr[40] = NT(88) / NT(137);
    angle_to_sines_appr[41] = NT(48) / NT(73);
    angle_to_sines_appr[42] = NT(65) / NT(97);
    angle_to_sines_appr[43] = NT(429) / NT(629);
    angle_to_sines_appr[44] = NT(555) / NT(797);
    angle_to_sines_appr[45] = NT(697) / NT(985);
    angle_to_sines_appr[46] = NT(572) / NT(797);
    angle_to_sines_appr[47] = NT(460) / NT(629);
    angle_to_sines_appr[48] = NT(72) / NT(97);
    angle_to_sines_appr[49] = NT(55) / NT(73);
    angle_to_sines_appr[50] = NT(105) / NT(137);
    angle_to_sines_appr[51] = NT(420) / NT(541);
    angle_to_sines_appr[52] = NT(741) / NT(941);
    angle_to_sines_appr[53] = NT(4) / NT(5);
    angle_to_sines_appr[54] = NT(703) / NT(865);
    angle_to_sines_appr[55] = NT(325) / NT(397);
    angle_to_sines_appr[56] = NT(240) / NT(289);
    angle_to_sines_appr[57] = NT(665) / NT(793);
    angle_to_sines_appr[58] = NT(45) / NT(53);
    angle_to_sines_appr[59] = NT(299) / NT(349);
    angle_to_sines_appr[60] = NT(780) / NT(901);
    angle_to_sines_appr[61] = NT(340) / NT(389);
    angle_to_sines_appr[62] = NT(15) / NT(17);
    angle_to_sines_appr[63] = NT(589) / NT(661);
    angle_to_sines_appr[64] = NT(80) / NT(89);
    angle_to_sines_appr[65] = NT(77) / NT(85);
    angle_to_sines_appr[66] = NT(520) / NT(569);
    angle_to_sines_appr[67] = NT(805) / NT(877);
    angle_to_sines_appr[68] = NT(925) / NT(997);
    angle_to_sines_appr[69] = NT(352) / NT(377);
    angle_to_sines_appr[70] = NT(140) / NT(149);
    angle_to_sines_appr[71] = NT(35) / NT(37);
    angle_to_sines_appr[72] = NT(176) / NT(185);
    angle_to_sines_appr[73] = NT(391) / NT(409);
    angle_to_sines_appr[74] = NT(24) / NT(25);
    angle_to_sines_appr[75] = NT(260) / NT(269);
    angle_to_sines_appr[76] = NT(828) / NT(853);
    angle_to_sines_appr[77] = NT(667) / NT(685);
    angle_to_sines_appr[78] = NT(357) / NT(365);
    angle_to_sines_appr[79] = NT(476) / NT(485);
    angle_to_sines_appr[80] = NT(525) / NT(533);
    angle_to_sines_appr[81] = NT(621) / NT(629);
    angle_to_sines_appr[82] = NT(920) / NT(929);
    angle_to_sines_appr[83] = NT(255) / NT(257);
    angle_to_sines_appr[84] = NT(180) / NT(181);
    angle_to_sines_appr[85] = NT(264) / NT(265);
    angle_to_sines_appr[86] = NT(420) / NT(421);
    angle_to_sines_appr[87] = NT(760) / NT(761);
    angle_to_sines_appr[88] = NT(1624) / NT(1625);
    angle_to_sines_appr[89] = NT(6612) / NT(6613);
    angle_to_sines_appr[90] = NT(1);
  }

public:

  /*! */
  Multiple_kd_tree(const Point_saved_pair_list & inp_points_list,
                   int inp_number_of_trees,
                   const Segment_list & seg_list) :
    pi(CGAL_PI), half_pi(0.5 * CGAL_PI),
    number_of_trees(inp_number_of_trees), input_points_list(inp_points_list)
  {

    Kd_triple kd;

    // check that there are at least two trees
    CGAL_precondition_msg(number_of_trees >= 1, "There must be at least one kd-tree" );

    init_angle_to_sines_table();

    // find the kd trees that have enough candidates  (segments with a close
    // slope)
    int * kd_counter = new int[number_of_trees];
    std::size_t number_of_segments = seg_list.size();

    // auxiliary directions
    Direction_list directions;
    double buffer_angle;
    Line_2 li;
    Direction_2 d;

    int i = 0;
    for (double angle = 0; i < number_of_trees;
         angle += half_pi / number_of_trees,++i)
    {
      buffer_angle = angle - half_pi / (2 * number_of_trees);

      if (buffer_angle < 0)
        buffer_angle = 0;

      li = Line_2(std::tan(buffer_angle), -1, 0);
      d = Direction_2(li);

      // rotate_by 180 degrees
      Transformation_2 t(ROTATION, 0, -1);
      d = d.transform(t);

      directions.push_back(d);
    }

    check_kd(kd_counter, number_of_trees, seg_list,directions);
    int ind = 0;

#ifdef CGAL_SR_DEBUG
    int number_of_actual_kd_trees = 0;
#endif

    i = 0;

    for (NT angle = 0; i < number_of_trees;
         angle += NT(half_pi / number_of_trees),++i)
    {
      if (kd_counter[ind] >=
          (double)number_of_segments / (double)number_of_trees / 2.0)
      {
        kd = create_kd_tree(angle);

        kd_trees_list.push_back(kd);

#ifdef CGAL_SR_DEBUG
        ++number_of_actual_kd_trees;
#endif

      }

      ++ind;
    }

    delete[] kd_counter;

#ifdef CGAL_SR_DEBUG
    std::cout << "Actual number of kd-trees created : " <<
      number_of_actual_kd_trees << std::endl;
#endif

  }

  ~Multiple_kd_tree()
  {
    //delete all the kd_trees.
    for(typename Kd_triple_list::iterator it = kd_trees_list.begin();   it != kd_trees_list.end(); ++it)
      delete (it->first);

    //delete all the points.
    for(typename Point_saved_pair_list::iterator it = input_points_list.begin();
        it != input_points_list.end(); ++it) {
      delete (it->second);
    }

  }

  /*! */
  Point_2 small_x_point(const Point_2 & p1, const Point_2 & p2)
  {
    Comparison_result c = m_gt.compare_x_2_object()(p1, p2);
    return (c == SMALLER) ? p1 : p2;
  }

  /*! */
  Point_2 big_x_point(const Point_2 & p1, const Point_2 & p2)
  {
    Comparison_result c = m_gt.compare_x_2_object()(p1, p2);
    return (c == SMALLER) ? p2 : p1;
  }

  /*! */
  Point_2 small_y_point(const Point_2 & p1, const Point_2 & p2)
  {
    Comparison_result c = m_gt.compare_y_2_object()(p1, p2);
    return (c == SMALLER) ? p1 : p2;
  }

  /*! */
  Point_2 big_y_point(const Point_2 & p1, const Point_2 & p2)
  {
    Comparison_result c = m_gt.compare_y_2_object()(p1, p2);
    return (c == SMALLER) ? p2 : p1;
  }

  /*! */
  void get_intersecting_points(std::list<SAVED_OBJECT> & result_list,
                               Segment_2 s, NT unit_square)
  {
    // determine right kd-tree to work on, depending on the segment's slope
    Direction_2 d = get_direction(s);

    std::size_t i = 0;
    std::size_t n = kd_trees_list.size();
    bool found = false;
    typename Kd_triple_list::const_iterator iter = kd_trees_list.begin();

    while(i < n && !found)
    {
      if (iter->second.first > d)
        found = true;

      ++i;
      ++iter;
    }

    if (!found)
      iter = kd_trees_list.begin();

    else
      --iter;

    Point_list points_list;
    m_gt.minkowski_sum_with_pixel_2_object()(points_list, s, unit_square);

    Point_iter points_iter;

    for (points_iter = points_list.begin();   points_iter != points_list.end();   ++points_iter)
      rotate(*points_iter, iter->second.second);

    // query
    points_iter = points_list.begin();
    Point_2 point_left, point_right, point_bot, point_top;
    point_left = point_right = point_bot = point_top = *points_iter;

    for (++points_iter; points_iter != points_list.end(); ++points_iter)
    {
      point_left = small_x_point(point_left,*points_iter);
      point_right = big_x_point(point_right,*points_iter);
      point_bot = small_y_point(point_bot,*points_iter);
      point_top = big_y_point(point_top,*points_iter);
    }

    typedef typename Traits::Construct_iso_rectangle_2    Construct_iso_rectangle_2;

    Construct_iso_rectangle_2 construct_rec = m_gt.construct_iso_rectangle_2_object();

    Iso_rectangle_2 rec =  construct_rec(point_left, point_right, point_bot, point_top);

    Point_2 p1 = rec.vertex(0);
    Point_2 p2 = rec.vertex(2);

    Point_with_hot_pixel_history_saved point1(p1);
    Point_with_hot_pixel_history_saved point2(p2);

    Box b(point1, point2);

    // the kd-tree query
    Point_with_hot_pixel_history_saved_list result;

    iter->first->search(std::back_inserter(result), b);

    // create result
    CGAL_assertion(result_list.empty());

    for( Point_with_hot_pixel_history_saved_iter my_point_iter = result.begin();    my_point_iter != result.end();   ++my_point_iter )
      result_list.push_back(my_point_iter->object);
  }
};

} //namespace CGAL

#endif<|MERGE_RESOLUTION|>--- conflicted
+++ resolved
@@ -105,11 +105,7 @@
 
 template<class Traits_, class SAVED_OBJECT>
 class Multiple_kd_tree {
-<<<<<<< HEAD
-  CGAL_static_assertion_msg((std::is_pointer<SAVED_OBJECT>::value), "SAVED_OBJECT is not a pointer.");
-=======
-  static_assert(boost::is_pointer<SAVED_OBJECT>::value, "SAVED_OBJECT is not a pointer.");
->>>>>>> cce3dfd0
+  static_assert(std::is_pointer<SAVED_OBJECT>::value, "SAVED_OBJECT is not a pointer.");
 private:
   typedef Traits_                                       Traits;
   typedef typename Traits::FT                           NT;
