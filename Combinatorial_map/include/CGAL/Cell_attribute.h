--- conflicted
+++ resolved
@@ -300,14 +300,10 @@
     template < unsigned int, class, class, class, class >
     friend class Combinatorial_map_base;
 
-<<<<<<< HEAD
     template < unsigned int, class, class, class, class >
     friend class Generalized_map_base;
 
-    template <class, class, class>
-=======
     template <class, class, class, class>
->>>>>>> 6dd59499
     friend class Compact_container;
 
   public:
@@ -336,14 +332,10 @@
     template < unsigned int, class, class, class, class >
     friend class Combinatorial_map_base;
 
-<<<<<<< HEAD
     template < unsigned int, class, class, class, class >
     friend class Generalized_map_base;
 
-    template <class, class, class>
-=======
     template <class, class, class, class>
->>>>>>> 6dd59499
     friend class Compact_container;
 
   public:
