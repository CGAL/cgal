// Copyright (c) 2010-2011 CNRS and LIRIS' Establishments (France).
// All rights reserved.
//
// This file is part of CGAL (www.cgal.org)
//
// $URL$
// $Id$
// SPDX-License-Identifier: LGPL-3.0-or-later OR LicenseRef-Commercial
//
// Author(s)     : Guillaume Damiand <guillaume.damiand@liris.cnrs.fr>
//
#ifndef CGAL_DART_H
#define CGAL_DART_H 1

#include <CGAL/assertions.h>
#include <CGAL/tags.h>
#include <CGAL/tuple.h>
#include <bitset>
#include <CGAL/Cell_attribute.h>

namespace CGAL {

  template <class, class, class, class>
  class Compact_container;

  template <class, class>
  class Concurrent_compact_container;

  template<unsigned int, class, class, class>
  class Combinatorial_map_storage_1;

  template<unsigned int, class, class, class>
  class Generalized_map_storage_1;

  template<unsigned int, unsigned int, class, class, class, class>
  class CMap_linear_cell_complex_storage_1;

  template<unsigned int, unsigned int, class, class, class, class>
  class GMap_linear_cell_complex_storage_1;

  namespace internal {
<<<<<<< HEAD
    template <typename,unsigned int>
    struct basic_link_beta_functor;

    template <typename,unsigned int>
    struct link_beta_functor;
  }
=======

  template<class, class>
  struct Init_id;

  } // end namespace internal
>>>>>>> 5f650053

  /** @file Dart.h
   * Definition of nD dart.
   */

  /** Definition of nD dart without information.
   * The_dart class describes an nD dart (basic element of a combinatorial or generalized map).
   * A dart is composed with handle towards its neighbors,
   * a bitset containing Boolean marks, and handle towards enabled attributes.
   * n is the dimension of the space (2 for 2D, 3 for 3D...)
   * Refs the ref class
   */
  template <unsigned int d, typename Refs, class WithId>
  struct Dart_without_info: public Add_id<WithId>
  {
  public:
    template<unsigned int, class, class, class>
    friend class Combinatorial_map_storage_1;

    template<unsigned int, class, class, class>
<<<<<<< HEAD
    friend class Combinatorial_map_storage_2;
=======
    friend class Generalized_map_storage_1;
>>>>>>> 5f650053

    template<unsigned int, unsigned int, class, class, class, class>
    friend class CMap_linear_cell_complex_storage_1;

    template<unsigned int, unsigned int, class, class, class, class>
<<<<<<< HEAD
    friend class Linear_cell_complex_storage_2;
=======
    friend class GMap_linear_cell_complex_storage_1;
>>>>>>> 5f650053

    template <class, class, class, class>
    friend class Compact_container;

<<<<<<< HEAD
    template <class, class, class, class>
    friend class Compact_container_with_index;

    template <class, class, class, class>
    friend class Compact_container_with_index_2;

    template<class, unsigned int, unsigned int>
    friend struct Remove_cell_functor;

    template<class, unsigned int>
    friend struct Contract_cell_functor;
=======
    template <class, class>
    friend class Concurrent_compact_container;
>>>>>>> 5f650053

    template<class, class>
    friend struct internal::Init_id;

    typedef Dart_without_info<d,Refs, WithId> Self;
    typedef typename Refs::Dart_handle        Dart_handle;
    typedef typename Refs::size_type          size_type;
    typedef typename Refs::Dart_const_handle  Dart_const_handle;
    typedef typename Refs::Helper             Helper;
    typedef WithId                            Has_id;

    /// Typedef for attributes
    template<int i>
    struct Attribute_handle: public Refs::template Attribute_handle<i>
    {};
    template<int i>
    struct Attribute_const_handle:
      public Refs::template Attribute_const_handle<i>
    {};

    /// The number of used marks.
    static const size_type NB_MARKS = Refs::NB_MARKS;

    /// The dimension of the combinatorial map.
    static const unsigned int dimension = d;

    void * for_compact_container() const
    { return mf[0].for_compact_container(); }
    void for_compact_container(void *p)
    { mf[0].for_compact_container(p); }

    Dart_handle get_f(unsigned int i) const
    {
      assert(i<=dimension);
      return mf[i];
    }

  protected:
    /** Default constructor: no real initialisation,
     *  because this is done in the combinatorial map class.
     */
    Dart_without_info()
    {}

    /** Copy constructor:
     * @param adart a dart.
     */
    Dart_without_info(const Dart_without_info& adart) : mmarks(adart.mmarks),
    mattribute_handles(adart.mattribute_handles)
    {
      for (unsigned int i = 0; i <= dimension; ++i)
        mf[i] = adart.mf[i];
    }

    /** Return the mark value of a given mark number.
     * @param amark the mark number.
     * @return the value for this number.
     */
    bool get_mark(size_type amark) const
    {
      CGAL_assertion(amark>=0 && amark<NB_MARKS);
      return mmarks[amark];
    }

    /** Set the mark of a given mark number to a given value.
     * @param amark the mark number.
     * @param AValue the value.
     */
    void set_mark(size_type amark, bool avalue) const
    {
      CGAL_assertion(amark>=0 && amark<NB_MARKS);
      mmarks.set(amark, avalue);
    }
    /** Flip the mark of a given mark number.
     * @param amark the mark number.
     */
    void flip_mark(size_type amark) const
    {
      CGAL_assertion(amark>=0 && amark<NB_MARKS);
      mmarks.flip(amark);
    }

    /** Return all the marks of this dart.
     * @return the marks.
     */
     std::bitset<NB_MARKS> get_marks() const
    { return mmarks; }

    /** Set simultaneously all the marks of this dart to a given value.
     * @param amarks the value of the marks.
     */
     void set_marks(const std::bitset<NB_MARKS>& amarks) const
    { mmarks = amarks; }

    /// @return a handle on the i-attribute
    template<int i>
    typename Attribute_handle<i>::type attribute()
    {
      CGAL_static_assertion_msg(Helper::template Dimension_index<i>::value>=0,
                     "attribute<i> called but i-attributes are disabled.");
      return std::get<Helper::template Dimension_index<i>::value>
        (mattribute_handles);
    }
    template<int i>
    typename Attribute_const_handle<i>::type attribute() const
    {
      CGAL_static_assertion_msg(Helper::template Dimension_index<i>::value>=0,
                     "attribute<i> called but i-attributes are disabled.");
      return std::get<Helper::template Dimension_index<i>::value>
        (mattribute_handles);
    }

  protected:
    /// Neighboors for each dimension +1 (from 0 to dimension).
    Dart_handle mf[dimension+1];

    /// Values of Boolean marks.
    mutable std::bitset<NB_MARKS> mmarks;

    /// Attributes enabled
    typename Helper::Attribute_handles mattribute_handles;
  };

  // Dart definition with an info;
  //  (there is a specialization below when Info_==void)
  template <unsigned int d, typename Refs, typename Info_=void,
            class WithID=Tag_false>
  struct Dart : public Dart_without_info<d, Refs, WithID>
  {
  public:
    template<unsigned int, class, class, class>
    friend class Combinatorial_map_storage_1;

    template<unsigned int, class, class, class>
    friend class Generalized_map_storage_1;

    template<unsigned int, unsigned int, class, class, class, class>
    friend class CMap_linear_cell_complex_storage_1;

    template<unsigned int, unsigned int, class, class, class, class>
    friend class GMap_linear_cell_complex_storage_1;

    template <class, class, class, class>
    friend class Compact_container;

    template <class, class>
    friend class Concurrent_compact_container;

    typedef Dart<d, Refs, Info_, WithID> Self;
    typedef Info_                        Info;

  protected:
    /** Default constructor: no real initialisation,
     *  because this is done in the combinatorial or generalized map class.
     */
    Dart()
    {}

    Dart(const Info_& info) : minfo(info)
    {}

    Info_& info()
    { return minfo; }
    const Info_& info() const
    { return minfo; }

  protected:
    Info minfo;
  };

  // Specialization of Dart class when info==void
  template <unsigned int d, typename Refs, class WithID>
  struct Dart<d, Refs, void, WithID> : public Dart_without_info<d, Refs, WithID>
  {
  public:
    typedef CGAL::Void Info;
  };
  namespace Index
  {
  template <unsigned int d, typename Refs>
  struct Dart
  {
    template < unsigned int, class, class, class, class >
    friend class Combinatorial_map_base;

    template<unsigned int, class, class>
    friend class Combinatorial_map_storage_1;

    template<unsigned int, class, class, class>
    friend class Combinatorial_map_storage_2;

    template<unsigned int, unsigned int, class, class, class>
    friend class Linear_cell_complex_storage_1;

    template<unsigned int, unsigned int, class, class, class, class>
    friend class Linear_cell_complex_storage_2;

    template <class, class, class, class>
    friend class Compact_container;

    template <class, class, class, class>
    friend class Compact_container_with_index;

    template <class, class, class, class>
    friend class Compact_container_with_index_2;

    template<class, unsigned int, unsigned int>
    friend struct Remove_cell_functor;

    template<class, unsigned int>
    friend struct Contract_cell_functor;

    template <typename,unsigned int>
    friend struct internal::link_beta_functor;

    template <typename, typename>
    friend struct internal::Reverse_orientation_of_map_functor;

    template <typename, typename>
    friend struct internal::Reverse_orientation_of_connected_component_functor;

  public:
    typedef Dart<d,Refs>                     Self;
    typedef typename Refs::Dart_handle       Dart_handle;
    typedef typename Refs::size_type         size_type;
    typedef typename Refs::Dart_const_handle Dart_const_handle;
    typedef typename Refs::Helper            Helper;
    /// Typedef for attributes
    template<int i>
    struct Attribute_handle: public Refs::template Attribute_handle<i>
    {};
    template<int i>
    struct Attribute_const_handle:
      public Refs::template Attribute_const_handle<i>
    {};

    /// The number of used marks.
    static const size_type NB_MARKS = Refs::NB_MARKS;

    /// The dimension of the combinatorial map.
    static const unsigned int dimension = d;

    /** Return the beta of this dart for a given dimension.
     * @param i the dimension.
     * @return beta(\em i).
     */
    template<unsigned int i>
    Dart_handle beta()
    {
      CGAL_assertion(i <= dimension);
      return mbeta[i];
    }
    Dart_handle beta(unsigned int i)
    {
      CGAL_assertion(i <= dimension);
      return mbeta[i];
    }
    template<unsigned int i>
    Dart_const_handle beta() const
    {
      CGAL_assertion(i <= dimension);
      return mbeta[i];
    }
    Dart_const_handle beta(unsigned int i) const
    {
      CGAL_assertion(i <= dimension);
      return mbeta[i];
    }

    /** Return the beta inverse of this dart for a given dimension.
     * @param i the dimension.
     * @return beta^{-1}(\em i).
     */
    template<unsigned int i>
    Dart_handle beta_inv()
    { return beta<CGAL_BETAINV(i)>(); }
    Dart_handle beta_inv(unsigned int i)
    { return beta(CGAL_BETAINV(i)); }
    template<unsigned int i>
    Dart_const_handle beta_inv() const
    { return beta<CGAL_BETAINV(i)>(); }
    Dart_const_handle beta_inv(unsigned int i) const
    { return beta(CGAL_BETAINV(i)); }

    /// @return a handle on the i-attribute
    template<int i>
    typename Attribute_handle<i>::type attribute()
    {
      CGAL_static_assertion_msg(Helper::template Dimension_index<i>::value>=0,
                     "attribute<i> called but i-attributes are disabled.");
      return CGAL::cpp11::get<Helper::template Dimension_index<i>::value>
        (mattribute_handles);
    }
    template<int i>
    typename Attribute_const_handle<i>::type attribute() const
    {
      CGAL_static_assertion_msg(Helper::template Dimension_index<i>::value>=0,
                     "attribute<i> called but i-attributes are disabled.");
      return CGAL::cpp11::get<Helper::template Dimension_index<i>::value>
        (mattribute_handles);
    }

    /// Set the handle on the i th attribute
    template<int i>
    void set_attribute( typename Attribute_handle<i>::type ahandle )
    {
      CGAL_static_assertion_msg(Helper::template Dimension_index<i>::value>=0,
                     "set_attribute<i> called but i-attributes are disabled.");
      CGAL::cpp11::get<Helper::template Dimension_index<i>::value>
        (mattribute_handles) = ahandle;
      if (ahandle!=NULL) ahandle->inc_nb_refs();
    }

    /** Return the mark value of a given mark number.
     * @param amark the mark number.
     * @return the value for this number.
     */
    bool get_mark(int amark) const
    {
      CGAL_assertion(amark>=0 && (size_type)amark<NB_MARKS);
      return mmarks[(size_type)amark];
    }

    /** Set the mark of a given mark number to a given value.
     * @param amark the mark number.
     * @param AValue the value.
     */
    void set_mark(int amark, bool avalue) const
    {
      CGAL_assertion(amark>=0 && (size_type)amark<NB_MARKS);
      mmarks.set((size_type)amark, avalue);
    }

    /** Flip the mark of a given mark number.
     * @param amark the mark number.
     */
    void flip_mark(int amark) const
    {
      CGAL_assertion(amark>=0 && (size_type)amark<NB_MARKS);
      mmarks.flip((size_type)amark);
    }

    /** Return all the marks of this dart.
     * @return the marks.
     */
     std::bitset<NB_MARKS> get_marks() const
    { return mmarks; }

    /** Set simultaneously all the marks of this dart to a given value.
     * @param amarks the value of the marks.
     */
    void set_marks(const std::bitset<NB_MARKS>& amarks) const
    { mmarks = amarks; }

  protected:
    /** Default constructor: no real initialisation,
     *  because this is done in the combinatorial map class.
     */
    Dart()
    {}

    /** Copy constructor:
     * @param adart a dart.
     */
    Dart(const Dart& adart) : mmarks(adart.mmarks),
      mattribute_handles(adart.mattribute_handles)
    {
      for (unsigned int i = 0; i <= dimension; ++i)
        mbeta[i] = adart.mbeta[i];
    }

  public:
    size_type for_compact_container_with_index() const
    { return mbeta[0].for_compact_container_with_index(); }
    size_type& for_compact_container_with_index()
    { return mbeta[0].for_compact_container_with_index(); }

  protected:
    /// Beta for each dimension +1 (from 0 to dimension).
    Dart_handle mbeta[dimension+1];

    /// Values of Boolean marks.
    mutable std::bitset<NB_MARKS> mmarks;

    /// Attributes enabled
    typename Helper::Attribute_handles mattribute_handles;
  };
  } // namespace Index

} // namespace CGAL

#endif // CGAL_DART_H //
// EOF //<|MERGE_RESOLUTION|>--- conflicted
+++ resolved
@@ -39,20 +39,9 @@
   class GMap_linear_cell_complex_storage_1;
 
   namespace internal {
-<<<<<<< HEAD
-    template <typename,unsigned int>
-    struct basic_link_beta_functor;
-
-    template <typename,unsigned int>
-    struct link_beta_functor;
-  }
-=======
-
-  template<class, class>
-  struct Init_id;
-
+    template<class, class>
+    struct Init_id;
   } // end namespace internal
->>>>>>> 5f650053
 
   /** @file Dart.h
    * Definition of nD dart.
@@ -73,41 +62,31 @@
     friend class Combinatorial_map_storage_1;
 
     template<unsigned int, class, class, class>
-<<<<<<< HEAD
+    friend class Generalized_map_storage_1;
+
+    template<unsigned int, class, class, class>
     friend class Combinatorial_map_storage_2;
-=======
-    friend class Generalized_map_storage_1;
->>>>>>> 5f650053
-
+    
     template<unsigned int, unsigned int, class, class, class, class>
     friend class CMap_linear_cell_complex_storage_1;
 
     template<unsigned int, unsigned int, class, class, class, class>
-<<<<<<< HEAD
     friend class Linear_cell_complex_storage_2;
-=======
+
+    template<unsigned int, unsigned int, class, class, class, class>
     friend class GMap_linear_cell_complex_storage_1;
->>>>>>> 5f650053
 
     template <class, class, class, class>
     friend class Compact_container;
 
-<<<<<<< HEAD
     template <class, class, class, class>
     friend class Compact_container_with_index;
 
     template <class, class, class, class>
     friend class Compact_container_with_index_2;
 
-    template<class, unsigned int, unsigned int>
-    friend struct Remove_cell_functor;
-
-    template<class, unsigned int>
-    friend struct Contract_cell_functor;
-=======
     template <class, class>
     friend class Concurrent_compact_container;
->>>>>>> 5f650053
 
     template<class, class>
     friend struct internal::Init_id;
