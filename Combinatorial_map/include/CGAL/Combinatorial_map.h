// Copyright (c) 2010-2011 CNRS and LIRIS' Establishments (France).
// All rights reserved.
//
// This file is part of CGAL (www.cgal.org)
//
// $URL$
// $Id$
// SPDX-License-Identifier: LGPL-3.0-or-later OR LicenseRef-Commercial
//
// Author(s)     : Guillaume Damiand <guillaume.damiand@liris.cnrs.fr>
//
#ifndef CGAL_COMBINATORIAL_MAP_H
#define CGAL_COMBINATORIAL_MAP_H 1

#include <CGAL/disable_warnings.h>
#include <CGAL/assertions.h>

#include <CGAL/Combinatorial_map_fwd.h>

#include <CGAL/Combinatorial_map/internal/Combinatorial_map_internal_functors.h>
#include <CGAL/Combinatorial_map/internal/Combinatorial_map_utility.h>
#include <CGAL/Combinatorial_map/internal/Combinatorial_map_group_functors.h>
#include <CGAL/Combinatorial_map/internal/Combinatorial_map_copy_functors.h>
#include <CGAL/Combinatorial_map/internal/Combinatorial_map_sewable.h>

#include <CGAL/Combinatorial_map_storages.h>
#include <CGAL/Combinatorial_map_storages_with_index.h>
#include <CGAL/Combinatorial_map_functors.h>
#include <CGAL/Combinatorial_map_basic_operations.h>
#include <CGAL/Combinatorial_map_operations.h>
#include <CGAL/Combinatorial_map_save_load.h>
#include <CGAL/Generic_map_min_items.h>

#include <CGAL/Dart_const_iterators.h>
#include <CGAL/Cell_const_iterators.h>

#include <CGAL/Unique_hash_map.h>
#include <bitset>
#include <vector>
#include <deque>
#include <tuple>
#include <map>
#include <type_traits>
#include <unordered_map>
#include <boost/graph/graph_traits.hpp>
#include <CGAL/boost/graph/helpers.h>

#include <CGAL/config.h>

#if defined( __INTEL_COMPILER )
// Workarounf for warning in function basic_link_beta_0
#pragma warning disable 1017
#endif

#include <boost/config.hpp>
#if defined(BOOST_GCC)
_Pragma("GCC diagnostic push")
_Pragma("GCC diagnostic ignored \"-Warray-bounds\"")
#endif

namespace CGAL {
  // functions to allow the call to next/opposite by ADL
  template <typename G, typename Desc>
  auto CM_ADL_next(Desc&& d, G&& g) {
    return next(std::forward<Desc>(d), std::forward<G>(g));
  }

  template <typename G, typename Desc>
  auto CM_ADL_opposite(Desc&& d, G&& g) {
    return opposite(std::forward<Desc>(d), std::forward<G>(g));
  }

  /** @file Combinatorial_map.h
   * Definition of generic dD Combinatorial map.
   */

  struct Combinatorial_map_tag {};
  struct Generalized_map_tag;

  /** Generic definition of combinatorial map in dD.
   * The Combinatorial_map class describes an dD combinatorial map. It allows
   * mainly to create darts, to use marks onto these darts, to get and set
   * the beta links, and to manage enabled attributes.
   */
  template < unsigned int d_, class Refs_, class Items_,
             class Alloc_, class Storage_ >
  class Combinatorial_map_base: public Storage_
  {
    template<typename CMap,unsigned int i,typename Enabled>
    friend struct CGAL::internal::Call_merge_functor;
    template<typename CMap,unsigned int i,typename Enabled>
    friend struct CGAL::internal::Call_split_functor;
    template<class Map, unsigned int i, unsigned int nmi>
    friend struct Remove_cell_functor;
    template<class Map, unsigned int i>
    friend struct Contract_cell_functor;
    template <typename CMap, typename Attrib>
    friend struct internal::Reverse_orientation_of_map_functor;
    template <typename CMap, typename Attrib>
    friend struct internal::Reverse_orientation_of_connected_component_functor;
    template<typename CMap>
    friend struct internal::Init_attribute_functor;
    template<typename CMap>
    friend struct Swap_attributes_functor;

  public:
    template < unsigned int A, class B, class I, class D, class S >
    friend class Combinatorial_map_base;

    typedef Combinatorial_map_tag Combinatorial_data_structure;

    /// Types definition
    typedef Storage_                                                     Storage;
    typedef Storage                                                      Base;
    typedef Combinatorial_map_base<d_, Refs_, Items_, Alloc_, Storage_ > Self;
    typedef Refs_                                                        Refs;
    typedef typename Base::Dart Dart;
    typedef typename Base::Dart_descriptor Dart_descriptor;
    typedef typename Base::Dart_const_descriptor Dart_const_descriptor;
    typedef typename Base::Dart_container Dart_container;
    typedef typename Base::size_type size_type;
    typedef typename Base::Helper Helper;
    typedef typename Base::Attributes Attributes;
    typedef typename Base::Items Items;
    typedef typename Base::Alloc Alloc;
    typedef typename Base::Use_index Use_index;
    typedef typename Base::Dart_range Dart_range;
    typedef typename Base::Dart_const_range Dart_const_range;

    static const size_type NB_MARKS = Base::NB_MARKS;
    static const size_type INVALID_MARK = NB_MARKS;

    static const unsigned int dimension = Base::dimension;

    typedef typename Base::Null_descriptor_type Null_descriptor_type;
    using Base::null_descriptor;
    using Base::null_dart_descriptor;
    using Base::mdarts;
    using Base::get_beta;
    using Base::is_free;
    using Base::set_dart_mark;
    using Base::get_dart_mark;
    using Base::flip_dart_mark;
    using Base::set_dart_marks;
    using Base::get_dart_marks;
    using Base::dart_link_beta;
    using Base::dart_unlink_beta;
    using Base::attribute;
    using Base::mattribute_containers;
    using Base::dart_of_attribute;
    using Base::set_dart_of_attribute;
    using Base::info_of_attribute;
    using Base::info;
    using Base::dart;
    using Base::darts;
    using Base::number_of_darts;
    using Base::is_empty;
    using Base::upper_bound_on_dart_ids;
    using Base::upper_bound_on_attribute_ids;

    /// Typedef for attributes
    template<int i>
    struct Attribute_type: public Base::template Attribute_type<i>
    {};
    template<int i>
    struct Attribute_descriptor: public Base::template Attribute_descriptor<i>
    {};
    template<int i>
    struct Attribute_const_descriptor:
      public Base::template Attribute_const_descriptor<i>
    {};
    template<int i>
    struct Attribute_range: public Base::template Attribute_range<i>
    {};
    template<int i>
    struct Attribute_const_range:
      public Base::template Attribute_const_range<i>
    {};

    class Exception_no_more_available_mark {};

  public:
    /** Default Combinatorial_map constructor.
     * The map is empty.
     */
    Combinatorial_map_base()
    {
      static_assert(Helper::nb_attribs<=dimension+1,
                  "Too many attributes in the tuple Attributes_enabled");
      this->init_storage();

      this->mnb_used_marks = 0;
      this->mmask_marks.reset();

      for ( size_type i = 0; i < NB_MARKS; ++i)
      {
        this->mfree_marks_stack[i]        = i;
        this->mindex_marks[i]             = i;
        this->mnb_marked_darts[i]         = 0;
        this->mnb_times_reserved_marks[i] = 0;
      }

      this->automatic_attributes_management = true;

      init_dart(null_dart_descriptor);

      CGAL_assertion(number_of_darts()==0);
    }

    /** Copy the given combinatorial map 'amap' into *this.
     *  Note that both CMap can have different dimensions and/or non void attributes.
     *  Here CMap2 is necessarily non const; while Dart_descriptor_2 can be a const or non const descriptor.
     *  This is the "generic" method, called by the different variants below.
     *  Marks reserved and automatic attributes management are not updated.
     *  @param amap the combinatorial map to copy.
     *  @param origin_to_copy associative array from original darts to copy darts
     *  @param origin_to_copy associative array from copy darts to original darts
     *  @param converters tuple of functors, one per attribute, to transform original attributes into copies
     *  @param dartinfoconverter functor to transform original information of darts into information of copies
     *  @param pointconverter functor to transform points in original map into points of copies.
     *  @param copy_perforated_darts true to copy also darts marked perforated (if any)
     *  @param mark_perforated_darts true to mark darts which are copies of perforated darts (if any)
     *  @post *this is valid.
     */
    template <typename CMap2, typename Dart_descriptor_2,
              typename Converters, typename DartInfoConverter,
              typename PointConverter>
    void generic_copy(CMap2& amap,
                      std::unordered_map<Dart_descriptor_2, Dart_descriptor>* origin_to_copy,
                      std::unordered_map<Dart_descriptor, Dart_descriptor_2>* copy_to_origin,
                      const Converters& converters,
                      const DartInfoConverter& dartinfoconverter,
                      const PointConverter& pointconverter,
                      bool copy_marks=true,
                      bool copy_perforated_darts=false,
                      size_type mark_perforated=INVALID_MARK)
    {
      if(copy_marks)
      {
        // Reserve all marks of amap not yet reserved
        for (size_type i=0; i<NB_MARKS; ++i)
        {
          if(!is_reserved(i) && amap.is_reserved(i))
          {
            CGAL_assertion(mnb_used_marks<NB_MARKS);
            // 1) Remove mark i from mfree_marks_stack (replace it by the last free mark)
            mfree_marks_stack[mindex_marks[i]]=mfree_marks_stack[NB_MARKS-mnb_used_marks-1];
            mindex_marks[mfree_marks_stack[mindex_marks[i]]]=mindex_marks[i];
            // 2) Update use mark stack
            mused_marks_stack[mnb_used_marks]=i;
            mindex_marks[i]=mnb_used_marks;
            mnb_times_reserved_marks[i]=1;
            ++mnb_used_marks;
          }
        }
      }

      // Creates a mapping between darts of the two maps (originals->copies).
      // (here we cannot use CGAL::Unique_hash_map because it does not provide
      // iterators...
      std::unordered_map<Dart_descriptor_2, Dart_descriptor> local_dartmap;
      if (origin_to_copy==nullptr) // Use local_dartmap if user does not provides its own unordered_map
      { origin_to_copy=&local_dartmap; }

      Dart_descriptor new_dart;
      for (typename CMap2::Dart_range::iterator it=amap.darts().begin(),
             itend=amap.darts().end(); it!=itend; ++it)
      {
        if (copy_perforated_darts || !amap.is_perforated(it))
        {
          new_dart=mdarts.emplace();
          init_dart(new_dart);

          if (mark_perforated!=INVALID_MARK && amap.is_perforated(it))
          { mark(new_dart, mark_perforated); }

          if(copy_marks)
          {
            // Copy marks of amap
            for(size_type i=0; i<amap.number_of_used_marks(); ++i)
            {
              if(amap.is_marked(it, amap.mused_marks_stack[i]))
              { mark(new_dart, amap.mused_marks_stack[i]); }
            }
          }

          (*origin_to_copy)[it]=new_dart;
          if (copy_to_origin!=nullptr) { (*copy_to_origin)[new_dart]=it; }

          internal::Copy_dart_info_functor
            <typename CMap2::Refs, Refs, DartInfoConverter>::run
            (static_cast<typename CMap2::Refs&>(amap), static_cast<Refs&>(*this),
             it, new_dart, dartinfoconverter);
        }
      }

      unsigned int min_dim=(dimension<amap.dimension?dimension:amap.dimension);

      typename std::unordered_map<Dart_descriptor_2,Dart_descriptor>::iterator
        dartmap_iter, dartmap_iter_end=origin_to_copy->end();
      for (dartmap_iter=origin_to_copy->begin(); dartmap_iter!=dartmap_iter_end;
           ++dartmap_iter)
      {
        for (unsigned int i=0; i<=min_dim; i++)
        {
          if (!amap.is_free(dartmap_iter->first,i) &&
              is_free(dartmap_iter->second,i))
          {
            basic_link_beta(dartmap_iter->second,
                            (*origin_to_copy)[amap.beta(dartmap_iter->first,i)], i);
          }
        }
      }

      /** Copy attributes */
      for (dartmap_iter=origin_to_copy->begin(); dartmap_iter!=dartmap_iter_end;
           ++dartmap_iter)
      {
        Helper::template Foreach_enabled_attributes
          < internal::Copy_attributes_functor<typename CMap2::Refs, Refs,
                                              Converters, PointConverter> >::
          run(static_cast<const typename CMap2::Refs&>(amap), static_cast<Refs&>(*this),
              dartmap_iter->first, dartmap_iter->second,
              converters, pointconverter);
      }

      CGAL_expensive_assertion(is_valid());
    }

    // (1a) copy(amap, converters, dartinfoconverter, pointconverter)
    template<typename CMap2, typename Converters, typename DartInfoConverter,
             typename PointConverter>
    void copy(CMap2& amap,
              std::unordered_map
              <typename CMap2::Dart_descriptor, Dart_descriptor>* origin_to_copy,
              std::unordered_map
              <Dart_descriptor, typename CMap2::Dart_descriptor>* copy_to_origin,
              const Converters& converters,
              const DartInfoConverter& dartinfoconverter,
              const PointConverter& pointconverter,
              bool copy_marks=true,
              bool copy_perforated_darts=false,
              size_type mark_perforated=INVALID_MARK)
    {
      generic_copy<CMap2, typename CMap2::Dart_descriptor, Converters,
          DartInfoConverter, PointConverter>
          (amap,  origin_to_copy, copy_to_origin,
           converters, dartinfoconverter, pointconverter, copy_marks,
           copy_perforated_darts, mark_perforated);
    }

    // (1b) copy_from_const(const amap, converters, dartinfoconverter, pointconverter)
    template<typename CMap2, typename Converters, typename DartInfoConverter,
             typename PointConverter>
    void copy_from_const(const CMap2& amap,
                         std::unordered_map
                         <typename CMap2::Dart_const_descriptor, Dart_descriptor>* origin_to_copy,
                         std::unordered_map
                         <Dart_descriptor, typename CMap2::Dart_const_descriptor>* copy_to_origin,
                         const Converters& converters,
                         const DartInfoConverter& dartinfoconverter,
                         const PointConverter& pointconverter,
                         bool copy_marks=true,
                         bool copy_perforated_darts=false,
                         size_type mark_perforated=INVALID_MARK)
   {
      generic_copy<CMap2, typename CMap2::Dart_const_descriptor, Converters,
          DartInfoConverter, PointConverter>
          (const_cast<CMap2&>(amap), origin_to_copy, copy_to_origin,
           converters, dartinfoconverter, pointconverter, copy_marks,
           copy_perforated_darts, mark_perforated);
    }

    // (2a) copy(amap, converters, dartinfoconverter)
    template<typename CMap2, typename Converters, typename DartInfoConverter>
    void copy(CMap2& amap,
              std::unordered_map
              <typename CMap2::Dart_descriptor, Dart_descriptor>* origin_to_copy,
              std::unordered_map
              <Dart_descriptor, typename CMap2::Dart_descriptor>* copy_to_origin,
              const Converters& converters,
              const DartInfoConverter& dartinfoconverter,
              bool copy_marks=true,
              bool copy_perforated_darts=false,
              size_type mark_perforated=INVALID_MARK)
    {
      Default_converter_cmap_0attributes_with_point<typename CMap2::Refs, Refs>
        pointconverter;
      copy(amap, origin_to_copy, copy_to_origin,
           converters, dartinfoconverter, pointconverter, copy_marks,
           copy_perforated_darts, mark_perforated);
    }

    // (2b) copy_from_const(const amap, converters, dartinfoconverter)
    template <typename CMap2, typename Converters, typename DartInfoConverter>
    void copy_from_const(const CMap2& amap,
                         std::unordered_map
                         <typename CMap2::Dart_const_descriptor, Dart_descriptor>* origin_to_copy,
                         std::unordered_map
                         <Dart_descriptor, typename CMap2::Dart_const_descriptor>* copy_to_origin,
                         const Converters& converters,
                         const DartInfoConverter& dartinfoconverter,
                         bool copy_marks=true,
                         bool copy_perforated_darts=false,
                         size_type mark_perforated=INVALID_MARK)
    {
      Default_converter_cmap_0attributes_with_point<typename CMap2::Refs, Refs>
          pointconverter;
      copy_from_const(amap, origin_to_copy, copy_to_origin,
                      converters, dartinfoconverter, pointconverter, copy_marks,
                      copy_perforated_darts, mark_perforated);
    }

    // (3a) copy(amap, converters)
    template<typename CMap2, typename Converters>
    void copy(CMap2& amap,
              std::unordered_map
              <typename CMap2::Dart_descriptor, Dart_descriptor>* origin_to_copy,
              std::unordered_map
              <Dart_descriptor, typename CMap2::Dart_descriptor>* copy_to_origin,
              const Converters& converters,
              bool copy_marks=true,
              bool copy_perforated_darts=false,
              size_type mark_perforated=INVALID_MARK)
    {
      Default_converter_dart_info<typename CMap2::Refs, Refs> dartinfoconverter;
      copy(amap, origin_to_copy, copy_to_origin, converters, dartinfoconverter,
           copy_marks, copy_perforated_darts, mark_perforated);
    }

    // (3b) copy_from_const(const amap, converters)
    template <typename CMap2, typename Converters>
    void copy_from_const(const CMap2& amap,
                         std::unordered_map
                         <typename CMap2::Dart_const_descriptor, Dart_descriptor>* origin_to_copy,
                         std::unordered_map
                         <Dart_descriptor, typename CMap2::Dart_const_descriptor>* copy_to_origin,
                         const Converters& converters,
                         bool copy_marks=true,
                         bool copy_perforated_darts=false,
                         size_type mark_perforated=INVALID_MARK)
    {
      Default_converter_dart_info<typename CMap2::Refs, Refs> dartinfoconverter;
      copy_from_const(amap, origin_to_copy, copy_to_origin, converters, dartinfoconverter,
                      copy_marks, copy_perforated_darts, mark_perforated);
    }

    // (4a) copy(amap)
    template<typename CMap2>
    void copy(CMap2& amap,
              std::unordered_map
              <typename CMap2::Dart_descriptor, Dart_descriptor>* origin_to_copy=nullptr,
              std::unordered_map
              <Dart_descriptor, typename CMap2::Dart_descriptor>* copy_to_origin=nullptr,
              bool copy_marks=true,
              bool copy_perforated_darts=false,
              size_type mark_perforated=INVALID_MARK)
    {
      std::tuple<> converters;
      copy(amap, origin_to_copy, copy_to_origin, converters, copy_marks,
           copy_perforated_darts, mark_perforated);
    }

    // (4b) copy_from_const(const amap)
    template <typename CMap2>
    void copy_from_const(const CMap2& amap,
                         std::unordered_map
                         <typename CMap2::Dart_const_descriptor, Dart_descriptor>* origin_to_copy=nullptr,
                         std::unordered_map
                         <Dart_descriptor, typename CMap2::Dart_const_descriptor>* copy_to_origin=nullptr,
                         bool copy_marks=true,
                         bool copy_perforated_darts=false,
                         size_type mark_perforated=INVALID_MARK)
    {
      std::tuple<> converters;
      copy_from_const(amap, origin_to_copy, copy_to_origin, converters, copy_marks,
                      copy_perforated_darts, mark_perforated);
    }

    // Copy constructor from a map having exactly the same type.
    Combinatorial_map_base(const Self & amap): Combinatorial_map_base()
    { copy_from_const(amap); }

    // Move constructor
    Combinatorial_map_base(Self && amap): Combinatorial_map_base()
    { this->swap(amap); }

    // "Copy constructor" from a map having different type.
    template <unsigned int d2, typename Refs2, typename Items2, typename Alloc2,
              typename Storage2>
    Combinatorial_map_base(const Combinatorial_map_base<d2, Refs2, Items2,
                           Alloc2, Storage2>& amap): Combinatorial_map_base()
    { copy_from_const(amap); }

    // "Copy constructor" from a map having different type.
    template <unsigned int d2, typename Refs2, typename Items2, typename Alloc2,
              typename Storage2, typename Converters>
    Combinatorial_map_base(const Combinatorial_map_base<d2, Refs2, Items2,
                           Alloc2, Storage2>& amap,
                           const Converters& converters):
      Combinatorial_map_base()
    { copy_from_const(amap, nullptr, nullptr, converters); }

    // "Copy constructor" from a map having different type.
    template <unsigned int d2, typename Refs2, typename Items2, typename Alloc2,
              typename Storage2, typename Converters, typename DartInfoConverter>
    Combinatorial_map_base(const Combinatorial_map_base<d2, Refs2, Items2,
                           Alloc2, Storage2>& amap,
                           const Converters& converters,
                           const DartInfoConverter& dartinfoconverter):
      Combinatorial_map_base()
    { copy_from_const(amap, nullptr, nullptr, converters, dartinfoconverter); }

    // "Copy constructor" from a map having different type.
    template <unsigned int d2, typename Refs2, typename Items2, typename Alloc2,
              typename Storage2,
              typename Converters, typename DartInfoConverter,
              typename PointConverter>
    Combinatorial_map_base(const Combinatorial_map_base<d2, Refs2, Items2,
                           Alloc2, Storage2>& amap,
                           const Converters& converters,
                           const DartInfoConverter& dartinfoconverter,
                           const PointConverter& pointconverter):
      Combinatorial_map_base()
    { copy_from_const(amap, nullptr, nullptr, converters, dartinfoconverter, pointconverter); }

    /** Affectation operation. Copies one map to the other.
     * @param amap a combinatorial map.
     * @return A copy of that combinatorial map.
     */
    Self & operator=(const Self & amap)
    {
      if (this!=&amap)
      {
        Self tmp(amap);
        this->swap(tmp);
      }
      return *this;
    }

    /** Swap this combinatorial map with amap, a second combinatorial map.
     * Note that the two maps have exactly the same type.
     * @param amap a combinatorial map.
     */
    void swap(Self & amap)
    {
      if (this!=&amap)
      {
        mdarts.swap(amap.mdarts);

        Helper::template Foreach_enabled_attributes
          < internal::Swap_attributes_functor <Self> >::run(*this, amap);

        std::swap_ranges(mnb_times_reserved_marks,
                         mnb_times_reserved_marks+NB_MARKS,
                         amap.mnb_times_reserved_marks);
        std::swap(mmask_marks,amap.mmask_marks);
        std::swap(mnb_used_marks, amap.mnb_used_marks);
        std::swap_ranges(mindex_marks,mindex_marks+NB_MARKS,
                         amap.mindex_marks);
        std::swap_ranges(mfree_marks_stack, mfree_marks_stack+NB_MARKS,
                         amap.mfree_marks_stack);
        std::swap_ranges(mused_marks_stack,mused_marks_stack+NB_MARKS,
                         amap.mused_marks_stack);
        std::swap_ranges(mnb_marked_darts,mnb_marked_darts+NB_MARKS,
                         amap.mnb_marked_darts);
        std::swap(null_dart_descriptor, amap.null_dart_descriptor);
        this->mnull_dart_container.swap(amap.mnull_dart_container);

        std::swap(automatic_attributes_management,
                  amap.automatic_attributes_management);
      }
    }

    /** Import the given hds which should be a model of a halfedge graph. */
    template<class HEG>
    void import_from_halfedge_graph(const HEG& heg,
                                    std::unordered_map
                                    <typename boost::graph_traits<HEG>::halfedge_descriptor,
                                    Dart_descriptor>* origin_to_copy=NULL,
                                    std::unordered_map
                                    <Dart_descriptor,
                                    typename boost::graph_traits<HEG>::halfedge_descriptor>*
                                    copy_to_origin=NULL,
                                    bool copy_perforated_darts=false,
                                    size_type mark_perforated=INVALID_MARK)
    {
      // Creates a mapping between darts of the two maps (originals->copies).
      // (here we cannot use CGAL::Unique_hash_map because it does not provide
      // iterators...
      std::unordered_map
        <typename boost::graph_traits<HEG>::halfedge_descriptor,
         Dart_descriptor> local_dartmap;
      if (origin_to_copy==NULL) // Used local_dartmap if user does not provides its own unordered_map
      { origin_to_copy=&local_dartmap; }

      Dart_descriptor new_dart;
      for (typename boost::graph_traits<HEG>::halfedge_iterator
           it=halfedges(heg).begin(), itend=halfedges(heg).end();
           it!=itend; ++it)
      {
        if (copy_perforated_darts || !CGAL::is_border(*it, heg))
        {
          new_dart=mdarts.emplace();

          if (mark_perforated!=INVALID_MARK && CGAL::is_border(*it, heg))
          { mark(new_dart, mark_perforated); }

          (*origin_to_copy)[*it]=new_dart;
          if (copy_to_origin!=NULL) { (*copy_to_origin)[new_dart]=*it; }
        }
      }

      typename std::unordered_map
        <typename boost::graph_traits<HEG>::halfedge_descriptor,
         Dart_descriptor>::iterator dartmap_iter, dartmap_iter_end=origin_to_copy->end();
      for (dartmap_iter=origin_to_copy->begin(); dartmap_iter!=dartmap_iter_end;
           ++dartmap_iter)
      {
        basic_link_beta(dartmap_iter->second,
                        (*origin_to_copy)[CM_ADL_next(dartmap_iter->first, heg)],
            1);

        if ((copy_perforated_darts ||
             !CGAL::is_border(CM_ADL_opposite(dartmap_iter->first, heg), heg)) &&
            (dartmap_iter->first)<CM_ADL_opposite(dartmap_iter->first, heg))
        {
          basic_link_beta(dartmap_iter->second,
                          (*origin_to_copy)
                          [CM_ADL_opposite(dartmap_iter->first, heg)], 2);
        }
      }

      CGAL_expensive_assertion(is_valid());
    }

    /** Clear the combinatorial map. Remove all darts and all attributes.
     *  Note that reserved marks are not free.
     */
    void clear()
    {
      this->clear_storage();
      mdarts.clear();
      for ( size_type i = 0; i < NB_MARKS; ++i)
        this->mnb_marked_darts[i]  = 0;

      internal::Clear_all::run(mattribute_containers);
      this->init_storage();
      init_dart(null_dart_descriptor);
    }

    friend std::ostream& operator<< (std::ostream& os, const Self& amap)
    {
      save_combinatorial_map(amap, os);
      return os;
    }

    friend std::ifstream& operator>> (std::ifstream& is, Self& amap)
    {
      load_combinatorial_map(is, amap);
      return is;
    }

    /** Creates a new dart and add it to the map.
     * The marks of the darts are initialized with mmask_marks, i.e. the dart
     * is unmarked for all the marks.
     * @return a Dart_descriptor on the new dart.
     */
    template < typename... Args >
    Dart_descriptor create_dart(const Args&... args)
    {
      Dart_descriptor res=mdarts.emplace(args...);
      init_dart(res);
      return res;
    }

    /** Erase a dart from the list of darts.
     * @param adart the dart to erase.
     */
    void erase_dart(Dart_descriptor adart)
    {
      // 1) We update the number of marked darts.
      for ( size_type i = 0; i < mnb_used_marks; ++i)
      {
        if (is_marked(adart, mused_marks_stack[i]))
          --mnb_marked_darts[mused_marks_stack[i]];
      }

      // 2) We update the attribute_ref_counting.
      Helper::template Foreach_enabled_attributes
        <internal::Decrease_attribute_functor<Self> >::run(*this,adart);

      // 3) We erase the dart.
      mdarts.erase(adart);
    }

    /** Erase a dart from the list of darts. Restricted version
     *  which do not delete attribute having no more dart associated.
     * @param adart the dart to erase.
     */
    void restricted_erase_dart(Dart_descriptor adart)
    {
      // 1) We update the number of marked darts.
      for ( size_type i = 0; i < mnb_used_marks; ++i)
      {
        if (is_marked(adart, mused_marks_stack[i]))
          --mnb_marked_darts[mused_marks_stack[i]];
      }

      // 2) We update the attribute_ref_counting.
      Helper::template Foreach_enabled_attributes
        <internal::Restricted_decrease_attribute_functor<Self> >::run(*this,adart);

      // 3) We erase the dart.
      mdarts.erase(adart);
    }

    /// @return true if dh points to a used dart (i.e. valid).
    bool is_dart_used(Dart_const_descriptor dh) const
    { return mdarts.is_used(dh); }

    /** Get the first dart of this map.
     * @return the first dart.
     */
    Dart_descriptor first_dart()
    {
      if (darts().begin() == darts().end()) return null_descriptor;
      return darts().begin();
    }
    Dart_const_descriptor first_dart() const
    {
      if (darts().begin() == darts().end()) return null_descriptor;
      return darts().begin();
    }

    /// @return the Dart_descriptor corresponding to the given dart.
    Dart_descriptor dart_descriptor(Dart& adart)
    { return mdarts.iterator_to(adart); }
    Dart_const_descriptor dart_descriptor(const Dart& adart) const
    { return mdarts.iterator_to(adart); }
    Dart_descriptor dart_descriptor(size_type i)
    {
      CGAL_assertion(darts().is_used(i));
      return mdarts.iterator_to(darts()[i]);
    }
    Dart_const_descriptor dart_descriptor(size_type i) const
    {
      CGAL_assertion(darts().is_used(i));
      return mdarts.iterator_to(darts()[i]);
    }

    /** Return the highest dimension for which dh is not free.
     * @param dh a dart descriptor
     * @return the dimension d such that dh is not d-free but k-free for
     *         all k>d. -1 if the dart is free for all d in {0..n}
     */
    int highest_nonfree_dimension(Dart_const_descriptor dh) const
    {
      for (int i=(int)dimension; i>=0; --i)
      { if ( !is_free(dh, i) ) return i; }
      return -1;
    }

    /** Return a dart belonging to the same edge and to the second vertex
     * of the current edge (null_descriptor if such a dart does not exist).
     * @return An descriptor to the opposite dart.
     */
    Dart_descriptor opposite(Dart_descriptor dh)
    {
      for (unsigned int i = 2; i <= dimension; ++i)
        if (!is_free(dh, i)) return beta(dh, i);
      return null_descriptor;
    }
    Dart_const_descriptor opposite(Dart_const_descriptor dh) const
    {
      for (unsigned int i = 2; i <= dimension; ++i)
        if (!is_free(dh, i)) return beta(dh, i);
      return null_descriptor;
    }

    /** Return a dart incident to the other extremity of the current edge,
     *  but contrary to opposite, non necessary to the same edge
     *  (null_descriptor if such a dart does not exist).
     * @return An descriptor to the opposite dart.
     */
    Dart_descriptor other_extremity(Dart_descriptor dh)
    {
      for (unsigned int i = 1; i <= dimension; ++i)
        if (!is_free(dh, i)) return beta(dh, i);
      return null_descriptor;
    }
    Dart_const_descriptor other_extremity(Dart_const_descriptor dh) const
    {
      for (unsigned int i = 1; i <= dimension; ++i)
        if (!is_free(dh, i)) return beta(dh, i);
      return null_descriptor;
    }

    // Set the descriptor on the i th attribute
    // Restricted version which do not use delete attributes when their ref
    // counting become null, nor that update the dart of attribute.
    template<unsigned int i>
    void restricted_set_dart_attribute(Dart_descriptor dh,
                                       typename Attribute_descriptor<i>::type ah)
    {
      static_assert(Helper::template Dimension_index<i>::value>=0,
                     "set_dart_attribute<i> called but i-attributes are disabled.");

      if ( this->template attribute<i>(dh)==ah ) return;

      if ( this->template attribute<i>(dh)!=null_descriptor )
      {
        this->template dec_attribute_ref_counting<i>(this->template attribute<i>(dh));
      }

      Base::template basic_set_dart_attribute<i>(dh, ah);

      if ( ah!=null_descriptor )
      {
        this->template inc_attribute_ref_counting<i>(ah);
      }
    }

    // Set the descriptor on the i th attribute
    template<unsigned int i>
    void set_dart_attribute(Dart_descriptor dh,
                            typename Attribute_descriptor<i>::type ah)
    {
      static_assert(Helper::template Dimension_index<i>::value>=0,
                     "set_dart_attribute<i> called but i-attributes are disabled.");

      if ( this->template attribute<i>(dh)==ah ) return;

      if ( this->template attribute<i>(dh)!=null_descriptor )
      {
        this->template dec_attribute_ref_counting<i>(this->template attribute<i>(dh));
        if ( this->are_attributes_automatically_managed() &&
             this->template get_attribute_ref_counting<i>
             (this->template attribute<i>(dh))==0 )
          this->template erase_attribute<i>(this->template attribute<i>(dh));
      }

      this->template basic_set_dart_attribute<i>(dh, ah);

      if ( ah!=null_descriptor )
      {
        this->template set_dart_of_attribute<i>(ah, dh);
        this->template inc_attribute_ref_counting<i>(ah);
      }
    }

  protected:
    /// Marks can be modified even for const descriptor; otherwise it is not
    /// possible to iterate through const combinatorial maps.

    // Initialize a given dart: all beta to null_dart_descriptor and all
    // attributes to null, all marks unmarked.
    void init_dart(Dart_descriptor adart)
    {
      set_dart_marks(adart, mmask_marks);

      for (unsigned int i = 0; i <= dimension; ++i)
        dart_unlink_beta(adart, i);

      Helper::template Foreach_enabled_attributes
          <internal::Init_attribute_functor<Self> >::run(*this, adart);

      internal::Init_id<Dart_container>::run(mdarts, adart);
    }
    // Initialize a given dart: all beta to null_dart_descriptor and all
    // attributes to null, marks are given.
    void init_dart(Dart_descriptor adart,
                   const std::bitset<NB_MARKS>& amarks)
    {
      set_marks(adart, amarks);

      for (unsigned int i = 0; i <= dimension; ++i)
        dart_unlink_beta(adart, i);

      Helper::template Foreach_enabled_attributes
          <internal::Init_attribute_functor<Self> >::run(*this, adart);

      internal::Init_id<Dart_container>::run(mdarts, adart);
    }

  public:

    /// @return the betas of ADart (beta are used in the same order than
    ///         they are given as parameters)
    template<typename ...Betas>
    Dart_descriptor beta(Dart_descriptor ADart, Betas... betas)
    { return CGAL::internal::Beta_functor<Self, Dart_descriptor, Betas...>::
        run(*this, ADart, betas...); }
    template<typename ...Betas>
    Dart_const_descriptor beta(Dart_const_descriptor ADart, Betas... betas) const
    { return CGAL::internal::Beta_functor<const Self, Dart_const_descriptor, Betas...>::
        run(*this, ADart, betas...); }
    template<int... Betas>
    Dart_descriptor beta(Dart_descriptor ADart)
    { return CGAL::internal::Beta_functor_static<Self, Dart_descriptor, Betas...>::
        run(*this, ADart); }
    template<int... Betas>
    Dart_const_descriptor beta(Dart_const_descriptor ADart) const
    { return CGAL::internal::Beta_functor_static<const Self, Dart_const_descriptor, Betas...>::
        run(*this, ADart); }

    // Generic function to iterate on CMap or GMap in a generic way
    bool is_previous_exist(Dart_const_descriptor ADart) const
    { return !this->template is_free<0>(ADart); }
    bool is_next_exist(Dart_const_descriptor ADart) const
    { return !this->template is_free<1>(ADart); }
    template<unsigned int dim>
    bool is_opposite_exist(Dart_const_descriptor ADart) const
    { return !this->template is_free<dim>(ADart); }

    Dart_descriptor previous(Dart_descriptor ADart)
    { return this->template beta<0>(ADart); }
    Dart_const_descriptor previous(Dart_const_descriptor ADart) const
    { return this->template beta<0>(ADart); }

    Dart_descriptor next(Dart_descriptor ADart)
    { return this->template beta<1>(ADart); }
    Dart_const_descriptor next(Dart_const_descriptor ADart) const
    { return this->template beta<1>(ADart); }

    Dart_descriptor opposite2(Dart_descriptor ADart)
    { return this->template beta<2>(ADart); }
    Dart_const_descriptor opposite2(Dart_const_descriptor ADart) const
    { return this->template beta<2>(ADart); }

    template<unsigned int dim>
    Dart_descriptor opposite(Dart_descriptor ADart)
    { return this->template beta<dim>(ADart); }
    template<unsigned int dim>
    Dart_const_descriptor opposite(Dart_const_descriptor ADart) const
    { return this->template beta<dim>(ADart); }

    void set_next(Dart_descriptor dh1, Dart_descriptor dh2)
    { this->link_beta<1>(dh1, dh2); }

    template<unsigned int dim>
    void set_opposite(Dart_descriptor dh1, Dart_descriptor dh2)
    { this->link_beta<dim>(dh1, dh2); }

    Dart_descriptor other_orientation(Dart_descriptor ADart)
    { return ADart; }
    Dart_const_descriptor other_orientation(Dart_const_descriptor ADart) const
    { return ADart; }

    size_type number_of_halfedges() const
    { return number_of_darts(); }

    bool are_all_faces_closed() const
    {
      for (typename Dart_const_range::const_iterator it(darts().begin()),
             itend(darts().end()); it!=itend; ++it)
      {
        if (this->template is_free<1>(it))
          return false;
      }

      return true;
    }

    /** Count the number of used marks.
     * @return the number of used marks.
     */
    size_type number_of_used_marks() const
    { return mnb_used_marks; }

    /** Tests if a given mark is reserved.
     *  @return true iff the mark is reserved (i.e. in used).
     */
    bool is_reserved(size_type amark) const
    {
      CGAL_assertion(amark<NB_MARKS);
      return (mnb_times_reserved_marks[amark]!=0);
    }

    /**  Count the number of marked darts for a given mark.
     * @param amark the mark index.
     * @return the number of marked darts for amark.
     */
    size_type number_of_marked_darts(size_type amark) const
    {
      CGAL_assertion( is_reserved(amark) );
      return mnb_marked_darts[amark];
    }

    /**  Count the number of unmarked darts for a given mark.
     * @param amark the mark index.
     * @return the number of unmarked darts for amark.
     */
    size_type number_of_unmarked_darts(size_type amark) const
    {
      CGAL_assertion( is_reserved(amark) );
      return number_of_darts() - number_of_marked_darts(amark);
    }

    /** Tests if all the darts are unmarked for a given mark.
     * @param amark the mark index.
     * @return true iff all the darts are unmarked for amark.
     */
    bool is_whole_map_unmarked(size_type amark) const
    { return number_of_marked_darts(amark) == 0; }

    /** Tests if all the darts are marked for a given mark.
     * @param amark the mark index.
     * @return true iff all the darts are marked for amark.
     */
    bool is_whole_map_marked(size_type amark) const
    {  return number_of_marked_darts(amark) == number_of_darts(); }

    /** Reserve a new mark.
     * Get a new free mark and return its index.
     * All the darts are unmarked for this mark.
     * @return the index of the new mark.
     * @pre mnb_used_marks < NB_MARKS
     */
    size_type get_new_mark() const
    {
      if (mnb_used_marks == NB_MARKS)
      {
        std::cerr << "Not enough Boolean marks: "
          "increase NB_MARKS in item class." << std::endl;
        std::cerr << "  (exception launched)" << std::endl;
        throw Exception_no_more_available_mark();
      }

      size_type m = mfree_marks_stack[mnb_used_marks];
      mused_marks_stack[mnb_used_marks] = m;

      mindex_marks[m] = mnb_used_marks;
      mnb_times_reserved_marks[m]=1;

      ++mnb_used_marks;
      CGAL_assertion(is_whole_map_unmarked(m));

      return m;
    }

    /** Increase the number of times a mark is reserved.
     *  @param amark the mark to share.
     */
    void share_a_mark(size_type amark) const
    {
      CGAL_assertion( is_reserved(amark) );
      ++mnb_times_reserved_marks[amark];
    }

    /** @return the number of times a mark is reserved.
     *  @param amark the mark to share.
     */
    size_type get_number_of_times_mark_reserved(size_type amark) const
    {
      CGAL_assertion( amark<NB_MARKS );
      return mnb_times_reserved_marks[amark];
    }

    /** Negate the mark of all the darts for a given mark.
     * After this call, all the marked darts become unmarked and all the
     * unmarked darts become marked (in constant time operation).
     * @param amark the mark index
     */
    void negate_mark(size_type amark) const
    {
      CGAL_assertion( is_reserved(amark) );

      mnb_marked_darts[amark] = number_of_darts() - mnb_marked_darts[amark];

      mmask_marks.flip(amark);
    }

    /** Tests if a given dart is marked for a given mark.
     * @param adart the dart to test.
     * @param amark the given mark.
     * @return true iff adart is marked for the mark amark.
     */
    bool is_marked(Dart_const_descriptor adart, size_type amark) const
    {
      CGAL_assertion( is_reserved(amark) );

      return get_dart_mark(adart, amark)!=mmask_marks[amark];
    }

    /** Set the mark of a given dart to a state (on or off).
     * @param adart the dart.
     * @param amark the given mark.
     * @param astate the state of the mark (on or off).
     */
    void set_mark_to(Dart_const_descriptor adart, size_type amark,
                     bool astate) const
    {
      CGAL_assertion( adart != null_dart_descriptor );
      CGAL_assertion( is_reserved(amark) );

      if (is_marked(adart, amark) != astate)
      {
        if (astate) ++mnb_marked_darts[amark];
        else --mnb_marked_darts[amark];

        flip_dart_mark(adart, amark);
      }
    }

    /** Mark the given dart.
     * @param adart the dart.
     * @param amark the given mark.
     */
    void mark(Dart_const_descriptor adart, size_type amark) const
    {
      CGAL_assertion( adart != null_dart_descriptor );
      CGAL_assertion( is_reserved(amark) );

      if (is_marked(adart, amark)) return;

      ++mnb_marked_darts[amark];
      flip_dart_mark(adart, amark);
    }

    /** Unmark the given dart.
     * @param adart the dart.
     * @param amark the given mark.
     */
    void unmark(Dart_const_descriptor adart, size_type amark) const
    {
      CGAL_assertion( adart != null_dart_descriptor );
      CGAL_assertion( is_reserved(amark) );

      if (!is_marked(adart, amark)) return;

      --mnb_marked_darts[amark];
      flip_dart_mark(adart, amark);
    }

    /** Mark null_dart (used as a sentinel in iterators).
     * As null dart does not belong to the set of darts, it is not counted
     * as number of marked darts.
     * @param amark the given mark.
     */
    void mark_null_dart(size_type amark) const
    {
      CGAL_assertion( is_reserved(amark) );
      set_dart_mark(null_dart_descriptor, amark, !mmask_marks[amark]);
    }

    /** Unmark null_dart.
     * @param amark the given mark.
     */
    void unmark_null_dart(size_type amark) const
    {
      CGAL_assertion( is_reserved(amark) );
      set_dart_mark(null_dart_descriptor, amark, mmask_marks[amark]);
    }

    /** Unmark all the darts of the map for a given mark.
     * If all the darts are marked or unmarked, this operation takes \cgalBigO{1}
     * operations, otherwise it traverses all the darts of the map.
     * @param amark the given mark.
     */
    void unmark_all(size_type amark) const
    {
      CGAL_assertion( is_reserved(amark) );

      if ( is_whole_map_marked(amark) )
      {
        negate_mark(amark);
      }
      else if ( !is_whole_map_unmarked(amark) )
      {
        for ( typename Dart_range::const_iterator it(darts().begin()),
               itend(darts().end()); it!=itend; ++it)
          unmark(it, amark);
      }
      CGAL_assertion(is_whole_map_unmarked(amark));
      unmark_null_dart(amark);
    }

    /** Free a given mark, previously calling unmark_all_darts.
     * @param amark the given mark.
     */
    void free_mark(size_type amark) const
    {
      CGAL_assertion( is_reserved(amark) );

      if ( mnb_times_reserved_marks[amark]>1 )
      {
        --mnb_times_reserved_marks[amark];
        return;
      }

      unmark_all(amark);

      // 1) We remove amark from the array mused_marks_stack by
      //    replacing it with the last mark in this array.
      mused_marks_stack[mindex_marks[amark]] =
        mused_marks_stack[--mnb_used_marks];
      mindex_marks[mused_marks_stack[mnb_used_marks]] =
        mindex_marks[amark];

      // 2) We add amark in the array mfree_marks_stack and update its index.
      mfree_marks_stack[ mnb_used_marks ] = amark;
      mindex_marks[amark] = mnb_used_marks;

      mnb_times_reserved_marks[amark]=0;
    }

    template <unsigned int i, unsigned int d=dimension>
    bool belong_to_same_cell(Dart_const_descriptor adart1,
                             Dart_const_descriptor adart2) const
    { return CGAL::belong_to_same_cell<Self, i, d>(*this, adart1, adart2); }

    template <unsigned int i, unsigned int d=dimension>
    bool is_whole_cell_unmarked(Dart_const_descriptor adart, size_type amark) const
    { return CGAL::is_whole_cell_unmarked<Self, i, d>(*this, adart, amark); }

    template <unsigned int i, unsigned int d=dimension>
    bool is_whole_cell_marked(Dart_const_descriptor adart, size_type amark) const
    { return CGAL::is_whole_cell_marked<Self, i, d>(*this, adart, amark); }

    template <unsigned int i, unsigned int d=dimension>
    size_type mark_cell(Dart_const_descriptor adart, size_type amark) const
    { return CGAL::mark_cell<Self, i, d>(*this, adart, amark); }

    template <unsigned int i, unsigned int d=dimension>
    size_type unmark_cell(Dart_const_descriptor adart, size_type amark) const
    { return CGAL::unmark_cell<Self, i, d>(*this, adart, amark); }

    template <unsigned int i, unsigned int d=dimension>
    size_type mark_oriented_cell(Dart_const_descriptor adart, size_type amark,
                                 size_type amark2=INVALID_MARK) const
    { return CGAL::mark_oriented_cell<Self, i, d>(*this, adart, amark, amark2); }

    template <unsigned int i, unsigned int d=dimension>
    size_type unmark_oriented_cell(Dart_const_descriptor adart, size_type amark,
                                 size_type amark2=INVALID_MARK) const
    { return CGAL::unmark_oriented_cell<Self, i, d>(*this, adart, amark, amark2); }

    std::size_t orient(size_type amark) const
    { negate_mark(amark); return number_of_darts(); }

    /** Tests if this map is without boundary for a given dimension.
     * @param i the dimension.
     * @return true iff all the darts are not i-free.
     * @pre 1<=i<=n
     */
    bool is_without_boundary(unsigned int i) const
    {
      CGAL_assertion(1<=i && i<=dimension);
      for ( typename Dart_const_range::const_iterator it(darts().begin()),
             itend(darts().end()); it!=itend; ++it)
        if (is_free(it, i)) return false;
      return true;
    }

    /** Tests if this map is without boundary for all the dimensions.
     * @return true iff all the darts are non free.
     */
    bool is_without_boundary() const
    {
      for ( typename Dart_const_range::const_iterator it(darts().begin()),
             itend(darts().end()); it!=itend; ++it)
        for ( unsigned int i = 1; i<=dimension; ++i)
          if (is_free(it, i)) return false;
      return true;
    }

    /** Close the combinatorial map for a given dimension.
     *  @param i the dimension to close
     *  @return the number of new darts.
     *  @pre 2<=i<=n (TODO case i==1)
     */
    template<unsigned int i>
    unsigned int close()
    {
      CGAL_assertion( 2<=i && i<=dimension );
      unsigned int res = 0;
      Dart_descriptor d, d2;

      for ( typename Dart_range::iterator it(darts().begin());
           it!=darts().end(); ++it)
      {
        if ( this->template is_free<i>(it) )
        {
          d = create_dart();
          ++res;

          link_beta_for_involution<i>(it, d);

          if (i>2)
          {
            // Special cases for 0 and 1
            if ( !this->template is_free<1>(it) &&
                 !this->template is_free<i>(beta<1>(it)) )
              link_beta<1>(beta<1,i>(it),d);
            if ( !this->template is_free<0>(it) &&
                 !this->template is_free<i>(beta<0>(it)) )
              link_beta<0>(beta<0,i>(it),d);
          }

          // General case for 2...dimension
          for ( unsigned int j=2; j<=dimension; ++j)
          {
            if ( j+1!=i && j!=i && j!=i+1 &&
                 !is_free(it, j) && !this->template is_free<i>(beta(it, j)) )
            {
              basic_link_beta_for_involution(beta(it, j, i), d, j);
            }
          }

          d2 = beta<i-1>(it);
          while (d2!=null_dart_descriptor &&
                 !this->template is_free<i-1>(beta<i>(d2)))
          { d2 = beta<i, i-1>(d2); }
          if (d2!=null_dart_descriptor && !this->template is_free<i>(d2))
          {
            if (i==2) basic_link_beta<1>(beta<2>(d2), d);
            else basic_link_beta_for_involution<i-1>(beta<i>(d2), d);
          }

          if (i==2) // We perhaps need also to link beta0
          {
            d2 = beta<0>(it);
            while (d2!=null_dart_descriptor &&
                   !this->template is_free<0>(beta<2>(d2)))
            { d2 = beta<2, 0>(d2); }
            if (d2!=null_dart_descriptor && !this->template is_free<2>(d2))
            {
              basic_link_beta<0>(beta<2>(d2), d);
            }
          }
        }
      }
      return res;
    }

    /** Tests if the map is valid.
     * @return true iff the map is valid.
     */
    bool is_valid(bool show_errors=true) const
    {
      bool valid = true;
      unsigned int i = 0, j = 0;
      std::vector<size_type> marks(dimension+1);
      for ( i=0; i<=dimension; ++i)
        marks[i] = INVALID_MARK;

      Helper::template
        Foreach_enabled_attributes<Reserve_mark_functor<Self> >::
          run(*this, marks);

      for ( typename Dart_range::const_iterator it(darts().begin()),
             itend(darts().end()); it!=itend; ++it)
      {
        if ( !valid )
        { // We continue the traversal to mark all the darts.
          for ( i=0; i<=dimension; ++i)
            if (marks[i]!=INVALID_MARK) { mark(it,marks[i]); }
        }
        else
        {
          // beta0 must be the inverse of beta1
          if ((!is_free(it, 0) && beta(it, 0, 1)!=it) ||
              (!is_free(it, 1) && beta(it, 1, 0)!=it ))
          {
            if (show_errors)
            { std::cerr << "Map not valid: beta(0) "
                "is not the inverse of beta(1) for dart "
                        <<darts().index(it) << std::endl;
            }
            valid = false;
          }

          // Each beta(i>=2) must be an involution
          for ( i = 2; i <= dimension; ++i)
            if (!is_free(it, i) && beta(it, i, i)!=it)
            {
              if (show_errors)
              { std::cerr << "Map not valid: beta(" << i
                          << ") is not an involution for dart "
                          <<darts().index(it)<< std::endl;
              }
              valid = false;
            }

          // beta1 o betai and beta0 o betai (i>=3) must be involutions
          if (!is_free(it, 0))
          {
            for ( i = 3; i <= dimension; ++i)
              if ((is_free(it, i) != is_free(beta(it, 0), i)) ||
                  (!is_free(it, i) && beta(it, 0, i)!=beta(it, i, 1)))
              {
                if (show_errors)
                {
                  std::cerr << "Map not valid: beta(0) o beta(" << i
                            << ") is not an involution for dart "
                            <<darts().index(it)<< std::endl;
                }
                valid = false;
              }
          }
          if (!is_free(it, 1))
          {
            for ( i = 3; i <= dimension; ++i)
              if ((is_free(it, i) != is_free(beta(it, 1), i)) ||
                  (!is_free(it, i) && beta(it, 1, i)!=beta(it, i, 0)))
              {
                if (show_errors)
                {
                  std::cerr << "Map not valid: beta(1) o beta(" << i
                            << ") is not an involution for dart "
                            <<darts().index(it)<< std::endl;
                }
                valid = false;
              }
          }

          // beta(i>=2) o beta(j>=i+2) must be an involution
          for ( i = 2; i <= dimension; ++i)
          {
            if (!is_free(it, i))
            {
              for ( j = i + 2; j <= dimension; ++j)
                if ((is_free(it, j)!=is_free(beta(it, i), j)) ||
                    (!is_free(it, j) && beta(it, i, j)!=beta(it, j, i)))
                {
                  if (show_errors)
                  {
                    std::cerr << "Map not valid: beta(" << i
                              << ") o beta(" << j
                              << ") is not an involution for dart "
                              << darts().index(it)<< std::endl;
                  }
                  valid = false;
                }
            }
          }
          Helper::template Foreach_enabled_attributes
            <internal::Test_is_valid_attribute_functor<Self> >::
            run(*this, it, marks, valid);
        }
      }
      for ( i=0; i<=dimension; ++i)
        if ( marks[i]!=INVALID_MARK )
        {
          CGAL_assertion( is_whole_map_marked(marks[i]) );
          free_mark(marks[i]);
        }

      return valid;
    }

    /// correct invalid attributes in the map
    void correct_invalid_attributes()
    {
      std::vector<size_type> marks(dimension+1);
      for ( unsigned int i=0; i<=dimension; ++i)
        marks[i] = INVALID_MARK;

      Helper::template
        Foreach_enabled_attributes<Reserve_mark_functor<Self> >::
          run(*this, marks);

      for ( typename Dart_range::iterator it(darts().begin()),
             itend(darts().end()); it!=itend; ++it)
      {
        Helper::template Foreach_enabled_attributes
          <internal::Correct_invalid_attributes_functor<Self> >::
          run(*this, it, marks);
      }

      for ( unsigned int i=0; i<=dimension; ++i)
        if ( marks[i]!=INVALID_MARK )
        {
          CGAL_assertion( is_whole_map_marked(marks[i]) );
          free_mark(marks[i]);
        }

      Helper::template
        Foreach_enabled_attributes<internal::Cleanup_useless_attributes<Self> >::
          run(*this);
    }

    /// @return an estimation of the bytes used by the combinatorial map.
    size_type bytes() const
    {
      return mdarts.capacity() * sizeof(Dart) +
        internal::Count_bytes_all_attributes_functor<Self>::run(*this);
    }

    /** Write the content of the map: each dart and each beta links.
     * @param os the ostream.
     * @return the ostream.
     */
    std::ostream& display_darts(std::ostream & os, bool attribs=false) const
    {
      unsigned int nb = 0;
      for ( typename Dart_range::const_iterator it=darts().begin();
           it!=darts().end(); ++it)
      {
        os << " dart " << darts().index(it)<<"; beta[i]=";
        for ( unsigned int i=0; i<=dimension; ++i)
        {
          if (is_free(it, i)) os << " - \t";
          else os << darts().index(beta(it, i)) << ",\t";
        }
        if ( attribs )
        {
          Helper::template Foreach_enabled_attributes
              <Display_attribute_functor<Self> >::run(*this, it);
        }
        os << std::endl;
        ++nb;
      }
      os << "Number of darts: " << nb <<"(sizeofdarts="
         <<number_of_darts()<<")" << std::endl;
      return os;
    }

    /** Write the content of each given orbit of the map.
     * @param aos the ostream.
     * @return the ostream.
     */
    template < class Ite >
    std::ostream& display_orbits(std::ostream & aos) const
    {
      static_assert(std::is_same<typename Ite::Basic_iterator,
                              Tag_true>::value);
      unsigned int nb = 0;
      size_type amark = get_new_mark();
      for ( typename Dart_range::const_iterator it1(darts().begin()),
             itend(darts().end()); it1!=itend; ++it1)
      {
        if ( !is_marked(it1, amark) )
        {
          ++nb;
          for ( Ite it2(*this, it1, amark); it2.cont(); ++it2 )
          {
            aos << darts().index(it2) << " - " << std::flush;
            mark(it2, amark);
          }
          aos << std::endl;
        }
      }
      CGAL_assertion( is_whole_map_marked(amark) );
      free_mark(amark);
      aos << "Number of orbits: " << nb << std::endl;
      return aos;
    }

    /** Write the content of each i-cell of the map.
     * @param aos the ostream.
     * @return the ostream.
     */
    template < unsigned int i >
    std::ostream& display_cells(std::ostream & aos) const
    {
      return display_orbits<CMap_dart_const_iterator_basic_of_cell<Self,i> >
        (aos);
    }

    /** Write the number of darts and cells of the map into a given ostream.
     * @param os the ostream.
     * @return the ostream.
     */
    std::ostream& display_characteristics(std::ostream & os) const
    {
      std::vector<unsigned int> cells(dimension+2);
      for ( unsigned int i=0; i<=dimension+1; ++i)
      { cells[i]=i; }

      std::vector<unsigned int> res = count_cells(cells);

      os << "#Darts=" << number_of_darts();
      for ( unsigned int i=0; i<=dimension; ++i)
        os<<", #"<<i<<"-cells="<<res[i];
      os<<", #ccs="<<res[dimension+1];

      return os;
    }

    /// Creates a new attribute.
    /// @return a descriptor on the new attribute.
    template<unsigned int i, typename ...Args>
    typename Attribute_descriptor<i>::type create_attribute(const Args&... args)
    {
      static_assert(Helper::template Dimension_index<i>::value>=0,
                  "create_attribute<i> but i-attributes are disabled");
     typename Attribute_descriptor<i>::type res=
       std::get<Helper::template Dimension_index<i>::value>
        (mattribute_containers).emplace(args...);
     // Reinitialize the ref counting of the new attribute. This is normally
     // not required except if create_attribute is used as "copy constructor".
     this->template init_attribute_ref_counting<i>(res);
     internal::Init_id<typename Attribute_range<i>::type>::run
         (this->template attributes<i>(), res);
     return res;
    }

    /// Erase an attribute.
    /// @param h a descriptor to the attribute to erase.
    template<unsigned int i>
    void erase_attribute(typename Attribute_descriptor<i>::type h)
    {
      static_assert(Helper::template Dimension_index<i>::value>=0,
                  "erase_attribute<i> but i-attributes are disabled");
      std::get<Helper::template Dimension_index<i>::value>
        (mattribute_containers).erase(h);
    }

    /// @return true if ah points to a used i-attribute (i.e. valid).
    template<unsigned int i>
    bool is_attribute_used(typename Attribute_const_descriptor< i >::type ah) const
    {
      static_assert(Helper::template Dimension_index<i>::value>=0,
                                "is_attribute_used<i> but i-attributes are disabled");
      return std::get<Helper::template Dimension_index<i>::value>
        (mattribute_containers).is_used(ah);
    }

    /// @return the number of attributes.
    template <unsigned int i>
    size_type number_of_attributes() const
    {
      static_assert(Helper::template Dimension_index<i>::value>=0,
                  "number_of_attributes<i> but i-attributes are disabled");
      return std::get<Helper::template Dimension_index<i>::value>
        (mattribute_containers).size();
    }

    /** Set the i th attribute of all the darts of a given i-cell.
     * @param adart a dart of the i-cell.
     * @param ah the vertex to set.
     */
    template<unsigned int i>
    void set_attribute(Dart_descriptor dh,
                       typename Attribute_descriptor<i>::type ah)
    {
      static_assert(i<=dimension);
      static_assert(Helper::template Dimension_index<i>::value>=0,
                  "set_attribute<i> but i-attributes are disabled");
      for (typename Dart_of_cell_range<i>::iterator it(*this, dh);
           it.cont(); ++it)
      {
        this->template set_dart_attribute<i>(it, ah);
      }
      if(ah!=null_descriptor)
      // To ensure that the dart of this attribute is dh
      { this->template set_dart_of_attribute<i>(ah, dh); }
    }

    /// @return a Attributes_range<i> (range through all the
    /// attributes<i> of the map).
    template<unsigned int i>
    typename Attribute_range<i>::type & attributes()
    {
      static_assert(Helper::template Dimension_index<i>::value>=0,
                                "attributes<i> but i-attributes are disabled");
      return std::get<Helper::template Dimension_index<i>::value>
        (mattribute_containers);
    }

    template<unsigned int i>
    typename Attribute_const_range<i>::type & attributes() const
    {
      static_assert(Helper::template Dimension_index<i>::value>=0,
                                "attributes<i> but i-attributes are disabled");
      return std::get<Helper::template Dimension_index<i>::value>
        (mattribute_containers);
    }

    // Get the ith dynamic onsplit functor (by reference so that we can
    // modify it directly).
    template<int i>
    boost::function<void(typename Attribute_type<i>::type&,
                         typename Attribute_type<i>::type&)>&
    onsplit_functor()
    {
      static_assert
          (Helper::template Dimension_index<i>::value>=0,
           "onsplit_functor<i> but "
           "i-attributes are disabled");

      return std::get<Helper::template Dimension_index<i>::value>
        (m_onsplit_functors);
    }

    // Get the ith dynamic onsplit functor (by reference so that we can
    // modify it directly).
    template<int i>
    const boost::function<void(typename Attribute_type<i>::type&,
                               typename Attribute_type<i>::type&)>&
    onsplit_functor() const
    {
      static_assert
          (Helper::template Dimension_index<i>::value>=0,
           "onsplit_functor<i> but "
           "i-attributes are disabled");

      return std::get<Helper::template Dimension_index<i>::value>
        (m_onsplit_functors);
    }

    // Get the ith dynamic onmerge functor (by reference so that we can
    // modify it directly).
    template<int i>
    boost::function<void(typename Attribute_type<i>::type&,
                               typename Attribute_type<i>::type&)>&
    onmerge_functor()
    {
      static_assert
          (Helper::template Dimension_index<i>::value>=0,
           "onsplit_functor<i> but "
           "i-attributes are disabled");

      return std::get<Helper::template Dimension_index<i>::value>
        (m_onmerge_functors);
    }
    // Get the ith dynamic onmerge functor (by reference so that we can
    // modify it directly).
    template<int i>
    const boost::function<void(typename Attribute_type<i>::type&,
                               typename Attribute_type<i>::type&)>&
    onmerge_functor() const
    {
      static_assert
          (Helper::template Dimension_index<i>::value>=0,
           "onsplit_functor<i> but "
           "i-attributes are disabled");

      return std::get<Helper::template Dimension_index<i>::value>
        (m_onmerge_functors);
    }

    /** Double link a dart with beta 0 to a second dart.
     * \em adart1 is 0-linked to \em adart2 and \em adart2 is 1-linked
     * with \em adart1. Attributes are not updated, thus we can obtain
     * a non-valid map with darts belonging to a same orbit and having
     * different attributes.
     * @param adart1 a first dart.
     * @param adart2 a second dart.
     */
    void basic_link_beta_0(Dart_descriptor adart1, Dart_descriptor adart2)
    {
      // Intel warning #1017: name following "template" must be a template
      this->template dart_link_beta<0>(adart1, adart2);
      this->template dart_link_beta<1>(adart2, adart1);
    }

    /** Double link a dart with beta 0 to a second dart.
     * \em adart1 is 0-linked to \em adart2 and \em adart2 is 1-linked
     * with \em adart1. Attributes are not updated, thus we can obtain
     * a non-valid map with darts belonging to a same orbit and having
     * different attributes.
     * @param adart1 a first dart.
     * @param adart2 a second dart.
     */
    void basic_link_beta_1(Dart_descriptor adart1, Dart_descriptor adart2)
    {
      this->template dart_link_beta<1>(adart1, adart2);
      this->template dart_link_beta<0>(adart2, adart1);
    }

    /** Double link a dart with beta i to a second dart, when i>=2.
     * \em adart1 is i-linked to \em adart2 and \em adart2 is i-linked
     * with \em adart1. Attributes are not updated, thus we can obtain
     * a non-valid map with darts belonging to a same orbit and having
     * different attributes.
     * @param adart1 a first dart.
     * @param adart2 a second dart.
     * @param i the dimension of the beta.
     */
    template<unsigned int i>
    void basic_link_beta_for_involution(Dart_descriptor adart1, Dart_descriptor adart2)
    {
      CGAL_assertion( i>=2 && i<=dimension );
      this->template dart_link_beta<i>(adart1, adart2);
      this->template dart_link_beta<i>(adart2, adart1);
    }
    void basic_link_beta_for_involution(Dart_descriptor adart1, Dart_descriptor adart2,
                                        unsigned int i)
    {
      CGAL_assertion( i>=2 && i<=dimension );
      dart_link_beta(adart1, adart2, i);
      dart_link_beta(adart2, adart1, i);
    }

    /** Double link a dart with betai to a second dart.
     * \em adart1 is i-linked to \em adart2 and \em adart2 is i^-1-linked
     * with \em adart1. Attributes are not updated, thus we can obtain
     * a non-valid map with darts belonging to a same orbit and having
     * different attributes.
     * @param adart1 a first dart.
     * @param adart2 a second dart.
     */
    template<unsigned int i>
    void basic_link_beta(Dart_descriptor adart1, Dart_descriptor adart2)
    {
      if ( i==0 ) basic_link_beta_0(adart1, adart2);
      else if ( i==1 ) basic_link_beta_1(adart1, adart2);
      else basic_link_beta_for_involution<i>(adart1, adart2);
    }
    void basic_link_beta(Dart_descriptor adart1, Dart_descriptor adart2,
                         unsigned int i)
    {
      if ( i==0 ) basic_link_beta_0(adart1, adart2);
      else if ( i==1 ) basic_link_beta_1(adart1, adart2);
      else basic_link_beta_for_involution(adart1, adart2, i);
    }

    /** Double link two darts, and update the null_descriptor attributes.
     * \em adart1 is 0-linked to \em adart2 and \em adart2 is 1-linked
     * with \em adart1. The null_descriptor attributes of \em adart1 are updated to
     * non null_descriptor attributes associated to \em adart2, and vice-versa.
     * If both darts have an attribute, the attribute of adart1 is
     * associated to adart2.
     * We can obtain a non-valid map with darts belonging to a same cell
     * and having different attributes.
     * @param adart1 a first dart.
     * @param adart2 a second dart.
     */
    void link_beta_0(Dart_descriptor adart1, Dart_descriptor adart2)
    {
      Helper::template Foreach_enabled_attributes_except
        <internal::Group_attribute_functor_of_dart<Self, 0>, 1>::
        run(*this,adart1,adart2);
      this->template dart_link_beta<0>(adart1, adart2);
      this->template dart_link_beta<1>(adart2, adart1);
    }

    /** Double link two darts, and update the null_descriptor attributes.
     * \em adart1 is 1-linked to \em adart2 and \em adart2 is 0-linked
     * with \em adart1. The null_descriptor attributes of \em adart1 are updated to
     * non null_descriptor attributes associated to \em adart2, and vice-versa.
     * If both darts have an attribute, the attribute of adart1 is
     * associated to adart2.
     * We can obtain a non-valid map with darts belonging to a same cell
     * and having different attributes.
     * @param adart1 a first dart.
     * @param adart2 a second dart.
     */
    void link_beta_1(Dart_descriptor adart1, Dart_descriptor adart2)
    {
      Helper::template Foreach_enabled_attributes_except
        <internal::Group_attribute_functor_of_dart<Self, 1>, 1>::
        run(*this,adart1,adart2);
      this->template dart_link_beta<1>(adart1, adart2);
      this->template dart_link_beta<0>(adart2, adart1);
    }

    /** Double link two darts, and update the null_descriptor attributes.
     * \em adart1 is i-linked to \em adart2 and \em adart2 is i^-1-linked
     * with \em adart1. The null_descriptor attributes of \em adart1 are updated to
     * non null_descriptor attributes associated to \em adart2, and vice-versa.
     * If both darts have an attribute, the attribute of adart1 is
     * associated to adart2.
     * We can obtain a non-valid map with darts belonging to a same cell
     * and having different attributes.
     * @param adart1 a first dart.
     * @param adart2 a second dart.
     * @param i the dimension of the beta.
     * @pre 2<=i<=dimension.
     */
    template<unsigned int i>
    void link_beta_for_involution(Dart_descriptor adart1, Dart_descriptor adart2)
    {
      CGAL_assertion( 2<=i && i<=dimension );
      Helper::template Foreach_enabled_attributes_except
        <internal::Group_attribute_functor_of_dart<Self, i>, i>::
        run(*this,adart1,adart2);
      this->template dart_link_beta<i>(adart1, adart2);
      this->template dart_link_beta<i>(adart2, adart1);
    }

    /** Double link two darts, and update the null_descriptor attributes.
     * \em adart1 is i-linked to \em adart2 and \em adart2 is i^-1-linked
     * with \em adart1. The null_descriptor attributes of \em adart1 are updated to
     * non null_descriptor attributes associated to \em adart2, and vice-versa.
     * If both darts have an attribute, the attribute of adart1 is
     * associated to adart2.
     * We can obtain a non-valid map with darts belonging to a same cell
     * and having different attributes.
     * @param adart1 a first dart.
     * @param adart2 a second dart.
     */
    template<unsigned int i>
    void link_beta(Dart_descriptor adart1, Dart_descriptor adart2)
    {
      if ( are_attributes_automatically_managed() )
      {
        if ( i==0 ) link_beta_0(adart1, adart2);
        else if ( i==1 ) link_beta_1(adart1, adart2);
        else link_beta_for_involution<i>(adart1, adart2);
      }
      else basic_link_beta<i>(adart1, adart2);
    }

    /** Double link a dart with betai to a second dart.
     * \em adart1 is i-linked to \em adart2 and \em adart2 is i^-1-linked
     * with \em adart1. The null_descriptor attributes of \em adart1 are updated to
     * non null_descriptor attributes associated to \em adart2, and vice-versa,
     * if both darts have an attribute, the attribute of adart1 is
     * associated to adart2 (only if update_attributes==true).
     * @param adart1 a first dart.
     * @param adart2 a second dart.
     * @param update_attributes a boolean to update the enabled attributes.
     *         (deprecated, now we use are_attributes_automatically_managed())
     */
    template<unsigned int i>
    void link_beta(Dart_descriptor adart1, Dart_descriptor adart2,
                   bool update_attributes)
    {
      if ( update_attributes ) link_beta<i>(adart1, adart2);
      else basic_link_beta<i>(adart1, adart2);
    }

    /** Double unlink a dart with beta 0.
     * beta0(\em adart) is 1-unlinked and \em adart is 0-unlinked.
     * The attributes are not updated, thus we can obtain a non-valid map
     * with darts belonging to different orbits and having the same
     * attributes.
     * @param adart a dart.
     */
    void unlink_beta_0(Dart_descriptor adart)
    {
      CGAL_assertion(!this->template is_free<0>(adart));
      this->template dart_unlink_beta<1>(beta<0>(adart));
      this->template dart_unlink_beta<0>(adart);
    }

    /** Double unlink a dart with beta 1.
     * beta1(\em adart) is 0-unlinked and \em adart is 1-unlinked.
     * The attributes are not updated, thus we can obtain a non-valid map
     * with darts belonging to different orbits and having the same
     * attributes.
     * @param adart a dart.
     */
    void unlink_beta_1(Dart_descriptor adart)
    {
      CGAL_assertion(!this->template is_free<1>(adart));
      this->template dart_unlink_beta<0>(beta<1>(adart));
      this->template dart_unlink_beta<1>(adart);
    }

    /** Double unlink a dart with beta i, for i>=2.
     * betai(\em adart) is i-unlinked and \em adart is i-unlinked.
     * The attributes are not updated, thus we can obtain a non-valid map
     * with darts belonging to different orbits and having the same
     * attributes.
     * @param adart a dart.
     * @param i the dimension of the beta.
     */
    template<unsigned int i>
    void unlink_beta_for_involution(Dart_descriptor adart)
    {
      CGAL_assertion(!this->template is_free<i>(adart));
      CGAL_assertion(2<=i && i<=dimension);
      this->template dart_unlink_beta<i>(beta<i>(adart));
      this->template dart_unlink_beta<i>(adart);
    }
    void unlink_beta_for_involution(Dart_descriptor adart, unsigned int i)
    {
      CGAL_assertion(!is_free(adart,i));
      CGAL_assertion(2<=i && i<=dimension);
      dart_unlink_beta(beta(adart, i), i);
      dart_unlink_beta(adart, i);
    }

    /** Double unlink a dart with beta i.
     * betai(\em adart) is i-1-unlinked and \em adart is i-unlinked.
     * The attributes are not updated, thus we can obtain a non-valid map
     * with darts belonging to different orbits and having the same
     * attributes.
     * @param adart a dart.
     * @param i the dimension of the beta.
     */
    template<unsigned int i>
    void unlink_beta(Dart_descriptor adart)
    {
      if ( i==0 ) unlink_beta_0(adart);
      else if ( i==1 ) unlink_beta_1(adart);
      else unlink_beta_for_involution<i>(adart);
    }
    void unlink_beta(Dart_descriptor adart, unsigned int i)
    {
      if ( i==0 ) unlink_beta_0(adart);
      else if ( i==1 ) unlink_beta_1(adart);
      else unlink_beta_for_involution(adart, i);
    }

    /** Tests if it is possible to sew by betai the two given darts
     * @param adart1 the first dart.
     * @param adart2 the second dart.
     * @return true iff \em adart1 can be i-sewn with \em adart2.
     */
    template<unsigned int i>
    bool is_sewable(Dart_const_descriptor adart1, Dart_const_descriptor adart2) const
    {
      return CGAL::internal::
          Is_sewable_functor<Self, i>::run(this, adart1, adart2);
    }

    /** Topological sew by beta1 the two given darts plus all the required darts
     * to satisfy the combinatorial map validity: but do not update attributes
     * thus the map can be non valid.
     * @param adart1 the first dart.
     * @param adart2 the second dart.
     * @pre is_sewable<1>(adart1, adart2).
     */
    void topo_sew_1(Dart_descriptor adart1, Dart_descriptor adart2)
    {
      CGAL_assertion( (is_sewable<1>(adart1,adart2)) );

      if ( adart1==adart2 )
      {
        for ( CGAL::CMap_dart_iterator_of_involution<Self,1> it(*this, adart1);
              it.cont(); ++it )
        {
          basic_link_beta_1(it, it);
        }
      }
      else
      {
        size_type m = get_new_mark();
        std::deque<Dart_descriptor> dartv;
        for ( CGAL::CMap_dart_iterator_basic_of_cell<Self,0>
              it(*this, adart1, m); it.cont(); ++it )
        {
          mark(it,m);
          dartv.push_back(it);
        }

        CGAL::CMap_dart_iterator_of_involution<Self,1>     I1(*this, adart1);
        CGAL::CMap_dart_iterator_of_involution_inv<Self,1> I2(*this, adart2);
        for ( ; I1.cont(); ++I1, ++I2 )
        {
          if ( is_marked(I1,m) ) basic_link_beta_1(I1, I2);
          else                   basic_link_beta_0(I1, I2);
        }

        for ( typename std::deque<Dart_descriptor>::iterator it=dartv.begin();
              it!=dartv.end(); ++it)
        { unmark(*it,m); }
        CGAL_assertion( is_whole_map_unmarked(m) );
        free_mark(m);
      }
    }

    /** Topological sew by beta0 two given darts plus all the required darts
     * to satisfy the combinatorial map validity: but do not update attributes
     * thus the map can be non valid.
     * @param adart1 the first dart.
     * @param adart2 the second dart.
     * @pre is_sewable<0>(adart1, adart2).
     */
    void topo_sew_0(Dart_descriptor adart1, Dart_descriptor adart2)
    { topo_sew_1(adart2, adart1); }

    /** Topological sew by betai two given darts plus all the required darts
     * to satisfy the combinatorial map validity: but do not update attributes
     * thus the map can be non valid.
     * @param adart1 the first dart.
     * @param adart2 the second dart.
     * @pre 2<=i<=dimension.
     * @pre is_sewable<i>(adart1, adart2).
     */
    template<unsigned int i>
    void topo_sew_for_involution(Dart_descriptor adart1, Dart_descriptor adart2)
    {
      CGAL_assertion( 2<=i && i<=Self::dimension );
      CGAL_assertion( (is_sewable<i>(adart1,adart2)) );

      CGAL::CMap_dart_iterator_of_involution<Self,i>     I1(*this, adart1);
      CGAL::CMap_dart_iterator_of_involution_inv<Self,i> I2(*this, adart2);
      for ( ; I1.cont();  ++I1, ++I2 )
      {
        basic_link_beta_for_involution<i>(I1, I2);
      }
    }

    /** Topological sew by betai two given darts plus all the required darts
     * to satisfy the combinatorial map validity: but do not update attributes
     * thus the map can be non valid.
     * @param adart1 the first dart.
     * @param adart2 the second dart.
     * @pre is_sewable<i>(adart1, adart2).
     */
    template<unsigned int i>
    void topo_sew(Dart_descriptor adart1, Dart_descriptor adart2)
    {
      if ( i==0 ) topo_sew_1(adart2, adart1);
      else if ( i==1 ) topo_sew_1(adart1, adart2);
      else topo_sew_for_involution<i>(adart1, adart2);
    }

    /** Sew by beta0 the two given darts plus all the required darts
     * to satisfy the combinatorial map validity, and updates enabled
     * attributes when necessary so that the final map is valid.
     * @param adart1 the first dart.
     * @param adart2 the second dart.
     * @pre is_sewable<0>(adart1, adart2).
     * @post is_valid()
     */
    void sew_0(Dart_descriptor adart1, Dart_descriptor adart2)
    {
      CGAL_assertion( (is_sewable<0>(adart1,adart2)) );

      if ( adart1==adart2 )
      {
        for ( CGAL::CMap_dart_iterator_of_involution<Self,1> it(*this, adart1);
              it.cont(); ++it )
        {
          basic_link_beta_1(it, it);
        }
        return;
      }

      size_type m = get_new_mark();
      std::deque<Dart_descriptor> dartv;
      for ( CGAL::CMap_dart_iterator_basic_of_cell<Self, 0>
            it(*this, adart1, m); it.cont(); ++it )
      {
        mark(it,m);
        dartv.push_back(it);
      }

      size_type mark = get_new_mark();

      CGAL::CMap_dart_iterator_basic_of_involution<Self, 1>
          I1(*this, adart1, mark);
      CGAL::CMap_dart_iterator_basic_of_involution_inv<Self, 1>
          I2(*this, adart2, mark);

      // This first loop do not modify the map, but only the attributes
      // (by calling when required the onmerge functors).
      for ( ; I1.cont(); ++I1, ++I2 )
      {
        if ( is_marked(I1,m) )
          Helper::template Foreach_enabled_attributes_except
              <CGAL::internal::Group_attribute_functor<Self, 0>, 1>::
              run(*this, I1, I2);
        else
          Helper::template Foreach_enabled_attributes_except
              <CGAL::internal::Group_attribute_functor<Self, 1>, 1>::
              run(*this, I1, I2);
      }

      // Now we update the beta links.
      negate_mark( mark );
      for ( I1.rewind(), I2.rewind(); I1.cont(); ++I1, ++I2 )
      {
        if ( is_marked(I1,m) ) basic_link_beta_0(I1, I2);
        else                   basic_link_beta_1(I1, I2);
      }

      for ( typename std::deque<Dart_descriptor>::iterator it=dartv.begin();
            it!=dartv.end(); ++it )
      { unmark(*it,m); }
      CGAL_assertion( is_whole_map_unmarked(m) );
      free_mark(m);

      negate_mark( mark );
      CGAL_assertion( is_whole_map_unmarked(mark) );
      free_mark(mark);
    }

    /** Sew by beta1 the two given darts plus all the required darts
     * to satisfy the combinatorial map validity, and updates enabled
     * attributes when necessary so that the final map is valid.
     * @param adart1 the first dart.
     * @param adart2 the second dart.
     * @pre is_sewable<1>(adart1, adart2).
     * @post is_valid()
     */
    void sew_1(Dart_descriptor adart1, Dart_descriptor adart2)
    {
      CGAL_assertion( (is_sewable<1>(adart1,adart2)) );

      if ( adart1==adart2 )
      {
        for ( CGAL::CMap_dart_iterator_of_involution<Self, 1>
              it(*this, adart1); it.cont(); ++it )
        {
          basic_link_beta_1(it, it);
        }
        return;
      }

      size_type m = get_new_mark();
      std::deque<Dart_descriptor> dartv;
      for ( CGAL::CMap_dart_iterator_basic_of_cell<Self, 0>
            it(*this, adart1, m); it.cont(); ++it )
      {
        mark(it,m);
        dartv.push_back(it);
      }

      size_type mark = get_new_mark();

      CGAL::CMap_dart_iterator_basic_of_involution<Self, 1>
          I1(*this, adart1, mark);
      CGAL::CMap_dart_iterator_basic_of_involution_inv<Self, 1>
          I2(*this, adart2, mark);

      // This first loop do not modify the map, but only the attributes
      // (by calling when required the onmerge functors).
      for ( ; I1.cont(); ++I1, ++I2 )
      {
        CGAL_assertion( I2.cont() );
        if ( is_marked(I1,m) )
          Helper::template Foreach_enabled_attributes_except
              <internal::Group_attribute_functor<Self, 1>, 1>::
              run(*this, I1, I2);
        else
          Helper::template Foreach_enabled_attributes_except
              <internal::Group_attribute_functor<Self, 0>, 1>::
              run(*this, I1, I2);
      }

      // Now we update the beta links.
      negate_mark( mark );
      for ( I1.rewind(), I2.rewind(); I1.cont(); ++I1, ++I2 )
      {
        if ( is_marked(I1,m) ) basic_link_beta_1(I1, I2);
        else                   basic_link_beta_0(I1, I2);
      }

      for ( typename std::deque<Dart_descriptor>::iterator it=dartv.begin();
            it!=dartv.end(); ++it )
      { unmark(*it,m); }
      CGAL_assertion( is_whole_map_unmarked(m) );
      free_mark(m);

      negate_mark( mark );
      CGAL_assertion( is_whole_map_unmarked(mark) );
      free_mark(mark);
    }

    /** Sew by betai the two given darts plus all the required darts
     * to satisfy the combinatorial map validity, and updates enabled
     * attributes when necessary so that the final map is valid.
     * @param adart1 the first dart.
     * @param adart2 the second dart.
     * @pre is_sewable<i>(adart1, adart2).
     * @pre 2<=i<=dimension.
     * @post is_valid()
     */
    template<unsigned int i>
    void sew_for_involution(Dart_descriptor adart1, Dart_descriptor adart2)
    {
      CGAL_assertion( 2<=i && i<=dimension );
      CGAL_assertion( (is_sewable<i>(adart1,adart2)) );

      size_type mark=get_new_mark();

      CGAL::CMap_dart_iterator_basic_of_involution<Self, i>
          I1(*this, adart1, mark);
      CGAL::CMap_dart_iterator_basic_of_involution_inv<Self, i>
          I2(*this, adart2, mark);

      // This first loop do not modify the map, but only the attributes
      // (by calling when required the onmerge functors).
      for ( ; I1.cont(); ++I1, ++I2 )
      {
        Helper::template Foreach_enabled_attributes_except
            <CGAL::internal::Group_attribute_functor<Self, i>, i>::
            run(*this, I1, I2);
      }

      // Now we update the beta links.
      negate_mark( mark );
      for ( I1.rewind(), I2.rewind(); I1.cont(); ++I1, ++I2 )
      {
        basic_link_beta_for_involution<i>(I1, I2);
      }

      negate_mark( mark );
      CGAL_assertion( is_whole_map_unmarked(mark) );
      free_mark(mark);
    }

    /** Sew by betai the two given darts plus all the required darts
     * to satisfy the combinatorial map validity, and updates enabled
     * attributes when necessary so that the final map is valid.
     * @param adart1 the first dart.
     * @param adart2 the second dart.
     * @pre is_sewable<i>(adart1, adart2).
     * @post is_valid()
     */
    template<unsigned int i>
    void sew(Dart_descriptor adart1, Dart_descriptor adart2)
    {
      if ( are_attributes_automatically_managed() )
      {
        if ( i==0 ) sew_0(adart1, adart2);
        else if ( i==1 ) sew_1(adart1, adart2);
        else sew_for_involution<i>(adart1, adart2);
      }
      else topo_sew<i>(adart1, adart2);
    }

    /** Sew by betai the two given darts plus all the required darts
     * to satisfy the combinatorial map validity. Enabled attributes
     * are updated only if update_attributes==true.
     * @param adart1 the first dart.
     * @param adart2 the second dart.
     * @param update_attributes a boolean to update the enabled attributes
     *         (deprecated, now we use are_attributes_automatically_managed())
     * @pre is_sewable<i>(adart1, adart2).
     */
    template<unsigned int i>
    void sew(Dart_descriptor adart1, Dart_descriptor adart2, bool update_attributes)
    {
      if ( update_attributes ) sew<i>(adart1, adart2);
      else topo_sew<i>(adart1, adart2);
    }

    /** Topological unsew by beta1 the given dart plus all the required darts
     * to satisfy the combinatorial map validity: but do not update attributes
     * thus the map can be non valid
     * @param adart first dart.
     * @pre !adart->is_free(1).
     */
    void topo_unsew_1(Dart_descriptor adart)
    {
      CGAL_assertion( !this->template is_free<1>(adart) );

      size_type m = get_new_mark();
      std::deque<Dart_descriptor> dartv;
      for ( CGAL::CMap_dart_iterator_basic_of_cell<Self,0> it(*this, adart, m);
            it.cont(); ++it )
      {
        mark(it,m);
        dartv.push_back(it);
      }

      for ( CGAL::CMap_dart_iterator_of_involution<Self,1> it(*this, adart);
            it.cont(); ++it )
      {
        if ( is_marked(it,m) ) unlink_beta_1(it);
        else unlink_beta_0(it);
      }

      for ( typename std::deque<Dart_descriptor>::iterator it=dartv.begin();
            it!=dartv.end(); ++it )
      { unmark(*it,m); }
      CGAL_assertion( is_whole_map_unmarked(m) );
      free_mark(m);
    }

    /** Topological unsew by beta0 the given dart plus all the required darts
     * to satisfy the combinatorial map validity: but do not update attributes
     * thus the map can be non valid
     * @param adart first dart.
     * @pre !adart->is_free(0).
     */
    void topo_unsew_0(Dart_descriptor adart)
    {
      CGAL_assertion( !this->template is_free<0>(adart) );
      topo_unsew_1(this->template beta<0>(adart) );
    }

    /** Topological unsew by betai the given dart plus all the required darts
     * to satisfy the combinatorial map validity: but do not update attributes
     * thus the map can be non valid
     * @param adart first dart.
     * @pre !adart->is_free(i).
     * @pre 2<=i<=dimension.
     */
    template<unsigned int i>
    void topo_unsew_for_involution(Dart_descriptor adart)
    {
      CGAL_assertion( !this->template is_free<i>(adart) );
      CGAL_assertion( 2<=i && i<=Self::dimension );

      for ( CGAL::CMap_dart_iterator_of_involution<Self,i> it(*this, adart);
            it.cont(); ++it )
      { unlink_beta<i>(it); }
    }

    /** Topological unsew by betai the given dart plus all the required darts
     * to satisfy the combinatorial map validity: but do not update attributes
     * thus the map can be non valid
     * @param adart first dart.
     * @pre !adart->is_free(i).
     */
    template<unsigned int i>
    void topo_unsew(Dart_descriptor adart)
    {
      if ( i==0 ) topo_unsew_0(adart);
      else if ( i==1 ) topo_unsew_1(adart);
      else topo_unsew_for_involution<i>(adart);
    }

    /** Unsew by beta0 the given dart plus all the required darts
     * to satisfy the combinatorial map validity, and update enabled
     * attributes when necessary so that the final map is valid.
     * @param adart first dart.
     * @pre !adart->is_free(0).
     * @post is_valid()
     */
    void unsew_0(Dart_descriptor adart)
    {
      CGAL_assertion( !this->template is_free<0>(adart) );

      size_type m=get_new_mark();
      std::deque<Dart_descriptor> dartv;
      std::deque<Dart_descriptor> modified_darts;
      std::deque<Dart_descriptor> modified_darts2;

      for ( CGAL::CMap_dart_iterator_basic_of_cell<Self,0> it(*this, adart, m);
            it.cont(); ++it )
      {
        mark(it, m);
        dartv.push_back(it);
      }

      for ( CGAL::CMap_dart_iterator_of_involution<Self,1> it(*this, adart);
            it.cont(); ++it )
      {
        if ( is_marked(it, m) )
        {
          modified_darts.push_back(it);
          modified_darts2.push_back(beta<0>(it));
          unlink_beta_0(it);
        }
        else
        {
          modified_darts2.push_back(it);
          modified_darts.push_back(beta<1>(it));
          unlink_beta_1(it);
        }
      }

      for ( typename std::deque<Dart_descriptor>::iterator it=dartv.begin();
            it!=dartv.end(); ++it )
      { unmark(*it,m); }

      CGAL_assertion( is_whole_map_unmarked(m) );
      free_mark(m);

      // We test the split of all the incident cells for all the non
      // void attributes.
      Helper::template Foreach_enabled_attributes_except
          <CGAL::internal::Test_split_attribute_functor<Self,0>, 1>::
          run(*this, modified_darts, modified_darts2);
    }

    /** Unsew by beta1 the given dart plus all the required darts
     * to satisfy the combinatorial map validity, and update enabled
     * attributes when necessary so that the final map is valid.
     * @param adart first dart.
     * @pre !adart->is_free(1).
     * @post is_valid()
     */
    void unsew_1(Dart_descriptor adart)
    {
      CGAL_assertion( !this->template is_free<1>(adart) );

      size_type m = get_new_mark();
      std::deque<Dart_descriptor> dartv;
      std::deque<Dart_descriptor> modified_darts;
      std::deque<Dart_descriptor> modified_darts2;

      for ( CGAL::CMap_dart_iterator_basic_of_cell<Self,0>
            it(*this, adart, m); it.cont(); ++it)
      {
        mark(it, m);
        dartv.push_back(it);
      }

      for ( CGAL::CMap_dart_iterator_of_involution<Self, 1> it(*this, adart);
            it.cont(); ++it )
      {
        if ( is_marked(it, m) )
        {
          modified_darts2.push_back(it);
          modified_darts.push_back(beta<1>(it));
          unlink_beta_1(it);
        }
        else
        {
          modified_darts.push_back(it);
          modified_darts2.push_back(beta<0>(it));
          unlink_beta_0(it);
        }
      }

      for ( typename std::deque<Dart_descriptor>::iterator
             it=dartv.begin(); it!=dartv.end(); ++it)
      { unmark(*it, m); }
      CGAL_assertion( is_whole_map_unmarked(m) );
      free_mark(m);

      // We test the split of all the incident cells for all the non
      // void attributes.
      Helper::template Foreach_enabled_attributes_except
          <CGAL::internal::Test_split_attribute_functor<Self,1>, 1>::
          run(*this, modified_darts, modified_darts2);
    }

    /** Unsew by betai the given dart plus all the required darts
     * to satisfy the combinatorial map validity, and update enabled
     * attributes when necessary so that the final map is valid.
     * @param adart first dart.
     * @pre !adart->is_free(i).
     * @post is_valid()
     * @pre 2<=i<=dimension
     */
    template<unsigned int i>
    void unsew_for_involution(Dart_descriptor adart)
    {
      CGAL_assertion(2<=i && i<=Self::dimension);
      CGAL_assertion( !this->template is_free<i>(adart) );

      std::deque<Dart_descriptor> modified_darts;

      for ( CGAL::CMap_dart_iterator_of_involution<Self, i> it(*this, adart);
            it.cont(); ++it )
      {
        modified_darts.push_back(it);
        modified_darts.push_back(beta<i>(it));
        unlink_beta_for_involution<i>(it);
      }

      // We test the split of all the incident cells for all the non
      // void attributes.
      Helper::template Foreach_enabled_attributes_except
          <CGAL::internal::Test_split_attribute_functor<Self, i>, i>::
          run(*this, modified_darts);
    }

    /** Unsew by betai the given dart plus all the required darts
     * to satisfy the combinatorial map validity, and update enabled
     * attributes when necessary so that the final map is valid.
     * @param adart first dart.
     * @pre !adart->is_free(i).
     * @post is_valid()
     */
    template<unsigned int i>
    void unsew(Dart_descriptor adart)
    {
      if ( are_attributes_automatically_managed() )
      {
        if ( i==0 ) unsew_0(adart);
        else if ( i==1 ) unsew_1(adart);
        else unsew_for_involution<i>(adart);
      }
      else topo_unsew<i>(adart);
    }

    /** Unsew by betai the given dart plus all the required darts
     * to satisfy the combinatorial map validity. Enabled attributes
     * are updated only if update_attributes==true.
     * @param adart first dart.
     * @param update_attributes a boolean to update the enabled attributes
     *         (deprecated, now we use are_attributes_automatically_managed())
     * @pre !adart->is_free(i).
     */
    template<unsigned int i>
    void unsew(Dart_descriptor adart, bool update_attributes)
    {
      if ( update_attributes ) unsew<i>(adart);
      else topo_unsew<i>(adart);
    }

    /** Reverse the orientation (swap beta 0 & 1 links) of the entire map.
     * A valid map after this operation remains valid.
     * @param none
     * @return none
     */
    void reverse_orientation()
    {
      internal::Reverse_orientation_of_map_functor<Self>::run(*this);
    }

    /** Reverse the orientation (swap beta 0 & 1 links) of the connected
     * component containing the given dart.
     * A valid map after this operation remains valid.
     * @param adart descriptor to a dart
     * @return none
     */
    void reverse_orientation_connected_component (Dart_descriptor adart,
                                                  size_type amark=INVALID_MARK)
    {
      internal::Reverse_orientation_of_connected_component_functor<Self>::
        run(*this, adart, amark);
    }

    /// Keep the biggest connected component.
    /// @return the size (in number of darts) of the biggest cc.
    std::size_t keep_biggest_connected_component()
    {
      std::map<std::size_t, Dart_descriptor> ccs;

      size_type treated=get_new_mark();
      for (auto it=darts().begin(), itend=darts().end(); it!=itend; ++it)
      {
        if (!is_marked(it, treated))
        { ccs[mark_cell<dimension+1>(it, treated)]=it; }
      }

      if (ccs.size()>1)
      { // Here all darts are marked
        this->template unmark_cell<dimension+1>(ccs.rbegin()->second, treated); // Unmark the biggest cc
        erase_marked_darts(treated);
      }

      free_mark(treated);

      return ccs.rbegin()->first;
    }

    /** Count the marked cells (at least one marked dart).
     * @param amark the mark to consider.
     * @param avector containing the dimensions of the cells to count.
     * @return a vector containing the number of cells.
     */
    std::vector<unsigned int>
    count_marked_cells(size_type amark, const std::vector<unsigned int>& acells) const
    {
      std::vector<unsigned int> res(dimension+2);
      std::vector<size_type> marks(dimension+2);

      // Initialization of the result
      for ( unsigned int i=0; i<dimension+2; ++i)
      {
        res[i]=0;
        marks[i]=INVALID_MARK;
      }

      // Mark reservation
      for ( unsigned int i=0; i<acells.size(); ++i)
      {
        CGAL_assertion(acells[i]<=dimension+1);
        if ( marks[acells[i]]==INVALID_MARK )
        {
          marks[acells[i]] = get_new_mark();
          CGAL_assertion(is_whole_map_unmarked(marks[acells[i]]));
        }
      }

      // Counting and marking cells
      for ( typename Dart_range::const_iterator it(darts().begin()),
             itend(darts().end()); it!=itend; ++it)
      {
        if ( is_marked(it, amark) )
        {
          CGAL::internal::Foreach_static
            <CGAL::internal::Count_cell_functor<Self>,dimension+1>::
            run(*this, it, marks, res);
        }
      }

      // Unmarking darts
      std::vector<size_type> tounmark;
      for ( unsigned int i=0; i<acells.size(); ++i)
      {
        if ( is_whole_map_marked(marks[acells[i]]) ||
             is_whole_map_unmarked(marks[acells[i]]))
        {
          free_mark(marks[acells[i]]);
        }
        else
        {
          tounmark.push_back(marks[acells[i]]);
        }
      }

      if ( tounmark.size() > 0 )
      {
        for ( typename Dart_range::const_iterator it(darts().begin()),
               itend(darts().end()); it!=itend; ++it)
        {
          for ( unsigned int i=0; i<tounmark.size(); ++i)
            unmark(it, tounmark[i]);
        }
        for ( unsigned int i=0; i<tounmark.size(); ++i)
        {
          CGAL_assertion(is_whole_map_unmarked(tounmark[i]));
          free_mark(tounmark[i]);
        }
      }

      return res;
    }

    /** Count the number of given cells
     * @param avector containing the dimensions of the cells to count.
     * @return a vector containing the number of cells.
     */
    std::vector<unsigned int>
    count_cells(const std::vector<unsigned int>& acells) const
    {
      std::vector<unsigned int> res;
      size_type m = get_new_mark();
      negate_mark(m); // We mark all the cells.

      res = count_marked_cells(m, acells);

      negate_mark(m); // We unmark the cells
      free_mark(m);

      return res;
    }

    /** Count the number of cells in each dimension.
     * @return a vector containing the number of cells.
     */
    std::vector<unsigned int> count_all_cells() const
    {
      std::vector<unsigned int> dim(dimension+2);

      for ( unsigned int i=0; i<dimension+2; ++i)
        dim[i]=i;

      return count_cells(dim);
    }

  protected:
    /** Set simultaneously all the marks of a given dart.
     * @param adart the dart.
     * @param amarks the marks to set.
     */
    void set_marks(Dart_const_descriptor adart,
                   const std::bitset<NB_MARKS> & amarks) const
    { set_dart_marks(adart, amarks ^ mmask_marks); }

    /** Get simultaneously all the marks of a given dart.
     * @param adart the dart.
     * @return allt the marks of adart.
     */
    std::bitset<NB_MARKS> get_marks(Dart_const_descriptor adart) const
    { return get_dart_marks(adart) ^ mmask_marks; }

    /** Get the mask associated to a given mark.
     * @param amark the mark.
     * @return the mask associated to mark amark.
     */
    bool get_mask_mark(size_type amark) const
    {
      CGAL_assertion(amark>=0 && amark<NB_MARKS);
      return mmask_marks[amark];
    }

  public:

    /// @return the positive turn between the two given darts.
    //  @pre beta1(d1) and d2 must belong to the same vertex.
    std::size_t positive_turn(Dart_const_descriptor d1, Dart_const_descriptor d2) const
    {
      CGAL_assertion((!this->template is_free<1>(d1)));
      /* CGAL_assertion((belong_to_same_cell<0>(this->template beta<1>(d1),
                                                d2))); */

      if (d2==beta<2>(d1)) { return 0; }

      Dart_const_descriptor dd1=d1;
      std::size_t res=1;
      while (beta<1>(dd1)!=d2)
      {
        if (this->template is_free<2>(beta<1>(dd1)))
        { return (std::numeric_limits<std::size_t>::max)(); }

        ++res;
        dd1=beta<1, 2>(dd1);

        CGAL_assertion(!this->template is_free<1>(dd1));
        CGAL_assertion(beta<1>(dd1)==d2 || dd1!=d1);
      }
      return res;
    }

    /// @return the negative turn between the two given darts.
    //  @pre beta1(d1) and d2 must belong to the same vertex.
    std::size_t negative_turn(Dart_const_descriptor d1, Dart_const_descriptor d2) const
    {
      CGAL_assertion((!this->template is_free<1>(d1)));
      /* CGAL_assertion((belong_to_same_cell<0>(this->template beta<1>(d1),
                                                d2))); */

      if (d2==beta<2>(d1)) { return 0; }

      if (this->template is_free<2>(d1) || this->template is_free<2>(d2))
      { return (std::numeric_limits<std::size_t>::max)(); }

      d1=beta<2>(d1);
      d2=beta<2>(d2);
      Dart_const_descriptor dd1=d1;
      std::size_t res=1;
      while (beta<0>(dd1)!=d2)
      {
        if (this->template is_free<2>(beta<0>(dd1)))
        { return (std::numeric_limits<std::size_t>::max)(); }

        ++res;
        dd1=beta<0, 2>(dd1);

        CGAL_assertion(!this->template is_free<0>(dd1));
        CGAL_assertion(beta<0>(dd1)==d2 || dd1!=d1);
      }
      return res;
    }

    /** Erase marked darts from the map.
     * Marked darts are unlinked before to be removed, thus surviving darts
     * are correctly linked, but the map is not necessarily valid depending
     * on the configuration of removed darts. User must check carefully marked
     * darts before calling this method.
     * @param amark the mark of darts to erase.
     * @return the number of removed darts.
     */
    unsigned int erase_marked_darts(size_type amark)
    {
      unsigned int res = 0, i = 0;
      Dart_descriptor d;
      for(typename Dart_range::iterator it=darts().begin(); it!=darts().end();)
      {
        d = it++;
        if (is_marked(d, amark))
        {
          for ( i = 0; i <= dimension; ++i)
          { if (!is_free(d, i)) unlink_beta(d, i); }
          erase_dart(d); ++res;
        }
      }
      return res;
    }

    //**************************************************************************
    // Dart_of_orbit_basic_range
    template<unsigned int ... Beta>
    struct Dart_of_orbit_basic_range : public CGAL::CMap_range
    <Self, CGAL::CMap_dart_iterator_basic_of_orbit<Self,Beta...>,
     CGAL::CMap_dart_const_iterator_basic_of_orbit<Self,Beta...> >
    {
      typedef CGAL::CMap_range
      <Self, CGAL::CMap_dart_iterator_basic_of_orbit<Self,Beta...>,
       CGAL::CMap_dart_const_iterator_basic_of_orbit<Self,Beta...> > Base;

      Dart_of_orbit_basic_range(Self &amap, Dart_descriptor adart, size_type amark=INVALID_MARK):
        Base(amap, adart, amark)
      {}
    };
    //**************************************************************************
    // Dart_of_orbit_basic_const_range
    template<unsigned int ... Beta>
    struct Dart_of_orbit_basic_const_range : public CGAL::CMap_const_range
    <Self, CGAL::CMap_dart_const_iterator_basic_of_orbit<Self,Beta...> >
    {
      typedef CGAL::CMap_const_range
      <Self, CGAL::CMap_dart_const_iterator_basic_of_orbit<Self,Beta...> >
      Base;

      Dart_of_orbit_basic_const_range(const Self &amap, Dart_const_descriptor
                                      adart, size_type amark=INVALID_MARK):
        Base(amap, adart, amark)
      {}
    };
    //**************************************************************************
    // Dart_of_orbit_range
    template<unsigned int ... Beta>
    struct Dart_of_orbit_range : public CGAL::CMap_range
    <Self, CGAL::CMap_dart_iterator_of_orbit<Self,Beta...>,
     CGAL::CMap_dart_const_iterator_of_orbit<Self,Beta...> >
    {
      typedef CGAL::CMap_range
      <Self, CGAL::CMap_dart_iterator_of_orbit<Self,Beta...>,
       CGAL::CMap_dart_const_iterator_of_orbit<Self,Beta...> > Base;

      Dart_of_orbit_range(Self &amap, Dart_descriptor adart) : Base(amap,adart)
      {}
    };
    //**************************************************************************
    // Dart_of_orbit_const_range
    template<unsigned int ... Beta>
    struct Dart_of_orbit_const_range : public CGAL::CMap_const_range
    <Self, CGAL::CMap_dart_const_iterator_of_orbit<Self,Beta...> >
    {
      typedef CGAL::CMap_const_range
      <Self, CGAL::CMap_dart_const_iterator_of_orbit<Self,Beta...> > Base;

      Dart_of_orbit_const_range(const Self &amap, Dart_const_descriptor adart):
        Base(amap,adart)
      {}
    };
    //**************************************************************************
    /// @return a range on all the darts of the given orbit
    template<unsigned int ... Beta>
    Dart_of_orbit_range<Beta...> darts_of_orbit(Dart_descriptor adart)
    { return Dart_of_orbit_range<Beta...>(*this,adart); }
    //--------------------------------------------------------------------------
    template<unsigned int ... Beta>
    Dart_of_orbit_const_range<Beta...>
    darts_of_orbit(Dart_const_descriptor adart) const
    { return Dart_of_orbit_const_range<Beta...>(*this,adart); }
    //--------------------------------------------------------------------------
    template<unsigned int ... Beta>
    Dart_of_orbit_basic_range<Beta...> darts_of_orbit_basic(Dart_descriptor adart,
                                                            size_type amark=INVALID_MARK)
    { return Dart_of_orbit_basic_range<Beta...>(*this,adart,amark); }
    //--------------------------------------------------------------------------
    template<unsigned int ... Beta>
    Dart_of_orbit_basic_const_range<Beta...>
    darts_of_orbit_basic(Dart_const_descriptor adart, size_type amark=INVALID_MARK) const
    { return Dart_of_orbit_basic_const_range<Beta...>(*this,adart,amark); }
    //**************************************************************************
    // Dart_of_cell_basic_range
    template<unsigned int i,int dim=Self::dimension>
    struct Dart_of_cell_basic_range: public CGAL::CMap_range
    <Self, CGAL::CMap_dart_iterator_basic_of_cell<Self,i,dim>,
     CGAL::CMap_dart_const_iterator_basic_of_cell<Self,i,dim> >
    {
      typedef CGAL::CMap_range
      <Self, CGAL::CMap_dart_iterator_basic_of_cell<Self,i,dim>,
       CGAL::CMap_dart_const_iterator_basic_of_cell<Self,i,dim> > Base;

      Dart_of_cell_basic_range(Self &amap, Dart_descriptor adart, size_type amark=INVALID_MARK) :
        Base(amap, adart, amark)
      {}
    };
    //**************************************************************************
    // Dart_of_cell_basic_const_range
    template<unsigned int i,int dim=Self::dimension>
    struct Dart_of_cell_basic_const_range: public CMap_const_range
    <Self, CGAL::CMap_dart_const_iterator_basic_of_cell<Self,i,dim> >
    {
      typedef CMap_const_range
      <Self, CGAL::CMap_dart_const_iterator_basic_of_cell<Self,i,dim> > Base;

      Dart_of_cell_basic_const_range(const Self &amap, Dart_const_descriptor adart,
                                     size_type amark=INVALID_MARK) :
        Base(amap, adart, amark)
      {}
    };
    //**************************************************************************
    // Dart_of_cell_range
    template<unsigned int i,int dim=Self::dimension>
    struct Dart_of_cell_range: public CGAL::CMap_range
    <Self,CMap_dart_iterator_of_cell<Self,i,dim>,
     CGAL::CMap_dart_const_iterator_of_cell<Self,i,dim> >
    {
      typedef CGAL::CMap_range
      <Self,CMap_dart_iterator_of_cell<Self,i,dim>,
       CGAL::CMap_dart_const_iterator_of_cell<Self,i,dim> > Base;

      Dart_of_cell_range(Self &amap, Dart_descriptor adart) :
        Base(amap, adart)
      {}
    };
    //**************************************************************************
    // Dart_of_cell_const_range
    template<unsigned int i,int dim=Self::dimension>
    struct Dart_of_cell_const_range: public CMap_const_range
    <Self, CGAL::CMap_dart_const_iterator_of_cell<Self,i,dim> >
    {
      typedef CMap_const_range
      <Self, CGAL::CMap_dart_const_iterator_of_cell<Self,i,dim> > Base;

      Dart_of_cell_const_range(const Self &amap, Dart_const_descriptor adart) :
        Base(amap, adart)
      {}
    };
    //--------------------------------------------------------------------------
    /// @return a range on all the darts of the given i-cell
    template<unsigned int i, int dim>
    Dart_of_cell_basic_range<i,dim> darts_of_cell_basic(Dart_descriptor adart,
                                                        size_type amark=INVALID_MARK)
    { return Dart_of_cell_basic_range<i,dim>(*this,adart,amark); }
    //--------------------------------------------------------------------------
    template<unsigned int i, int dim>
    Dart_of_cell_basic_const_range<i,dim> darts_of_cell_basic
    (Dart_const_descriptor adart, size_type amark=INVALID_MARK) const
    { return Dart_of_cell_basic_const_range<i,dim>(*this,adart,amark); }
    //--------------------------------------------------------------------------
    template<unsigned int i>
    Dart_of_cell_basic_range<i,Self::dimension>
    darts_of_cell_basic(Dart_descriptor adart, size_type amark=INVALID_MARK)
    { return darts_of_cell_basic<i,Self::dimension>(adart,amark); }
    //--------------------------------------------------------------------------
    template<unsigned int i>
    Dart_of_cell_basic_const_range<i,Self::dimension>
    darts_of_cell_basic(Dart_const_descriptor adart, size_type amark=INVALID_MARK) const
    { return darts_of_cell_basic<i,Self::dimension>(adart,amark); }
    //--------------------------------------------------------------------------
    template<unsigned int i, int dim>
    Dart_of_cell_range<i,dim> darts_of_cell(Dart_descriptor adart)
    { return Dart_of_cell_range<i,dim>(*this,adart); }
    //--------------------------------------------------------------------------
    template<unsigned int i, int dim>
    Dart_of_cell_const_range<i,dim> darts_of_cell(Dart_const_descriptor adart) const
    { return Dart_of_cell_const_range<i,dim>(*this,adart); }
    //--------------------------------------------------------------------------
    template<unsigned int i>
    Dart_of_cell_range<i,Self::dimension> darts_of_cell(Dart_descriptor adart)
    { return darts_of_cell<i,Self::dimension>(adart); }
    //--------------------------------------------------------------------------
    template<unsigned int i>
    Dart_of_cell_const_range<i,Self::dimension>
    darts_of_cell(Dart_const_descriptor adart) const
    { return darts_of_cell<i,Self::dimension>(adart); }
    //**************************************************************************
    // Dart_of_involution_basic_range
    template<unsigned int i,int dim=Self::dimension>
    struct Dart_of_involution_basic_range: public CGAL::CMap_range
    <Self, CGAL::CMap_dart_iterator_basic_of_involution<Self,i,dim>,
     CGAL::CMap_dart_const_iterator_basic_of_involution<Self,i,dim> >
    {
      typedef CGAL::CMap_range
      <Self, CGAL::CMap_dart_iterator_basic_of_involution<Self,i,dim>,
       CGAL::CMap_dart_const_iterator_basic_of_involution<Self,i,dim> > Base;

      Dart_of_involution_basic_range(Self &amap, Dart_descriptor adart,
                                     size_type amark=INVALID_MARK):
        Base(amap, adart, amark)
      {}
    };
    //**************************************************************************
    // Dart_of_involution_basic_const_range
    template<unsigned int i,int dim=Self::dimension>
    struct Dart_of_involution_basic_const_range: public CMap_const_range
    <Self, CGAL::CMap_dart_const_iterator_basic_of_involution<Self,i,dim> >
    {
      typedef CMap_const_range
      <Self, CGAL::CMap_dart_const_iterator_basic_of_involution<Self,i,dim> >
      Base;

      Dart_of_involution_basic_const_range(const Self &amap,
                                           Dart_const_descriptor adart,
                                           size_type amark=INVALID_MARK) :
        Base(amap, adart, amark)
      {}
    };
    //**************************************************************************
    template<unsigned int i,int dim>
    Dart_of_involution_basic_range<i,dim>
    darts_of_involution_basic(Dart_descriptor adart, size_type amark=INVALID_MARK)
    { return Dart_of_involution_basic_range<i,dim>(*this,adart,amark); }
    //--------------------------------------------------------------------------
    template<unsigned int i,int dim>
    Dart_of_involution_basic_const_range<i,dim>
    darts_of_involution_basic(Dart_const_descriptor adart, size_type amark=INVALID_MARK) const
    { return Dart_of_involution_basic_const_range<i,dim>(*this,adart,amark); }
    //--------------------------------------------------------------------------
    template<unsigned int i>
    Dart_of_involution_basic_range<i,Self::dimension>
    darts_of_involution_basic(Dart_descriptor adart, size_type amark=INVALID_MARK)
    { return Dart_of_involution_basic_range<i,Self::dimension>
        (*this,adart,amark); }
    //--------------------------------------------------------------------------
    template<unsigned int i>
    Dart_of_involution_basic_const_range<i,Self::dimension>
    darts_of_involution_basic(Dart_const_descriptor adart, size_type amark=INVALID_MARK) const
    { return Dart_of_involution_basic_const_range<i,Self::dimension>
        (*this,adart,amark); }
    //**************************************************************************
    // Dart_of_involution_inv_basic_range
    template<unsigned int i,int dim=Self::dimension>
    struct Dart_of_involution_inv_basic_range: public CGAL::CMap_range
    <Self, CGAL::CMap_dart_iterator_basic_of_involution_inv<Self,i,dim>,
     CGAL::CMap_dart_const_iterator_basic_of_involution_inv<Self,i,dim> >
    {
      typedef CGAL::CMap_range
      <Self, CGAL::CMap_dart_iterator_basic_of_involution_inv<Self,i,dim>,
       CGAL::CMap_dart_const_iterator_basic_of_involution_inv<Self,i,dim> >
      Base;

      Dart_of_involution_inv_basic_range(Self &amap, Dart_descriptor adart,
                                         size_type amark=INVALID_MARK):
        Base(amap, adart, amark)
      {}
    };
    //**************************************************************************
    // Dart_of_involution_inv_basic_const_range
    template<unsigned int i,int dim=Self::dimension>
    struct Dart_of_involution_inv_basic_const_range: public CMap_const_range
    <Self, CGAL::CMap_dart_const_iterator_basic_of_involution_inv<Self,i,dim> >
    {
      typedef CMap_const_range
      <Self, CGAL::CMap_dart_const_iterator_basic_of_involution_inv
      <Self,i,dim> >
      Base;

      Dart_of_involution_inv_basic_const_range(const Self &amap,
                                               Dart_const_descriptor adart,
                                               size_type amark=INVALID_MARK) :
        Base(amap, adart, amark)
      {}
    };
    //**************************************************************************
    template<unsigned int i,int dim>
    Dart_of_involution_inv_basic_range<i,dim>
    darts_of_involution_inv_basic(Dart_descriptor adart, size_type amark=INVALID_MARK)
    { return Dart_of_involution_inv_basic_range<i,dim>(*this,adart,amark); }
    //--------------------------------------------------------------------------
    template<unsigned int i,int dim>
    Dart_of_involution_inv_basic_const_range<i,dim>
    darts_of_involution_inv_basic(Dart_const_descriptor adart, size_type amark=INVALID_MARK) const
    { return Dart_of_involution_inv_basic_const_range<i,dim>
        (*this,adart,amark); }
    //--------------------------------------------------------------------------
    template<unsigned int i>
    Dart_of_involution_inv_basic_range<i,Self::dimension>
    darts_of_involution_inv_basic(Dart_descriptor adart, size_type amark=INVALID_MARK)
    { return Dart_of_involution_inv_basic_range<i,Self::dimension>
        (*this,adart,amark); }
    //--------------------------------------------------------------------------
    template<unsigned int i>
    Dart_of_involution_inv_basic_const_range<i,Self::dimension>
    darts_of_involution_inv_basic(Dart_const_descriptor adart, size_type amark=INVALID_MARK) const
    { return Dart_of_involution_inv_basic_const_range<i,Self::dimension>
        (*this,adart,amark); }
    //**************************************************************************
    // Dart_of_involution_range
    template<unsigned int i,int dim=Self::dimension>
    struct Dart_of_involution_range: public CGAL::CMap_range
    <Self, CGAL::CMap_dart_iterator_of_involution<Self,i,dim>,
     CGAL::CMap_dart_const_iterator_of_involution<Self,i,dim> >
    {
      typedef CGAL::CMap_range
      <Self, CGAL::CMap_dart_iterator_of_involution<Self,i,dim>,
       CGAL::CMap_dart_const_iterator_of_involution<Self,i,dim> > Base;

      Dart_of_involution_range(Self &amap, Dart_descriptor adart) :
        Base(amap, adart)
      {}
    };
    //**************************************************************************
    // Dart_of_involution_const_range
    template<unsigned int i,int dim=Self::dimension>
    struct Dart_of_involution_const_range: public CMap_const_range
    <Self, CGAL::CMap_dart_const_iterator_of_involution<Self,i,dim> >
    {
      typedef CMap_const_range
      <Self, CGAL::CMap_dart_const_iterator_of_involution<Self,i,dim> > Base;

      Dart_of_involution_const_range(const Self &amap,
                                     Dart_const_descriptor adart):
        Base(amap, adart)
      {}
    };
    //**************************************************************************
    template<unsigned int i,int dim>
    Dart_of_involution_range<i,dim>
    darts_of_involution(Dart_descriptor adart)
    { return Dart_of_involution_range<i,dim>(*this,adart); }
    //--------------------------------------------------------------------------
    template<unsigned int i,int dim>
    Dart_of_involution_const_range<i,dim>
    darts_of_involution(Dart_const_descriptor adart) const
    { return Dart_of_involution_const_range<i,dim>(*this,adart); }
    //--------------------------------------------------------------------------
    template<unsigned int i>
    Dart_of_involution_range<i,Self::dimension>
    darts_of_involution(Dart_descriptor adart)
    { return Dart_of_involution_range<i,Self::dimension>(*this,adart); }
    //--------------------------------------------------------------------------
    template<unsigned int i>
    Dart_of_involution_const_range<i,Self::dimension>
    darts_of_involution(Dart_const_descriptor adart) const
    { return Dart_of_involution_const_range<i,Self::dimension>(*this,adart); }
    //**************************************************************************
    // Dart_of_involution_inv_range
    template<unsigned int i,int dim=Self::dimension>
    struct Dart_of_involution_inv_range: public CGAL::CMap_range
    <Self, CGAL::CMap_dart_iterator_of_involution_inv<Self,i,dim>,
     CGAL::CMap_dart_const_iterator_of_involution_inv<Self,i,dim> >
    {
      typedef CGAL::CMap_range
      <Self, CGAL::CMap_dart_iterator_of_involution_inv<Self,i,dim>,
       CGAL::CMap_dart_const_iterator_of_involution_inv<Self,i,dim> > Base;

      Dart_of_involution_inv_range(Self &amap, Dart_descriptor adart) :
        Base(amap, adart)
      {}
    };
    //**************************************************************************
    // Dart_of_involution_inv_const_range
    template<unsigned int i,int dim=Self::dimension>
    struct Dart_of_involution_inv_const_range: public CMap_const_range
    <Self, CGAL::CMap_dart_const_iterator_of_involution_inv<Self,i,dim> >
    {
      typedef CMap_const_range
      <Self, CGAL::CMap_dart_const_iterator_of_involution_inv<Self,i,dim> >
      Base;

      Dart_of_involution_inv_const_range(const Self &amap,
                                         Dart_const_descriptor adart):
        Base(amap, adart)
      {}
    };
    //**************************************************************************
    template<unsigned int i,int dim>
    Dart_of_involution_inv_range<i,dim>
    darts_of_involution_inv(Dart_descriptor adart)
    { return Dart_of_involution_inv_range<i,dim>(*this,adart); }
    //--------------------------------------------------------------------------
    template<unsigned int i,int dim>
    Dart_of_involution_inv_const_range<i,dim>
    darts_of_involution_inv(Dart_const_descriptor adart) const
    { return Dart_of_involution_inv_const_range<i,dim>(*this,adart); }
    //--------------------------------------------------------------------------
    template<unsigned int i>
    Dart_of_involution_inv_range<i,Self::dimension>
    darts_of_involution_inv(Dart_descriptor adart)
    { return Dart_of_involution_inv_range<i,Self::dimension>(*this,adart); }
    //--------------------------------------------------------------------------
    template<unsigned int i>
    Dart_of_involution_inv_const_range<i,Self::dimension>
    darts_of_involution_inv(Dart_const_descriptor adart) const
    { return Dart_of_involution_inv_const_range<i,Self::dimension>
        (*this,adart); }
    //**************************************************************************
    // Dart_basic_range
    struct Dart_basic_range {
      typedef CGAL::CMap_dart_iterator_basic_of_all<Self> iterator;
      typedef CGAL::CMap_dart_const_iterator_basic_of_all<Self> const_iterator;
      Dart_basic_range(Self &amap) : mmap(amap)
      {}
      iterator begin() { return iterator(mmap); }
      iterator end()   { return iterator(mmap,mmap.null_descriptor); }
      const_iterator begin() const { return const_iterator(mmap); }
      const_iterator end() const   { return const_iterator(mmap,mmap.null_descriptor); }
      size_type size() const
      { return mmap.number_of_darts(); }
      bool empty() const
      { return mmap.is_empty(); }
    private:
      Self & mmap;
    };
    //**************************************************************************
    // Dart_basic_const_range
    struct Dart_basic_const_range {
      typedef CGAL::CMap_dart_const_iterator_basic_of_all<Self> const_iterator;
      Dart_basic_const_range(Self &amap) : mmap(amap)
      {}
      const_iterator begin() const { return const_iterator(mmap); }
      const_iterator end() const   { return const_iterator(mmap,mmap.null_descriptor); }
      size_type size() const
      { return mmap.number_of_darts(); }
      bool empty() const
      { return mmap.is_empty(); }
    private:
      const Self & mmap;
    };
    //**************************************************************************
    Dart_basic_range darts_basic()
    { return Dart_basic_range(*this); }
    //--------------------------------------------------------------------------
    Dart_basic_const_range darts_basic() const
    { return Dart_basic_const_range(*this); }
    //**************************************************************************
    // One_dart_per_incident_cell_range
    template<unsigned int i,unsigned int j,int dim=Self::dimension>
    struct One_dart_per_incident_cell_range: public CGAL::CMap_range
    <Self, CGAL::CMap_one_dart_per_incident_cell_iterator<Self,i,j,dim>,
     CGAL::CMap_one_dart_per_incident_cell_const_iterator<Self,i,j,dim> >
    {
      typedef CGAL::CMap_range
      <Self, CGAL::CMap_one_dart_per_incident_cell_iterator<Self,i,j,dim>,
       CGAL::CMap_one_dart_per_incident_cell_const_iterator<Self,i,j,dim> >
      Base;

      One_dart_per_incident_cell_range(Self &amap, Dart_descriptor adart):
        Base(amap, adart)
      {}
    };
    //**************************************************************************
    // One_dart_per_incident_cell_const_range
    template<unsigned int i,unsigned int j,int dim=Self::dimension>
    struct One_dart_per_incident_cell_const_range: public CMap_const_range
    <Self, CGAL::CMap_one_dart_per_incident_cell_const_iterator<Self,i,j,dim> >
    {
      typedef CMap_const_range
      <Self, CGAL::CMap_one_dart_per_incident_cell_const_iterator
      <Self,i,j,dim> > Base;

      One_dart_per_incident_cell_const_range(const Self &amap,
                                             Dart_const_descriptor adart) :
        Base(amap, adart)
      {}
    };
    //**************************************************************************
    // One_dart_per_cell_range
    template<unsigned int i,int dim=Self::dimension>
    struct One_dart_per_cell_range {
      typedef CGAL::CMap_one_dart_per_cell_iterator<Self,i,dim> iterator;
      typedef CGAL::CMap_one_dart_per_cell_const_iterator<Self,i,dim>
      const_iterator;
      One_dart_per_cell_range(Self &amap) : mmap(amap), msize(0)
      {}
      iterator begin() { return iterator(mmap); }
      iterator end()   { return iterator(mmap,mmap.null_descriptor); }
      const_iterator begin() const { return const_iterator(mmap); }
      const_iterator end() const   { return const_iterator(mmap,mmap.null_descriptor); }
      size_type size() const
      {
        if (msize==0)
          for ( const_iterator it=begin(), itend=end(); it!=itend; ++it)
            ++msize;
        return msize;
      }
      bool empty() const
      { return mmap.is_empty(); }
    private:
      Self & mmap;
      mutable size_type msize;
    };
    //**************************************************************************
    // One_dart_per_cell_const_range
    template<unsigned int i,int dim=Self::dimension>
    struct One_dart_per_cell_const_range {
      typedef CGAL::CMap_one_dart_per_cell_const_iterator<Self,i,dim>
      const_iterator;
      One_dart_per_cell_const_range(const Self &amap) : mmap(amap), msize(0)
      {}
      const_iterator begin() const { return const_iterator(mmap); }
      const_iterator end() const   { return const_iterator(mmap,mmap.null_descriptor); }
      size_type size() const
      {
        if (msize==0)
          for ( const_iterator it=begin(), itend=end(); it!=itend; ++it)
            ++msize;
        return msize;
      }
      bool empty() const
      { return mmap.is_empty(); }
    private:
      const Self & mmap;
      mutable size_type msize;
    };
    //**************************************************************************
    /// @return a range on the i-cells incindent to the given j-cell.
    template<unsigned int i, unsigned int j, int dim>
    One_dart_per_incident_cell_range<i,j,dim>
    one_dart_per_incident_cell(Dart_descriptor adart)
    { return One_dart_per_incident_cell_range<i,j,dim>(*this,adart); }
    //--------------------------------------------------------------------------
    template<unsigned int i, unsigned int j, int dim>
    One_dart_per_incident_cell_const_range<i,j,dim>
    one_dart_per_incident_cell(Dart_const_descriptor adart) const
    { return One_dart_per_incident_cell_const_range<i,j,dim>(*this,adart); }
    //--------------------------------------------------------------------------
    template<unsigned int i, unsigned int j>
    One_dart_per_incident_cell_range<i,j,Self::dimension>
    one_dart_per_incident_cell(Dart_descriptor adart)
    { return one_dart_per_incident_cell<i,j,Self::dimension>(adart); }
    //--------------------------------------------------------------------------
    template<unsigned int i, unsigned int j>
    One_dart_per_incident_cell_const_range<i,j,Self::dimension>
    one_dart_per_incident_cell(Dart_const_descriptor adart) const
    { return one_dart_per_incident_cell<i,j,Self::dimension>(adart); }
    //--------------------------------------------------------------------------
    /// @return a range on all the i-cells
    template<unsigned int i, int dim>
    One_dart_per_cell_range<i,dim> one_dart_per_cell()
    { return One_dart_per_cell_range<i,dim>(*this); }
    //--------------------------------------------------------------------------
    template<unsigned int i, int dim>
    One_dart_per_cell_const_range<i,dim> one_dart_per_cell() const
    { return One_dart_per_cell_const_range<i,dim>(*this); }
    //--------------------------------------------------------------------------
    template<unsigned int i>
    One_dart_per_cell_range<i,Self::dimension> one_dart_per_cell()
    { return one_dart_per_cell<i,Self::dimension>(); }
    //--------------------------------------------------------------------------
    template<unsigned int i>
    One_dart_per_cell_const_range<i,Self::dimension> one_dart_per_cell() const
    { return one_dart_per_cell<i,Self::dimension>(); }
    //--------------------------------------------------------------------------

  public:

    /** Compute the dual of a Combinatorial_map.
     * @param amap the cmap in which we build the dual of this map.
     * @param adart a dart of the initial map, null_descriptor by default.
     * @return adart of the dual map, the dual of adart if adart!=null_descriptor,
     *         any dart otherwise.
     * As soon as we don't modify this map and amap map, we can iterate
     * simultaneously through all the darts of the two maps and we have
     * each time of the iteration two "dual" darts.
     */
    Dart_descriptor dual(Self& amap, Dart_descriptor adart=null_descriptor)
    {
      CGAL_assertion( is_without_boundary(dimension) );

      CGAL::Unique_hash_map<Dart_descriptor, Dart_descriptor,
                            typename Self::Hash_function>
          dual(Dart_descriptor(), darts().size());
      Dart_descriptor d, d2, res=amap.null_descriptor, newd;

      // We clear amap. TODO return a new amap ?
      amap.clear();

      // We create a copy of all the dart of the map.
      for (typename Dart_range::iterator it=darts().begin();
           it!=darts().end(); ++it)
      {
        newd=amap.create_dart();
        dual[it]=newd;
        internal::Copy_dart_info_functor<Refs, Refs>::
          run(static_cast<Refs&>(*this), static_cast<Refs&>(amap),
              it, newd);
        if (it==adart && res==amap.null_descriptor) { res=newd; }
      }

      // Then we link the darts by using the dual formula :
      // G(B,b1,b2,...,bn-1,bn) =>
      //    dual(G)=(B, b(n-1)obn, b(n-2)obn,...,b1obn, bn)
      // We suppose darts are run in the same order for both maps.
      typename Dart_range::iterator it2=amap.darts().begin();
      for ( typename Dart_range::iterator it=darts().begin();
            it!=darts().end(); ++it, ++it2)
      {
        d=it2; // The supposition on the order allows to avoid d=dual[it];
        CGAL_assertion( it2==dual[it] );

        // First case outside the loop since we need to use link_beta1
        if ( amap.template is_free<1>(d) &&
             beta<dimension, dimension-1>(it)!=null_dart_descriptor )
        { amap.basic_link_beta_1(d, dual[beta<dimension, dimension-1>(it)]); }

        // and during the loop we use link_beta(d1,d2,i)
        for ( unsigned int i=dimension-2; i>=1; --i)
        {
          if ( amap.is_free(d,dimension-i) &&
               beta(it, dimension, i)!=null_dart_descriptor )
          { amap.basic_link_beta(d, dual[beta(it, dimension, i)], dimension-i); }
        }
        if ( amap.template is_free<dimension>(d) )
        {
          CGAL_assertion ( !this->template is_free<dimension>(it) );
          amap.basic_link_beta(d, dual[beta<dimension>(it)], dimension);
        }
      }

      if ( res==amap.null_descriptor ) { res=amap.darts().begin(); }
      return res;
    }


    /** Tests if the connected component of cmap containing dart dh1 is
     *  isomorphic to the connected component of map2 containing dart dh2,
     *  starting from dh1 and dh2.
     * @param dh1  initial dart for this map
     * @param map2 the second combinatorial map
     * @param dh2  initial dart for map2
     * @param testDartInfo Boolean to test the equality of dart info (true)
     *                     or not (false)
     * @param testAttributes Boolean to test the equality of attributes (true)
     *                       or not (false)
     * @param testPoint Boolean to test the equality of points (true)
     *                     or not (false) (used for LCC)
     * @return true iff the cc of map is isomorphic to the cc of map2 starting
     *     from dh1 and dh2; by testing the equality of dartinfo and/or
     *     attributes and/or points.
     */
    template <unsigned int d2, typename Refs2, typename Items2, class Alloc2,
              class Storage2>
    bool are_cc_isomorphic(Dart_const_descriptor dh1,
                           const Combinatorial_map_base
                           <d2,Refs2,Items2,Alloc2, Storage2>& map2,
                           typename Combinatorial_map_base
                           <d2,Refs2,Items2,Alloc2, Storage2>::Dart_const_descriptor dh2,
                           bool testDartInfo=true,
                           bool testAttributes=true,
                           bool testPoint=true) const
    {
      typedef Combinatorial_map_base<d2,Refs2,Items2,Alloc2, Storage2> Map2;

      bool match = true;

      // Two stacks used to run through the two maps.
      std::deque< Dart_const_descriptor > toTreat1;
      std::deque< typename Map2::Dart_const_descriptor > toTreat2;

       // A dart of this map is marked with m1 if its bijection was set
      // (and similarly for mark m2 and darts of map2)
      size_type m1 = get_new_mark();
      size_type m2 = map2.get_new_mark();

      // A dart of this map is marked with markpush if it was already pushed
      // in the queue toTreat1.
      size_type markpush = get_new_mark();

      toTreat1.push_back(dh1);
      toTreat2.push_back(dh2);

      Dart_const_descriptor current;
      typename Map2::Dart_const_descriptor other;

      unsigned int i = 0;
      CGAL::Unique_hash_map<Dart_const_descriptor,
                            typename Map2::Dart_const_descriptor,
                            typename Self::Hash_function> bijection;

      while (match && !toTreat1.empty())
      {
        // Next dart
        current = toTreat1.front();
        toTreat1.pop_front();
        other = toTreat2.front();
        toTreat2.pop_front();

        if (!is_marked(current, m1))
        {
          if (map2.is_marked(other, m2))
          { match=false; }
          else
          {
            bijection[current]=other;

            mark(current, m1);
            map2.mark(other, m2);

            // We first test info of darts
            if (match && testDartInfo)
            { match=internal::Test_is_same_dart_info_functor<Self, Map2>::
                  run(*this, map2, current, other); }

            // We need to test in both direction because
            // Foreach_enabled_attributes only test non void attributes
            // of Self. Functor Test_is_same_attribute_functor will modify
            // the value of match to false if attributes do not match
            if (testAttributes)
            {
              if (match)
              { Helper::template Foreach_enabled_attributes
                    < internal::Test_is_same_attribute_functor<Self, Map2> >::
                    run(*this, map2, current, other, match); }
              if (match)
              { Map2::Helper::template Foreach_enabled_attributes
                    < internal::Test_is_same_attribute_functor<Map2, Self> >::
                    run(map2, *this, other, current, match); }
            }

            if (match && testPoint)
            {
              // Only point of 0-attributes are tested. TODO test point of all
              // attributes ?
              match=internal::Test_is_same_attribute_point_functor
                  <Self, Map2, 0>::run(*this, map2, current, other);
            }

            // We test if the injection is valid with its neighbors.
            // We go out as soon as it is not satisfied.
            for (i=0; match && i<=dimension; ++i)
            {
              if ( i>map2.dimension )
              {
                if (!is_free(current,i))
                { match=false; }
              }
              else
              {
                if (is_free(current,i))
                {
                  if (!map2.is_free(other,i))
                  { match=false; }
                }
                else
                {
                  if (map2.is_free(other,i))
                  { match=false; }
                  else
                  {
                    if (is_marked(beta(current,i), m1)!=
                        map2.is_marked(map2.beta(other,i), m2))
                    { match=false; }
                    else
                    {
                      if (!is_marked(beta(current,i), m1))
                      {
                        if (!is_marked(beta(current,i), markpush))
                        {
                          toTreat1.push_back(beta(current,i));
                          toTreat2.push_back(map2.beta(other,i));
                          mark(beta(current,i), markpush);
                        }
                      }
                      else
                      {
                        if (bijection[beta(current,i)]!=map2.beta(other,i))
                        { match=false; }
                      }
                    }
                  }
                }
              }
            }
            // Now we test if the second map has more beta links than the first
            for ( i=dimension+1; match && i<=map2.dimension; ++i )
            {
              if (!map2.is_free(other,i))
              { match=false; }
            }
          }
        }
        else
        {
          if (!map2.is_marked(other, m2))
          { match=false; }
        }
      }

      // Here we test if both queue are empty
      if ( !toTreat1.empty() || !toTreat2.empty() )
      { match=false; }

      // Here we unmark all the marked darts.
      toTreat1.clear();
      toTreat2.clear();

      toTreat1.push_back(dh1);
      toTreat2.push_back(dh2);

      unmark(dh1, m1);
      unmark(dh1, markpush);
      map2.unmark(dh2, m2);

      while (!toTreat1.empty())
      {
        current = toTreat1.front();
        toTreat1.pop_front();
        other = toTreat2.front();
        toTreat2.pop_front();

        for (i = 0; i <= dimension; ++i)
        {
          if (!is_free(current,i) && is_marked(beta(current,i), markpush))
          {
            toTreat1.push_back(beta(current,i));
            toTreat2.push_back(map2.beta(other,i));
            unmark(beta(current,i), m1);
            unmark(beta(current,i), markpush);
            map2.unmark(map2.beta(other,i), m2);
          }
        }
      }

      CGAL_postcondition(is_whole_map_unmarked(m1));
      CGAL_postcondition(is_whole_map_unmarked(markpush));
      CGAL_postcondition(map2.is_whole_map_unmarked(m2));
      free_mark(m1);
      free_mark(markpush);
      map2.free_mark(m2);

      return match;
    }

    /** Tests if this cmap is isomorphic to map2.
     * @pre cmap is connected.
     * @param map2 the second combinatorial map
     * @param testDartInfo Boolean to test the equality of dart info (true)
     *                     or not (false)
     * @param testAttributes Boolean to test the equality of attributes (true)
     *                       or not (false)
     * @param testPoint Boolean to test the equality of points (true)
     *                     or not (false) (used for LCC)
     * @return true iff this map is isomorphic to map2, testing the equality
     *         of attributes if testAttributes is true
     */
    template <unsigned int d2, typename Refs2, typename Items2, class Alloc2,
              class Storage2>
    bool is_isomorphic_to(const Combinatorial_map_base
                          <d2,Refs2,Items2,Alloc2, Storage2>& map2,
                          bool testDartInfo=true,
                          bool testAttributes=true,
                          bool testPoint=true) const
    {
      if (is_empty() && map2.is_empty()) return true;
      if (is_empty() || map2.is_empty()) return false;

      Dart_const_descriptor d1=darts().begin();

      for (typename Combinatorial_map_base<d2,Refs2,Items2,Alloc2, Storage2>::
             Dart_range::const_iterator it(map2.darts().begin()),
             itend(map2.darts().end()); it!=itend; ++it)
      {
        if (are_cc_isomorphic(d1, map2, it, testDartInfo, testAttributes,
                              testPoint))
        {
          return true;
        }
      }

      return false;
    }

    /** Tests if the attributes of this map are automatically updated.
     * @return true iff the boolean automatic_attributes_management is set to true.
     */
    bool are_attributes_automatically_managed() const
    {
      return automatic_attributes_management;
    }

    /** Sets the automatic_attributes_management boolean.
     */
    void set_automatic_attributes_management(bool newval)
    {
      if (this->automatic_attributes_management == false && newval == true)
      {
        correct_invalid_attributes();
      }

      this->automatic_attributes_management = newval;
    }

    void set_automatic_attributes_management_without_correction(bool newval)
    { this->automatic_attributes_management = newval; }

<<<<<<< HEAD
    /** Creates an half-edge.
     * @return a dart of the new half-edge.
=======
    /** Create a halfedge.
     * @return a dart of the new halfedge.
>>>>>>> c63a3d72
     */
    Dart_descriptor make_half_edge()
    { return create_dart(); }

    /** Creates an edge.
     * if closed==true, the edge has no 2-free dart.
     * (note that for CMap there is no difference between true and false, but
     *  this is not the case for GMap)
     * @return a dart of the new edge.
     */
    Dart_descriptor make_edge(bool /*closed*/=false)
    {
      Dart_descriptor d1 = create_dart();
      Dart_descriptor d2 = create_dart();
      this->template basic_link_beta_for_involution<2>(d1, d2);
      return d1;
    }

    /** Creates an edge given 2 Attribute_descriptor<0>.
     * Note that this function can be used only if 0-attributes are non void
     * @param h0 the first vertex descriptor.
     * @param h1 the second vertex descriptor.
     * if closed==true, the edge has no 2-free dart.
     * (note that for CMap there is no difference between true and false, but
     *  this is not the case for GMap)
     * @return the dart of the new edge incident to h0.
     */
    Dart_descriptor make_segment(typename Attribute_descriptor<0>::type h0,
                             typename Attribute_descriptor<0>::type h1,
                             bool /*closed*/=false)
    {
      Dart_descriptor d1 = this->make_edge();

      set_dart_attribute<0>(d1,h0);
      set_dart_attribute<0>(this->beta<2>(d1),h1);

      return d1;
    }

    /** Creates a combinatorial polygon of length alg
     * (a cycle of alg darts beta1 links together).
     * @return a new dart.
     */
    Dart_descriptor make_combinatorial_polygon(unsigned int alg)
    {
      CGAL_assertion(alg>0);

      Dart_descriptor start = create_dart();
      Dart_descriptor prev = start;
      for ( unsigned int nb=1; nb<alg; ++nb )
      {
        Dart_descriptor cur = create_dart();
        basic_link_beta_1(prev, cur);
        prev=cur;
      }

      basic_link_beta_1(prev, start);
      return start;
    }

    /** Tests if a face is a combinatorial polygon of length alg
     *  (a cycle of alg darts beta1 links together).
     * @param adart an initial dart
     * @return true iff the face containing adart is a polygon of length alg.
     */
    bool is_face_combinatorial_polygon(Dart_const_descriptor adart,
                                       unsigned int alg) const
    {
      CGAL_assertion(alg>0);

      unsigned int nb = 0;
      Dart_const_descriptor cur = adart;
      do
      {
        ++nb;
        if ( cur==null_dart_descriptor ) return false; // Open face
        cur = beta(cur,1);
      }
      while( cur!=adart );
      return (nb==alg);
    }

    /** Creates a triangle given 3 Attribute_descriptor<0>.
     * @param h0 the first descriptor.
     * @param h1 the second descriptor.
     * @param h2 the third descriptor.
     * Note that this function can be used only if 0-attributes are non void
     * @return the dart of the new triangle incident to h0 and to edge h0h1.
     */
    Dart_descriptor make_triangle(typename Attribute_descriptor<0>::type h0,
                              typename Attribute_descriptor<0>::type h1,
                              typename Attribute_descriptor<0>::type h2)
    {
      Dart_descriptor d1 = this->make_combinatorial_polygon(3);

      set_dart_attribute<0>(d1,h0);
      set_dart_attribute<0>(this->beta<1>(d1),h1);
      set_dart_attribute<0>(this->beta<0>(d1),h2);

      return d1;
    }

    /** Creates a quadrangle given 4 Vertex_attribute_descriptor.
     * @param h0 the first vertex descriptor.
     * @param h1 the second vertex descriptor.
     * @param h2 the third vertex descriptor.
     * @param h3 the fourth vertex descriptor.
     * Note that this function can be used only if 0-attributes are non void
     * @return the dart of the new quadrilateral incident to h0 and to edge h0h1.
     */
    Dart_descriptor make_quadrangle(typename Attribute_descriptor<0>::type h0,
                                typename Attribute_descriptor<0>::type h1,
                                typename Attribute_descriptor<0>::type h2,
                                typename Attribute_descriptor<0>::type h3)
    {
      Dart_descriptor d1 = this->make_combinatorial_polygon(4);

      set_dart_attribute<0>(d1,h0);
      set_dart_attribute<0>(this->beta<1>(d1),h1);
      set_dart_attribute<0>(this->beta<1,1>(d1), h2);
      set_dart_attribute<0>(this->beta<0>(d1),h3);

      return d1;
    }

    /** Creates a combinatorial tetrahedron from 4 triangles.
     * @param d1 a dart onto a first triangle.
     * @param d2 a dart onto a second triangle.
     * @param d3 a dart onto a third triangle.
     * @param d4 a dart onto a fourth triangle.
     * @return d1.
     */
    Dart_descriptor make_combinatorial_tetrahedron(Dart_descriptor d1,
                                               Dart_descriptor d2,
                                               Dart_descriptor d3,
                                               Dart_descriptor d4)
    {
      basic_link_beta_for_involution(d1, d2, 2);
      basic_link_beta_for_involution(d3, beta(d2, 0), 2);
      basic_link_beta_for_involution(beta(d1, 1), beta(d3, 0), 2);
      basic_link_beta_for_involution(d4, beta(d2, 1), 2);
      basic_link_beta_for_involution(beta(d4, 0), beta(d3, 1), 2);
      basic_link_beta_for_involution(beta(d4, 1), beta(d1, 0), 2);

      return d1;
    }

    /** Tests if a volume is a combinatorial tetrahedron.
     * @param d1 an initial dart
     * @return true iff the volume containing d1 is a combinatorial tetrahedron.
     */
    bool is_volume_combinatorial_tetrahedron(Dart_const_descriptor d1) const
    {
      Dart_const_descriptor d2 = beta(d1, 2);
      Dart_const_descriptor d3 = beta(d2, 0, 2);
      Dart_const_descriptor d4 = beta(d2, 1, 2);

      if ( d1==null_dart_descriptor || d2==null_dart_descriptor ||
           d3==null_dart_descriptor || d4==null_dart_descriptor ) return false;

      if ( !is_face_combinatorial_polygon(d1, 3) ||
           !is_face_combinatorial_polygon(d2, 3) ||
           !is_face_combinatorial_polygon(d3, 3) ||
           !is_face_combinatorial_polygon(d4, 3) ) return false;

      // TODO do better with marks (?).
      if ( belong_to_same_cell<2,1>(d1, d2) ||
           belong_to_same_cell<2,1>(d1, d3) ||
           belong_to_same_cell<2,1>(d1, d4) ||
           belong_to_same_cell<2,1>(d2, d3) ||
           belong_to_same_cell<2,1>(d2, d4) ||
           belong_to_same_cell<2,1>(d3, d4) ) return false;

      if ( beta(d1,1,2)!=beta(d3,0) ||
           beta(d4,0,2)!=beta(d3,1) ||
           beta(d4,1,2)!=beta(d1,0) ) return false;

      return true;
    }

    /** Creates a new combinatorial tetrahedron.
     * @return a new dart.
     */
    Dart_descriptor make_combinatorial_tetrahedron()
    {
      Dart_descriptor d1 = make_combinatorial_polygon(3);
      Dart_descriptor d2 = make_combinatorial_polygon(3);
      Dart_descriptor d3 = make_combinatorial_polygon(3);
      Dart_descriptor d4 = make_combinatorial_polygon(3);

      return make_combinatorial_tetrahedron(d1, d2, d3, d4);
    }

    /** Creates a combinatorial hexahedron from 6 quadrilaterals.
     * @param d1 a dart onto a first quadrilateral.
     * @param d2 a dart onto a second quadrilateral.
     * @param d3 a dart onto a third quadrilateral.
     * @param d4 a dart onto a fourth quadrilateral.
     * @param d5 a dart onto a fifth quadrilateral.
     * @param d6 a dart onto a sixth quadrilateral.
     * @return d1.
     */
    Dart_descriptor make_combinatorial_hexahedron(Dart_descriptor d1,
                                              Dart_descriptor d2,
                                              Dart_descriptor d3,
                                              Dart_descriptor d4,
                                              Dart_descriptor d5,
                                              Dart_descriptor d6)
    {
      basic_link_beta_for_involution(d1,
                                     beta(d4, 1, 1), 2);
      basic_link_beta_for_involution(beta(d1, 1),
                                     beta(d6, 0)   , 2);
      basic_link_beta_for_involution(beta(d1, 1, 1),
                                     d2            , 2);
      basic_link_beta_for_involution(beta(d1, 0),
                                     d5            , 2);

      basic_link_beta_for_involution(d3,
                                     beta(d2, 1, 1), 2);
      basic_link_beta_for_involution(beta(d3, 1),
                                     beta(d6, 1)   , 2);
      basic_link_beta_for_involution(beta(d3, 1, 1),
                                     d4            , 2);
      basic_link_beta_for_involution(beta(d3, 0),
                                     beta(d5, 1, 1), 2);

      basic_link_beta_for_involution(d6,
                                     beta(d4, 1)   , 2);
      basic_link_beta_for_involution(beta(d6, 1, 1),
                                     beta(d2, 1)   , 2);

      basic_link_beta_for_involution(beta(d5, 0),
                                     beta(d4, 0)   , 2);
      basic_link_beta_for_involution(beta(d5, 1),
                                     beta(d2, 0)   , 2);

      return d1;
    }

    /** Tests if a volume is a combinatorial hexahedron.
     * @param d1 an initial dart
     * @return true iff the volume containing d1 is a combinatorial hexahedron.
     */
    bool is_volume_combinatorial_hexahedron(Dart_const_descriptor d1) const
    {
      Dart_const_descriptor d2 = beta(d1, 1, 1, 2);
      Dart_const_descriptor d3 = beta(d2, 1, 1, 2);
      Dart_const_descriptor d4 = beta(d3, 1, 1, 2);
      Dart_const_descriptor d5 = beta(d1, 0, 2);
      Dart_const_descriptor d6 = beta(d4, 1, 2);

      if ( d1==null_dart_descriptor || d2==null_dart_descriptor ||
           d3==null_dart_descriptor || d4==null_dart_descriptor ||
           d5==null_dart_descriptor || d6==null_dart_descriptor ) return false;

      if (!is_face_combinatorial_polygon(d1, 4) ||
          !is_face_combinatorial_polygon(d2, 4) ||
          !is_face_combinatorial_polygon(d3, 4) ||
          !is_face_combinatorial_polygon(d4, 4) ||
          !is_face_combinatorial_polygon(d5, 4) ||
          !is_face_combinatorial_polygon(d6, 4) ) return false;

      // TODO do better with marks.
      if ( belong_to_same_cell<2,1>(d1, d2) ||
           belong_to_same_cell<2,1>(d1, d3) ||
           belong_to_same_cell<2,1>(d1, d4) ||
           belong_to_same_cell<2,1>(d1, d5) ||
           belong_to_same_cell<2,1>(d1, d6) ||
           belong_to_same_cell<2,1>(d2, d3) ||
           belong_to_same_cell<2,1>(d2, d4) ||
           belong_to_same_cell<2,1>(d2, d5) ||
           belong_to_same_cell<2,1>(d2, d6) ||
           belong_to_same_cell<2,1>(d3, d4) ||
           belong_to_same_cell<2,1>(d3, d5) ||
           belong_to_same_cell<2,1>(d3, d6) ||
           belong_to_same_cell<2,1>(d4, d5) ||
           belong_to_same_cell<2,1>(d4, d6) ||
           belong_to_same_cell<2,1>(d5, d6) )
        return false;

      if ( beta(d1,2)    !=beta(d4,1,1) ||
           beta(d1,1,2)  !=beta(d6,0)   ||
           beta(d3,1,2)  !=beta(d6,1)   ||
           beta(d3,0,2)  !=beta(d5,1,1) ||
           beta(d6,1,1,2)!=beta(d2,1)   ||
           beta(d5,0,2)  !=beta(d4,0)   ||
           beta(d5,1,2)  !=beta(d2,0) ) return false;

      return true;
    }

    /** Creates a new combinatorial hexahedron.
     * @return a new dart.
     */
    Dart_descriptor make_combinatorial_hexahedron()
    {
      Dart_descriptor d1 = make_combinatorial_polygon(4);
      Dart_descriptor d2 = make_combinatorial_polygon(4);
      Dart_descriptor d3 = make_combinatorial_polygon(4);
      Dart_descriptor d4 = make_combinatorial_polygon(4);
      Dart_descriptor d5 = make_combinatorial_polygon(4);
      Dart_descriptor d6 = make_combinatorial_polygon(4);

      return make_combinatorial_hexahedron(d1, d2, d3, d4, d5, d6);
    }

    /** Tests if a volume is a combinatorial prism.
     * @param d1 an initial dart
     * @return true iff the volume containing d1 is a combinatorial prism.
     */
    bool is_volume_combinatorial_prism(Dart_const_descriptor d1) const
    {
      Dart_const_descriptor d2=beta(d1, 2);
      Dart_const_descriptor d3=beta(d1, 1, 2);
      Dart_const_descriptor d4=beta(d1, 0, 2);
      Dart_const_descriptor d5=beta(d2, 1, 1, 2);

      if ( d1==null_dart_descriptor || d2==null_dart_descriptor ||
           d3==null_dart_descriptor || d4==null_dart_descriptor ||
           d5==null_dart_descriptor ) { return false; }

      if (!is_face_combinatorial_polygon(d1, 3) ||
          !is_face_combinatorial_polygon(d2, 4) ||
          !is_face_combinatorial_polygon(d3, 4) ||
          !is_face_combinatorial_polygon(d4, 4) ||
          !is_face_combinatorial_polygon(d5, 3)) { return false; }

      // TODO do better with marks.
      if (belong_to_same_cell<2,1>(d1, d2) ||
          belong_to_same_cell<2,1>(d1, d3) ||
          belong_to_same_cell<2,1>(d1, d4) ||
          belong_to_same_cell<2,1>(d1, d5) ||
          belong_to_same_cell<2,1>(d2, d3) ||
          belong_to_same_cell<2,1>(d2, d4) ||
          belong_to_same_cell<2,1>(d2, d5) ||
          belong_to_same_cell<2,1>(d3, d4) ||
          belong_to_same_cell<2,1>(d3, d5) ||
          belong_to_same_cell<2,1>(d4, d5))
      { return false; }

      if (beta(d2,0,2)  !=beta(d3,1) ||
          beta(d2,1,2)  !=beta(d4,0) ||
          beta(d3,0,2)  !=beta(d4,1) ||
          beta(d3,1,1,2)!=beta(d5,0) ||
          beta(d4,1,1,2)!=beta(d5,1)) { return false; }

      return true;
    }

    /** Creates a combinatorial prism from 2 triangles and 3 squares.
     * @param d1 a dart onto a first triangle.
     * @param d2 a dart onto a first square.
     * @param d3 a dart onto a second square.
     * @param d4 a dart onto a thirth square.
     * @param d5 a dart onto a second triangle.
     * @return a new dart.
     */
    Dart_descriptor make_combinatorial_prism(Dart_descriptor d1,
                                             Dart_descriptor d2,
                                             Dart_descriptor d3,
                                             Dart_descriptor d4,
                                             Dart_descriptor d5)
    {
      // 2-link for first triangle
      basic_link_beta_for_involution(d1, d2, 2);
      basic_link_beta_for_involution(beta(d1, 1), d3, 2);
      basic_link_beta_for_involution(beta(d1, 0), d4, 2);

      // 2-link for quandrangles between them
      basic_link_beta_for_involution(beta(d2, 0), beta(d3, 1), 2);
      basic_link_beta_for_involution(beta(d2, 1), beta(d4, 0), 2);
      basic_link_beta_for_involution(beta(d3, 0), beta(d4, 1), 2);

      // 2-link for second triangle
      basic_link_beta_for_involution(beta(d2, 1, 1), d5, 2);
      basic_link_beta_for_involution(beta(d3, 1, 1), beta(d5, 0), 2);
      basic_link_beta_for_involution(beta(d4, 1, 1), beta(d5, 1), 2);

      return d1;
    }

    /** Creates a new combinatorial prism.
     * @return a new dart.
     */
    Dart_descriptor make_combinatorial_prism()
    {
      Dart_descriptor d1 = make_combinatorial_polygon(3);
      Dart_descriptor d2 = make_combinatorial_polygon(4);
      Dart_descriptor d3 = make_combinatorial_polygon(4);
      Dart_descriptor d4 = make_combinatorial_polygon(4);
      Dart_descriptor d5 = make_combinatorial_polygon(3);

      return make_combinatorial_prism( d1, d2, d3, d4, d5);
    }

    /** Tests if a volume is a combinatorial pyramid.
     * @param d1 an intial dart
     * @return true iff the volume containing d1 is a combinatorial pyramid.
     */
    bool is_volume_combinatorial_pyramid(Dart_const_descriptor d1) const
    {
      Dart_const_descriptor d2=beta(d1, 2);
      Dart_const_descriptor d3=beta(d1, 0, 2);
      Dart_const_descriptor d4=beta(d1, 1, 1, 2);
      Dart_const_descriptor d5=beta(d1, 1, 2);

      if (d1==null_dart_descriptor || d2==null_dart_descriptor ||
          d3==null_dart_descriptor || d4==null_dart_descriptor ||
          d5==null_dart_descriptor) { return false; }

      if (!is_face_combinatorial_polygon(d1, 4) ||
          !is_face_combinatorial_polygon(d2, 3) ||
          !is_face_combinatorial_polygon(d3, 3) ||
          !is_face_combinatorial_polygon(d4, 3) ||
          !is_face_combinatorial_polygon(d5, 3)) { return false; }

      // TODO do better with marks.
      if (belong_to_same_cell<2,1>(d1, d2) ||
          belong_to_same_cell<2,1>(d1, d3) ||
          belong_to_same_cell<2,1>(d1, d4) ||
          belong_to_same_cell<2,1>(d1, d5) ||
          belong_to_same_cell<2,1>(d2, d3) ||
          belong_to_same_cell<2,1>(d2, d4) ||
          belong_to_same_cell<2,1>(d2, d5) ||
          belong_to_same_cell<2,1>(d3, d4) ||
          belong_to_same_cell<2,1>(d3, d5) ||
          belong_to_same_cell<2,1>(d4, d5))
      { return false; }

      if (beta(d2,1,2)!=beta(d3,0) ||
          beta(d2,0,2)!=beta(d5,1) ||
          beta(d5,0,2)!=beta(d4,1) ||
          beta(d4,0,2)!=beta(d3,1)) { return false; }

      return true;
    }

    /** Creates a combinatorial pyramid from 1 square and 4 triangles.
     * @param d1 a dart onto the square.
     * @param d2 a dart onto a first triangle.
     * @param d3 a dart onto a second triangle.
     * @param d4 a dart onto a thirth triangle.
     * @param d5 a dart onto a fourth triangle.
     * @return a new dart.
     */
    Dart_descriptor make_combinatorial_pyramid(Dart_descriptor d1,
                                               Dart_descriptor d2,
                                               Dart_descriptor d3,
                                               Dart_descriptor d4,
                                               Dart_descriptor d5)
    {
      // 2-link for the square
      basic_link_beta_for_involution(d1, d2, 2);
      basic_link_beta_for_involution(beta(d1, 1), d5, 2);
      basic_link_beta_for_involution(beta(d1, 1, 1), d4, 2);
      basic_link_beta_for_involution(beta(d1, 0), d3, 2);

      // 2-link for first triangle
      basic_link_beta_for_involution(beta(d2, 1), beta(d3, 0), 2);
      basic_link_beta_for_involution(beta(d2, 0), beta(d5, 1), 2);

      // 2-link for triangles between them
      basic_link_beta_for_involution(beta(d5, 0), beta(d4, 1), 2);
      basic_link_beta_for_involution(beta(d4, 0), beta(d3, 1), 2);

      return d1;
    }

    /** Creates a new combinatorial pyramid.
     * @return a new dart.
     */
    Dart_descriptor make_combinatorial_pyramid()
    {
      Dart_descriptor d1=make_combinatorial_polygon(4);
      Dart_descriptor d2=make_combinatorial_polygon(3);
      Dart_descriptor d3=make_combinatorial_polygon(3);
      Dart_descriptor d4=make_combinatorial_polygon(3);
      Dart_descriptor d5=make_combinatorial_polygon(3);

      return make_combinatorial_pyramid(d1, d2, d3, d4, d5);
    }

    /** Tests if a volume is a combinatorial pentagonal prism.
     * @param d1 an initial dart
     * @return true iff the volume containing d1 is a combinatorial pentagonal prism.
     */
    bool is_volume_combinatorial_pentagonal_prism(Dart_const_descriptor d1) const
    {
      Dart_const_descriptor d2=beta(d1, 2);
      Dart_const_descriptor d3=beta(d1, 1, 2);
      Dart_const_descriptor d4=beta(d1, 1, 1, 2);
      Dart_const_descriptor d5=beta(d1, 0, 0, 2);
      Dart_const_descriptor d6=beta(d1, 0, 2);
      Dart_const_descriptor d7=beta(d2, 1, 1, 2);

      if (d1==null_dart_descriptor || d2==null_dart_descriptor ||
          d3==null_dart_descriptor || d4==null_dart_descriptor ||
          d5==null_dart_descriptor || d6==null_dart_descriptor ||
          d7==null_dart_descriptor)
      { return false; }

      if (!is_face_combinatorial_polygon(d1, 5) ||
          !is_face_combinatorial_polygon(d2, 4) ||
          !is_face_combinatorial_polygon(d3, 4) ||
          !is_face_combinatorial_polygon(d4, 4) ||
          !is_face_combinatorial_polygon(d5, 4) ||
          !is_face_combinatorial_polygon(d6, 4) ||
          !is_face_combinatorial_polygon(d7, 5)) { return false; }

      // TODO do better with marks.
      if (belong_to_same_cell<2,1>(d1, d2) ||
          belong_to_same_cell<2,1>(d1, d3) ||
          belong_to_same_cell<2,1>(d1, d4) ||
          belong_to_same_cell<2,1>(d1, d5) ||
          belong_to_same_cell<2,1>(d1, d6) ||
          belong_to_same_cell<2,1>(d1, d7) ||
          belong_to_same_cell<2,1>(d2, d3) ||
          belong_to_same_cell<2,1>(d2, d4) ||
          belong_to_same_cell<2,1>(d2, d5) ||
          belong_to_same_cell<2,1>(d2, d6) ||
          belong_to_same_cell<2,1>(d2, d7) ||
          belong_to_same_cell<2,1>(d3, d4) ||
          belong_to_same_cell<2,1>(d3, d5) ||
          belong_to_same_cell<2,1>(d3, d6) ||
          belong_to_same_cell<2,1>(d3, d7) ||
          belong_to_same_cell<2,1>(d4, d5) ||
          belong_to_same_cell<2,1>(d4, d6) ||
          belong_to_same_cell<2,1>(d4, d7) ||
          belong_to_same_cell<2,1>(d5, d6) ||
          belong_to_same_cell<2,1>(d5, d7) ||
          belong_to_same_cell<2,1>(d6, d7))
      { return false; }

      if (beta(d2,0,2)  !=beta(d3,1) ||
          beta(d3,0,2)  !=beta(d4,1) ||
          beta(d4,0,2)  !=beta(d5,1) ||
          beta(d5,0,2)  !=beta(d6,1) ||
          beta(d6,0,2)  !=beta(d2,1) ||
          beta(d3,1,1,2)!=beta(d7,0) ||
          beta(d4,1,1,2)!=beta(d7,0,0) ||
          beta(d5,1,1,2)!=beta(d7,1,1) ||
          beta(d6,1,1,2)!=beta(d7,1)) { return false; }

      return true;

    }

    /** Tests if a volume is a combinatorial hexagonal prism.
     * @param d1 an initial dart
     * @return true iff the volume containing d1 is a combinatorial hexagonal prism.
     */
    bool is_volume_combinatorial_hexagonal_prism(Dart_const_descriptor d1) const
    {
      Dart_const_descriptor d2=beta(d1, 2);
      Dart_const_descriptor d3=beta(d1, 1, 2);
      Dart_const_descriptor d4=beta(d1, 1, 1, 2);
      Dart_const_descriptor d5=beta(d1, 1, 1, 1, 2);
      Dart_const_descriptor d6=beta(d1, 0, 0, 2);
      Dart_const_descriptor d7=beta(d1, 0, 2);
      Dart_const_descriptor d8=beta(d2, 1, 1, 2);

      if (d1==null_dart_descriptor || d2==null_dart_descriptor ||
          d3==null_dart_descriptor || d4==null_dart_descriptor ||
          d5==null_dart_descriptor || d6==null_dart_descriptor ||
          d7==null_dart_descriptor || d8==null_dart_descriptor)
      { return false; }

      if (!is_face_combinatorial_polygon(d1, 6) ||
          !is_face_combinatorial_polygon(d2, 4) ||
          !is_face_combinatorial_polygon(d3, 4) ||
          !is_face_combinatorial_polygon(d4, 4) ||
          !is_face_combinatorial_polygon(d5, 4) ||
          !is_face_combinatorial_polygon(d6, 4) ||
          !is_face_combinatorial_polygon(d7, 4) ||
          !is_face_combinatorial_polygon(d8, 6)) { return false; }

      // TODO do better with marks.
      if (belong_to_same_cell<2,1>(d1, d2) ||
          belong_to_same_cell<2,1>(d1, d3) ||
          belong_to_same_cell<2,1>(d1, d4) ||
          belong_to_same_cell<2,1>(d1, d5) ||
          belong_to_same_cell<2,1>(d1, d6) ||
          belong_to_same_cell<2,1>(d1, d7) ||
          belong_to_same_cell<2,1>(d1, d8) ||
          belong_to_same_cell<2,1>(d2, d3) ||
          belong_to_same_cell<2,1>(d2, d4) ||
          belong_to_same_cell<2,1>(d2, d5) ||
          belong_to_same_cell<2,1>(d2, d6) ||
          belong_to_same_cell<2,1>(d2, d7) ||
          belong_to_same_cell<2,1>(d2, d8) ||
          belong_to_same_cell<2,1>(d3, d4) ||
          belong_to_same_cell<2,1>(d3, d5) ||
          belong_to_same_cell<2,1>(d3, d6) ||
          belong_to_same_cell<2,1>(d3, d7) ||
          belong_to_same_cell<2,1>(d3, d8) ||
          belong_to_same_cell<2,1>(d4, d5) ||
          belong_to_same_cell<2,1>(d4, d6) ||
          belong_to_same_cell<2,1>(d4, d7) ||
          belong_to_same_cell<2,1>(d4, d8) ||
          belong_to_same_cell<2,1>(d5, d6) ||
          belong_to_same_cell<2,1>(d5, d7) ||
          belong_to_same_cell<2,1>(d5, d8) ||
          belong_to_same_cell<2,1>(d6, d7) ||
          belong_to_same_cell<2,1>(d6, d8) ||
          belong_to_same_cell<2,1>(d7, d8))
      { return false; }

      if (beta(d2,0,2)  !=beta(d3,1) ||
          beta(d3,0,2)  !=beta(d4,1) ||
          beta(d4,0,2)  !=beta(d5,1) ||
          beta(d5,0,2)  !=beta(d6,1) ||
          beta(d6,0,2)  !=beta(d7,1) ||
          beta(d7,0,2)  !=beta(d2,1) ||
          beta(d3,1,1,2)!=beta(d8,0) ||
          beta(d4,1,1,2)!=beta(d8,0,0) ||
          beta(d5,1,1,2)!=beta(d8,0,0,0) ||
          beta(d6,1,1,2)!=beta(d8,1,1) ||
          beta(d7,1,1,2)!=beta(d8,1)) { return false; }

      return true;
    }

    /** Tests if a volume is a combinatorial tetrahedron10.
     * @param d1 an initial dart
     * @return true iff the volume containing d1 is a combinatorial tetrahedron10.
     */
    bool is_volume_combinatorial_tetrahedron10(Dart_const_descriptor d1) const
    {
      Dart_const_descriptor d2=beta(d1, 2,0);
      Dart_const_descriptor d3=beta(d2, 0,2);
      Dart_const_descriptor d4=beta(d2, 1,1,1,2);

      if(d1==null_dart_descriptor || d2==null_dart_descriptor ||
         d3==null_dart_descriptor || d4==null_dart_descriptor)
      { return false; }

      if(!is_face_combinatorial_polygon(d1, 6) ||
         !is_face_combinatorial_polygon(d2, 6) ||
         !is_face_combinatorial_polygon(d3, 6) ||
         !is_face_combinatorial_polygon(d4, 6)) { return false; }

      if(beta(d1, 1,2)!=beta(d1, 2,0) ||
         beta(d2, 1,2)!=beta(d2, 2,0) ||
         beta(d3, 1,2)!=beta(d3, 2,0) ||
         beta(d4, 1,2)!=beta(d4, 2,0)) { return false; }

      // TODO do better with marks (?).
      if(belong_to_same_cell<2,1>(d1, d2) ||
         belong_to_same_cell<2,1>(d1, d3) ||
         belong_to_same_cell<2,1>(d1, d4) ||
         belong_to_same_cell<2,1>(d2, d3) ||
         belong_to_same_cell<2,1>(d2, d4) ||
         belong_to_same_cell<2,1>(d3, d4)) { return false; }

      if(beta(d1,1,1,2)!=beta(d3,0) ||
         beta(d1,0,2)!=beta(d4,1,1) ||
         beta(d4,0,2)!=beta(d3,1,1)) { return false; }

      return true;
    }

    /** Tests if an i-cell can be removed.
     *  An i-cell can be removed if i==dimension or i==dimension-1,
     *     or if there are at most two (i+1)-cell incident to it.
     * @param adart a dart of the i-cell.
     * @return true iff the i-cell can be removed.
     */
    template < unsigned int i >
    bool is_removable(Dart_const_descriptor adart) const
    { return CGAL::Is_removable_functor<Self, i>::run(*this, adart); }

    /** Remove an i-cell, 0<=i<=dimension.
     * @param adart a dart of the i-cell to remove.
     * @param update_attributes a boolean to update the enabled attributes
     * @return the number of deleted darts.
     */
    template < unsigned int i >
    size_t remove_cell(Dart_descriptor adart, bool update_attributes = true)
    {
      return CGAL::Remove_cell_functor<Self,i,Self::dimension-i>::
        run(*this,adart,update_attributes);
    }

    /** Tests if an i-cell can be contracted.
     *  An i-cell can be contracted if i==1
     *     or if there are at most two (i-1)-cell incident to it.
     * @param adart a dart of the i-cell.
     * @return true iff the i-cell can be contracted.
     */
    template < unsigned int i >
    bool is_contractible(Dart_const_descriptor adart) const
    { return CGAL::Is_contractible_functor<Self, i>::run(*this,adart); }

    /** Contract an i-cell, 1<=i<=dimension.
     * @param adart a dart of the i-cell to remove.
     * @return the number of deleted darts.
     */
    template < unsigned int i >
    size_t contract_cell(Dart_descriptor adart, bool update_attributes = true)
    {
      return CGAL::Contract_cell_functor<Self,i>::
        run(*this,adart, update_attributes);
    }

    /** Insert a vertex in a given edge.
     * @param adart a dart of the edge (!=null_descriptor && !=null_dart_descriptor).
     * @param update_attributes a boolean to update the enabled attributes
     * @return a dart of the new vertex.
     */
    Dart_descriptor insert_cell_0_in_cell_1( Dart_descriptor adart,
                                         typename Attribute_descriptor<0>::type
                                         ah=null_descriptor,
                                         bool update_attributes=true )
    {
      Dart_descriptor d1, d2;
      size_type amark=get_new_mark();

      // 1) We store all the darts of the edge.
      std::deque<Dart_descriptor> vect;
      size_type m=get_new_mark();
      {
        for ( typename Dart_of_cell_basic_range<1>::iterator
                it=darts_of_cell_basic<1>(adart, m).begin();
              it != darts_of_cell_basic<1>(adart, m).end(); ++it )
          vect.push_back(it);
      }

      // 2) For each dart of the cell, we modify link of neighbors.
      typename std::deque<Dart_descriptor>::iterator it = vect.begin();
      for (; it != vect.end(); ++it)
      {
        d1 = create_dart();

        if (!this->template is_free<1>(*it))
        { basic_link_beta_1(d1, this->template beta<1>(*it)); }

        for ( unsigned int dim=2; dim<=dimension; ++dim )
        {
          if (!is_free(*it, dim) && is_marked(beta(*it, dim), amark))
          {
            basic_link_beta_for_involution(beta(*it, dim), d1, dim);
            basic_link_beta_for_involution(*it, beta(*it, dim, 1), dim);
          }
        }

        basic_link_beta_1(*it, d1);

        if (are_attributes_automatically_managed() && update_attributes)
        {
          // We copy all the attributes except for dim=0
          Helper::template Foreach_enabled_attributes_except
            <internal::Group_attribute_functor_of_dart<Self>, 0>::
            run(*this,*it,d1);
        }
        if (ah != null_descriptor)
        {
          // We initialize the 0-atttrib to ah
          internal::Set_i_attribute_of_dart_functor<Self, 0>::
            run(*this, d1, ah);
        }
        mark(*it, amark);
      }

      for (it = vect.begin(); it != vect.end(); ++it)
      {
        unmark(*it, m);
        unmark(*it, amark);
      }

      CGAL_assertion(is_whole_map_unmarked(m));
      CGAL_assertion(is_whole_map_unmarked(amark));

      free_mark(m);
      free_mark(amark);

      if (are_attributes_automatically_managed() && update_attributes)
      {
        internal::Degroup_attribute_functor_run<Self, 1>::
          run(*this, adart, this->template beta<1>(adart));
      }

#ifdef CGAL_CMAP_TEST_VALID_INSERTIONS
      CGAL_assertion( is_valid() );
#endif

      return this->template beta<1>(adart);
    }

    /** Insert a vertex in the given 2-cell which is split in triangles,
     *  once for each initial edge of the facet.
     * @param adart a dart of the facet to triangulate.
     * @param update_attributes a boolean to update the enabled attributes
     *        (deprecated, now we use are_attributes_automatically_managed())
     * @return A dart incident to the new vertex.
     */
    Dart_descriptor insert_cell_0_in_cell_2( Dart_descriptor adart,
                                         typename Attribute_descriptor<0>::type
                                         ah=null_descriptor,
                                         bool update_attributes=true )
    {
      CGAL_assertion(adart!=null_dart_descriptor);

      Dart_descriptor first=adart, prev=null_descriptor,
        cur=null_descriptor, next=null_descriptor,
        n1=null_descriptor, n2=null_descriptor,
        nn1=null_descriptor, nn2=null_descriptor;

      // If the facet is open, we search the dart 0-free
      while ( !this->template is_free<0>(first) &&
              this->template beta<0>(first)!=adart )
        first = this->template beta<0>(first);

      // Mark used to mark darts already treated.
      size_type treated = get_new_mark();

      // Stack of marked darts
      std::deque<Dart_descriptor> tounmark;

      // Now we run through the facet
      cur = first;
      do
      {
        next = this->template beta<1>(cur);
        mark(cur, treated);
        tounmark.push_back(cur);

        if (!this->template is_free<0>(cur))
        {
          n1=create_dart();
          link_beta_0(cur, n1);
        }
        else n1 = null_descriptor;

        if (!this->template is_free<1>(cur))
        {
          n2 = create_dart();
          link_beta_1(cur, n2);
        }
        else n2 = null_descriptor;

        if ( n1!=null_descriptor )
        {
          if ( n2!=null_descriptor )
            basic_link_beta_0(n1, n2);

          if ( prev!=null_descriptor )
            this->template basic_link_beta_for_involution<2>(prev, n1);

          if (are_attributes_automatically_managed() && update_attributes)
          {
            internal::Set_i_attribute_of_dart_functor<Self, 0>::
              run(*this, n1, ah);
          }
        }

        for (unsigned int dim=3; dim<=dimension; ++dim)
        {
          if ( !is_free(adart, dim) )
          {
            if ( !is_marked(beta(cur, dim), treated) )
            {
              if (n1!=null_descriptor)
              {
                nn1=create_dart();
                link_beta_1(beta(cur, dim), nn1);
                basic_link_beta_for_involution(n1, nn1, dim);
              }
              else nn1=null_descriptor;

              if (n2!=null_descriptor)
              {
                nn2=create_dart();
                link_beta_0(beta(cur, dim), nn2);
                basic_link_beta_for_involution(n2, nn2, dim);
                if (are_attributes_automatically_managed() && update_attributes)
                {
                  internal::Set_i_attribute_of_dart_functor<Self, 0>::
                    run(*this, nn2, ah);
                }
              }
              else nn2=null_descriptor;

              if (nn1 != null_descriptor && nn2 != null_descriptor)
                basic_link_beta_1(nn1, nn2);

              if (nn1 != null_descriptor && prev != null_descriptor)
                this->template basic_link_beta_for_involution<2>(nn1, beta(prev, dim));

              mark(beta(cur, dim), treated);
            }
            else
            {
              if ( n1!=null_descriptor )
                basic_link_beta_for_involution(n1,
                                               beta(cur, dim, 1), dim);
              if ( n2!=null_descriptor )
                basic_link_beta_for_involution(n2,
                                               beta(cur, dim, 0), dim);
            }
          }
        }

        prev = n2;
        cur = next;
      }
      while(cur!=first && cur!=null_dart_descriptor);

      if (n2 != null_descriptor)
      {
        this->template basic_link_beta_for_involution<2>
          (this->template beta<0>(first), n2);
        for (unsigned int dim=3; dim<=dimension; ++dim)
        {
          if ( !is_free(adart, dim) )
          {
            this->template basic_link_beta_for_involution<2>(beta(first, 0, dim),
                                                             beta(n2, dim));
          }
        }
      }

      // Now we unmark all marked darts, and we degroup the new faces with the
      // initial one (if 2-attributes are non void).
      for ( typename std::deque<Dart_descriptor>::iterator
              itd=tounmark.begin(); itd!=tounmark.end(); ++itd )
      {
        unmark(*itd, treated);
        for (unsigned int dim=3; dim<=dimension; ++dim)
        {
          if ( !is_free(*itd, dim) )
            unmark(beta(*itd, dim), treated);
        }
        if ( *itd!=adart )
          if (are_attributes_automatically_managed() && update_attributes)
          {
            internal::Degroup_attribute_functor_run<Self, 2>::
              run(*this, adart, *itd);
          }
      }

      CGAL_assertion(is_whole_map_unmarked(treated));
      free_mark(treated);

#ifdef CGAL_CMAP_TEST_VALID_INSERTIONS
      CGAL_assertion( is_valid() );
#endif

      return n1;
    }

    /** Insert a dangling edge in a 2-cell between given by a dart.
     * @param adart1 a first dart of the facet (!=null_descriptor && !=null_dart_descriptor).
     * @param update_attributes a boolean to update the enabled attributes
     * @return a dart of the new edge, not incident to the vertex of adart1.
     */
    Dart_descriptor insert_dangling_cell_1_in_cell_2( Dart_descriptor adart1,
                                                  typename Attribute_descriptor<0>::
                                                  type ah=null_descriptor,
                                                  bool update_attributes=true )
    {
      size_type mark1 = get_new_mark();
      std::deque<Dart_descriptor> to_unmark;
      {
        for ( CMap_dart_iterator_basic_of_cell<Self,0> it(*this,adart1,mark1);
              it.cont(); ++it )
        {
          to_unmark.push_back(it);
          mark(it,mark1);
        }
      }

      Dart_descriptor d1 = null_descriptor;
      Dart_descriptor d2 = null_descriptor;
      unsigned int s1 = 0;

      size_type treated=get_new_mark();

      CMap_dart_iterator_basic_of_involution<Self,1>
          it1(*this, adart1, treated);

      for ( ; it1.cont(); ++it1)
      {
        d1 = create_dart();
        d2 = create_dart();

        if ( is_marked(it1, mark1) ) s1 = 0;
        else s1 = 1;

        if ( !is_free(it1, s1) )
        {
          if ( s1==0 )
            link_beta_1(beta<0>(it1), d2);
          else
            link_beta_0(beta<1>(it1), d2);
        }

        if (s1==0)
        {
          link_beta_0(it1, d1);
          link_beta_0(d1, d2);
        }
        else
        {
          link_beta_1(it1, d1);
          link_beta_1(d1, d2);
        }

        basic_link_beta_for_involution<2>(d1, d2);

        for ( unsigned int dim=3; dim<=dimension; ++dim)
        {
          if ( !is_free(it1, dim) &&
               is_marked(beta(it1, dim), treated) )
          {
            basic_link_beta_for_involution
              (beta(it1, dim, CGAL_BETAINV(s1)), d1, dim);
            basic_link_beta_for_involution
              (beta(it1, dim, CGAL_BETAINV(s1), 2), d2, dim);
          }
        }
        if (are_attributes_automatically_managed() &&
            update_attributes && ah!=null_descriptor)
        {
          internal::Set_i_attribute_of_dart_functor<Self, 0>::run(*this, d1, ah);
        }
        mark(it1, treated);
      }

      negate_mark(treated);
      for ( it1.rewind(); it1.cont(); ++it1 )
      { mark(it1, treated); }

      CGAL_assertion( is_whole_map_marked(treated) );
      free_mark(treated);

      for ( typename std::deque<Dart_descriptor>::iterator it=to_unmark.begin();
            it!=to_unmark.end(); ++it)
      { unmark(*it, mark1); }

      CGAL_assertion( is_whole_map_unmarked(mark1) );
      free_mark(mark1);

#ifdef CGAL_CMAP_TEST_VALID_INSERTIONS
      CGAL_assertion( is_valid() );
#endif

      return this->template beta<0>(adart1);
    }

    /** Tests if an edge can be inserted onto a 2-cell between two given darts.
     * @param adart1 a first dart.
     * @param adart2 a second dart.
     * @return true iff an edge can be inserted between adart1 and adart2.
     */
    bool is_insertable_cell_1_in_cell_2(Dart_const_descriptor adart1,
                                        Dart_const_descriptor adart2) const
    {
      if (adart1==adart2 || adart1==null_descriptor) return false;
      if (adart2==null_descriptor) return true;
      for ( CMap_dart_const_iterator_of_orbit<Self,1> it(*this,adart1);
            it.cont(); ++it )
      {
        if ( it==adart2 )  return true;
      }
      return false;
    }

    /** Insert an edge in a 2-cell between two given darts.
     * @param adart1 a first dart of the facet (!=null_descriptor && !=null_dart_descriptor).
     * @param adart2 a second dart of the facet. If null_descriptor insert a dangling edge.
     * @param update_attributes a boolean to update the enabled attributes
     * @return a dart of the new edge, and not incident to the
     *         same vertex than adart1.
     */
    Dart_descriptor insert_cell_1_in_cell_2(Dart_descriptor adart1,
                                            Dart_descriptor adart2,
                                            bool update_attributes=true)
    {
      CGAL_assertion(is_insertable_cell_1_in_cell_2(adart1, adart2));
      if ( adart2==null_descriptor )
        return insert_dangling_cell_1_in_cell_2(adart1, null_descriptor,
                                                update_attributes);
      return generic_insert_cell_1(adart1, adart2, false, update_attributes);
    }

    /** Tests if an edge can be inserted between two different 2-cells
     *   between two given darts.
     * @param adart1 a first dart.
     * @param adart2 a second dart.
     * @return true iff an edge can be inserted between adart1 and adart2.
     */
    bool is_insertable_cell_1_between_two_cells_2(Dart_const_descriptor adart1,
                                                  Dart_const_descriptor adart2) const
    {
      if (adart1==adart2 || adart1==null_descriptor || adart2==null_descriptor)
      { return false; }
      for ( CMap_dart_const_iterator_of_orbit<Self,1> it(*this,adart1);
            it.cont(); ++it )
      {
        if ( it==adart2 )  return false;
      }
      return true;
    }

    /** Insert an edge between two different 2-cells, between two given darts.
     * @param adart1 a first dart of the first facet (!=null_descriptor && !=null_dart_descriptor).
     * @param adart2 a second dart of the second facet (!=null_descriptor && !=null_dart_descriptor).
     * @param update_attributes a boolean to update the enabled attributes
     * @return a dart of the new edge, and not incident to the
     *         same vertex than adart1.
     */
    Dart_descriptor insert_cell_1_between_two_cells_2(Dart_descriptor adart1,
                                                      Dart_descriptor adart2,
                                                      bool update_attributes=true)
    {
      CGAL_assertion(is_insertable_cell_1_between_two_cells_2(adart1, adart2));
      return generic_insert_cell_1(adart1, adart2, true, update_attributes);
    }

    /** Insert an edge between two given darts. If the two darts belong to the same facet, call
     *  insert_cell_1_in_cell_2, otherwise call insert_cell_1_between_two_cells_2.
     * @param adart1 a first dart (!=null_descriptor && !=null_dart_descriptor).
     * @param adart2 a second dart.
     * @param update_attributes a boolean to update the enabled attributes
     * @return a dart of the new edge, and not incident to the
     *         same vertex than adart1.
     */
    Dart_descriptor insert_cell_1(Dart_descriptor adart1,
                                  Dart_descriptor adart2,
                                  bool update_attributes=true)
    {
      if(is_insertable_cell_1_in_cell_2(adart1, adart2))
      { return insert_cell_1_in_cell_2(adart1, adart2, update_attributes); }
      return insert_cell_1_between_two_cells_2(adart1, adart2, update_attributes);
    }

    /** Generic method to insert a 1-cell, either in a 2-cell (cf. insert_cell_1_in_cell_2)
     *  or between two different 2-cells (cf. insert_cell_1_between_two_cells_2).
     *  Indeed the code is the same, except for the group/degroup attribute.
     *  merge is true if adart1 and adart2 belongs to two different facets; in this case
     *        the two facets should be merged (they are now linked by the new edge);
     *  merge is false it adart1 and adart2 belongs to the same facet; in this case
     *        the facet is split in two.
     *  Internal method not supposed to be called by users.
     */
    Dart_descriptor generic_insert_cell_1(Dart_descriptor adart1,
                                          Dart_descriptor adart2,
                                          bool merge,
                                          bool update_attributes)
    {
      size_type m1=get_new_mark();
      CMap_dart_iterator_basic_of_involution<Self,1> it1(*this, adart1, m1);

      size_type m2=get_new_mark();
      CMap_dart_iterator_basic_of_involution<Self,1> it2(*this, adart2, m2);

      size_type mark1=get_new_mark();
      std::deque<Dart_descriptor> to_unmark;
      {
        for ( CMap_dart_iterator_basic_of_cell<Self,0> it(*this,adart1,mark1);
              it.cont(); ++it )
        {
          to_unmark.push_back(it);
          mark(it, mark1);
        }
      }

      Dart_descriptor d1=null_descriptor;
      Dart_descriptor d2=null_descriptor;
      unsigned int s1=0;

      size_type treated=get_new_mark();

      for ( ; it1.cont(); ++it1, ++it2)
      {
        CGAL_assertion ( it2.cont() );
        d1 = create_dart();
        d2 = create_dart();

        if ( is_marked(it1, mark1) ) s1 = 0;
        else s1 = 1;

        if ( !is_free(it1, s1) )
        {
          if ( s1==0 ) link_beta_1(this->template beta<0>(it1), d2);
          else link_beta_0(this->template beta<1>(it1), d2);
        }

        if ( !is_free(it2, s1) )
        {
          if ( s1==0 ) link_beta_1(this->template beta<0>(it2), d1);
          else link_beta_0(this->template beta<1>(it2), d1);
        }

        if ( s1==0 )
        {
          link_beta_0(it1, d1);
          link_beta_0(it2, d2);
        }
        else
        {
          link_beta_1(it1, d1);
          link_beta_1(it2, d2);
        }
        this->template basic_link_beta_for_involution<2>(d2, d1);

        for (unsigned int dim=3; dim<=dimension; ++dim)
        {
          if ( !is_free(it1, dim) &&
               is_marked(beta(it1, dim), treated) )
          {
            basic_link_beta_for_involution
              (beta(it1, dim, CGAL_BETAINV(s1)), d1, dim);
            basic_link_beta_for_involution
              (beta(it1, dim, CGAL_BETAINV(s1), 2), d2, dim);
          }
        }

        mark(it1,treated);
      }

      if (are_attributes_automatically_managed() && update_attributes)
      {
        if(merge)
        { // Here we group all enabled attributes starting from 2 to dimension
          Helper::template Foreach_enabled_attributes
            <internal::Group_attribute_functor<Self>, 2>::run(*this, adart1, adart2);
          // And we need to group also beta_i(adart1) and beta_i(adart2) for all
          // enabled attributes starting from 3 dimension. Indeed when two i-cells
          // are grouped for adart1 and adart2, this group also all beta_j two by two
          // except for beta_i.
          Helper::template Foreach_enabled_attributes
            <internal::Group_neighboor_attribute<Self>, 3>::run(*this, adart1, adart2);
        }
        else // Here we degroup 2-attributes
        { internal::Degroup_attribute_functor_run<Self, 2>::run(*this, adart1, adart2); }
      }

      negate_mark(m1);
      negate_mark(m2);
      it1.rewind(); it2.rewind();
      for ( ; it1.cont(); ++it1, ++it2)
      {
        mark(it1,m1);
        unmark(it1,treated);
        mark(it2,m2);
      }
      negate_mark(m1);
      negate_mark(m2);
      CGAL_assertion( is_whole_map_unmarked(m1) );
      CGAL_assertion( is_whole_map_unmarked(m2) );
      CGAL_assertion( is_whole_map_unmarked(treated) );
      free_mark(m1);
      free_mark(m2);
      free_mark(treated);

      typename std::deque<Dart_descriptor>::iterator it = to_unmark.begin();
      for (; it != to_unmark.end(); ++it)
      { unmark(*it, mark1); }
      CGAL_assertion( is_whole_map_unmarked(mark1) );
      free_mark(mark1);

#ifdef CGAL_CMAP_TEST_VALID_INSERTIONS
      CGAL_assertion( is_valid() );
#endif

      return this->template beta<0>(adart1);
    }

    /** Tests if a 2-cell can be inserted onto a given 3-cell along
     * a path of edges.
     * @param afirst iterator on the beginning of the path.
     * @param alast  iterator on the end of the path.
     * @return true iff a 2-cell can be inserted along the path.
     */
    template <class InputIterator>
    bool is_insertable_cell_2_in_cell_3(InputIterator afirst,
                                        InputIterator alast) const
    {
      CGAL_assertion( dimension>= 3 );

      // The path must have at least one dart.
      if (afirst==alast) return false;
      Dart_const_descriptor prec = null_descriptor;
      Dart_const_descriptor od = null_descriptor;

      for (InputIterator it(afirst); it!=alast; ++it)
      {
        // The path must contain only non empty darts.
        if (*it == null_descriptor || *it==null_dart_descriptor) return false;

        // Two consecutive darts of the path must belong to two edges
        // incident to the same vertex of the same volume.
        if (prec != null_descriptor)
        {
          od = other_extremity(prec);
          if ( od==null_descriptor ) return false;

          // of and *it must belong to the same vertex of the same volume
          if ( !belong_to_same_cell<0, 2>(od, *it) )
            return false;
        }
        prec = *it;
      }

      // The path must be closed.
      od = other_extremity(prec);
      if ( od==null_descriptor ) return false;

      if (!belong_to_same_cell<0, 2>(od, *afirst))
        return false;

      return true;
    }

    /** Insert a 2-cell in a given 3-cell along a path of darts.
     * @param afirst iterator on the beginning of the path.
     * @param alast  iterator on the end of the path.
     * @param update_attributes a boolean to update the enabled attributes
     * @return a dart of the new 2-cell.
     */
    template<class InputIterator>
    Dart_descriptor insert_cell_2_in_cell_3(InputIterator afirst,
                                        InputIterator alast,
                                        bool update_attributes=true)
    {
      CGAL_assertion(is_insertable_cell_2_in_cell_3(afirst,alast));

      Dart_descriptor prec = null_descriptor, d = null_descriptor,
        dd = null_descriptor, first = null_descriptor, it0=null_descriptor;
      bool withBeta3 = false;

      {
        for (InputIterator it(afirst); !withBeta3 && it!=alast; ++it)
        {
          if (!this->template is_free<2>(*it)) withBeta3 = true;
        }
      }

      {
        for (InputIterator it(afirst); it!=alast; ++it)
        {
          d = create_dart();

          if (withBeta3)
          {
            dd = create_dart();
            if ( !this->template is_free<2>((*it)) )
              basic_link_beta_for_involution<2>(this->template beta<2>(*it), dd);

            this->template basic_link_beta_for_involution<3>(d, dd);
          }

          this->template basic_link_beta_for_involution<2>(*it, d);

          if (prec != null_descriptor)
          {
            basic_link_beta_0(prec, d);
            if (withBeta3)
              basic_link_beta_1(this->template beta<3>(prec), dd);
          }
          else first = d;

          Helper::template Foreach_enabled_attributes_except
            <internal::Group_attribute_functor_of_dart<Self, 2>, 2>::
            run(*this,d,*it);

          if (withBeta3)
          {
            Helper::template Foreach_enabled_attributes_except
                <internal::Group_attribute_functor_of_dart<Self, 2>, 2>::
                run(*this,dd,d);
          }

          prec = d;
        }
      }

      basic_link_beta_0(prec, first);
      if ( withBeta3 )
      {
        basic_link_beta_1(this->template beta<3>(prec),
                          this->template beta<3>(first));
      }

      // Make copies of the new facet for dimension >=4
      CGAL_assertion(!is_free(first, 2));
      for ( unsigned int dim=4; dim<=dimension; ++dim )
      {
        if ( !is_free(beta(first, 2), dim) )
        {
          Dart_descriptor first2 = null_descriptor;
          prec = null_descriptor;
          for ( CMap_dart_iterator_basic_of_orbit<Self, 1> it(*this, first);
                it.cont(); ++it )
          {
            d = create_dart();

            basic_link_beta_for_involution(it, d, dim);
            if (withBeta3)
            {
              dd = create_dart();

              basic_link_beta_for_involution(this->template beta<3>(it), dd, dim);
              this->template basic_link_beta_for_involution<3>(d, dd);

              if (!this->template is_free<2>(this->template beta<3>(it)))
                basic_link_beta_for_involution<2>(beta(it, 3, 2, dim), dd);
            }

            CGAL_assertion(!is_free(it, 2));
            this->template basic_link_beta_for_involution<2>(beta(it, 2, dim), d);

            if ( prec!=null_descriptor )
            {
              basic_link_beta_0(prec, d);
              if (withBeta3)
              {
                basic_link_beta_1(this->template beta<3>(prec), dd);
              }
            }
            else first2 = d;

            it0=beta(it, 2, dim); // Required because
            //  Group_attribute_functor_of_dart takes references in parameter

            Helper::template Foreach_enabled_attributes_except
                <internal::Group_attribute_functor_of_dart<Self, 2>, 2>::
                run(*this,d,it0);

            if (withBeta3)
              Helper::template Foreach_enabled_attributes_except
                  <internal::Group_attribute_functor_of_dart<Self, 2>, 2>::
                  run(*this,dd,d);

            prec = d;
          }
          basic_link_beta_0( prec, first2 );
          if ( withBeta3 )
          {
            basic_link_beta_1( this->template beta<3>(prec), this->template beta<3>(first2) );
          }
        }
      }

      // Degroup the attributes
      if ( withBeta3 )
      { // Here we cannot use Degroup_attribute_functor_run as new darts do not
        // have their 3-attribute
        if (are_attributes_automatically_managed() && update_attributes)
        {
          CGAL::internal::Degroup_attribute_functor_run<Self, 3>::
            run(*this, first, this->template beta<3>(first));
        }
      }

#ifdef CGAL_CMAP_TEST_VALID_INSERTIONS
      CGAL_assertion( is_valid() );
#endif

      return first;
    }

  protected:
    /// Number of times each mark is reserved. 0 if the mark is free.
    mutable size_type mnb_times_reserved_marks[NB_MARKS];

    /// Mask marks to know the value of unmark dart, for each index i.
    mutable std::bitset<NB_MARKS> mmask_marks;

    /// Number of used marks.
    mutable size_type mnb_used_marks;

    /// Index of each mark, in mfree_marks_stack or in mfree_marks_stack.
    mutable size_type mindex_marks[NB_MARKS];

    /// "Stack" of free marks.
    mutable size_type mfree_marks_stack[NB_MARKS];

    /// "Stack" of used marks.
    mutable size_type mused_marks_stack[NB_MARKS];

    /// Number of marked darts for each used marks.
    mutable size_type mnb_marked_darts[NB_MARKS];

    /// Automatic management of the attributes:
    /// true means attributes are always maintained updated during operations.
    bool automatic_attributes_management;

    /// Tuple of unary and binary functors (for all non void attributes).
    typename Helper::Split_functors m_onsplit_functors;
    typename Helper::Merge_functors m_onmerge_functors;
  };

  template < unsigned int d_, class Items_, class Alloc_, class Storage_ >
  class Combinatorial_map :
    public Combinatorial_map_base<d_,
                                  Combinatorial_map<d_,Items_,Alloc_, Storage_>,
                                  Items_, Alloc_, Storage_ >
  {
  public:
    typedef Combinatorial_map<d_, Items_,Alloc_, Storage_>  Self;
    typedef Combinatorial_map_base<d_, Self, Items_, Alloc_, Storage_> Base;

    typedef typename Base::Dart_descriptor Dart_descriptor;
    typedef typename Base::Dart_const_descriptor Dart_const_descriptor;
    typedef typename Base::Alloc Alloc;
    typedef typename Base::Exception_no_more_available_mark
    Exception_no_more_available_mark;

    Combinatorial_map() : Base()
    {}

    Combinatorial_map(const Self & amap) : Base(amap)
    {}

    Combinatorial_map(Self && amap) : Base(amap)
    {}

    template <unsigned int d2, typename Refs2, typename Items2, typename Alloc2,
              typename Storage2>
    Combinatorial_map(const Combinatorial_map_base<d2, Refs2, Items2, Alloc2, Storage2>&
                      amap) : Base(amap)
    {}

    template <unsigned int d2, typename Refs2, typename Items2, typename Alloc2,
              typename Storage2, typename Converters>
    Combinatorial_map(const Combinatorial_map_base<d2, Refs2, Items2, Alloc2, Storage2>&
                      amap, const Converters& converters) :
      Base(amap, converters)
    {}

    template <unsigned int d2, typename Refs2, typename Items2, typename Alloc2,
              typename Storage2, typename Converters,
              typename DartInfoConverter>
    Combinatorial_map(const Combinatorial_map_base<d2, Refs2, Items2, Alloc2, Storage2>&
                      amap, const Converters& converters,
                      const DartInfoConverter& dartinfoconverter) :
      Base(amap, converters, dartinfoconverter)
    {}

    template <unsigned int d2, typename Refs2, typename Items2, typename Alloc2,
              typename Storage2, typename Converters,
              typename DartInfoConverter, typename PointConverter >
    Combinatorial_map(const Combinatorial_map_base<d2, Refs2, Items2, Alloc2, Storage2>&
                      amap, const Converters& converters,
                      const DartInfoConverter& dartinfoconverter,
                      const PointConverter& pointconverter) :
      Base(amap, converters, dartinfoconverter, pointconverter)
    {}
  };

} // namespace CGAL

#if defined(BOOST_GCC)
 _Pragma("GCC diagnostic pop")
#endif

 #include <CGAL/enable_warnings.h>

#endif // CGAL_COMBINATORIAL_MAP_H //
// EOF //<|MERGE_RESOLUTION|>--- conflicted
+++ resolved
@@ -3710,13 +3710,8 @@
     void set_automatic_attributes_management_without_correction(bool newval)
     { this->automatic_attributes_management = newval; }
 
-<<<<<<< HEAD
-    /** Creates an half-edge.
+    /** Creates a half-edge.
      * @return a dart of the new half-edge.
-=======
-    /** Create a halfedge.
-     * @return a dart of the new halfedge.
->>>>>>> c63a3d72
      */
     Dart_descriptor make_half_edge()
     { return create_dart(); }
