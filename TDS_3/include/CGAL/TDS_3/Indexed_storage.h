// Copyright (c) 2025 GeometryFactory (France).
// All rights reserved.
//
// This file is part of CGAL (www.cgal.org).
//
// $URL$
// $Id$
// SPDX-License-Identifier: GPL-3.0-or-later OR LicenseRef-Commercial
//
// Author(s)    Andreas Fabri, Laurent Rineau

#ifndef CGAL_TDS_INTERNAL_INDEXED_STORAGE_3_H
#define CGAL_TDS_INTERNAL_INDEXED_STORAGE_3_H

#include <CGAL/Triangulation_data_structure_3.h>
#include <CGAL/license/TDS_3.h>

#include <CGAL/disable_warnings.h>

#include <CGAL/TDS_3/internal/Dummy_tds_3.h>
#include <CGAL/TDS_3/internal/Triangulation_ds_circulators_3.h>
#include <CGAL/TDS_3/internal/Triangulation_ds_iterators_3.h>
#include <CGAL/Triangulation_utils_3.h>
#include <CGAL/Triangulation_data_structure_3_fwd.h>

#include <CGAL/assertions.h>
#include <CGAL/Compact_container.h>
#include <CGAL/Iterator_range.h>
#include <CGAL/property_map.h>
#include <CGAL/Surface_mesh/Surface_mesh.h>
#include <CGAL/Time_stamper.h>
#include <CGAL/utility.h>

#include <boost/stl_interfaces/iterator_interface.hpp>

#include <array>
#include <iostream>
#include <list>
#include <type_traits>
#include <vector>
#include <optional>

#ifdef CGAL_LINKED_WITH_TBB
#  include <tbb/enumerable_thread_specific.h>
#endif

namespace CGAL {

//utilities for copy_tds
namespace internal { namespace TDS_3{
  template <class Vertex_src,class Vertex_tgt>
  struct Default_index_vertex_converter;

  template <class Cell_src,class Cell_tgt>
  struct Default_index_cell_converter;

  template <class Vertex>
  struct Default_index_vertex_converter<Vertex,Vertex>
  {
    const Vertex& operator()(const Vertex& src) const {
      return src;
    }

    void operator()(const Vertex&,Vertex) const {}
  };

  template <class Cell>
  struct Default_index_cell_converter<Cell,Cell>{
    const Cell& operator()(const Cell& src) const {
      return src;
    }

    void operator()(const Cell&,Cell) const {}
  };
} } //namespace internal::TDS_3

  template <typename TDS_3 = void>
  struct Cell {

    using Triangulation_data_structure = TDS_3;
    using Vertex_handle = typename TDS_3::Vertex_handle;
    using Cell_handle   = typename TDS_3::Cell_handle;
    using Vertex_index  = typename TDS_3::Vertex_index;
    using Cell_index    = typename TDS_3::Cell_index;
    using Index         = Cell_index;
    using TDS_data      = typename TDS_3::Cell_data;

    struct Storage {
      std::array<Vertex_index,4> ivertices{ {{}, {}, {}, {}} };
      std::array<Cell_index,4>   ineighbors{ {{}, {}, {}, {}} };
    };

    Cell()
      : tds_(nullptr), index_(Cell_handle().index())
    {}

    Cell(TDS_3* tds_, Cell_index index)
      : tds_(tds_), index_(index)
    {}

    Cell& operator=(const Cell& other)
    {
      if (this != &other) {
        tds_ = other.tds();
        index_ = other.index_;
      }
      return *this;
    }

    Cell(const Cell& other)
      : tds_(other.tds()), index_(other.index_)
    {}

    bool operator==(const Cell& other) const
    {
      return tds_ == other.tds() && index_ == other.index_;
    }

    bool operator!=(const Cell& other) const
    {
      return !(*this == other);
    }

    bool operator<(const Cell& other) const
    {
      return (tds_ == other.tds()) ? (index_ < other.index_) : (tds_ < other.tds());
    }

    Cell_index index() const
    {
      return index_;
    }

    decltype(auto) storage() {
      return tds()->cell_storage()[index()];
    }

    decltype(auto) storage() const {
      return tds()->cell_storage()[index()];
    }

    Vertex_handle vertex(int i) const
    {
      return Vertex_handle(tds(), storage().ivertices[i]);
    }

    int index(Vertex_handle v) const
    {
      for (int i = 0; i < 4; ++i) {
        if (v.index() == storage().ivertices[i]) {
          return i;
        }
      }
      return -1; // Not found
    }

    bool has_vertex(Vertex_handle v) const
    {
      for (int i = 0; i < 4; ++i) {
        if (v.index() == storage().ivertices[i]) {
          return true;
        }
      }
      return false;
    }

    bool has_vertex(Vertex_handle v, int & i) const
    {
      for (i = 0; i < 4; ++i) {
        if (v.index() == storage().ivertices[i]) {
          return true;
        }
      }
      return false;
    }

    Cell_handle neighbor(int i) const
    {
      return Cell_handle(tds(), storage().ineighbors[i]);
    }

    int index(Cell_handle n) const
    {
      for (int i = 0; i < 4; ++i) {
        if (n.index() == storage().ineighbors[i]) {
          return i;
        }
      }
      return -1; // Not found
    }

    bool has_neighbor(Cell_handle n) const
    {
      for (int i = 0; i < 4; ++i) {
        if (n.index() == storage().ineighbors[i]) {
          return true;
        }
      }
      return false;
    }

    bool has_neighbor(Cell_handle n, int & i) const
    {
      for (i = 0; i < 4; ++i) {
        if (n.index() == storage().ineighbors[i]) {
          return true;
        }
      }
      return false;
    }

    void set_vertex(int i, Vertex_handle v)
    {
      storage().ivertices[i] = v.index();
    }

    void set_neighbor(int i, Cell_handle n)
    {
      storage().ineighbors[i] = n.index();
    }

    void set_vertices(Vertex_handle v0, Vertex_handle v1, Vertex_handle v2, Vertex_handle v3)
    {
      storage().ivertices[0] = v0.index();
      storage().ivertices[1] = v1.index();
      storage().ivertices[2] = v2.index();
      storage().ivertices[3] = v3.index();
    }

    void set_neighbors(Cell_handle n0, Cell_handle n1, Cell_handle n2, Cell_handle n3)
    {
      storage().ineighbors[0] = n0.index();
      storage().ineighbors[1] = n1.index();
      storage().ineighbors[2] = n2.index();
      storage().ineighbors[3] = n3.index();
    }

    // CHECKING
    bool is_valid(bool  = false,
                  int   = 0) const
    {
      return true;
    }

    TDS_data& tds_data() {
      return tds()->cell_tds_data_pmap()[index()];
    }

    const TDS_data& tds_data() const {
      return tds()->cell_tds_data_pmap()[index()];
    }

    template <typename TDS>
    struct Rebind_TDS {
      using Other = Cell<TDS>;
    };

    TDS_3* tds() const // AF: constness issue
    {
      return tds_;
    }

    friend std::ostream& operator<<(std::ostream& os, const Cell&)
    {
      // Non combinatorial information. Default = nothing.
      return os;
    }

    friend std::istream& operator>>(std::istream& is, Cell)
    {
      return is;
    }

    TDS_3* tds_;
    Cell_index index_;
  };


  // Specialization for void.
  template <>
  class Cell<void>
  {
  public:
    using Triangulation_data_structure = internal::Dummy_tds_3;
    using Vertex_handle = Triangulation_data_structure::Vertex_handle;
    using Cell_handle = Triangulation_data_structure::Cell_handle;

    template <typename TDS2>
    struct Rebind_TDS { using Other = Cell<TDS2>; };
  };



  template <typename TDS_3 = void>
  struct Vertex{

    using Triangulation_data_structure = TDS_3;
    using Cell_handle   = typename TDS_3::Cell_handle;
    using Cell_index    = typename TDS_3::Cell_index;
    using Vertex_index  = typename TDS_3::Vertex_index;
    using Index         = Vertex_index;
    using Vertex_handle [[maybe_unused]] = typename TDS_3::Vertex_handle;

    struct Storage {
      Cell_index icell;
    };

    Vertex()
      : tds_(nullptr), index_()
    {}

    Vertex(TDS_3* tds, Vertex_index index)
      : tds_(tds), index_(index)
    {}

    bool operator==(const Vertex& other) const
    {
      return tds() == other.tds() && index_ == other.index_;
    }

    bool operator!=(const Vertex& other) const
    {
      return !(*this == other);
    }

    bool operator<(const Vertex& other) const
    {
      return (tds() == other.tds()) ? (index_ < other.index_) : (tds() < other.tds());
    }

    Vertex_index index() const
    {
      return index_;
    }

    decltype(auto) storage() {
      return tds()->vertex_storage()[index()];
    }

    decltype(auto) storage() const {
      return tds()->vertex_storage()[index()];
    }

    Cell_handle cell() const
    {
      return Cell_handle(tds(), storage().icell);
    }

    void set_cell(Cell_handle c)
    {
      storage().icell = c.index();
    }

    bool is_valid(bool = false, int = 0) const
    {
      return true;
    }

    template <typename TDS>
    struct Rebind_TDS {
      using Other = Vertex<TDS>;
    };

    TDS_3* tds() const // AF: constness issue
    {
      return tds_;
    }

    TDS_3* tds_;
    Vertex_index index_;

    friend std::ostream& operator<<(std::ostream& os, const Vertex&)
    {
      return os;
    }

    friend std::istream& operator>>(std::istream& is, Vertex)
    {
      return is;
    }
  };

  template <typename GT, typename Vb = Vertex<>>
  struct VertexWithPoint
  : public Vb
  {
  public:
    using Vb::Vb;
    using Point = typename GT::Point_3;
    struct Storage : public Vb::Storage {
      typename GT::Point_3 point;
    };

    template < typename TDS2 >
    struct Rebind_TDS {
      using Vb2 = typename Vb::template Rebind_TDS<TDS2>::Other;
      using Other = VertexWithPoint<GT,Vb2>;
    };

    decltype(auto) storage() {
      return this->tds()->vertex_storage()[this->index()];
    }

    decltype(auto) storage() const {
      return this->tds()->vertex_storage()[this->index()];
    }

    const Point& point() const
    {
      return storage().point;
    }

    void set_point(const Point& p)
    {
      storage().point = p;
    }

    friend std::ostream& operator<<(std::ostream& os, const VertexWithPoint& v)
    {
      os << v.point();
      return os;
    }

    friend std::istream& operator>>(std::istream& is, VertexWithPoint v)
    {
      typename GT::Point_3 p;
      if(is >> p) {
        v.set_point(p);
      }
      return is;
    }
  };


  template <typename GT, typename Vb = Vertex<>>
  struct VertexWithWeightedPoint
  : public Vb
  {
  public:
    using Vb::Vb;
    using Point = typename GT::Weighted_point_3;
    struct Storage : public Vb::Storage {
      typename GT::Weighted_point_3 point;
    };

    template < typename TDS2 >
    struct Rebind_TDS {
      using Vb2 = typename Vb::template Rebind_TDS<TDS2>::Other;
      using Other = VertexWithWeightedPoint<GT,Vb2>;
    };

    decltype(auto) storage() {
      return this->tds()->vertex_storage()[this->index()];
    }

    decltype(auto) storage() const {
      return this->tds()->vertex_storage()[this->index()];
    }

    const Point& point() const
    {
      return storage().point;
    }

    void set_point(const Point& p)
    {
      storage().point = p;
    }

    friend std::ostream& operator<<(std::ostream& os, const VertexWithWeightedPoint& v)
    {
      os << v.point();
      return os;
    }

    friend std::istream& operator>>(std::istream& is, VertexWithWeightedPoint v)
    {
      typename GT::Weighted_point_3 p;
      if(is >> p) {
        v.set_point(p);
      }
      return is;
    }
  };


  template <typename Vb>
  class Vertex4Hierarchy
    : public Vb
  {
  public:
    using Vb::Vb; // inherit constructors
    using TDS = typename Vb::Triangulation_data_structure;
    using Vertex_handle = typename TDS::Vertex_handle;

    struct Storage : public Vb::Storage {
      Vertex_handle up;
      Vertex_handle down;
    };

    template < typename TDS2 >
    struct Rebind_TDS {
      using Vb2 = typename Vb::template Rebind_TDS<TDS2>::Other;
      using Other = Vertex4Hierarchy<Vb2>;
    };

    decltype(auto) storage() {
      return this->tds()->vertex_storage()[this->index()];
    }

    decltype(auto) storage() const {
      return this->tds()->vertex_storage()[this->index()];
    }

    Vertex_handle up()   const { return storage().up; }
    Vertex_handle down() const { return storage().down; }
    void set_up(Vertex_handle u)   { storage().up=u; }
    void set_down(Vertex_handle d) { storage().down=d; }

  };

  // Specialization for void.
  template <>
  class Vertex<void>
  {
  public:
    using Triangulation_data_structure = internal::Dummy_tds_3;
    using Cell_handle = Triangulation_data_structure::Cell_handle;
    using Vertex_handle = Triangulation_data_structure::Vertex_handle;

    template <typename TDS2>
    struct Rebind_TDS { using Other = Vertex<TDS2>; };
  };

  // AF : factorize as also in Surface_mesh and Point_set_3
  template<typename Derived_id>
  class Index
  {
  public:

    using size_type = std::uint32_t;
    static constexpr size_type invalid_index = (std::numeric_limits<size_type>::max)();

    /// Constructor. %Default construction creates an invalid index.
    /// We write <a href="https://en.cppreference.com/w/cpp/types/numeric_limits">
    /// <tt>(std::numeric_limits<size_type>::max)()</tt></a>.
    explicit Index(size_type _idx=invalid_index) : idx_(_idx) {}

    /// Get the underlying index of this index
    operator size_type() const { return idx_; }

    /// reset index to be invalid (index=(std::numeric_limits<size_type>::max)())
    void reset() { idx_ = invalid_index; }

    /// return whether the index is valid, i.e., the index is not equal to `%std::numeric_limits<size_type>::max()`.
    bool is_valid() const {
      return idx_ != invalid_index;
    }

    // Compatibility with OpenMesh handle
    size_type idx() const {
      return idx_;
    }
    size_type& idx() {
      return idx_;
    }
    // For convenience
    size_type id() const {
      return idx_;
    }
    size_type& id() {
      return idx_;
    }

    /// increments the internal index. This operation does not
    /// guarantee that the index is valid or undeleted after the
    /// increment.
    Index& operator++() { ++idx_; return *this; }
    /// decrements the internal index. This operation does not
    /// guarantee that the index is valid or undeleted after the
    /// decrement.
    Index& operator--() { --idx_; return *this; }

    /// increments the internal index. This operation does not
    /// guarantee that the index is valid or undeleted after the
    /// increment.
    Index operator++(int) { Index tmp(*this); ++idx_; return tmp; }
    /// decrements the internal index. This operation does not
    /// guarantee that the index is valid or undeleted after the
    /// decrement.
    Index operator--(int) { Index tmp(*this); --idx_; return tmp; }

    Index operator+=(std::ptrdiff_t n) { idx_ = size_type(std::ptrdiff_t(idx_) + n); return *this; }

    template<class T> friend bool operator==(const T&, const Derived_id&) = delete;
    template<class T> friend bool operator!=(const T&, const Derived_id&) = delete;
    template<class T> friend bool operator< (const T&, const Derived_id&) = delete;
    template<class T> friend bool operator<=(const T&, const Derived_id&) = delete;
    template<class T> friend bool operator> (const T&, const Derived_id&) = delete;
    template<class T> friend bool operator>=(const T&, const Derived_id&) = delete;

    template<class T> friend bool operator==(const Derived_id&, const T&) = delete;
    template<class T> friend bool operator!=(const Derived_id&, const T&) = delete;
    template<class T> friend bool operator< (const Derived_id&, const T&) = delete;
    template<class T> friend bool operator<=(const Derived_id&, const T&) = delete;
    template<class T> friend bool operator> (const Derived_id&, const T&) = delete;
    template<class T> friend bool operator>=(const Derived_id&, const T&) = delete;

    friend bool operator==(const Derived_id& _lhs, const Derived_id& _rhs) { return _lhs.id() == _rhs.id(); }
    friend bool operator!=(const Derived_id& _lhs, const Derived_id& _rhs) { return !(_lhs == _rhs); }
    friend bool operator< (const Derived_id& _lhs, const Derived_id& _rhs) { return _lhs.id() < _rhs.id(); }
    friend bool operator<=(const Derived_id& _lhs, const Derived_id& _rhs) { return _lhs.id() <= _rhs.id(); }
    friend bool operator> (const Derived_id& _lhs, const Derived_id& _rhs) { return _lhs.id() > _rhs.id(); }
    friend bool operator>=(const Derived_id& _lhs, const Derived_id& _rhs) { return _lhs.id() >= _rhs.id(); }
    friend bool operator==(const Derived_id& _lhs, const std::nullptr_t&) { return _lhs.id() == invalid_index; }
    friend bool operator!=(const Derived_id& _lhs, std::nullptr_t&) { return _lhs.id() != invalid_index; }

    friend std::ostream& operator<<(std::ostream& os, const Derived_id& idx)
    {
      return (os << idx.output_prefix() << idx.id() );
    }

  protected:
    size_type idx_ = invalid_index;
  }; // end class Index

  template <class T>
  std::size_t hash_value(const Index<T>&  i)
  {
    return i.id();
  }

  template <typename T, typename Index_type_, typename Element_container>
  class Index_handle {
    using Element = T;
    using size_type = typename Element_container::size_type;
    using Proxy = boost::stl_interfaces::proxy_arrow_result<Element>;
  public:
    using Index_type = Index_type_;
    using value_type = Element;
    using reference = Element;
    using pointer = Proxy;

    Index_handle() = default;

    Index_handle(Element_container* container, size_type idx)
      : cont_(container), idx_(idx) {}

    Element operator*() const {
      return Element(cont_, Index_type(idx_));
    }

    Proxy operator->() const {
      return Proxy{this->operator*()};
    }

    Index_type index() const {
      return Index_type{idx_};
    }

    auto container() const {
      return cont_;
    }

    bool operator==(const Index_handle& other) const {
      CGAL_assertion(container() == nullptr || other.container() == nullptr ||
                     container() == other.container());
      return index() == other.index();
    }

    bool operator!=(const Index_handle& other) const {
      return !(*this == other);
    }

    bool operator<(const Index_handle& other) const {
      return (container() == other.container()) ? (index() < other.index()) : (container() < other.container());
    }

    bool operator==( std::nullptr_t ) const {
      return cont_ == nullptr && idx_ == Index_type::invalid_index;
    }

    bool operator!=( std::nullptr_t ) const {
      return !(*this == nullptr);
    }

    friend std::ostream& operator<<(std::ostream& os, const Index_handle& h)
    {
      return os << "#" << h.index();
    }

    friend std::size_t hash_value(const Index_handle& h) {
      return static_cast<std::size_t>(h.index().id());
    }

  private:
    Element_container* cont_ = nullptr;
    size_type idx_ = Index_type::invalid_index;
  }; // end class Index_handle

} // end namespace CGAL

namespace std {
  template <typename T, typename Index_type, typename Element_container>
  struct hash<CGAL::Index_handle<T, Index_type, Element_container>> {
    using Handle = CGAL::Index_handle<T, Index_type, Element_container>;
    std::size_t operator()(const Handle& h) const {
      return hash_value(h);
    }
  };
}

namespace CGAL {

  template <typename Handle_, typename Element_container>
  class Index_iterator // make it derive from Handle_
      : public boost::stl_interfaces::v1::proxy_iterator_interface<Index_iterator<Handle_, Element_container>,
                                                                  std::random_access_iterator_tag,
                                                                  typename Handle_::value_type>
  {
    using Index = typename Handle_::Index_type;

    using Facade = boost::stl_interfaces::v1::proxy_iterator_interface<Index_iterator<Handle_, Element_container>,
                                                                      std::random_access_iterator_tag,
                                                                      typename Handle_::value_type>;

  public:
    using value_type = typename Handle_::value_type;
    using reference = value_type;

    Index_iterator()
        : idx_()
        , cont_(nullptr) {}

    Index_iterator(const Index& h, const Element_container* m)
        : idx_(h)
        , cont_(const_cast<Element_container*>(m)) { // AF: todo make const_cast safe
      if(cont_ && cont_->has_garbage()) {
        while(cont_->has_valid_index(idx_) && cont_->is_removed(idx_))
          ++idx_;
      }
    }

    auto handle() const {
      static_assert(std::is_base_of_v<Facade, Index_iterator<Handle_, Element_container>>);

      CGAL_assertion(cont_ != nullptr);
      CGAL_assertion(cont_->has_valid_index(idx_));
      return Handle_(cont_, idx_.id());
    }

    operator Handle_() const { return handle(); }

    reference operator*() const { return value_type{cont_, idx_}; }

    typename Handle_::pointer operator->() const { return typename Handle_::pointer{value_type{cont_, idx_}}; }

    using Facade::operator++;
    Index_iterator& operator++() {
      ++idx_;
      CGAL_assertion(cont_ != nullptr);

      if(cont_->has_garbage())
        while(cont_->has_valid_index(idx_) && cont_->is_removed(idx_))
          ++idx_;
      return *this;
    }

    using Facade::operator--;
    Index_iterator& operator--() {
      --idx_;
      CGAL_assertion(cont_ != nullptr);
      if(cont_->has_garbage())
        while(cont_->has_valid_index(idx_) && cont_->is_removed(idx_))
          --idx_;
      return *this;
    }

    Index_iterator& operator+=(std::ptrdiff_t n) {
      CGAL_assertion(cont_ != nullptr);

      if(cont_->has_garbage()) {
        if(n > 0)
          for(std::ptrdiff_t i = 0; i < n; ++i)
            this->operator++();
        else
          for(std::ptrdiff_t i = 0; i < -n; ++i)
            this->operator--();
      } else
        idx_ += n;
      return *this;
    }

    std::ptrdiff_t operator-(const Index_iterator& other) const {
      if(cont_->has_garbage()) {
        bool forward = (other.idx_ > idx_);

        std::ptrdiff_t out = 0;
        Index_iterator it = *this;
        while(!(it == other)) {
          if(forward) {
            ++it;
            ++out;
          } else {
            --it;
            --out;
          }
        }
        return out;
      }

      // else
      return std::ptrdiff_t(other.idx_) - std::ptrdiff_t(this->idx_);
    }

    bool operator==(const Index_iterator& other) const { return this->idx_ == other.idx_; }

  private:
    Index idx_;
    Element_container* cont_;
  }; // end class Index_iterator

  template <class I, class T>
  struct Property_map : Properties::Property_map_base<I, T, Property_map<I, T> >
  {
    using Base = Properties::Property_map_base<I, T, Property_map<I, T> >;
    using reference = typename Base::reference;

    Property_map() = default;
    Property_map(const Base& pm): Base(pm) {}
  };

  template <typename Index_type,
            typename Element_type,
            typename Storage_type,
            typename Container,
            typename Container::size_type& (*free_list_next_function_)(Storage_type&),
            char prefix>
  struct Indexed_container
  {
    using Self = Indexed_container<Index_type,
                                   Element_type,
                                   Storage_type,
                                   Container,
                                   free_list_next_function_,
                                   prefix>;
    using Handle = Index_handle<Element_type, Index_type, Container>;
    using size_type = typename Container::size_type;
    using Concurrency_tag = typename Container::Concurrency_tag;

    static constexpr bool is_parallel = std::is_convertible_v<Concurrency_tag, Parallel_tag>;
#ifdef CGAL_LINKED_WITH_TBB
    struct Freelist_handler {
      Freelist_handler(size_type invalid_index = Index_type::invalid_index) : freelist(invalid_index) {}

      size_type freelist;
      size_type number_of_removed_elements = 0;
    };
    using free_list_type = std::conditional_t<is_parallel,
                                              tbb::enumerable_thread_specific<Freelist_handler>,
                                              size_type>;
#else
    static_assert(!is_parallel,
                  "In CGAL triangulations, `Parallel_tag` can only be used with the Intel TBB library. "
                  "Make TBB available in the build system and then define the macro `CGAL_LINKED_WITH_TBB`.");
    using free_list_type = size_type;
#endif

    Properties::Property_container<Self, Index_type> properties_;
    size_type nb_of_removed_elements_ = 0;
    free_list_type freelist_{Index_type::invalid_index};
    size_type anonymous_property_nb = 0;
    static constexpr bool recycle_ = true;
    bool garbage_ = false;
    Property_map<Index_type, Storage_type> storage_ =
        add_property_map<Storage_type>(prefix + std::string(":storage"), Storage_type()).first;
    Property_map<Index_type, bool> removed_ =
        add_property_map<bool>(prefix + std::string(":removed"), false).first;

    template <typename Key, typename T>
    struct Get_property_map {
      using type = Property_map<Key, T>;
    };

    using Time_stamper = CGAL::Time_stamper_impl<Element_type>;
    template <typename U> using EraseCounterStrategy =
      internal::Erase_counter_strategy<internal::has_increment_erase_counter<U>::value>;

    template<class T>
    std::pair<Property_map<Index_type, T>, bool>
    add_property_map(std::string name=std::string(), const T t=T()) {
      if(name.empty()){
        std::ostringstream oss;
        oss << "anonymous-property-" << anonymous_property_nb++;
        name = std::string(oss.str());
      }
      return properties_.template add<T>(name, t);
    }

    size_type size() const
    {
      return static_cast<size_type>(properties_.size());
    }

    void reserve(size_type n)
    {
      properties_.reserve(n);
    }

    void clear() {
      properties_.resize(0);
      properties_.shrink_to_fit();

      freelist_ = free_list_type{Index_type::invalid_index};
      nb_of_removed_elements_ = 0;
      garbage_ = false;
    }

    size_type& free_list()
    {
      if constexpr(is_parallel) {
        return freelist_.local().freelist; // TBB
      } else {
        return freelist_; // Sequential
      }
    }

    size_type& local_number_of_removed_elements()
    {
      if constexpr(is_parallel) {
        return freelist_.local().number_of_removed_elements; // TBB
      } else {
        return nb_of_removed_elements_; // Sequential
      }
    }

    size_type number_of_removed_elements() const {
      if constexpr(is_parallel) {
        size_type result = 0;
        for(const auto& f : freelist_) {
          result += f.number_of_removed_elements;
        }
        return result;
      } else {
        return nb_of_removed_elements_; // Sequential
      }
    }

    Index_type create(Container* container)
    {
      size_type& freelist_ = free_list();
      Index_type idx{freelist_};
      if(recycle_ && (freelist_ != Index_type::invalid_index)){
        freelist_ = free_list_next_function_(storage_[idx]);
        --local_number_of_removed_elements();
        removed_[idx] = false;
<<<<<<< HEAD
        properties_.reset(idx);
=======
        elt = Element_type(container, idx);
        const auto ec = EraseCounterStrategy<Element_type>::erase_counter(&elt);
        properties_.reset(idx);
        EraseCounterStrategy<Element_type>::restore_erase_counter(&elt, ec);
>>>>>>> 8c6b64e9
      } else {
        idx = Index_type{static_cast<size_type>(properties_.push_back())};
      }
      Element_type elt(container, idx);
      Time_stamper::restore_timestamp(&elt, elt.index().id());
      return idx;
    }

    void remove(Handle ch, Container* container)
    {
      size_type& freelist_ = free_list();
      Index_type idx = ch->index();
      removed_[idx] = true; ++local_number_of_removed_elements(); garbage_ = true;
      free_list_next_function_(storage_[idx]) = Index_type{freelist_};
      freelist_ = static_cast<size_type>(idx);
      Element_type elt(container, idx);
      EraseCounterStrategy<Element_type>::increment_erase_counter(elt);
    }

    bool is_valid_index(Index_type idx) const {
      return idx.id() < size() && !removed_[idx];
    }

    bool has_garbage() const { return garbage_; }
  }; // end class Indexed_container

  template <typename Vb = Vertex<>, typename Cb = Cell<>, class ConcurrencyTag = Sequential_tag>
  struct Indexed_storage
  {

    using Self = Indexed_storage<Vb,Cb, ConcurrencyTag>;
    using TDS = Triangulation_data_structure_3<Vb, Cb, ConcurrencyTag, Index_tag>;
    using Concurrency_tag  = ConcurrencyTag;
    using Storage_tag = Index_tag;

    TDS& tds()
    {
      static_assert(std::is_base_of_v<Self, TDS>,
                    "Indexed_storage must be a base class of TDS");
      return *static_cast<TDS*>(this);
    }

    const TDS& tds() const
    {
      static_assert(std::is_base_of_v<Self, TDS>,
                    "Indexed_storage must be a base class of TDS");
      return *static_cast<const TDS*>(this);
    }

    /// The type used to represent an index.
    using size_type = std::uint32_t;
    using difference_type = std::ptrdiff_t;

    // Tools to change the Vertex and Cell types of the TDS.
    template < typename Vb2 >
    struct Rebind_vertex {
      using Other = Indexed_storage<Vb2, Cb, ConcurrencyTag>;
    };

    template < typename Cb2 >
    struct Rebind_cell {
      using Other = Indexed_storage<Vb, Cb2, ConcurrencyTag>;
    };

    // Put this TDS inside the Vertex and Cell types.
    using Vertex = typename Vb::template Rebind_TDS<Self>::Other;
    using Cell = typename Cb::template Rebind_TDS<Self>::Other;

    struct Vertex_index: public Index<Vertex_index>
    {
      using Index<Vertex_index>::Index; // inherit constructors
      auto output_prefix() const { return 'v'; }
    };

    struct Cell_index: public Index<Cell_index>
    {
      using Index<Cell_index>::Index; // inherit constructors
      auto output_prefix() const { return 'c'; }
    };

    using Cell_handle = Index_handle<Cell, Cell_index, Self>;
    using Vertex_handle = Index_handle<Vertex, Vertex_index, Self>;

    using Facet = std::pair<Cell_handle, int>;
    using Edge = Triple<Cell_handle, int, int>;

    class Cell_data {
      unsigned char conflict_state;
    public:
      Cell_data() : conflict_state(0) {}

      void clear()            { conflict_state = 0; }
      void mark_in_conflict() { conflict_state = 1; }
      void mark_on_boundary() { conflict_state = 2; }
      void mark_processed()   { conflict_state = 1; }

      bool is_clear()       const { return conflict_state == 0; }
      bool is_in_conflict() const { return conflict_state == 1; }
      bool is_on_boundary() const { return conflict_state == 2; }
      bool processed() const { return conflict_state == 1; }
    };

    using TDS_data = Cell_data;

    using Vertex_storage = typename Vertex::Storage;
    using Cell_storage = typename Cell::Storage;
    using Vertex_storage_property_map = Property_map<Vertex_index, Vertex_storage>;
    using Cell_storage_property_map = Property_map<Cell_index, Cell_storage>;

    static size_type& vertex_free_list_next_function(Vertex_storage& s)
    {
      return s.icell.id();
    }
    static size_type& cell_free_list_next_function(Cell_storage& s)
    {
      return s.ivertices[0].id();
    }

    using Vertex_container = Indexed_container<Vertex_index, Vertex, Vertex_storage, Self,
        &vertex_free_list_next_function, 'v'>;
    using Cell_container = Indexed_container<Cell_index, Cell, Cell_storage, Self,
        &cell_free_list_next_function, 'c'>;

    Cell_storage_property_map& cell_storage() { return cell_container().storage_; }
    const Cell_storage_property_map& cell_storage() const { return cell_container().storage_; }

    Vertex_storage_property_map& vertex_storage() { return vertex_container().storage_; }
    const Vertex_storage_property_map& vertex_storage() const { return vertex_container().storage_; }

    auto cell_tds_data_pmap() { return cell_data_; }
    auto cell_tds_data_pmap() const { return cell_data_; }

    size_type num_vertices() const { return static_cast<size_type>(vertex_container().size()); }
    size_type num_cells() const { return static_cast<size_type>(cell_container().size()); }

    int dimension() const { return dimension_; }

    void set_dimension(int n) { dimension_ = n; }

    template <typename Index_type>
    auto& container()
    {
      if constexpr (std::is_same_v<Index_type, Vertex_index>) {
        return vertex_container();
      } else if constexpr (std::is_same_v<Index_type, Cell_index>) {
        return cell_container();
      } else {
        static_assert(std::is_same_v<Index_type, void>, "Invalid Index type");
      }
    }

    template <typename Index_type>
    const auto& container() const
    {
      if constexpr (std::is_same_v<Index_type, Vertex_index>) {
        return vertex_container();
      } else if constexpr (std::is_same_v<Index_type, Cell_index>) {
        return cell_container();
      } else {
        static_assert(std::is_same_v<Index_type, void>, "Invalid Index type");
      }
    }

    Vertex_handle create_vertex()
    {
      return Vertex_handle{this, vertex_container().create(this)};
    }

    Cell_handle create_cell()
    {
      return Cell_handle{this, cell_container().create(this)};
    }

    Vertex_handle create_vertex(const Vertex& v)
    {
      Vertex_handle new_v = create_vertex();
      new_v->storage() = v.storage();
      return new_v;
    }

    Cell_handle create_cell(const Cell& c)
    {
      Cell_handle new_c = create_cell();
      new_c->storage() = c.storage();
      return new_c;
    }

    // AF:  What about the equivalent to
    // https://doc.cgal.org/latest/TDS_3/classTriangulationDataStructure__3.html#a1432860206073c24ca43dbbdfb13b26e

    Cell_handle create_cell(Vertex_handle v0, Vertex_handle v1,
                            Vertex_handle v2, Vertex_handle v3)
    {
      Cell_handle c = create_cell();
      c->set_vertices(v0, v1, v2, v3);
      c->set_neighbors(Cell_handle(), Cell_handle(), Cell_handle(), Cell_handle());
      return c;
    }

    Cell_handle create_cell(Vertex_handle v0, Vertex_handle v1,
                            Vertex_handle v2, Vertex_handle v3,
                            Cell_handle n0, Cell_handle n1,
                            Cell_handle n2, Cell_handle n3)
    {
      Cell_handle c = create_cell();
      c->set_vertices(v0, v1, v2, v3);
      c->set_neighbors(n0, n1, n2, n3);
      return c;
    }

    Cell_handle create_face()
    {
      CGAL_precondition(dimension()<3);
      return create_cell();
    }

    Cell_handle create_face(Vertex_handle v0, Vertex_handle v1,
                            Vertex_handle v2)
    {
      CGAL_precondition(dimension()<3);
      return create_cell(v0, v1, v2, Vertex_handle());
    }

    void delete_vertex(Vertex_handle vh)
    {
      vertex_container().remove(vh, this);
    }

    void delete_cell(Cell_handle ch)
    {
      cell_container().remove(ch, this);
    }

    void reserve(size_type n_vertices, size_type n_cells)
    {
      vertex_container().reserve(n_vertices);
      cell_container().reserve(n_cells);
    }

    void clear()
    {
      clear_without_removing_property_maps();
      remove_all_property_maps();
    }

    void clear_without_removing_property_maps()
    {
      vertex_container().clear();
      cell_container().clear();
      dimension_ = -2;
    }

    void remove_all_property_maps()
    {
      remove_property_maps<Vertex_index>(2);
      remove_property_maps<Cell_index>(3);
    }

    size_type number_of_removed_vertices() const
    {
      return vertex_container().number_of_removed_elements();
    }

    size_type number_of_removed_cells() const
    {
      return cell_container().number_of_removed_elements();
    }

    size_type number_of_vertices() const
    {
      return num_vertices() - number_of_removed_vertices();
    }

    size_type number_of_cells() const
    {
      return num_cells() - number_of_removed_cells();
    }

    bool is_valid_vertex_index(Vertex_index idx) const {
      return vertex_container().is_valid_index(idx);
    }

    bool is_valid_cell_index(Cell_index idx) const {
      return cell_container().is_valid_index(idx);
    }

    bool is_vertex(Vertex_handle v) const
    {
      return this == v->tds() && is_valid_vertex_index(v->index());
    }

    bool is_valid_cell_handle(Cell_handle c) const
    {
      return this == c->tds()  && is_valid_cell_index(c->index());
    }

    bool is_cell( Cell_handle c ) const
      // returns false when dimension <3
    {
      if (dimension() < 3)
        return false;

      return is_valid_cell_handle(c);
    }

    /// adds a property map named `name` with value type `T` and default `t`
    /// for index type `I`. Returns the property map together with a Boolean
    /// that is `true` if a new map was created. In case it already exists
    /// the existing map together with `false` is returned.


    template<class I, class T>
    std::pair<Property_map<I, T>, bool>
    add_property_map(std::string name=std::string(), const T t=T()) {
      return container<I>().template add_property_map<T>(name, t);
    }

    /// returns an optional property map named `name` with key type `I` and value type `T`.
    template <class I, class T>
    std::optional<Property_map<I, T>> property_map(const std::string& name) const
    {
      return container<I>().properties_.template get<T>(name);
    }


    /// removes property map `p`. The memory allocated for that property map is freed.
    template<class I, class T>
    void remove_property_map(Property_map<I, T>& p)
    {
      container<I>().properties_.template remove<T>(p);
    }

    /// removes all property maps for index type `I` added by a call to `add_property_map<I>()`.
    /// The memory allocated for those property maps is freed.
    template<class I>
    void remove_property_maps(int nb_of_properties_to_keep)
    {
      container<I>().properties_.resize_property_array(nb_of_properties_to_keep);
    }

    /// @cond CGAL_DOCUMENT_INTERNALS
    /// returns the std::type_info of the value type of the
    /// property identified by `name`.  `typeid(void)` if `name`
    /// does not identify any property.
    ///
    /// @tparam I The key type of the property.

    template<class I>
    const std::type_info& property_type(const std::string& name)
    {
      return container<I>().properties_.get_type(name);
    }
    /// @endcond

    /// returns a vector with all strings that describe properties with the key type `I`.
    /// @tparam I The key type of the properties.
    template<class I>
    std::vector<std::string> properties() const
    {
      return container<I>().properties_.properties();
    }

    Indexed_storage() = default;
    Indexed_storage(const Indexed_storage&) = default;
    Indexed_storage(Indexed_storage&&) = default;
    Indexed_storage& operator=(const Indexed_storage&) = default;
    Indexed_storage& operator=(Indexed_storage&& is) = default;

    void swap(Indexed_storage& other)
    {
      std::swap(*this, other);
    }

    ~Indexed_storage()
    {
#if 0
      std::cout << "sizeof(Vertex) " << " " << sizeof(Vertex_storage) << std::endl;
      std::cout << "sizeof(Cell)   " << " " << sizeof(Cell_storage) << std::endl;
      std::cout << "vertex capacity: "  << vprops_.capacity() << std::endl;
      std::cout << "cell capacity: "  << cprops_.capacity() << std::endl;
      std::cout << sizeof(Vertex_storage)  * vprops_.capacity() << " bytes for vertices" << std::endl;
      std::cout << sizeof(Cell_storage)  * cprops_.capacity() << " bytes for cells" << std::endl;
#endif
    }

    void set_adjacency(Cell_handle c0, int i0,
                       Cell_handle c1, int i1) const
    {
      CGAL_assertion(i0 >= 0 && i0 <= dimension());
      CGAL_assertion(i1 >= 0 && i1 <= dimension());
      CGAL_assertion(c0 != c1);
      c0->set_neighbor(i0,c1);
      c1->set_neighbor(i1,c0);
    }

    bool has_garbage() const { return vertex_container().has_garbage() || cell_container().has_garbage(); }

    /// returns whether the index of vertex `v` is valid, that is within the current array bounds.
    bool has_valid_index(Vertex_index v) const
    {
      return (v.id() < num_vertices());
    }

    bool has_valid_index(Cell_index c) const
    {
      return (c.id() < num_cells());
    }

    /// returns whether vertex `v` is marked removed.
    /// \sa `collect_garbage()`
    bool is_removed(Vertex_index v) const
    {
      return vertex_container().removed_[v];
    }

    bool is_removed(Cell_index c) const
    {
      return cell_container().removed_[c];
    }
    //------------------------------------------------------ iterator types
    using Vertex_iterator = Index_iterator<Vertex_handle, Self>;
    using Vertex_range = Iterator_range<Vertex_iterator>;

    Vertex_iterator vertices_begin() const
    {
      return Vertex_iterator(Vertex_index(0), this);
    }

    /// End iterator for vertices.
    Vertex_iterator vertices_end() const
    {
      return Vertex_iterator(Vertex_index(num_vertices()), this);
    }

    Vertex_range vertices() const {
      return make_range(vertices_begin(), vertices_end());
    }


    using Cell_iterator = Index_iterator<Cell_handle, Self>;
    using Cell_range = Iterator_range<Cell_iterator>;

    Cell_iterator cells_begin() const
    {
      return Cell_iterator(Cell_index(0), this);
    }

    /// End iterator for cells.
    Cell_iterator cells_end() const
    {
      return Cell_iterator(Cell_index(num_cells()), this);
    }

    Cell_range cells() const {
      return make_range(cells_begin(), cells_end());
    }


    friend class internal::Triangulation_ds_facet_iterator_3<Self>;
    friend class internal::Triangulation_ds_edge_iterator_3<Self>;

    friend class internal::Triangulation_ds_cell_circulator_3<Self>;
    friend class internal::Triangulation_ds_facet_circulator_3<Self>;



    using Facet_iterator = internal::Triangulation_ds_facet_iterator_3<Self>;
    using Edge_iterator = internal::Triangulation_ds_edge_iterator_3<Self>;
    using Facets = Iterator_range<Facet_iterator>;
    using Edges = Iterator_range<Edge_iterator>;

    using Cell_circulator = internal::Triangulation_ds_cell_circulator_3<Self>;
    using Facet_circulator = internal::Triangulation_ds_facet_circulator_3<Self>;

    Edge_iterator edges_begin() const
    {
      if ( dimension() < 1 )
        return edges_end();
      return Edge_iterator(this);
    }

    Edge_iterator edges_end() const
    {
      return Edge_iterator(this,1);
    }

    Edges edges() const
    {
      return Edges(edges_begin(), edges_end());
    }

    Facet_iterator facets_begin() const
    {
      if ( dimension() < 2 )
        return facets_end();
      return Facet_iterator(this);
    }

    Facet_iterator facets_end() const
    {
      return Facet_iterator(this, 1);
    }

    Facets facets() const
    {
      return Facets(facets_begin(), facets_end());
    }

    Cell_circulator incident_cells(const Edge & e) const
    {
      CGAL_precondition( dimension() == 3 );
      return Cell_circulator(e);
    }

    Facet_circulator incident_facets(const Edge & e) const
    {
      CGAL_precondition( dimension() == 3 );
      return Facet_circulator(e);
    }

    template <class TDS_src>
    Vertex_handle copy_tds(const TDS_src & src, typename TDS_src::Vertex_handle vert)
    {
      internal::TDS_3::Default_index_vertex_converter<typename TDS_src::Vertex,Vertex> setv;
      internal::TDS_3::Default_index_cell_converter<typename TDS_src::Cell,Cell>  setc;
      return tds().copy_tds(src, vert, setv, setc);
    }

  protected:
    Vertex_container& vertex_container()
    {
      return vertex_container_;
    }
    const Vertex_container& vertex_container() const
    {
      return vertex_container_;
    }
    Cell_container& cell_container()
    {
      return cell_container_;
    }
    const Cell_container& cell_container() const
    {
      return cell_container_;
    }

    Vertex_container vertex_container_;
    Cell_container cell_container_;

    Property_map<Cell_index, Cell_data> cell_data_ =
        cell_container().template add_property_map<Cell_data>("c:data").first;

    // in dimension i, number of vertices >= i+2
    // ( the boundary of a simplex in dimension i+1 has i+2 vertices )
    int dimension_ = -2;

  };

} /// namespace CGAL

#include <CGAL/Hidden_point_memory_policy.h>

namespace CGAL {


  template <typename GT,
            typename Cb = Cell<>>
  class Cell4Delaunay
  : public Cb
  {
    public:
    using Cb::Cb; // inherit constructors
    using Point_3 = typename GT::Point_3;

    template < typename TDS2 >
    struct Rebind_TDS {
      using Cb2 = typename Cb::template Rebind_TDS<TDS2>::Other;
      using Other = Cell4Delaunay<GT, Cb2>;
    };


    Point_3 circumcenter(const GT& gt) const
    {
      return gt.construct_circumcenter_3_object()(this->vertex(0)->point(),
                                                  this->vertex(1)->point(),
                                                  this->vertex(2)->point(),
                                                  this->vertex(3)->point());
    }

    Point_3 circumcenter() const
    {
      return circumcenter(GT());
    }

    void set_circumcenter(const Point_3&)
    {
      std::cout << "ignore set_circumcenter() call"
    }

  };

  template <typename GT,
            typename Cb = Cell4Delaunay<GT>>
  class CellWithCircumcenter
  : public Cb
  {
    public:
    using Cb::Cb; // inherit constructors
    using Point = typename GT::Point_3;
    using TDS = typename Cb::Triangulation_data_structure;
    using Vertex_handle = typename TDS::Vertex_handle;
    using Cell_handle = typename TDS::Cell_handle;

    struct Storage : public Cb::Storage {
      std::optional<Point> circumcenter_;
      /*
      struct C {

        template <class T>
        bool operator==(const T& )const{
          return true;
        }
        template <class T>
        void reset(const T&) const
        {}
      operator bool() const
      {return true;}

      Point operator*() const
      {
        return Point();
      }

      };
      C circumcenter_;
      */
    };

    auto&& storage()
    {
      return this->tds()->cell_storage()[this->index()];
    }

    auto&& storage() const
    { return this->tds()->cell_storage()[this->index()]; }

    template < typename TDS2 >
    struct Rebind_TDS {
      using Cb2 = typename Cb::template Rebind_TDS<TDS2>::Other;
      using Other = CellWithCircumcenter<GT, Cb2>;
    };

    void invalidate_circumcenter()
    {
      if (storage().circumcenter_) {
          storage().circumcenter_.reset();
      }
    }

  void set_vertex(int i, Vertex_handle v)
  {
      invalidate_circumcenter();
      Cb::set_vertex(i, v);
  }

  void set_vertices()
  {
      invalidate_circumcenter();
      Cb::set_vertices();
  }

  void set_vertices(Vertex_handle v0, Vertex_handle v1,
                    Vertex_handle v2, Vertex_handle v3)
  {
      invalidate_circumcenter();
      Cb::set_vertices(v0, v1, v2, v3);
  }

  void set_circumcenter(const Point& p) const
  {
    storage().circumcenter_ = std::make_optional<Point>(p);
  }

  const Point& circumcenter(const GT& gt = GT()) const
  {
      if (! storage().circumcenter_) {
        storage().circumcenter_ = std::make_optional<Point>(Point(this->Cb::circumcenter(gt)));
      } else {
        CGAL_expensive_assertion(
          this->Cb::circumcenter(gt) == storage().circumcenter_.value());
      }

      return storage().circumcenter_.value();
  }
  };


  template <typename GT,
            typename Cb = Cell<>,
            typename Memory_policy = Keep_hidden_points,
            typename C = std::list<typename GT::Weighted_point_3>>
  class Cell4Regular
    : public Cb
  {
  public:
    using Cb::Cb; // inherit constructors
    using Point_3 = typename GT::Point_3;
    using Point   = typename GT::Weighted_point_3;
    using TDS = typename Cb::Triangulation_data_structure;
    using Vertex_handle = typename TDS::Vertex_handle;
    using Cell_handle = typename TDS::Cell_handle;
    using Geom_traits = GT;

    using Point_container = C;
    using Point_iterator = typename Point_container::iterator;
    using  Point_const_iterator = typename Point_container::const_iterator;

    struct Storage : public Cb::Storage {
      Point_container hidden;
    };

    template < typename TDS2 >
    struct Rebind_TDS {
      using Cb2 = typename Cb::template Rebind_TDS<TDS2>::Other;
      using Other = Cell4Regular<GT, Cb2, Memory_policy, C>;
    };

    auto&& storage() {
      return this->tds()->cell_storage()[this->index()];
    }

    auto&& storage() const { return this->tds()->cell_storage()[this->index()]; }

    void hide_point(const Point& p)
    {
      storage().hidden.push_back(p);
    }

    void unhide_point(const Point_iterator pit)
    {
      storage().hidden.erase(pit);
    }

    const C& hidden_points() const
    {
      return storage().hidden;
    }

    Point_iterator hidden_points_begin(){ return storage().hidden.begin();}
    Point_const_iterator hidden_points_begin() const { return storage().hidden.begin();}
    Point_iterator hidden_points_end(){ return storage().hidden.end();}
    Point_const_iterator hidden_points_end() const { return storage().hidden.end();}

  template<typename GT_>
  Point_3 weighted_circumcenter(const GT_& gt) const
  {
    return gt.construct_weighted_circumcenter_3_object()(this->vertex(0)->point(),
                                                         this->vertex(1)->point(),
                                                         this->vertex(2)->point(),
                                                         this->vertex(3)->point());
  }

  Point_3 weighted_circumcenter() const
  {
    return weighted_circumcenter(Geom_traits());
  }

  };
} // namespace CGAL

#include <CGAL/disable_warnings.h>

#endif // CGAL_INDEXED_STORAGE_H<|MERGE_RESOLUTION|>--- conflicted
+++ resolved
@@ -950,22 +950,18 @@
     {
       size_type& freelist_ = free_list();
       Index_type idx{freelist_};
+      Element_type elt(container, idx);
       if(recycle_ && (freelist_ != Index_type::invalid_index)){
         freelist_ = free_list_next_function_(storage_[idx]);
         --local_number_of_removed_elements();
         removed_[idx] = false;
-<<<<<<< HEAD
-        properties_.reset(idx);
-=======
-        elt = Element_type(container, idx);
         const auto ec = EraseCounterStrategy<Element_type>::erase_counter(&elt);
         properties_.reset(idx);
         EraseCounterStrategy<Element_type>::restore_erase_counter(&elt, ec);
->>>>>>> 8c6b64e9
       } else {
+        elt = Element_type(container, idx);
         idx = Index_type{static_cast<size_type>(properties_.push_back())};
       }
-      Element_type elt(container, idx);
       Time_stamper::restore_timestamp(&elt, elt.index().id());
       return idx;
     }
@@ -1558,7 +1554,7 @@
 
     void set_circumcenter(const Point_3&)
     {
-      std::cout << "ignore set_circumcenter() call"
+      std::cerr << "ignore set_circumcenter() call";
     }
 
   };
