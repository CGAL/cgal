// Copyright (c) 2016  GeometryFactory (France).
// All rights reserved.
//
// This file is part of CGAL (www.cgal.org).
//
// $URL$
// $Id$
// SPDX-License-Identifier: GPL-3.0-or-later OR LicenseRef-Commercial
//
// Author(s)     : Mael Rouxel-Labbé

#ifndef CGAL_SURFACE_MESH_PARAMETERIZATION_ORBIFOLD_TUTTE_PARAMETERIZER_3_H
#define CGAL_SURFACE_MESH_PARAMETERIZATION_ORBIFOLD_TUTTE_PARAMETERIZER_3_H

#include <CGAL/license/Surface_mesh_parameterization.h>

#include <CGAL/disable_warnings.h>

#include <CGAL/Surface_mesh_parameterization/internal/kernel_traits.h>
#include <CGAL/Surface_mesh_parameterization/internal/orbifold_cone_helper.h>
#include <CGAL/Surface_mesh_parameterization/IO/File_off.h>
#include <CGAL/Surface_mesh_parameterization/orbifold_enums.h>
#include <CGAL/Surface_mesh_parameterization/Error_code.h>
#include <CGAL/Surface_mesh_parameterization/orbifold_shortest_path.h>
#include <CGAL/Weights/tangent_weights.h>
#include <CGAL/Weights/cotangent_weights.h>
#include <CGAL/assertions.h>

#include <CGAL/circulator.h>
#include <CGAL/Default.h>
#include <CGAL/Timer.h>
#include <CGAL/use.h>

#if defined(CGAL_EIGEN3_ENABLED)
#include <CGAL/Eigen_solver_traits.h>
#ifdef CGAL_SMP_USE_SPARSESUITE_SOLVERS
#include <Eigen/UmfPackSupport>
#endif
#endif

#include <boost/array.hpp>
#include <boost/tuple/tuple.hpp>

#include <unordered_map>
#include <unordered_set>
#include <cmath>
#include <fstream>
#include <iostream>
#include <string>
#include <vector>
#include <utility>
#include <type_traits>

/// \file Orbifold_Tutte_parameterizer_3.h

// @todo checks that cones are different, are on seams, seam is one connected
//       component
// @todo Should the order of cones provided in entry matter ? Map the first cone
//       to [-1, -1] for example ?

namespace CGAL {

namespace Surface_mesh_parameterization {

/// \ingroup PkgSurfaceMeshParameterizationOrbifoldHelperFunctions
///
<<<<<<< HEAD
/// reads a serie of cones from an input stream. Cones are passed as an
/// integer value that is the index of a vertex handle in the mesh `tm`, using
=======
/// reads a series of cones from an input stream. Cones are passed as an
/// integer value that is the index of a vertex handle in the mesh tm`, using
>>>>>>> 5f205d35
/// the vertex index property map `vpmap` for correspondency.
///
/// \attention The mesh is here `tm`, it is the base mesh of the `CGAL::Seam_mesh`
///            that is passed in input, <i>not</i> the seam mesh itself.
///
/// \tparam TriangleMesh A triangle mesh, model of `FaceListGraph` and `HalfedgeListGraph`.
/// \tparam VertexIndexMap must be a model of `ReadablePropertyMap` with
///                        `boost::graph_traits<TriangleMesh>::%vertex_descriptor` as key type and
///                        a unique integer as value type.
/// \tparam ConeOutputIterator a model of `OutputIterator` with value type
///                            `boost::graph_traits<TriangleMesh>::%vertex_descriptor`.
///
/// \param tm the triangular mesh to be parameterized
/// \param in the input stream
/// \param vpmap an initialized vertex index map
/// \param out the output iterator
///
/// \pre The number of cones must match the chosen \link PkgSurfaceMeshParameterizationEnums Orbifold_type \endlink.
/// \pre No two cones correspond to the same vertex (all cones have different index).
///
/// \return The corresponding vertex descriptors are output, in the same order as the input integers, in `out`.
///         The function checks if the input is valid (no duplicate, correct number of cones) and returns an `Error_code`.
template<typename TriangleMesh, typename VertexIndexMap, typename ConeOutputIterator>
Error_code read_cones(const TriangleMesh& tm, std::ifstream& in, VertexIndexMap vpmap, ConeOutputIterator out)
{
  typedef typename boost::graph_traits<TriangleMesh>::vertex_descriptor TM_vertex_descriptor;
  typedef typename boost::graph_traits<TriangleMesh>::vertex_iterator   TM_vertex_iterator;

  std::vector<int> cones;
  cones.reserve(4);
  int cone_index;
  while(in >> cone_index)
    cones.push_back(cone_index);

#ifdef CGAL_SMP_ORBIFOLD_DEBUG
  std::cout << "Input cones: ";
  for(std::size_t i=0; i<cones.size(); ++i)
    std::cout << cones[i] << " ";
  std::cout << std::endl;
#endif

  if(cones.size() < 3 || cones.size() > 4) {
    std::cerr << "Error: Not enough or too many input cones" << std::endl;
    return ERROR_WRONG_PARAMETER;
  }

  if(!internal::are_cones_unique(cones)) {
    std::cerr << "Error: The input cones are not unique" << std::endl;
    return ERROR_WRONG_PARAMETER;
  }

  // Locate the cones in the underlying mesh 'tm'
  std::vector<TM_vertex_descriptor> cone_vds_in_tm(cones.size()); // need this to keep the correct order

  // Since the cones are unique, we only need to loop all the vertices once
  TM_vertex_iterator vit, end;
  boost::tie(vit, end) = vertices(tm);
  for(; vit!=end; ++vit) {
    for(std::size_t i=0; i<cones.size(); ++i) {
      TM_vertex_descriptor vd = *vit;
      if(vpmap[vd] == cones[i])
        cone_vds_in_tm[i] = vd;
    }
  }

  CGAL_postcondition_code(for(std::size_t i=0; i<cones.size(); ++i))
  CGAL_postcondition(cone_vds_in_tm[i] != TM_vertex_descriptor());

  for(std::size_t i=0; i<cones.size(); ++i)
    *out++ = cone_vds_in_tm[i];

  return OK;
}

/// \ingroup PkgSurfaceMeshParameterizationOrbifoldHelperFunctions
///
/// Same as above, using the default indexation of the vertices of `tm`: vertices
/// are numbered from `0` to `num_vertices(tm)-1`, in the order that they appear
/// while calling `vertices(tm)`.
template<typename TriangleMesh, typename ConeOutputIterator>
Error_code read_cones(const TriangleMesh& tm, std::ifstream& in, ConeOutputIterator out)
{
  typedef typename boost::graph_traits<TriangleMesh>::vertex_descriptor TM_vertex_descriptor;
  typedef typename boost::graph_traits<TriangleMesh>::vertex_iterator   TM_vertex_iterator;

  std::unordered_map<TM_vertex_descriptor, int> m;
  int counter = 0;

  TM_vertex_iterator vit, end;
  boost::tie(vit, end) = vertices(tm);
  for(; vit!=end; ++vit)
  {
    TM_vertex_descriptor vd = *vit;
    m[vd] = counter++;
  }

  return read_cones(tm, in, boost::make_assoc_property_map(m), out);
}

/// \ingroup PkgSurfaceMeshParameterizationOrbifoldHelperFunctions
///
/// Same as above, but from a file instead of a stream.
template<typename TriangleMesh, typename VertexIndexMap, typename ConeOutputIterator>
Error_code read_cones(const TriangleMesh& tm, const char* filename, VertexIndexMap vpmap, ConeOutputIterator out)
{
  std::ifstream in(filename);
  return read_cones(tm, in, vpmap, out);
}

/// \ingroup PkgSurfaceMeshParameterizationOrbifoldHelperFunctions
///
/// Same as above, but from a file instead of a stream. The default indexation
/// of the vertices of `tm` is used: vertices are numbered from `0` to `num_vertices(tm)-1`,
/// in the order that they appear while calling `vertices(tm)`.
template<typename TriangleMesh, typename ConeOutputIterator>
Error_code read_cones(const TriangleMesh& tm, const char* filename, ConeOutputIterator out)
{
  std::ifstream in(filename);
  return read_cones(tm, in, out);
}

/// \ingroup PkgSurfaceMeshParameterizationOrbifoldHelperFunctions
///
/// locates the cones on the seam mesh (that is, find the corresponding seam mesh
/// `vertex_descriptor`) and mark them with a tag to indicate whether the cone is a
/// simple cone or a duplicated cone (see \link PkgSurfaceMeshParameterizationEnums Cone_type \endlink).
///
/// \attention The cones must be ordered: the first and last cones are the extremities of the seam.
///
/// \tparam SeamMesh is the same mesh that is passed to the parameterizer. It is an object of type`CGAL::Seam_mesh`,
///                  but is passed here as a template parameter for convenience, to avoid
///                  having to pass the multiple template parameters of the class `CGAL::Seam_mesh`.
/// \tparam ConeInputBidirectionalIterator must be a model of `BidirectionalIterator`
///                  with value type `boost::graph_traits<SeamMesh::Triangle_mesh>::%vertex_descriptor`.
/// \tparam ConeMap must be a model of `AssociativeContainer`
///                 with `boost::graph_traits<SeamMesh>::%vertex_descriptor` as key type and
///                 \link PkgSurfaceMeshParameterizationEnums Cone_type \endlink as value type.
///
/// \param mesh the seam mesh
/// \param first, beyond the range of cones, as vertex descriptors of the base mesh.
/// \param cones an object of type `ConeMap`. Cones will be stored in this container
///              as vertex descriptors of the seam mesh, along with their associated cone types.
template<typename SeamMesh, typename ConeInputBidirectionalIterator, typename ConeMap>
bool locate_cones(const SeamMesh& mesh,
                  ConeInputBidirectionalIterator first, ConeInputBidirectionalIterator beyond,
                  ConeMap& cones)
{
  typedef typename SeamMesh::Triangle_mesh                                 Triangle_mesh;

  typedef typename boost::graph_traits<Triangle_mesh>::vertex_descriptor   TM_vertex_descriptor;
  typedef typename boost::graph_traits<SeamMesh>::vertex_descriptor        vertex_descriptor;

  // property map to go from TM_vertex_descriptor to Point_3
  typedef typename internal::Kernel_traits<Triangle_mesh>::PPM             PM_PPM;
  const PM_PPM pm_ppmap = get(boost::vertex_point, mesh.mesh());

  // property map to go from vertex_descriptor to Point_3
  typedef typename internal::Kernel_traits<SeamMesh>::PPM                  PPM;
  const PPM ppmap = get(boost::vertex_point, mesh);

  for(vertex_descriptor vd : vertices(mesh)) {
    for(ConeInputBidirectionalIterator cit=first; cit!=beyond; ++cit) {
      ConeInputBidirectionalIterator last = (--beyond)++;

      TM_vertex_descriptor smvd = *cit;
      if(get(ppmap, vd) == get(pm_ppmap, smvd)) { // same geometric position
        Cone_type ct;
        if(cit == first)
          ct = First_unique_cone;
        else if(cit == last)
          ct = Second_unique_cone;
        else
          ct = Duplicated_cone;

        cones.insert(std::make_pair(vd, ct));
      }
    }
  }

  return internal::check_cone_validity(mesh, first, beyond, cones);
}

/// \ingroup PkgSurfaceMeshParameterizationOrbifoldHelperFunctions
///
/// Same as above, but the cones are <i>not</i> ordered and we thus use seam mesh
/// information to determine which cones are extremities of the seam (so-called
/// <i>unique cones</i>) or not (so-called <i>duplicate cones</i>).
template<typename SeamMesh, typename ConeInputBidirectionalIterator, typename ConeMap>
bool locate_unordered_cones(const SeamMesh& mesh,
                            ConeInputBidirectionalIterator first, ConeInputBidirectionalIterator beyond,
                            ConeMap& cones)
{
  CGAL_precondition(cones.empty());
  CGAL_precondition(std::distance(first, beyond) == 3 || std::distance(first, beyond) == 4);

  typedef typename SeamMesh::Triangle_mesh                                 Triangle_mesh;

  typedef typename boost::graph_traits<Triangle_mesh>::vertex_descriptor   TM_vertex_descriptor;
  typedef typename boost::graph_traits<SeamMesh>::vertex_descriptor        vertex_descriptor;
  typedef typename boost::graph_traits<SeamMesh>::halfedge_descriptor      halfedge_descriptor;

  // find a vertex on the seam
  vertex_descriptor vertex_on_seam;
  for(vertex_descriptor vd : vertices(mesh)) {
    if(mesh.has_on_seam(vd)) {
      vertex_on_seam = vd;
      break;
    }
  }

  CGAL_assertion(vertex_on_seam != vertex_descriptor());

  // property map to go from TM_vertex_descriptor to Point_3
  typedef typename internal::Kernel_traits<Triangle_mesh>::PPM           PM_PPM;
  const PM_PPM pm_ppmap = get(boost::vertex_point, mesh.mesh());

  // property map to go from vertex_descriptor to Point_3
  typedef typename internal::Kernel_traits<SeamMesh>::PPM                PPM;
  const PPM ppmap = get(boost::vertex_point, mesh);

  bool first_cone_met = false;

  // walk on the seam and mark if we encounter a cone
  vertex_descriptor end = vertex_on_seam;
  do {
    ConeInputBidirectionalIterator current = first;
    for(; current!=beyond; ++current) {
      TM_vertex_descriptor smvd = *current;
      if(get(ppmap, vertex_on_seam) == get(pm_ppmap, smvd)) { // the seam mesh vertex is a cone
        // We have encountered a cone. Must check if the cone is a Unique_cone
        // or a Duplicated_cone.

        // A check is to look at the sources of two halfedges with the same direction
        // on either side of the seam. If the sources are the same, it's a Unique_cone;
        // if they differ, it's a duplicated_cone.

        halfedge_descriptor hd = halfedge(vertex_on_seam, mesh);
        halfedge_descriptor other_hd = opposite(hd, mesh);

        // little trick to go from border halfedge on one side of the seam to
        // interior halfedge on the other side of the seam
        CGAL_assertion(other_hd.seam);
        other_hd.seam = false;

        Cone_type ct;
        if(target(hd, mesh) == source(other_hd, mesh)) {
          if(first_cone_met)
            ct = Second_unique_cone;
          else {
            ct = First_unique_cone;
            first_cone_met = true;
          }
        } else {
          ct = Duplicated_cone;
        }

        cones.insert(std::make_pair(vertex_on_seam, ct));
      }
    }

    // Move to the next vertex_descriptor on the seam
    vertex_on_seam = source(halfedge(vertex_on_seam, mesh), mesh);
    CGAL_assertion(mesh.has_on_seam(vertex_on_seam));

  } while(vertex_on_seam != end);

  return internal::check_cone_validity(mesh, first, beyond, cones);
}

/// \ingroup  PkgSurfaceMeshParameterizationMethods
///
/// The class `Orbifold_Tutte_parameterizer_3` implements <em>Orbifold Tutte Planar
/// Embeddings</em> \cgalCite{aigerman2015orbifold}.
///
/// This is a borderless parameterization. A one-to-one mapping is guaranteed.
///
/// The main function of the class `Orbifold_Tutte_parameterizer_3` is `parameterize()`,
/// to which the user provides a `Seam_mesh` with marked edges (the seams)
/// and a set of vertices of the mesh (the cones). The choice of cones influences
/// the resulting parameterization, but not the choice of the seam path between these cones.
///
/// Some helper functions related to the class `Orbifold_Tutte_parameterizer_3`
/// (for example to read and compute paths between cones) can be found
/// \link PkgSurfaceMeshParameterizationOrbifoldHelperFunctions here \endlink.
///
/// The example \ref Surface_mesh_parameterization/orbifold.cpp "orbifold.cpp"
/// shows how to select cones on the input mesh and automatically construct
/// the seams and the cones on the `Seam_mesh`.
///
/// \attention The global function `CGAL::Surface_mesh_parameterization::parameterize()` cannot be used
/// with this parameterizer. Users should use this class's member function `parameterize()` instead.
///
/// \tparam SeamMesh must be a `Seam_mesh`, with underlying mesh any model of `FaceListGraph` and `HalfedgeListGraph`.
///
/// \tparam SolverTraits_ must be a model of `SparseLinearAlgebraTraits_d`.<br>
///         <b>%Default:</b> If \ref thirdpartyEigen "Eigen" 3.1 (or greater) is available
///         and `CGAL_EIGEN3_ENABLED` is defined, then an overload of `Eigen_solver_traits`
///         is provided as default parameter:
/// \code
///   CGAL::Eigen_solver_traits<
///           Eigen::SparseLU<Eigen_sparse_matrix<double>::EigenType> >
/// \endcode
///         Moreover, if SparseSuite solvers are available, which is greatly preferable for speed,
///         then the default parameter is:
/// \code
///   CGAL::Eigen_solver_traits<
///           Eigen::UmfPackLU<Eigen_sparse_matrix<double>::EigenType> >
/// \endcode
///
/// \sa \ref PkgSurfaceMeshParameterizationOrbifoldHelperFunctions
///
template < typename SeamMesh,
           typename SolverTraits_ = Default>
class Orbifold_Tutte_parameterizer_3
{
public:
#ifndef DOXYGEN_RUNNING
  #if !defined(CGAL_EIGEN3_ENABLED)
  CGAL_static_assertion_msg(!(std::is_same<SolverTraits_, Default>::value),
                            "Error: You must either provide 'SolverTraits_' or link CGAL with the Eigen library");
  #endif

  typedef typename Default::Get<
    SolverTraits_,
  #if defined(CGAL_EIGEN3_ENABLED)
    #ifdef CGAL_SMP_USE_SPARSESUITE_SOLVERS
      CGAL::Eigen_solver_traits<
        Eigen::UmfPackLU<Eigen_sparse_matrix<double>::EigenType> >
    #else
      CGAL::Eigen_solver_traits<
        Eigen::SparseLU<Eigen_sparse_matrix<double>::EigenType> >
    #endif
  #else
    SolverTraits_ // no parameter provided, and Eigen is not enabled: so don't compile!
  #endif
  >::type                                                     Solver_traits;
#else
  /// Solver traits type
  typedef SolverTraits_                                       Solver_traits;
#endif

  /// Mesh halfedge type
  typedef typename boost::graph_traits<SeamMesh>::halfedge_descriptor  halfedge_descriptor;

private:
  typedef typename boost::graph_traits<SeamMesh>::vertex_descriptor    vertex_descriptor;
  typedef typename boost::graph_traits<SeamMesh>::face_descriptor      face_descriptor;

  typedef typename boost::graph_traits<SeamMesh>::vertex_iterator      vertex_iterator;
  typedef typename boost::graph_traits<SeamMesh>::face_iterator        face_iterator;

  // Solver traits subtypes:
  typedef typename Solver_traits::Vector                               Vector;
  typedef typename Solver_traits::Matrix                               Matrix;

  // Kernel subtypes
  typedef typename internal::Kernel_traits<SeamMesh>::Kernel        Kernel;
  typedef typename internal::Kernel_traits<SeamMesh>::PPM           PPM;
  typedef typename Kernel::FT                                       NT;
  typedef typename Kernel::Vector_2                                 Vector_2;
  typedef typename Kernel::Vector_3                                 Vector_3;
  typedef typename Kernel::Point_2                                  Point_2;
  typedef typename Kernel::Point_3                                  Point_3;

  const Orbifold_type orb_type;
  const Weight_type weight_type;

private:
  // Check input's correctness.
  template<typename ConeMap>
  Error_code check_cones(ConeMap cmap) const
  {
    if(orb_type == Parallelogram) {
      if(cmap.size() != 6) {
        std::cerr << "Using orb_type '" << get_orbifold_type(orb_type)
                  << "' requires 4 vertices marked as cones (thus 6 in the seam mesh)" << std::endl;
        std::cerr << "currently: " << cmap.size() << std::endl;
        return ERROR_WRONG_PARAMETER;
      }
    } else if(cmap.size() != 4){ // orb_type == Square, Diamond, Triangle
      std::cerr << "Using orb_type '" << get_orbifold_type(orb_type)
                << "' requires 3 vertices marked as cones (thus 4 in the seam mesh)" << std::endl;
      std::cerr << "currently: " << cmap.size() << std::endl;
      return ERROR_WRONG_PARAMETER;
    }

    return OK;
  }

  // Compute the number of linear constraints in the system.
  int number_of_linear_constraints(const SeamMesh& mesh) const
  {
    if(orb_type == Parallelogram) {
      // number of constraints for orb I, II, III is the number of seam edges
      // and 3 constrained cones.
      return 3 + static_cast<int>(mesh.number_of_seam_edges());
    }
    else { // orb_type == Square, Diamond, Triangle
      // number of constraints for orb I, II, III is the number of seam edges
      // and 2 constrained cones.
      return 2 + static_cast<int>(mesh.number_of_seam_edges());
    }
  }

  // Adds a positional constraint on a vertex x_ind, so that x_ind * w = rhs.
  void addConstraint(Matrix& M, Vector& B, int& id_r, int id_c, double w, Point_2 rhs) const
  {
    M.set_coef(2*id_r, 2*id_c, w, true /*new_coef*/);
    M.set_coef(2*id_r + 1, 2*id_c + 1, w, true /*new_coef*/);

    // Since we are filling the big system M.Xf = B with
    // ( L A' ) ( Xf ) = ( C )
    // ( A 0  ) ( Xf ) = ( 0 )
    // we already add the transposed here:
    M.set_coef(2*id_c, 2*id_r, w, true /*new_coef*/);
    M.set_coef(2*id_c + 1, 2*id_r + 1, w, true /*new_coef*/);

    B[2*id_r] = rhs.x();
    B[2*id_r + 1] = rhs.y();

    ++id_r; // current line index in A is increased
  }

  // Adds constraints so that T * x_sinds = x_tinds, where T is a 2x2
  // matrix, and the Transformation T is modified to affine from
  // linear by requiring that T * x_si - x_ti = T * x_s1 - x_t1.
  void addTransConstraints(int s0, int t0, int s, int t,
                           int& id_r,
                           const std::vector<double>& T,
                           Matrix& M, Vector& B) const
  {
    // Everything is duplicated since we are filling the big system M.Xf = B with
    // ( L A' ) ( Xf ) = ( C )
    // ( A 0  ) ( Xf ) = ( 0 )

    // Iterate on both rows of the 2x2 matrix T
    for(int vert_ind=0; vert_ind<2; ++vert_ind) {
      // building up the equations by summing up the terms

      // Matlab lines are commented for comparison.
      // Matlab fills together 2*x-1 and 2*x, but C++ fills 2*x and 2*x+1,
      // as everything (including loops!) starts at 0 and not 1.

      // <T(vert_ind,:), x_si>
      // obj.A(end+1, 2*sinds(ind)+[-1,0]) = T(vert_ind,:);
      M.set_coef(2*id_r + vert_ind, 2*s, T[2 * vert_ind], true /*new_coef*/);
      M.set_coef(2*id_r + vert_ind, 2*s + 1, T[2 * vert_ind + 1], true /*new_coef*/);

      M.set_coef(2*s, 2*id_r + vert_ind, T[2 * vert_ind], true /*new_coef*/);
      M.set_coef(2*s + 1, 2*id_r + vert_ind, T[2 * vert_ind + 1], true /*new_coef*/);

      // -<T(vert_ind,:), x_s1>
      // obj.A(end, 2*sinds(1)+[-1,0]) = obj.A(end, 2*sinds(1)+[-1,0]) - T(vert_ind,:);
      M.add_coef(2*id_r + vert_ind, 2*s0, - T[2 * vert_ind]);
      M.add_coef(2*id_r + vert_ind, 2*s0 + 1, - T[2 * vert_ind + 1]);

      M.add_coef(2*s0, 2*id_r + vert_ind, - T[2 * vert_ind]);
      M.add_coef(2*s0 + 1, 2*id_r + vert_ind, - T[2 * vert_ind + 1]);

      //  - x_ti
      // obj.A(end, 2*tinds(ind)+vert_ind-2) = obj.A(end, 2*tinds(ind)+vert_ind-2)-1;
      M.add_coef(2*id_r + vert_ind, 2*t + vert_ind, -1);

      M.add_coef(2*t + vert_ind, 2*id_r + vert_ind, -1);

      // + x_t1
      // obj.A(end, 2*tinds(1)+vert_ind-2) = obj.A(end, 2*tinds(1)+vert_ind-2)+1;
      M.add_coef(2*id_r + vert_ind, 2*t0 + vert_ind, 1);

      M.add_coef(2*t0 + vert_ind, 2*id_r + vert_ind, 1);

      // left hand side is zero
      // obj.b=[obj.b; 0];
      B[2*id_r + vert_ind] = 0;
    }

    ++id_r; // current line index in M is increased
  }

  // Add the constraints from a seam segment to the linear system.
  void constrain_seam_segment(const std::vector<std::pair<int, int> >& seam_segment,
                              NT ang, int& current_line_id_in_M,
                              Matrix& M, Vector& B) const
  {
    // check that if there is a common vertex, it is at the beginning
    const bool is_reversed = (seam_segment.back().first == seam_segment.back().second);

    if(is_reversed) {
      ang *= -1;
    }

    // The rotation matrix according to the angle 'ang'. Put in a vector
    // because we need to access it later and Matrix does not provide read access...
    std::vector<double> R(4);
    R[0] = std::cos(2 * CGAL_PI / ang);
    R[1] = - std::sin(2 * CGAL_PI / ang);
    R[2] = std::sin(2 * CGAL_PI / ang);
    R[3] = std::cos(2 * CGAL_PI / ang);

    const int s0 = is_reversed ? seam_segment.back().first : seam_segment.front().first;
    const int t0 = is_reversed ? seam_segment.back().second : seam_segment.front().second;

    typename std::vector<std::pair<int, int> >::const_iterator it = seam_segment.begin(),
                                                               end = seam_segment.end();

    // ignore the first entry of the seam segment (they correspond to a constrained point)
    if(is_reversed)
      --end;
    else
      ++it;

    for(; it!=end; ++it) {
      const int s = it->first;
      const int t = it->second;
      CGAL_assertion(s != t);

      // sending s to t (and _not_ t to s !)
      addTransConstraints(t0, s0, t, s, current_line_id_in_M, R, M, B);
    }
  }

  // Computes the rotational constraint on the border of the mesh.
  // Cone constraints are also added.
  template<typename ConeMap,
           typename VertexIndexMap>
  void AddRotationalConstraint(const SeamMesh& mesh,
                               const ConeMap& cmap,
                               VertexIndexMap vimap,
                               Matrix& M, Vector& B) const
  {
    // positions of the cones in the plane
    typedef std::vector<Point_2>                      Point_container;
    const Point_container& tcoords =
      internal::get_cones_parameterized_coordinates<Point_container>(orb_type);

    // angles at the cones
    typedef std::vector<NT>                           Angle_container;
    const Angle_container& angs = internal::get_angles_at_cones<Angle_container>(orb_type);

    // The index of the line in M that we are filling next.

    // Since we are filling the big system M.Xf = B with
    // ( L A' ) ( Xf ) = ( C )
    // ( A 0  ) ( Xf ) = ( 0 )
    // we do not start at 0, but at the first line below the matrix L
    // (note that this should thus be 2*num_vertices, but in the filling functions
    // we use 2*line_number to fill two at the time...)
    int current_line_id_in_M = static_cast<int>(num_vertices(mesh));
    CGAL_postcondition_code(int initial_line_id = current_line_id_in_M;)

    // Initialize some variables used in the seam walk
    int start_cone_index = -1; // index of the beginning of the seam
    vertex_descriptor start_cone;
    internal::find_start_cone(cmap, vimap, start_cone, start_cone_index);
    CGAL_postcondition(start_cone != vertex_descriptor() && start_cone_index != -1);

    // parameterize the initial cone
    addConstraint(M, B, current_line_id_in_M, start_cone_index,
                  1. /*entry in M*/, tcoords[0]);

    // by property of the seam mesh, the canonical halfedge that points to start_cone
    // is on the seam, and is not on the border
    const halfedge_descriptor hd = halfedge(start_cone, mesh);
    CGAL_precondition(mesh.has_on_seam(hd));
    halfedge_descriptor bhd = opposite(hd, mesh);
    CGAL_precondition(is_border(bhd, mesh));

    // points between two cones, and the corresponding points on the opposite side of the seam
    std::vector<std::pair<int, int> > seam_segment;
    std::size_t segment_index = 0; // counting the segments (3 max)

    // Go through the seam, marking rotation and cone constraints
    while(true) { // breaking at the last cone
      // Get the two halfedges on each side of the stream
      const halfedge_descriptor hd1 = bhd; // only for clarity

      // the non-border halfedge with same vertices (in the underlying mesh of the seam
      // mesh) as bhd is simply bhd with the 'seam' boolean set to false
      const halfedge_descriptor hd2(bhd, false /* not on seam*/);

      // Compute the corresponding indices
      const vertex_descriptor hd1_source = source(hd1, mesh);
      const vertex_descriptor hd2_source = source(hd2, mesh);
      const int hd1s_index = get(vimap, hd1_source);
      const int hd2s_index = get(vimap, hd2_source);

      // If orbifold type IV and it is second cone in flattening, add constraint
      if(orb_type == Parallelogram && cmap.find(hd1_source) != cmap.end()
                                   && segment_index == 1) {
        addConstraint(M, B, current_line_id_in_M, hd1s_index,
                      1. /*entry in M*/, tcoords[1]);
      }

      // Add the pair to the seam segment
      seam_segment.push_back(std::make_pair(hd1s_index, hd2s_index));

      // Check if we have reached a cone
      const vertex_descriptor bhd_target = target(bhd, mesh);
      typename ConeMap::const_iterator is_in_map = cmap.find(bhd_target);
      if(is_in_map != cmap.end()) {
        // add the target to finish the seam segment
        const vertex_descriptor hd1_target = target(hd1, mesh);
        const vertex_descriptor hd2_target = target(hd2, mesh);
        const int hd1t_index = get(vimap, hd1_target);
        const int hd2t_index = get(vimap, hd2_target);

        seam_segment.push_back(std::make_pair(hd1t_index, hd2t_index));

        CGAL_assertion(segment_index < angs.size());
        NT ang = angs[segment_index];
        constrain_seam_segment(seam_segment, ang, current_line_id_in_M, M, B);

        // Check if we have reached the end of the seam
        if(is_in_map->second == Second_unique_cone) {
          CGAL_assertion(hd1_target == hd2_target);
        // the last cone of the seam is constrained
          addConstraint(M, B, current_line_id_in_M, hd1t_index,
                        1. /*entry in M*/, tcoords.back());
          break;
        }

        seam_segment.clear();
        ++segment_index;
      }

      // move to the next halfedge couple (walking on the border of the seam)
      bhd = next(bhd, mesh);
      CGAL_postcondition(mesh.has_on_seam(bhd) && is_border(bhd, mesh));
    }

    CGAL_postcondition(current_line_id_in_M - initial_line_id == number_of_linear_constraints(mesh));
  }

  // Computes the coefficients of the mean value Laplacian matrix for the edge.
  // `ij` in the face `ijk`
  void fill_mvc_matrix(const Point_3& pi, int i,
                       const Point_3& pj, int j,
                       const Point_3& pk, int k, Matrix& M) const
  {
    // For MVC, the entry of M(i,j) is - [ tan(gamma_ij/2) + tan(delta_ij)/2 ] / |ij|
    // where gamma_ij and delta_ij are the angles at i around the edge ij

    // This function computes the angle alpha at i, and add
    // -- M(i,j) += tan(alpha / 2) / |ij|
    // -- M(i,k) += tan(alpha / 2) / |ik|
    // -- M(i,i) -= M(i,j) + M(i,k)

    // The other parts of M(i,j) and M(i,k) will be added when this function
    // is called from the neighboring faces of F_ijk that share the vertex i

    // @fixme unefficient: lengths are computed (and inversed!) twice per edge

    // Set w_i_base: - tan(alpha / 2)
    const Point_3& p = pk;
    const Point_3& q = pi;
    const Point_3& r = pj;
    const CGAL::Weights::Tangent_weight<NT> tangent_weight(p, q, r);

    // Set w_ij in matrix
    const NT w_ij = tangent_weight.get_w_r();
    M.add_coef(2*i, 2*j, w_ij);
    M.add_coef(2*i + 1, 2*j + 1, w_ij);

    // Set w_ik in matrix
    const NT w_ik = tangent_weight.get_w_p();
    M.add_coef(2*i, 2*k, w_ik);
    M.add_coef(2*i + 1, 2*k + 1, w_ik);

    // Add to w_ii (w_ii = - sum w_ij)
    const NT w_ii = - w_ij - w_ik;

    M.add_coef(2*i, 2*i, w_ii);
    M.add_coef(2*i + 1, 2*i + 1, w_ii);
  }

  // Compute the mean value Laplacian matrix.
  template<typename VertexIndexMap>
  void mean_value_laplacian(const SeamMesh& mesh,
                            VertexIndexMap vimap,
                            Matrix& M) const
  {
    const PPM ppmap = get(vertex_point, mesh);

    for(face_descriptor fd : faces(mesh)) {
      const halfedge_descriptor hd = halfedge(fd, mesh);

      const vertex_descriptor vd_i = target(hd, mesh);
      const vertex_descriptor vd_j = target(next(hd, mesh), mesh);
      const vertex_descriptor vd_k = source(hd, mesh);
      const Point_3& pi = get(ppmap, vd_i);
      const Point_3& pj = get(ppmap, vd_j);
      const Point_3& pk = get(ppmap, vd_k);
      const int i = get(vimap, vd_i);
      const int j = get(vimap, vd_j);
      const int k = get(vimap, vd_k);

      fill_mvc_matrix(pi, i, pj, j, pk, k, M);
      fill_mvc_matrix(pj, j, pk, k, pi, i, M);
      fill_mvc_matrix(pk, k, pi, i, pj, j, M);
    }
  }

  // Compute the system weights using a Cotangent Laplacian.
  template<typename VertexIndexMap>
  void cotangent_laplacien(SeamMesh& mesh,
                           VertexIndexMap vimap,
                           Matrix& M) const
  {
    const PPM pmap = get(vertex_point, mesh);
    for (const halfedge_descriptor hd : halfedges(mesh)) {

      const vertex_descriptor vi = source(hd, mesh);
      const vertex_descriptor vj = target(hd, mesh);
      const int i = get(vimap, vi);
      const int j = get(vimap, vj);

      if (i > j)
        continue;

      const CGAL::Weights::Cotangent_weight<SeamMesh, PPM> cotangent_weight(mesh, pmap);

      // x2 because Cotangent_weight returns 0.5 * (cot alpha + cot beta)...
      const NT w_ij = NT(2) * cotangent_weight(hd);

      // ij
      M.set_coef(2*i, 2*j, w_ij, true /* new coef */);
      M.set_coef(2*i + 1, 2*j + 1, w_ij, true /* new coef */);

      // ji
      M.set_coef(2*j, 2*i, w_ij, true /* new coef */);
      M.set_coef(2*j + 1, 2*i + 1, w_ij, true /* new coef */);

      // ii
      M.add_coef(2*i, 2*i, - w_ij);
      M.add_coef(2*i + 1, 2*i + 1, - w_ij);

      // jj
      M.add_coef(2*j, 2*j, - w_ij);
      M.add_coef(2*j + 1, 2*j + 1, - w_ij);
    }
  }

  // Copy the solution into the UV property map.
  template <typename VertexIndexMap, typename VertexUVMap>
  void assign_solution(const SeamMesh& mesh,
                       const Vector& X,
                       VertexUVMap uvmap,
                       const VertexIndexMap vimap) const
  {
    CGAL_assertion(X.dimension() == static_cast<int>(2 * num_vertices(mesh)));

    for(vertex_descriptor vd : vertices(mesh)) {
      const int index = get(vimap, vd);
      const NT u = X(2*index);
      const NT v = X(2*index + 1);

      put(uvmap, vd, Point_2(u, v));
    }
  }

  // Solves the linear system.
  template <typename VertexUVMap,
            typename VertexIndexMap>
  Error_code computeFlattening(const SeamMesh& mesh,
                               const Matrix& M, const Vector& B,
                               VertexUVMap uvmap, VertexIndexMap vimap) const
  {
    CGAL_precondition(M.row_dimension() == M.column_dimension());
    CGAL_precondition(M.row_dimension() == B.dimension());

    const int big_n = M.row_dimension();
    const std::size_t n = 2 * num_vertices(mesh);

    NT D;
    Vector Xf(big_n);

    CGAL::Timer task_timer;
    task_timer.start();

    Solver_traits solver;
    if(!solver.linear_solver(M, B, Xf, D)) {
      std::cerr << "Could not solve linear system" << std::endl;
      return ERROR_CANNOT_SOLVE_LINEAR_SYSTEM;
    }
    CGAL_assertion(D == 1.0);

    Vector X(n);
    for(std::size_t i=0; i<n; ++i) {
      X[i] = Xf[i];
    }

#ifdef CGAL_SMP_ORBIFOLD_DEBUG
    std::ofstream outf("matrices/X.txt");
    for(std::size_t i=0; i<n; ++i) {
      outf << X[i] << " ";
      outf << X[++i] << '\n';
    }
#endif

    assign_solution(mesh, X, uvmap, vimap);
    return OK;
  }

public:
  /// computes a one-to-one mapping from a triangular 3D surface mesh
  /// to a piece of the 2D space.
  /// The mapping is piecewise linear (linear in each triangle).
  /// The result is the (u,v) pair image of each vertex of the 3D surface.
  ///
  /// \tparam ConeMap must be a model of `AssociativeContainer`
  ///                 with key type `boost::graph_traits<Seam_mesh>::%vertex_descriptor` and
  ///                 \link PkgSurfaceMeshParameterizationEnums Cone_type \endlink as value type.
  /// \tparam VertexUVmap must be a model of `ReadWritePropertyMap` with
  ///         `boost::graph_traits<Seam_mesh>::%vertex_descriptor` as key type and
  ///         %Point_2 (type deduced from `Seam_mesh` using `Kernel_traits`)
  ///         as value type.
  /// \tparam VertexIndexMap must be a model of `ReadablePropertyMap` with
  ///         `boost::graph_traits<Seam_mesh>::%vertex_descriptor` as key type and
  ///         a unique integer as value type.
  ///
  /// \param mesh a `Seam_mesh` parameterized by any model of a `FaceListGraph` and `HalfedgeListGraph`
  /// \param bhd a halfedge on the border of the seam mesh
  /// \param cmap a mapping of the `vertex_descriptor`s of `mesh` that are cones
  ///             to their respective \link PkgSurfaceMeshParameterizationEnums Cone_type \endlink
  ///             classification.
  /// \param uvmap an instantiation of the class `VertexUVmap`.
  /// \param vimap an instantiation of the class `VertexIndexMap`.
  ///
  /// \pre `mesh` must be a triangular mesh.
  /// \pre The underlying mesh of `mesh` is a topological ball.
  /// \pre The vertices must be indexed (vimap must be initialized).
  /// \pre The cones are vertices of `mesh` and their number is adapted to
  ///      the orbifold type (4 for types I, II or III and 6 for type IV).
  /// \pre The seam edges form a set of segments that contains the different cones,
  ///      and starts and ends at two different cones.
  /// \pre The seam edges form a set of segments that is homotopic to a
  ///      line. Specifically, the paths between cones must not self intersect
  ///      or intersect other paths (see Figure below).
  ///
  /// \cgalFigureBegin{Surface_mesh_parameterizationfigorbifold, orbifold_path.svg}
  /// Invalid (left) and valid (right) seam paths. Seam edges are drawn in teal.
  /// Cones are marked in yellow and blue.
  /// \cgalFigureEnd
  template<typename ConeMap,
           typename VertexIndexMap,
           typename VertexUVMap>
  Error_code parameterize(SeamMesh& mesh,
                          halfedge_descriptor bhd,
                          const ConeMap& cmap,
                          VertexUVMap uvmap,
                          VertexIndexMap vimap) const
  {
    CGAL_precondition(is_valid_polygon_mesh(mesh));
    CGAL_precondition(is_triangle_mesh(mesh));
    CGAL_USE(bhd);

    Error_code status;

    status = check_cones(cmap);
    if(status != OK) {
      return status;
    }

    const int lcn = number_of_linear_constraints(mesh);
    const int nbVertices = static_cast<int>(num_vertices(mesh));

    // To avoid concatenating matrices, we will write everything directly
    // in the big system that we will (eventually solve). It is:

    //  M.Xf = B with
    // ( L A' ) ( Xf ) = ( C )
    // ( A 0  ) ( Xf ) = ( 0 )

    // where:
    // -- L is a (2 * nbVertices, 2 * nbVertices) Laplacian matrix
    // -- A is a (2 * lcn,        2 * nbVertices) constraint matrix
    // -- C is a (2 * lcn) right hand side vector

    // Thus M is a (2 * (nbVertices + lcn), 2 * (nbVertices + lcn)) matrix
    const int total_size = 2 * (lcn + nbVertices);
    Matrix M(total_size, total_size);
    Vector B(total_size);

    // %%%%%%%%%%%%%%%%%%%%%%%
    //   Boundary conditions
    // %%%%%%%%%%%%%%%%%%%%%%%

    // add rotational constraints
    AddRotationalConstraint(mesh, cmap, vimap, M, B);

    // %%%%%%%%%%%%%%%%%%%%
    //  Energy (Laplacian)
    // %%%%%%%%%%%%%%%%%%%%
    if(weight_type == Cotangent)
      cotangent_laplacien(mesh, vimap, M);
    else // weight_type == Mean_value
      mean_value_laplacian(mesh, vimap, M);

#ifdef CGAL_SMP_ORBIFOLD_DEBUG
    std::ofstream outM("matrices/M.txt");
    outM.precision(20);
    outM << total_size << " " << total_size << std::endl;

  #ifdef CGAL_EIGEN3_ENABLED
    for(int k=0; k<M.eigen_object().outerSize(); ++k) {
      for(typename Eigen::SparseMatrix<double>::InnerIterator
                                            it(M.eigen_object(), k); it; ++it) {
        outM <<  it.row() << " " << it.col() << " " << it.value() << '\n';
      }
    }
  #else // !CGAL_EIGEN3_ENABLED
    for(int k=0; k<M.row_dimension(); k++)
      for(int l=0; l<M.column_dimension(); l++)
        outM << k << " " << l << " " << M.get_coef(k, l) << '\n';
  #endif

    std::ofstream outB("matrices/B.txt");
    outB.precision(20);
    outB << total_size << std::endl;
    outB << B << std::endl;
#endif // CGAL_SMP_ORBIFOLD_DEBUG

    // compute the flattening by solving the boundary conditions
    // while satisfying the convex combination property with L
    status = computeFlattening(mesh, M, B, uvmap, vimap);
    if(status != OK)
      return status;

#ifdef CGAL_SMP_ORBIFOLD_DEBUG
    std::ofstream out("orbifold_result.off");
    IO::output_uvmap_to_off(mesh, bhd, uvmap, out);
#endif

    return OK;
  }

public:
  /// Constructor of the parameterizer. The arguments allow to select
  /// the desired orbifold and weight types.
  Orbifold_Tutte_parameterizer_3(const Orbifold_type orb_type = Square,
                                 const Weight_type weight_type = Cotangent)
    :
      orb_type(orb_type),
      weight_type(weight_type)
  { }
};

} // namespace Surface_mesh_parameterization

} // namespace CGAL

#include <CGAL/enable_warnings.h>

#endif // CGAL_SURFACE_MESH_PARAMETERIZATION_ORBIFOLD_TUTTE_PARAMETERIZER_3_H<|MERGE_RESOLUTION|>--- conflicted
+++ resolved
@@ -64,13 +64,8 @@
 
 /// \ingroup PkgSurfaceMeshParameterizationOrbifoldHelperFunctions
 ///
-<<<<<<< HEAD
 /// reads a serie of cones from an input stream. Cones are passed as an
 /// integer value that is the index of a vertex handle in the mesh `tm`, using
-=======
-/// reads a series of cones from an input stream. Cones are passed as an
-/// integer value that is the index of a vertex handle in the mesh tm`, using
->>>>>>> 5f205d35
 /// the vertex index property map `vpmap` for correspondency.
 ///
 /// \attention The mesh is here `tm`, it is the base mesh of the `CGAL::Seam_mesh`
