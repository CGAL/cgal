--- conflicted
+++ resolved
@@ -12,38 +12,11 @@
 
   find_package(UMFPACK QUIET NO_MODULE)
 
-<<<<<<< HEAD
-  set(SuiteSparse_USE_LAPACK_BLAS ON)
-  find_package(SuiteSparse QUIET NO_MODULE)# 1st: Try to locate the *config.cmake file.
-  if(NOT SuiteSparse_FOUND)
-    set(SuiteSparse_VERBOSE ON)
-    find_package(SuiteSparse QUIET) # 2nd: Use FindSuiteSparse.cmake module
-    if(SuiteSparse_FOUND)
-      include_directories(${SuiteSparse_INCLUDE_DIRS})
-    endif(SuiteSparse_FOUND)
-  endif(NOT SuiteSparse_FOUND)
-
-  if(SuiteSparse_FOUND)
-    if(SuiteSparse_UMFPACK_FOUND OR TARGET SuiteSparse::umfpack)
-      message(STATUS "SuiteSparse_LIBS: ${SuiteSparse_LIBRARIES}")
-      message(STATUS "Orbifold Tutte Embeddings will use UmfPackLU")
-    else()
-      message(STATUS "NOTICE: Examples will be compiled without the SuiteSparse library and UmfPack. Try setting SuiteSparse_UMF_INCLUDE_DIR and at least one of SuiteSparse_UMFPACK_LIBRARY_RELEASE and SuiteSparse_UMFPACK_LIBRARY_DEBUG to you UMFPACK installation.")
-    endif()
-  else(SuiteSparse_FOUND)
-    message(STATUS "NOTICE: Examples will not be compiled without the SuiteSparse library.")
-  endif(SuiteSparse_FOUND)
-
-  # ------------------------------------------------------------------
-  #   End of SuiteSparse detection
-  # ------------------------------------------------------------------
-=======
   if(TARGET SuiteSparse::UMFPACK)
     message(STATUS "Orbifold Tutte Embeddings will use UmfPackLU")
   else()
     message(STATUS "NOTICE: Examples will be compiled without the SuiteSparse library and UmfPack. Try setting CMAKE_PREFIX_PATH to your SuiteSparse installation.")
   endif()
->>>>>>> 50fe8040
 
   create_single_source_cgal_program("ARAP_parameterization.cpp")
   target_link_libraries(ARAP_parameterization PRIVATE CGAL::Eigen3_support)
