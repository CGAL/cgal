# Created by the script cgal_create_cmake_script
# This is the CMake script for compiling a CGAL application.

cmake_minimum_required(VERSION 3.1...3.15)
<<<<<<< HEAD
project(Principal_component_analysis_Examples)

find_package(CGAL REQUIRED)

# Use Eigen
find_package(Eigen3 3.1.0) #(requires 3.1.0 or greater)
include(CGAL_Eigen_support)

# create a target per cppfile
file(
  GLOB cppfiles
  RELATIVE ${CMAKE_CURRENT_SOURCE_DIR}
  ${CMAKE_CURRENT_SOURCE_DIR}/*.cpp)
foreach(cppfile ${cppfiles})
  create_single_source_cgal_program("${cppfile}")
  if(TARGET CGAL::Eigen_support)
    get_filename_component(target ${cppfile} NAME_WE)
    target_link_libraries(${target} PUBLIC CGAL::Eigen_support)
  endif()
endforeach()
=======
project( Principal_component_analysis_Examples )


find_package(CGAL QUIET)

if ( CGAL_FOUND )

  # Use Eigen
  find_package(Eigen3 3.1.0) #(requires 3.1.0 or greater)
  include(CGAL_Eigen3_support)

  # create a target per cppfile
  file(GLOB cppfiles RELATIVE ${CMAKE_CURRENT_SOURCE_DIR} ${CMAKE_CURRENT_SOURCE_DIR}/*.cpp)
  foreach(cppfile ${cppfiles})
    create_single_source_cgal_program( "${cppfile}" )
    if (TARGET CGAL::Eigen3_support)
      get_filename_component(target ${cppfile} NAME_WE)
      target_link_libraries(${target} PUBLIC CGAL::Eigen3_support)
    endif()
  endforeach()

else()

    message(STATUS "This program requires the CGAL library, and will not be compiled.")

endif()
>>>>>>> eecb0053
<|MERGE_RESOLUTION|>--- conflicted
+++ resolved
@@ -2,14 +2,13 @@
 # This is the CMake script for compiling a CGAL application.
 
 cmake_minimum_required(VERSION 3.1...3.15)
-<<<<<<< HEAD
 project(Principal_component_analysis_Examples)
 
 find_package(CGAL REQUIRED)
 
 # Use Eigen
 find_package(Eigen3 3.1.0) #(requires 3.1.0 or greater)
-include(CGAL_Eigen_support)
+include(CGAL_Eigen3_support)
 
 # create a target per cppfile
 file(
@@ -18,36 +17,8 @@
   ${CMAKE_CURRENT_SOURCE_DIR}/*.cpp)
 foreach(cppfile ${cppfiles})
   create_single_source_cgal_program("${cppfile}")
-  if(TARGET CGAL::Eigen_support)
+  if(TARGET CGAL::Eigen3_support)
     get_filename_component(target ${cppfile} NAME_WE)
-    target_link_libraries(${target} PUBLIC CGAL::Eigen_support)
+    target_link_libraries(${target} PUBLIC CGAL::Eigen3_support)
   endif()
-endforeach()
-=======
-project( Principal_component_analysis_Examples )
-
-
-find_package(CGAL QUIET)
-
-if ( CGAL_FOUND )
-
-  # Use Eigen
-  find_package(Eigen3 3.1.0) #(requires 3.1.0 or greater)
-  include(CGAL_Eigen3_support)
-
-  # create a target per cppfile
-  file(GLOB cppfiles RELATIVE ${CMAKE_CURRENT_SOURCE_DIR} ${CMAKE_CURRENT_SOURCE_DIR}/*.cpp)
-  foreach(cppfile ${cppfiles})
-    create_single_source_cgal_program( "${cppfile}" )
-    if (TARGET CGAL::Eigen3_support)
-      get_filename_component(target ${cppfile} NAME_WE)
-      target_link_libraries(${target} PUBLIC CGAL::Eigen3_support)
-    endif()
-  endforeach()
-
-else()
-
-    message(STATUS "This program requires the CGAL library, and will not be compiled.")
-
-endif()
->>>>>>> eecb0053
+endforeach()