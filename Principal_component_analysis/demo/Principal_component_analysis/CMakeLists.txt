--- conflicted
+++ resolved
@@ -24,13 +24,8 @@
   return()
 endif()
 
-<<<<<<< HEAD
 # Find Qt6 itself
-find_package(Qt6 QUIET COMPONENTS OpenGLWidgets)
-=======
-# Find Qt5 itself
-find_package(Qt5 QUIET COMPONENTS Widgets OpenGL)
->>>>>>> fe5a36c0
+find_package(Qt6 QUIET COMPONENTS Widgets OpenGLWidgets OpenGL)
 
 if(CGAL_Qt6_FOUND AND Qt6_FOUND)
 
@@ -55,13 +50,8 @@
   add_executable(PCA_demo PCA_demo.cpp ${UI_FILES} ${CGAL_Qt6_RESOURCE_FILES}
                           ${CGAL_Qt6_MOC_FILES})
 
-<<<<<<< HEAD
   target_link_libraries(PCA_demo PRIVATE CGAL::CGAL CGAL::CGAL_Qt6
-                                         CGAL::Eigen3_support Qt6::Gui)
-=======
-  target_link_libraries(PCA_demo PRIVATE CGAL::CGAL CGAL::CGAL_Qt5
-                                         CGAL::Eigen3_support Qt5::Widgets Qt5::OpenGL)
->>>>>>> fe5a36c0
+                                         CGAL::Eigen3_support Qt6::Widgets Qt6::OpenGL)
 
   add_to_cached_list(CGAL_EXECUTABLE_TARGETS PCA_demo)
 
