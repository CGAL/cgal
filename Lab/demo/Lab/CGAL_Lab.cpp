#include "CGALlab.h"
#include "MainWindow.h"
#include <QMessageBox>
#include <CGAL/Qt/resources.h>
#include <stdexcept>

#include <QCommandLineParser>
#include <QCommandLineOption>
#include <QSurfaceFormat>
#include <QOpenGLContext>
#include <clocale>


struct CGAL_Lab_impl {
  bool catch_exceptions;
  QScopedPointer<MainWindow> mainWindow;

  CGAL_Lab_impl() : catch_exceptions(true) {}
}; // end struct CGAL_Lab_impl

int& code_to_call_before_creation_of_QCoreApplication(int& i) {
  QSurfaceFormat fmt;

  fmt.setVersion(4, 3);
  fmt.setRenderableType(QSurfaceFormat::OpenGL);
  fmt.setProfile(QSurfaceFormat::CoreProfile);
  fmt.setOption(QSurfaceFormat::DebugContext);
  QSurfaceFormat::setDefaultFormat(fmt);

<<<<<<< HEAD
  //for windows
#if (QT_VERSION >= QT_VERSION_CHECK(5, 3, 0)) /// @TODO remove all calls to QT_VERSION_CHECK about Qt5
=======
  // for windows
>>>>>>> abd0a583
  QCoreApplication::setAttribute(Qt::AA_UseDesktopOpenGL);

  return i;
}

CGAL_Lab::CGAL_Lab(int& argc, char **argv,
                                 QString application_name,
                                 QString main_window_title,
                                 QStringList input_keywords)
  : QApplication(code_to_call_before_creation_of_QCoreApplication(argc),
                 // This trick in the previous line ensure that code
                 // is called before the creation of the QApplication
                 // object.
                 argv)
  , d_ptr_is_initialized(false)
  , d_ptr(new CGAL_Lab_impl)
{
  //We set the locale to avoid any trouble with VTK
  std::setlocale(LC_ALL, "C");
  d_ptr_is_initialized = true;
  std::cerr.precision(17);
  std::cout.precision(17);
  std::clog.precision(17);

  // Import resources from libCGAL (Qt6).
  CGAL_QT_INIT_RESOURCES;

  this->setOrganizationDomain("geometryfactory.com");
  this->setOrganizationName("GeometryFactory");
  this->setApplicationName(application_name);

  QCommandLineParser parser;
  parser.addHelpOption();

  QCommandLineOption use_keyword("keyword",
                              tr("Only loads the plugins associated with the following keyword. Can be called multiple times."),
                                 "keyword");
  parser.addOption(use_keyword);

  QCommandLineOption use_meta("use-meta",
                              tr("Use the [Meta] key to move frames, instead of [Tab]."));
  parser.addOption(use_meta);
  QCommandLineOption no_try_catch("no-try-catch",
                                  tr("Do not catch uncaught exceptions."));
  parser.addOption(no_try_catch);
  QCommandLineOption debug_scripts("debug-scripts",
                                   tr("Use the scripts debugger."));
  parser.addOption(debug_scripts);
  QCommandLineOption no_debug_scripts("no-debug-scripts",
                                   tr("Do not use the scripts debugger."));
  parser.addOption(no_debug_scripts);
  QCommandLineOption no_autostart("no-autostart",
                                  tr("Ignore the autostart.js file, if any."));
  parser.addOption(no_autostart);
  QCommandLineOption verbose("verbose",
                                   tr("Print the paths explored byt the application searching for plugins."));
  parser.addOption(verbose);
  QCommandLineOption old("old",
    tr("Force OpenGL 2.1 context."));
  parser.addOption(old);
  parser.addPositionalArgument("files", tr("Files to open"), "[files...]");
  parser.process(*this);
  QStringList keywords = input_keywords;
  QStringList parser_keywords = parser.values(use_keyword);
  keywords.append(parser_keywords);
  d_ptr->mainWindow.reset(new MainWindow(keywords, parser.isSet(verbose)));
  MainWindow& mainWindow = *d_ptr->mainWindow;

  mainWindow.setWindowTitle(main_window_title);
  mainWindow.show();

  // On Apple, the first time the application is launched, the menus are unclicable, and
  // the only way you can fix it is to unfocus and re-focus the application.
  // This is a hack that makes the application lose the focus after it is started, to force the user
  // to re-focus it. (source: https://www.alecjacobson.com/weblog/?p=3910)
#ifdef __APPLE__
    system("osascript -e 'tell application \"System Events\" "
      "to keystroke tab using {command down, shift down}'");
#endif
  if(parser.isSet(use_meta)) {
    mainWindow.setAddKeyFrameKeyboardModifiers(::Qt::MetaModifier);
  }
  if(parser.isSet(no_try_catch)) {
    this->do_not_catch_exceptions();
  }
#ifdef QT_SCRIPTTOOLS_LIB
  if(parser.isSet(debug_scripts)) {
    mainWindow.enableScriptDebugger();
  }
  if(parser.isSet(no_debug_scripts)) {
    mainWindow.enableScriptDebugger(false);
  }
#else
  if(parser.isSet(debug_scripts)) {
    std::cerr << "Qt Script Tools have not been configured!";
    abort();
  }
#endif

  mainWindow.loadScript(":/cgal/Lab/javascript/lib.js");
  QFileInfo autostart_js("autostart.js");
  if(!parser.isSet(no_autostart) && autostart_js.exists()) {
    mainWindow.loadScript(autostart_js);
  }
  for(QString filename : parser.positionalArguments()) {
    mainWindow.open(filename);
  }

}

CGAL_Lab::~CGAL_Lab() {}

void CGAL_Lab::do_not_catch_exceptions() {
  d_ptr->catch_exceptions = false;
  setProperty("no-try-catch", true);
}

bool CGAL_Lab::notify(QObject* receiver, QEvent* event)
{
  if(!d_ptr_is_initialized || !d_ptr->catch_exceptions)
    return QApplication::notify(receiver, event);
  else try {
      return QApplication::notify(receiver, event);
    } catch (std::exception &e) {
      // find the mainwindow to spawn an error message
      for (QWidget *widget : QApplication::topLevelWidgets()) {
        if(MainWindow* mw = qobject_cast<MainWindow*>(widget)) {
          QMessageBox::critical(mw,
                                tr("Unhandled exception"),
                                tr("<p>Unhandled exception:</p>\n"
                                   "<pre>%1</pre>").arg(e.what()));
          break;
        }
      }
      QApplication::restoreOverrideCursor();
    } catch (...) {
      qFatal("Unknown exception encountered. Aborting.");
    }
  return false;
}

int CGAL_Lab::try_exec()
{
  // A Qt Script may have closed the main window.
  // The following loop launch app.exec() only if the main window is visible.
  if(d_ptr->mainWindow->isVisible()) {
    return this->exec();
  }
  return 0;
}<|MERGE_RESOLUTION|>--- conflicted
+++ resolved
@@ -27,12 +27,7 @@
   fmt.setOption(QSurfaceFormat::DebugContext);
   QSurfaceFormat::setDefaultFormat(fmt);
 
-<<<<<<< HEAD
-  //for windows
-#if (QT_VERSION >= QT_VERSION_CHECK(5, 3, 0)) /// @TODO remove all calls to QT_VERSION_CHECK about Qt5
-=======
   // for windows
->>>>>>> abd0a583
   QCoreApplication::setAttribute(Qt::AA_UseDesktopOpenGL);
 
   return i;
