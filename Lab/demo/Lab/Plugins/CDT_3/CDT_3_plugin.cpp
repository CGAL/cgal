--- conflicted
+++ resolved
@@ -58,57 +58,6 @@
 
   void cdt_3()
   {
-<<<<<<< HEAD
-    for(CGAL::Three::Scene_interface::Item_id index : scene->selectionIndices())
-    {
-      QApplication::setOverrideCursor(Qt::WaitCursor);
-      Scene_surface_mesh_item* mesh_item =
-          qobject_cast<Scene_surface_mesh_item*>(scene->item(scene->mainSelectionIndex()));
-      Scene_polygon_soup_item* soup_item =
-          qobject_cast<Scene_polygon_soup_item*>(scene->item(index));
-      if(mesh_item)
-      {
-        auto* mesh = mesh_item->face_graph();
-        if(!mesh)
-          return;
-        auto patch_id_pmap = mesh->property_map<SMesh::Face_index, int>("f:patch_id");
-        auto  cdt = patch_id_pmap
-            ? CGAL::make_conforming_constrained_Delaunay_triangulation_3(*mesh, CGAL::parameters::face_patch_map(*patch_id_pmap))
-            : CGAL::make_conforming_constrained_Delaunay_triangulation_3(*mesh);
-        auto triangulation_item = std::make_unique<Scene_c3t3_item>();
-        auto& item_tr = triangulation_item->triangulation();
-
-        const auto cdt_tr = CGAL::convert_to_triangulation_3(cdt);
-        auto inf_v = item_tr.tds().copy_tds(cdt_tr.tds(), cdt_tr.infinite_vertex(), Vertex_converter(), Cell_converter());
-        item_tr.set_infinite_vertex(inf_v);
-        triangulation_item->c3t3_changed();
-
-        triangulation_item->setParent(mesh_item->parent());
-        triangulation_item->setName("CDT of " + mesh_item->name());
-        triangulation_item->show_intersection(false);
-        scene->addItem(triangulation_item.release());
-        mesh_item->setVisible(false);
-      }
-      else if(soup_item)
-      {
-        auto cdt = CGAL::make_conforming_constrained_Delaunay_triangulation_3(
-                     soup_item->points(), soup_item->polygons());
-
-        auto triangulation_item = std::make_unique<Scene_c3t3_item>();
-        auto& item_tr = triangulation_item->triangulation();
-
-        const auto cdt_tr = CGAL::convert_to_triangulation_3(cdt);
-        auto inf_v =
-            item_tr.tds().copy_tds(cdt_tr.tds(), cdt_tr.infinite_vertex(), Vertex_converter(), Cell_converter());
-        item_tr.set_infinite_vertex(inf_v);
-        triangulation_item->c3t3_changed();
-
-        triangulation_item->setParent(soup_item->parent());
-        triangulation_item->setName("CDT of " + soup_item->name());
-        triangulation_item->show_intersection(false);
-        scene->addItem(triangulation_item.release());
-        soup_item->setVisible(false);
-=======
     CGAL::Three::OverrideCursorScopeGuard guard(Qt::WaitCursor);
     Scene_item* item = scene->item(scene->mainSelectionIndex());
     Scene_surface_mesh_item* mesh_item = qobject_cast<Scene_surface_mesh_item*>(item);
@@ -141,7 +90,6 @@
         else {
           cdt = CGAL::make_conforming_constrained_Delaunay_triangulation_3(*mesh);
         }
->>>>>>> fc6e6286
       }
       else if(soup_item) {
         cdt = CGAL::make_conforming_constrained_Delaunay_triangulation_3(
@@ -156,7 +104,7 @@
     const auto cdt_tr = CGAL::convert_to_triangulation_3(std::move(cdt));
     auto inf_v = item_tr.tds().copy_tds(cdt_tr.tds(), cdt_tr.infinite_vertex(), Vertex_converter(), Cell_converter());
     item_tr.set_infinite_vertex(inf_v);
-    triangulation_item->triangulation_changed();
+    triangulation_item->c3t3_changed();
 
     triangulation_item->setParent(item->parent());
     triangulation_item->setName("CDT of " + item->name());
