include(CGALlab_macros)

remove_definitions(-DQT_STATICPLUGIN)

qt6_wrap_cpp(VOLUME_MOC_OUTFILES
             ${CMAKE_CURRENT_SOURCE_DIR}/Volume_plane_thread.h)
qt6_wrap_cpp(VOLUME_MOC_OUTFILES
             ${CMAKE_CURRENT_SOURCE_DIR}/Volume_plane_interface.h)

qt6_wrap_ui(tetRemeshingUI_FILES Tetrahedral_remeshing_dialog.ui)
cgal_lab_plugin(
  tetrahedral_remeshing_plugin Tetrahedral_remeshing_plugin
  ${tetRemeshingUI_FILES} KEYWORDS Tetrahedral_remeshing)
<<<<<<< HEAD
target_link_libraries(tetrahedral_remeshing_plugin PRIVATE scene_c3t3_item
                                                           ${OPENGL_gl_LIBRARY})
CGAL_Lab_target_use_c3t3_type(tetrahedral_remeshing_plugin)
find_package(Eigen3 3.1.0 REQUIRED) #(3.1.0 or greater)
=======
target_link_libraries(tetrahedral_remeshing_plugin PUBLIC scene_c3t3_item
                                                          ${OPENGL_gl_LIBRARY})

find_package(Eigen3 QUIET)
>>>>>>> faae7416
include(CGAL_Eigen3_support)
if(TARGET CGAL::Eigen3_support)
  target_link_libraries(tetrahedral_remeshing_plugin PRIVATE CGAL::Eigen3_support)
endif()<|MERGE_RESOLUTION|>--- conflicted
+++ resolved
@@ -11,17 +11,10 @@
 cgal_lab_plugin(
   tetrahedral_remeshing_plugin Tetrahedral_remeshing_plugin
   ${tetRemeshingUI_FILES} KEYWORDS Tetrahedral_remeshing)
-<<<<<<< HEAD
 target_link_libraries(tetrahedral_remeshing_plugin PRIVATE scene_c3t3_item
                                                            ${OPENGL_gl_LIBRARY})
 CGAL_Lab_target_use_c3t3_type(tetrahedral_remeshing_plugin)
-find_package(Eigen3 3.1.0 REQUIRED) #(3.1.0 or greater)
-=======
-target_link_libraries(tetrahedral_remeshing_plugin PUBLIC scene_c3t3_item
-                                                          ${OPENGL_gl_LIBRARY})
-
-find_package(Eigen3 QUIET)
->>>>>>> faae7416
+find_package(Eigen3 QUIET) #(3.1.0 or greater)
 include(CGAL_Eigen3_support)
 if(TARGET CGAL::Eigen3_support)
   target_link_libraries(tetrahedral_remeshing_plugin PRIVATE CGAL::Eigen3_support)
