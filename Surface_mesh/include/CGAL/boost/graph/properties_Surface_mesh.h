// Copyright (c) 2014  GeometryFactory (France).  All rights reserved.
//
// This file is part of CGAL (www.cgal.org)
//
// $URL$
// $Id$
// SPDX-License-Identifier: LGPL-3.0-or-later OR LicenseRef-Commercial
//
//
// Author(s)     : Philipp Möller


#ifndef CGAL_PROPERTIES_SURFACE_MESH_H
#define CGAL_PROPERTIES_SURFACE_MESH_H

#ifndef DOXYGEN_RUNNING

#include <CGAL/license/Surface_mesh.h>

#include <CGAL/assertions.h>
#include <CGAL/Surface_mesh.h>
#include <CGAL/Property_container.h>
#include <CGAL/Kernel_traits.h>
#include <CGAL/squared_distance_3.h>
#include <CGAL/number_utils.h>

#include <CGAL/boost/graph/properties.h>

#include <boost/cstdint.hpp>

namespace CGAL {

template <typename Point>
class SM_edge_weight_pmap {
  typedef CGAL::Surface_mesh<Point> SM;
public:
  typedef boost::readable_property_map_tag category;
  typedef typename CGAL::Kernel_traits<Point>::type::FT value_type;
  typedef value_type reference;
  typedef typename SM::Edge_index key_type;

  SM_edge_weight_pmap(const CGAL::Surface_mesh<Point>& sm)
    : pm_(sm.template property_map<
    typename SM::Vertex_index,
    typename SM::Point>("v:point").first),
      sm_(sm) {}

  value_type operator[](const key_type& e) const {
    return approximate_sqrt(CGAL::squared_distance(pm_[source(e, sm_)],
                                                   pm_[target(e, sm_)]));
  }

  friend inline
  value_type get(const SM_edge_weight_pmap& m, const key_type& k) {
    return m[k];
  }

private:
  typename SM::template Property_map<typename SM::Vertex_index,
    typename SM::Point> pm_;
  const SM& sm_;
};


template <typename K, typename VEF>
class SM_index_pmap {
public:
  typedef boost::readable_property_map_tag category;
<<<<<<< HEAD
  typedef boost::uint32_t value_type;
  typedef boost::uint32_t reference;
  typedef VEF key_type;
=======
  typedef std::uint32_t                  value_type;
  typedef std::uint32_t                  reference;
  typedef VEF                              key_type;
>>>>>>> a04ecc2a

  value_type operator[](const key_type& vd) const {
    return vd;
  }

  friend inline
  value_type get(const SM_index_pmap& m, const key_type& k) {
    return m[k];
  }
};

} // CGAL

namespace boost {
//
// edge_weight
//

template <typename Point>
struct property_map<CGAL::Surface_mesh<Point>, boost::edge_weight_t> {
  typedef CGAL::SM_edge_weight_pmap<Point> type;
  typedef CGAL::SM_edge_weight_pmap<Point> const_type;
};
}
namespace CGAL {
template <typename Point>
typename boost::property_map<CGAL::Surface_mesh<Point>, boost::edge_weight_t>::const_type
get(boost::edge_weight_t, const CGAL::Surface_mesh<Point>& sm) {
  return CGAL::SM_edge_weight_pmap<Point>(sm);
}

// forward declarations, see <CGAL/Surface_mesh.h>
class SM_Vertex_index;

class SM_Edge_index;

class SM_Halfedge_index;

class SM_Face_index;

template <typename Point>
typename CGAL::Kernel_traits<Point>::type::FT
get(boost::edge_weight_t, const CGAL::Surface_mesh<Point>& sm,
    const SM_Edge_index& e) {
  return CGAL::SM_edge_weight_pmap<Point>(sm)[e];
}
}
//
// vertex_index
//

namespace boost {
template <typename Point>
struct property_map<CGAL::Surface_mesh<Point>, boost::vertex_index_t> {
  typedef CGAL::SM_index_pmap<Point, typename boost::graph_traits<CGAL::Surface_mesh<Point> >::vertex_descriptor> type;
  typedef CGAL::SM_index_pmap<Point, typename boost::graph_traits<CGAL::Surface_mesh<Point> >::vertex_descriptor> const_type;
};
}
namespace CGAL {

template <typename Point>
CGAL::SM_index_pmap<Point, SM_Vertex_index>
get(const boost::vertex_index_t&, const CGAL::Surface_mesh<Point>&) {
  return CGAL::SM_index_pmap<Point, typename boost::graph_traits<CGAL::Surface_mesh<Point> >::vertex_descriptor>();
}
}
//
// face_index
//
namespace boost {
template <typename Point>
struct property_map<CGAL::Surface_mesh<Point>, boost::face_index_t> {
  typedef CGAL::SM_index_pmap<Point, typename boost::graph_traits<CGAL::Surface_mesh<Point> >::face_descriptor> type;
  typedef CGAL::SM_index_pmap<Point, typename boost::graph_traits<CGAL::Surface_mesh<Point> >::face_descriptor> const_type;
};
}
namespace CGAL {

template <typename Point>
CGAL::SM_index_pmap<Point, SM_Face_index>
get(const boost::face_index_t&, const CGAL::Surface_mesh<Point>&) {
  return CGAL::SM_index_pmap<Point, typename boost::graph_traits<CGAL::Surface_mesh<Point> >::face_descriptor>();
}
}

//
// Face color
// todo
namespace boost {
template <typename Point>
struct property_map<CGAL::Surface_mesh<Point>, CGAL::internal_np::face_color_map_t> {
  typedef typename CGAL::Surface_mesh<Point>::template Property_map<CGAL::SM_Face_index, CGAL::IO::Color> type;
  typedef typename CGAL::Surface_mesh<Point>::template Property_map<CGAL::SM_Face_index, CGAL::IO::Color> const_type;
};
}
namespace CGAL {
template <typename Point>
typename CGAL::Surface_mesh<Point>::template Property_map<CGAL::SM_Face_index, CGAL::IO::Color>
get(const CGAL::internal_np::face_color_map_t&, const CGAL::Surface_mesh<Point>&sm) {
  return sm.template property_map<CGAL::SM_Face_index, CGAL::IO::Color>("f:color").first;
}
}

//
// edge_index
//
namespace boost {
template <typename Point>
struct property_map<CGAL::Surface_mesh<Point>, boost::edge_index_t> {
  typedef CGAL::SM_index_pmap<Point, typename boost::graph_traits<CGAL::Surface_mesh<Point> >::edge_descriptor> type;
  typedef CGAL::SM_index_pmap<Point, typename boost::graph_traits<CGAL::Surface_mesh<Point> >::edge_descriptor> const_type;
};
}
namespace CGAL {
template <typename Point>
CGAL::SM_index_pmap<Point, SM_Edge_index>
get(const boost::edge_index_t&, const CGAL::Surface_mesh<Point>&) {
  return CGAL::SM_index_pmap<Point, typename boost::graph_traits<CGAL::Surface_mesh<Point> >::edge_descriptor>();
}
}
//
// halfedge_index
//
namespace boost {
template <typename Point>
struct property_map<CGAL::Surface_mesh<Point>, boost::halfedge_index_t> {
  typedef CGAL::SM_index_pmap<Point, typename boost::graph_traits<CGAL::Surface_mesh<Point> >::halfedge_descriptor> type;
  typedef CGAL::SM_index_pmap<Point, typename boost::graph_traits<CGAL::Surface_mesh<Point> >::halfedge_descriptor> const_type;
};
}
namespace CGAL {

template <typename Point>
CGAL::SM_index_pmap<Point, SM_Halfedge_index>
get(const boost::halfedge_index_t&, const CGAL::Surface_mesh<Point>&) {
  return CGAL::SM_index_pmap<Point, typename boost::graph_traits<CGAL::Surface_mesh<Point> >::halfedge_descriptor>();
}
}
//
// vertex_point
//
namespace boost {
template <typename P>
struct property_map<CGAL::Surface_mesh<P>, CGAL::vertex_point_t> {
  typedef CGAL::Surface_mesh<P> SM;

  typedef typename
  SM::template Property_map<typename SM::Vertex_index,
    P
  > type;

  typedef type const_type;

};
}
namespace CGAL {

namespace internal {
template <typename Point>
struct Get_vertex_point_map_for_Surface_mesh_return_type {
  typedef typename boost::property_map
    <
      CGAL::Surface_mesh<Point>,
      CGAL::vertex_point_t
    >::const_type type;
};
} // end namespace internal

template <typename Point>
typename
boost::lazy_disable_if
<<<<<<< HEAD
  <
    boost::is_const<Point>,
    internal::Get_vertex_point_map_for_Surface_mesh_return_type<Point>
  >::type
=======
<
  std::is_const<Point>,
  internal::Get_vertex_point_map_for_Surface_mesh_return_type<Point>
>::type
>>>>>>> a04ecc2a
get(CGAL::vertex_point_t, const CGAL::Surface_mesh<Point>& g) {
  return g.points();
}

namespace internal {
template <typename Point>
struct Get_graph_traits_of_SM {
  typedef boost::graph_traits<CGAL::Surface_mesh<Point> > type;
};
} // end namespace internal

// get for intrinsic properties
#define CGAL_SM_INTRINSIC_PROPERTY(RET, PROP, TYPE)                     \
 template<typename Point>                                              \
 RET                                                                   \
 get(PROP p, const CGAL::Surface_mesh<Point>& sm,                      \
     const TYPE& x)                                                \
 { return get(get(p, sm), x); }                                        \

<<<<<<< HEAD

CGAL_SM_INTRINSIC_PROPERTY(boost::uint32_t, boost::vertex_index_t,
                           SM_Vertex_index)

CGAL_SM_INTRINSIC_PROPERTY(boost::uint32_t, boost::edge_index_t,
                           SM_Edge_index)

CGAL_SM_INTRINSIC_PROPERTY(boost::uint32_t, boost::halfedge_index_t,
                           SM_Halfedge_index)

CGAL_SM_INTRINSIC_PROPERTY(boost::uint32_t, boost::face_index_t,
                           SM_Face_index)

CGAL_SM_INTRINSIC_PROPERTY(Point &, CGAL::vertex_point_t, SM_Vertex_index)
=======
CGAL_SM_INTRINSIC_PROPERTY(std::uint32_t, boost::vertex_index_t,
SM_Vertex_index)
CGAL_SM_INTRINSIC_PROPERTY(std::uint32_t, boost::edge_index_t,
SM_Edge_index)
CGAL_SM_INTRINSIC_PROPERTY(std::uint32_t, boost::halfedge_index_t,
SM_Halfedge_index)
CGAL_SM_INTRINSIC_PROPERTY(std::uint32_t, boost::face_index_t,
SM_Face_index)
CGAL_SM_INTRINSIC_PROPERTY(Point&, CGAL::vertex_point_t, SM_Vertex_index)
>>>>>>> a04ecc2a

#undef CGAL_SM_INTRINSIC_PROPERTY

// put for intrinsic properties
// only available for vertex_point
template <typename Point>
void
put(CGAL::vertex_point_t p, const CGAL::Surface_mesh<Point>& g,
    typename boost::graph_traits<CGAL::Surface_mesh<Point> >::vertex_descriptor x,
    const Point& point) {
  typedef CGAL::Surface_mesh<Point> SM;
  CGAL_assertion(g.is_valid(x));
  typename SM::template Property_map<typename boost::graph_traits<SM>::vertex_descriptor,
    Point> prop = get(p, g);
  prop[x] = point;
}

template <typename Point>
struct graph_has_property<CGAL::Surface_mesh<Point>, boost::vertex_index_t>
  : CGAL::Tag_true {
};
template <typename Point>
struct graph_has_property<CGAL::Surface_mesh<Point>, boost::edge_index_t>
  : CGAL::Tag_true {
};
template <typename Point>
struct graph_has_property<CGAL::Surface_mesh<Point>, boost::halfedge_index_t>
  : CGAL::Tag_true {
};
template <typename Point>
struct graph_has_property<CGAL::Surface_mesh<Point>, boost::face_index_t>
  : CGAL::Tag_true {
};
template <typename Point>
struct graph_has_property<CGAL::Surface_mesh<Point>, CGAL::vertex_point_t>
  : CGAL::Tag_true {
};
template <typename Point>
struct graph_has_property<CGAL::Surface_mesh<Point>, boost::edge_weight_t>
  : CGAL::Tag_true {
};
template <typename Point>
struct graph_has_property<CGAL::Surface_mesh<Point>, CGAL::internal_np::face_color_map_t>
  : CGAL::Tag_true {
};
} // CGAL

// dynamic properties
namespace boost {

template <typename Point, typename T>
struct property_map<CGAL::Surface_mesh<Point>, CGAL::dynamic_vertex_property_t<T> > {
  typedef CGAL::Surface_mesh<Point> SM;
  typedef typename SM::template Property_map<typename SM::Vertex_index, T> SMPM;
  typedef CGAL::internal::Dynamic<SM, SMPM> type;
  typedef CGAL::internal::Dynamic_with_index<typename SM::Vertex_index, T> const_type;
};

template <typename Point, typename T>
struct property_map<CGAL::Surface_mesh<Point>, CGAL::dynamic_face_property_t<T> > {
  typedef CGAL::Surface_mesh<Point> SM;
  typedef typename SM::template Property_map<typename SM::Face_index, T> SMPM;
  typedef CGAL::internal::Dynamic<SM, SMPM> type;
  typedef CGAL::internal::Dynamic_with_index<typename SM::Face_index, T> const_type;
};

template <typename Point, typename T>
struct property_map<CGAL::Surface_mesh<Point>, CGAL::dynamic_halfedge_property_t<T> > {
  typedef CGAL::Surface_mesh<Point> SM;
  typedef typename SM::template Property_map<typename SM::Halfedge_index, T> SMPM;
  typedef CGAL::internal::Dynamic<SM, SMPM> type;
  typedef CGAL::internal::Dynamic_with_index<typename SM::Halfedge_index, T> const_type;
};

template <typename Point, typename T>
struct property_map<CGAL::Surface_mesh<Point>, CGAL::dynamic_edge_property_t<T> > {
  typedef CGAL::Surface_mesh<Point> SM;
  typedef typename SM::template Property_map<typename SM::Edge_index, T> SMPM;
  typedef CGAL::internal::Dynamic<SM, SMPM> type;
  typedef CGAL::internal::Dynamic_with_index<typename SM::Edge_index, T> const_type;
};

} // nmamespace boost

namespace CGAL {

// get functions for dynamic properties of mutable Surface_mesh
template <typename Point, typename T>
typename boost::property_map<CGAL::Surface_mesh<Point>, dynamic_vertex_property_t<T> >::type
get(dynamic_vertex_property_t<T>, Surface_mesh<Point>& sm) {
  typedef typename boost::property_map<Surface_mesh<Point>, dynamic_vertex_property_t<T> >::SMPM SMPM;
  typedef typename boost::property_map<Surface_mesh<Point>, dynamic_vertex_property_t<T> >::type DPM;
  return DPM(sm, new SMPM(
    sm.template add_property_map<typename Surface_mesh<Point>::Vertex_index, T>(std::string()).first));
}

template <typename Point, typename T>
typename boost::property_map<Surface_mesh<Point>, dynamic_face_property_t<T> >::type
get(dynamic_face_property_t<T>, Surface_mesh<Point>& sm) {
  typedef typename boost::property_map<Surface_mesh<Point>, dynamic_face_property_t<T> >::SMPM SMPM;
  typedef typename boost::property_map<Surface_mesh<Point>, dynamic_face_property_t<T> >::type DPM;
  return DPM(sm,
             new SMPM(sm.template add_property_map<typename Surface_mesh<Point>::Face_index, T>(std::string()).first));
}

template <typename Point, typename T>
typename boost::property_map<Surface_mesh<Point>, dynamic_edge_property_t<T> >::type
get(dynamic_edge_property_t<T>, Surface_mesh<Point>& sm) {
  typedef typename boost::property_map<Surface_mesh<Point>, dynamic_edge_property_t<T> >::SMPM SMPM;
  typedef typename boost::property_map<Surface_mesh<Point>, dynamic_edge_property_t<T> >::type DPM;
  return DPM(sm,
             new SMPM(sm.template add_property_map<typename Surface_mesh<Point>::Edge_index, T>(std::string()).first));
}

template <typename Point, typename T>
typename boost::property_map<Surface_mesh<Point>, dynamic_halfedge_property_t<T> >::type
get(dynamic_halfedge_property_t<T>, Surface_mesh<Point>& sm) {
  typedef typename boost::property_map<Surface_mesh<Point>, dynamic_halfedge_property_t<T> >::SMPM SMPM;
  typedef typename boost::property_map<Surface_mesh<Point>, dynamic_halfedge_property_t<T> >::type DPM;
  return DPM(sm, new SMPM(
    sm.template add_property_map<typename Surface_mesh<Point>::Halfedge_index, T>(std::string()).first));
}

// get functions for dynamic properties of const Surface_mesh
template <typename Point, typename T>
typename boost::property_map<Surface_mesh<Point>, dynamic_vertex_property_t<T> >::const_type
get(dynamic_vertex_property_t<T>, const Surface_mesh<Point>& sm) {
  return CGAL::internal::Dynamic_with_index<typename Surface_mesh<Point>::Vertex_index, T>(num_vertices(sm));
}

template <typename Point, typename T>
typename boost::property_map<Surface_mesh<Point>, dynamic_face_property_t<T> >::const_type
get(dynamic_face_property_t<T>, const Surface_mesh<Point>& sm) {
  return CGAL::internal::Dynamic_with_index<typename Surface_mesh<Point>::Face_index, T>(num_faces(sm));
}

template <typename Point, typename T>
typename boost::property_map<Surface_mesh<Point>, dynamic_halfedge_property_t<T> >::const_type
get(dynamic_halfedge_property_t<T>, const Surface_mesh<Point>& sm) {
  return CGAL::internal::Dynamic_with_index<typename Surface_mesh<Point>::Halfedge_index, T>(num_halfedges(sm));
}

template <typename Point, typename T>
typename boost::property_map<Surface_mesh<Point>, dynamic_edge_property_t<T> >::const_type
get(dynamic_edge_property_t<T>, const Surface_mesh<Point>& sm) {
  return CGAL::internal::Dynamic_with_index<typename Surface_mesh<Point>::Edge_index, T>(num_edges(sm));
}

// implementation detail: required by Dynamic_property_map_deleter
template <typename Pmap, typename P>
void
remove_property(Pmap pm, CGAL::Surface_mesh<P>& sm) {
  return sm.remove_property_map(pm);
}

template <typename P, typename Property_tag>
struct Get_pmap_of_surface_mesh {
  typedef typename boost::property_map<Surface_mesh<P>, Property_tag>::type type;
};


} // namespace CGAL

#include <CGAL/boost/graph/properties_Surface_mesh_time_stamp.h>
#include <CGAL/boost/graph/properties_Surface_mesh_features.h>

#endif // DOXYGEN_RUNNING

#endif /* CGAL_PROPERTIES_SURFACE_MESH_H */<|MERGE_RESOLUTION|>--- conflicted
+++ resolved
@@ -66,15 +66,9 @@
 class SM_index_pmap {
 public:
   typedef boost::readable_property_map_tag category;
-<<<<<<< HEAD
-  typedef boost::uint32_t value_type;
-  typedef boost::uint32_t reference;
+  typedef std::uint32_t value_type;
+  typedef std::uint32_t reference;
   typedef VEF key_type;
-=======
-  typedef std::uint32_t                  value_type;
-  typedef std::uint32_t                  reference;
-  typedef VEF                              key_type;
->>>>>>> a04ecc2a
 
   value_type operator[](const key_type& vd) const {
     return vd;
@@ -246,17 +240,10 @@
 template <typename Point>
 typename
 boost::lazy_disable_if
-<<<<<<< HEAD
   <
-    boost::is_const<Point>,
+    std::is_const<Point>,
     internal::Get_vertex_point_map_for_Surface_mesh_return_type<Point>
   >::type
-=======
-<
-  std::is_const<Point>,
-  internal::Get_vertex_point_map_for_Surface_mesh_return_type<Point>
->::type
->>>>>>> a04ecc2a
 get(CGAL::vertex_point_t, const CGAL::Surface_mesh<Point>& g) {
   return g.points();
 }
@@ -276,32 +263,19 @@
      const TYPE& x)                                                \
  { return get(get(p, sm), x); }                                        \
 
-<<<<<<< HEAD
-
-CGAL_SM_INTRINSIC_PROPERTY(boost::uint32_t, boost::vertex_index_t,
+CGAL_SM_INTRINSIC_PROPERTY(std::uint32_t, boost::vertex_index_t,
                            SM_Vertex_index)
 
-CGAL_SM_INTRINSIC_PROPERTY(boost::uint32_t, boost::edge_index_t,
+CGAL_SM_INTRINSIC_PROPERTY(std::uint32_t, boost::edge_index_t,
                            SM_Edge_index)
 
-CGAL_SM_INTRINSIC_PROPERTY(boost::uint32_t, boost::halfedge_index_t,
+CGAL_SM_INTRINSIC_PROPERTY(std::uint32_t, boost::halfedge_index_t,
                            SM_Halfedge_index)
 
-CGAL_SM_INTRINSIC_PROPERTY(boost::uint32_t, boost::face_index_t,
+CGAL_SM_INTRINSIC_PROPERTY(std::uint32_t, boost::face_index_t,
                            SM_Face_index)
 
 CGAL_SM_INTRINSIC_PROPERTY(Point &, CGAL::vertex_point_t, SM_Vertex_index)
-=======
-CGAL_SM_INTRINSIC_PROPERTY(std::uint32_t, boost::vertex_index_t,
-SM_Vertex_index)
-CGAL_SM_INTRINSIC_PROPERTY(std::uint32_t, boost::edge_index_t,
-SM_Edge_index)
-CGAL_SM_INTRINSIC_PROPERTY(std::uint32_t, boost::halfedge_index_t,
-SM_Halfedge_index)
-CGAL_SM_INTRINSIC_PROPERTY(std::uint32_t, boost::face_index_t,
-SM_Face_index)
-CGAL_SM_INTRINSIC_PROPERTY(Point&, CGAL::vertex_point_t, SM_Vertex_index)
->>>>>>> a04ecc2a
 
 #undef CGAL_SM_INTRINSIC_PROPERTY
 
