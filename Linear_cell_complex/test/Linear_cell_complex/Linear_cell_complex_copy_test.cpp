--- conflicted
+++ resolved
@@ -19,17 +19,11 @@
   template < class Refs >
   struct Dart_wrapper
   {
-<<<<<<< HEAD
 #ifdef USE_COMPACT_CONTAINER_WITH_INDEX
-    typedef CGAL::Index::Dart< 2, Refs > Dart;
     typedef CGAL::Index::Cell_attribute< Refs, int > Int_attrib;
     typedef CGAL::Index::Cell_attribute< Refs, double > Double_attrib;
     typedef CGAL::Index::Cell_attribute_with_point< Refs, double > Double_attrib_wp;
 #else
-    typedef CGAL::Dart< 2, Refs > Dart;
-
-=======
->>>>>>> 5f650053
     typedef CGAL::Cell_attribute< Refs, int > Int_attrib;
     typedef CGAL::Cell_attribute< Refs, double > Double_attrib;
     typedef CGAL::Cell_attribute_with_point< Refs, double > Double_attrib_wp;
@@ -45,23 +39,17 @@
   template < class Refs >
   struct Dart_wrapper
   {
-<<<<<<< HEAD
 #ifdef USE_COMPACT_CONTAINER_WITH_INDEX
-    typedef CGAL::Index::Dart< 2, Refs > Dart;
     typedef CGAL::Index::Cell_attribute_with_point< Refs, int > Int_attrib_wp;
     typedef CGAL::Index::Cell_attribute< Refs, int > Int_attrib;
     typedef CGAL::Index::Cell_attribute< Refs, double > Double_attrib;
 #else
-    typedef CGAL::Dart< 2, Refs > Dart;
-=======
-    typedef double Dart_info;
-
->>>>>>> 5f650053
     typedef CGAL::Cell_attribute_with_point< Refs, int > Int_attrib_wp;
     typedef CGAL::Cell_attribute< Refs, int > Int_attrib;
     typedef CGAL::Cell_attribute< Refs, double > Double_attrib;
 #endif
 
+    typedef double Dart_info;
     typedef std::tuple<Int_attrib_wp, Int_attrib,
           Double_attrib> Attributes;
   };
@@ -73,23 +61,17 @@
   template < class Refs >
   struct Dart_wrapper
   {
-<<<<<<< HEAD
 #ifdef USE_COMPACT_CONTAINER_WITH_INDEX
-    typedef CGAL::Index::Dart< 3, Refs > Dart;
     typedef CGAL::Index::Cell_attribute< Refs, int > Int_attrib;
     typedef CGAL::Index::Cell_attribute< Refs, double > Double_attrib;
     typedef CGAL::Index::Cell_attribute_with_point< Refs, double > Double_attrib_wp;
 #else
-    typedef CGAL::Dart< 3, Refs > Dart;
-=======
-    typedef char Dart_info;
-
->>>>>>> 5f650053
     typedef CGAL::Cell_attribute< Refs, int > Int_attrib;
     typedef CGAL::Cell_attribute< Refs, double > Double_attrib;
     typedef CGAL::Cell_attribute_with_point< Refs, double > Double_attrib_wp;
 #endif
 
+    typedef char Dart_info;
     typedef std::tuple<Double_attrib_wp, void,
           Int_attrib, Double_attrib> Attributes;
   };
@@ -101,23 +83,17 @@
   template < class Refs >
   struct Dart_wrapper
   {
-<<<<<<< HEAD
 #ifdef USE_COMPACT_CONTAINER_WITH_INDEX
-    typedef CGAL::Index::Dart< 3, Refs > Dart;
     typedef CGAL::Index::Cell_attribute_with_point< Refs, int > Int_attrib_wp;
     typedef CGAL::Index::Cell_attribute< Refs, int > Int_attrib;
     typedef CGAL::Index::Cell_attribute< Refs, double > Double_attrib;
 #else
-    typedef CGAL::Dart< 3, Refs > Dart;
-=======
-    typedef char* Dart_info;
-
->>>>>>> 5f650053
     typedef CGAL::Cell_attribute_with_point< Refs, int > Int_attrib_wp;
     typedef CGAL::Cell_attribute< Refs, int > Int_attrib;
     typedef CGAL::Cell_attribute< Refs, double > Double_attrib;
 #endif
 
+    typedef char* Dart_info;
     typedef std::tuple<Int_attrib_wp, Int_attrib,
           Int_attrib, Double_attrib> Attributes;
   };
@@ -130,21 +106,15 @@
   template < class Refs >
   struct Dart_wrapper
   {
-<<<<<<< HEAD
 #ifdef USE_COMPACT_CONTAINER_WITH_INDEX
-    typedef CGAL::Index::Dart< 3, Refs > Dart;
     typedef CGAL::Index::Cell_attribute_with_point< Refs, int > Int_attrib_wp;
     typedef CGAL::Index::Cell_attribute< Refs, int > Int_attrib;
 #else
-    typedef CGAL::Dart< 3, Refs > Dart;
-=======
-    typedef int* Dart_info;
-
->>>>>>> 5f650053
     typedef CGAL::Cell_attribute_with_point< Refs, int > Int_attrib_wp;
     typedef CGAL::Cell_attribute< Refs, int > Int_attrib;
 #endif
 
+    typedef int* Dart_info;
     typedef std::tuple<Int_attrib_wp, void, Int_attrib> Attributes;
   };
 };
@@ -167,23 +137,17 @@
   template < class Refs >
   struct Dart_wrapper
   {
-<<<<<<< HEAD
 #ifdef USE_COMPACT_CONTAINER_WITH_INDEX
-    typedef CGAL::Index::Dart< 4, Refs > Dart;
     typedef CGAL::Index::Cell_attribute_with_point< Refs, int > Int_attrib_wp;
     typedef CGAL::Index::Cell_attribute< Refs, int > Int_attrib;
     typedef CGAL::Index::Cell_attribute< Refs, double > Double_attrib;
 #else
-    typedef CGAL::Dart< 4, Refs > Dart;
-=======
-    typedef MonInfo Dart_info;
-
->>>>>>> 5f650053
     typedef CGAL::Cell_attribute_with_point< Refs, int > Int_attrib_wp;
     typedef CGAL::Cell_attribute< Refs, int > Int_attrib;
     typedef CGAL::Cell_attribute< Refs, double > Double_attrib;
 #endif
 
+    typedef MonInfo Dart_info;
     typedef std::tuple<Int_attrib_wp, void,
           Int_attrib, void, Int_attrib>
     Attributes;
@@ -195,23 +159,17 @@
   template < class Refs >
   struct Dart_wrapper
   {
-<<<<<<< HEAD
 #ifdef USE_COMPACT_CONTAINER_WITH_INDEX
-    typedef CGAL::Index::Dart< 4, Refs > Dart;
     typedef CGAL::Index::Cell_attribute_with_point< Refs, int > Int_attrib_wp;
     typedef CGAL::Index::Cell_attribute< Refs, int > Int_attrib;
     typedef CGAL::Index::Cell_attribute< Refs, double > Double_attrib;
 #else
-    typedef CGAL::Dart< 4, Refs > Dart;
-=======
-    typedef double Dart_info;
-
->>>>>>> 5f650053
     typedef CGAL::Cell_attribute_with_point< Refs, int > Int_attrib_wp;
     typedef CGAL::Cell_attribute< Refs, int > Int_attrib;
     typedef CGAL::Cell_attribute< Refs, double > Double_attrib;
 #endif
 
+    typedef double Dart_info;
     typedef std::tuple<Int_attrib_wp, Int_attrib,
           Int_attrib, Int_attrib, Double_attrib>
     Attributes;
@@ -226,49 +184,43 @@
 
 typedef CGAL::Linear_cell_complex_traits<4> Traits4_a;
 
-<<<<<<< HEAD
 #ifdef USE_COMPACT_CONTAINER_WITH_INDEX
 // Point_3, void, void
-typedef CGAL::Index::Linear_cell_complex<2,3, Traits3_a,
-CGAL::Linear_cell_complex_min_items<2> > Map1;
+typedef CGAL::Index::Linear_cell_complex_for_combinatorial_map<2,3, Traits3_a,
+CGAL::Linear_cell_complex_min_items<2> > CMap1;
 
 // Point_3+double, void, double
-typedef CGAL::Index::Linear_cell_complex<2,3, Traits3_a, Map_2_dart_items > Map2;
+typedef CGAL::Index::Linear_cell_complex_for_combinatorial_map<2,3, Traits3_a, Map_2_dart_items > CMap2;
 
 // Point_3+int, int, double
-typedef CGAL::Index::Linear_cell_complex<2,3, Traits3_b, Map_2_dart_max_items_3> Map3;
+typedef CGAL::Index::Linear_cell_complex_for_combinatorial_map<2,3, Traits3_b, Map_2_dart_max_items_3> CMap3;
 
 // Point_3, void, void, void
-typedef CGAL::Index::Linear_cell_complex<3,3, Traits3_a,
-CGAL::Linear_cell_complex_min_items<3> > Map4;
+typedef CGAL::Index::Linear_cell_complex_for_combinatorial_map<3,3, Traits3_a,
+CGAL::Linear_cell_complex_min_items<3> > CMap4;
 
 // Point_3+double, void, int, double
-typedef CGAL::Index::Linear_cell_complex<3,3, Traits3_a, Map_3_dart_items_3> Map5;
+typedef CGAL::Index::Linear_cell_complex_for_combinatorial_map<3,3, Traits3_a, Map_3_dart_items_3> CMap5;
 
 // Point_3+int, int, int, double
-typedef CGAL::Index::Linear_cell_complex<3,3, Traits3_b, Map_3_dart_max_items_3> Map6;
+typedef CGAL::Index::Linear_cell_complex_for_combinatorial_map<3,3, Traits3_b, Map_3_dart_max_items_3> CMap6;
 
 // Point_3+int, void, int, void
-typedef CGAL::Index::Linear_cell_complex<3,3, Traits3_b,
-Another_map_3_dart_items_3> Map7;
+typedef CGAL::Index::Linear_cell_complex_for_combinatorial_map<3,3, Traits3_b,
+Another_map_3_dart_items_3> CMap7;
 
 // Point_4+int, void, int, void, int
-typedef CGAL::Index::Linear_cell_complex<4,4, Traits4_a, Map_dart_items_4> Map8;
+typedef CGAL::Index::Linear_cell_complex_for_combinatorial_map<4,4, Traits4_a, Map_dart_items_4> CMap8;
 
 // Point_4+int, int, int, int, double
-typedef CGAL::Index::Linear_cell_complex<4,4, Traits4_a, Map_dart_max_items_4> Map9;
+typedef CGAL::Index::Linear_cell_complex_for_combinatorial_map<4,4, Traits4_a, Map_dart_max_items_4> CMap9;
 
 #else
 
-// Point_3, void, void
-typedef CGAL::Linear_cell_complex<2,3, Traits3_a,
-CGAL::Linear_cell_complex_min_items<2> > Map1;
-=======
 // ======================= LCC based on combinatorial maps
 // Point_3, void, void
 typedef CGAL::Linear_cell_complex_for_combinatorial_map<2,3, Traits3_a,
                CGAL::Linear_cell_complex_min_items > CMap1;
->>>>>>> 5f650053
 
 // Point_3+double, void, double
 typedef CGAL::Linear_cell_complex_for_combinatorial_map<2,3,
@@ -279,13 +231,8 @@
                Map_2_dart_max_items_3> CMap3;
 
 // Point_3, void, void, void
-<<<<<<< HEAD
-typedef CGAL::Linear_cell_complex<3,3, Traits3_a,
-CGAL::Linear_cell_complex_min_items<3> > Map4;
-=======
 typedef CGAL::Linear_cell_complex_for_combinatorial_map<3,3, Traits3_a,
                CGAL::Linear_cell_complex_min_items > CMap4;
->>>>>>> 5f650053
 
 // Point_3+double, void, int, double
 typedef CGAL::Linear_cell_complex_for_combinatorial_map<3,3,
@@ -296,26 +243,16 @@
                Traits3_b, Map_3_dart_max_items_3> CMap6;
 
 // Point_3+int, void, int, void
-<<<<<<< HEAD
-typedef CGAL::Linear_cell_complex<3,3, Traits3_b,
-Another_map_3_dart_items_3> Map7;
-=======
 typedef CGAL::Linear_cell_complex_for_combinatorial_map<3,3,
                Traits3_b, Another_map_3_dart_items_3> CMap7;
->>>>>>> 5f650053
 
 // Point_4+int, void, int, void, int
 typedef CGAL::Linear_cell_complex_for_combinatorial_map<4,4,
                Traits4_a, Map_dart_items_4> CMap8;
 
 // Point_4+int, int, int, int, double
-<<<<<<< HEAD
-typedef CGAL::Linear_cell_complex<4,4, Traits4_a, Map_dart_max_items_4> Map9;
-#endif
-=======
 typedef CGAL::Linear_cell_complex_for_combinatorial_map<4,4,
                Traits4_a, Map_dart_max_items_4> CMap9;
->>>>>>> 5f650053
 
 struct Converter_map9_points_into_map5_points
 {
