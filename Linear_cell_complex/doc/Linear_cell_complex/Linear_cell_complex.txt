--- conflicted
+++ resolved
@@ -105,19 +105,12 @@
 
 There are two functions allowing to build a linear cell complex from two other \cgal data types:
 <UL>
-<<<<<<< HEAD
-<LI>\link ::triangulation_3_to_lcc `triangulation_3_to_lcc(lcc,atr)`\endlink: adds in `lcc` all the tetrahedra present in `atr`, a \link CGAL::Triangulation_3 `Triangulation_3`\endlink;
-<LI>\link ::polyhedron_3_to_lcc `polyhedron_3_to_lcc(lcc,ap)`\endlink: adds in `lcc` all the cells present in `ap`, a `Polyhedron_3`.
+
+<LI>\link CGAL::triangulation_3_to_lcc `triangulation_3_to_lcc(lcc,atr)`\endlink: adds in `lcc` all the tetrahedra present in `atr`, a \link CGAL::Triangulation_3 `Triangulation_3`\endlink;
+<LI>\link CGAL::polyhedron_3_to_lcc `polyhedron_3_to_lcc(lcc,ap)`\endlink: adds in `lcc` all the cells present in `ap`, a `Polyhedron_3`.
 </UL>
 
-Lastly, the function \link ::read_plane_graph_in_lcc `read_plane_graph_in_lcc(lcc,ais)`\endlink adds in `lcc` all the cells reconstructed from the planar graph read in `ais`, a `std::istream` (see the \link ::read_plane_graph_in_lcc `reference manual`\endlink for the file format).
-=======
-<LI>\link CGAL::import_from_triangulation_3 `import_from_triangulation_3(lcc,atr)`\endlink: adds in `lcc` all the tetrahedra present in `atr`, a \link CGAL::Triangulation_3 `Triangulation_3`\endlink;
-<LI>\link CGAL::import_from_polyhedron_3 `import_from_polyhedron_3(lcc,ap)`\endlink: adds in `lcc` all the cells present in `ap`, a `Polyhedron_3`.
-</UL>
-
-Lastly, the function \link CGAL::import_from_plane_graph `import_from_plane_graph(lcc,ais)`\endlink adds in `lcc` all the cells reconstructed from the planar graph read in `ais`, a `std::istream` (see the  \link CGAL::import_from_plane_graph `reference manual`\endlink for the file format).
->>>>>>> c02da896
+Lastly, the function \link CGAL::read_plane_graph_in_lcc `read_plane_graph_in_lcc(lcc,ais)`\endlink adds in `lcc` all the cells reconstructed from the planar graph read in `ais`, a `std::istream` (see the \link CGAL::read_plane_graph_in_lcc `reference manual`\endlink for the file format).
 
 \subsection Linear_cell_complexModificationOperations Modification Operations
 \anchor ssecmodifop
