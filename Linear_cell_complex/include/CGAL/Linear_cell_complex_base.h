--- conflicted
+++ resolved
@@ -213,24 +213,15 @@
       return *this;
     }
 
-<<<<<<< HEAD
     /** Creates a vertex attribute.
-     * @return an handle on the new attribute.
-=======
-    /** Create a vertex attribute.
      * @return a handle on the new attribute.
->>>>>>> c63a3d72
      */
     template<typename ...Args>
     Vertex_attribute_descriptor create_vertex_attribute(const Args&... args)
     { return Base::template create_attribute<0>(args...); }
 
     /**
-<<<<<<< HEAD
-     * Creates a new dart associated with an handle through an attribute.
-=======
-     * Create a new dart associated with a handle through an attribute.
->>>>>>> c63a3d72
+     * Creates a new dart associated with a handle through an attribute.
      * @param ahandle the point handle to associated with the dart.
      * @return a Dart_descriptor on the new dart.
      */
