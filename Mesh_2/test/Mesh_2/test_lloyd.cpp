--- conflicted
+++ resolved
@@ -58,8 +58,6 @@
 
     const size_type number_of_constraints = number_of_constrained_edges(cdt);
     const size_type number_of_vertices1 = cdt.number_of_vertices();
-<<<<<<< HEAD
-=======
 
     CGAL::Mesh_optimization_return_code rc
       = CGAL::lloyd_optimize_mesh_2(cdt,
@@ -104,7 +102,6 @@
 
     const size_type number_of_constraints = number_of_constrained_edges(cdt);
     const size_type number_of_vertices1 = cdt.number_of_vertices();
->>>>>>> 01f8f1bc
 
     CGAL::Mesh_optimization_return_code rc
       = CGAL::lloyd_optimize_mesh_2(cdt,
