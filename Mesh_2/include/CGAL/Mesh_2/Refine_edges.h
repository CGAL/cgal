// Copyright (c) 2004-2006  INRIA Sophia-Antipolis (France).
// All rights reserved.
//
// This file is part of CGAL (www.cgal.org).
//
// $URL$
// $Id$
// SPDX-License-Identifier: GPL-3.0-or-later OR LicenseRef-Commercial
//
//
// Author(s)     : Laurent RINEAU

#ifndef CGAL_MESH_2_REFINE_EDGES_H
#define CGAL_MESH_2_REFINE_EDGES_H

#include <CGAL/license/Mesh_2.h>


#include <CGAL/Mesher_level.h>
#include <CGAL/Meshes/Triangulation_mesher_level_traits_2.h>
#include <CGAL/Meshes/Filtered_queue_container.h>
#include <CGAL/tags.h>
#include <CGAL/assertions.h>

#include <utility>
#include <iterator>
#include <boost/iterator/filter_iterator.hpp>
#include <CGAL/boost/iterator/transform_iterator.hpp>

namespace CGAL {

/**
 * \namespace Mesh_2
 *   Defines classes that are not yet documented.
 *
 * \namespace Mesh_2::details
 *   Namespace for internal use.
 */

namespace Mesh_2 {

  namespace details {

    /** This class defines several auxiliary types for `Refine_edges`. */
    template <typename Tr>
    struct Refine_edges_base_types
    {
      typedef typename Tr::Vertex_handle Vertex_handle;

      typedef std::pair<Vertex_handle,
                        Vertex_handle> Constrained_edge;

      /** Object predicate that tests if a given `Constrained_Edge` is
          really an edge of the triangulation and is constrained.
      */
      class Is_a_constrained_edge {
        const Tr& tr;
        typename Tr::Face_handle fh;
        int i;
      public:
        typedef typename Tr::Edge Result_type;

        /** \param tr_ points to the triangulation. */
        explicit Is_a_constrained_edge(const Tr& tr_) : tr(tr_), i(-1) {}

        bool operator()(const Constrained_edge& ce)
        {
          return tr.is_edge(ce.first, ce.second, fh,i) &&
            fh->is_constrained(i);
        }

        Result_type
        result() const
        {
          return typename Tr::Edge(fh, i);
        }
      };

      typedef ::CGAL::Meshes::Filtered_queue_container<
        Constrained_edge,
        Is_a_constrained_edge> Default_container;
    };

  } // end namespace details


  /**
   * Predicate class that verifies that an edge is strictly locally
   * conforming Gabriel. Moreover, This classes defines a predicate that
   * test if an edge is encroached by a given point.
   * \param Tr The type of the triangulation.
   */
  template <typename Tr>
  struct Is_locally_conforming_Gabriel
  {
    typedef typename Tr::Vertex_handle Vertex_handle;
    typedef typename Tr::Face_handle Face_handle;
    typedef typename Tr::Point Point;
    typedef typename Tr::Geom_traits Geom_traits;

    /** Operator that takes an edge (`fh`, `index`). */
    bool operator()(const Tr& tr,
                    const Face_handle& fh,
                    const int i) const
    {
      const Vertex_handle& va = fh->vertex(tr. cw(i));
      const Vertex_handle& vb = fh->vertex(tr.ccw(i));

      const Vertex_handle& vi = fh->vertex(i);
      const Vertex_handle& mvi = tr.tds().mirror_vertex(fh, i);

      return( ( tr.is_infinite(vi) ||
                this->operator()(tr, va, vb, vi->point()) )
              &&
              ( tr.is_infinite(mvi) ||
                this->operator()(tr, va, vb, mvi->point()) )
              );
    }

    /** Operator that takes an edge (`va`, `vb`). */
    bool operator()(const Tr& tr,
                    const Vertex_handle& va,
                    const Vertex_handle& vb) const
    {
      Face_handle fh;
      int i;
      CGAL_assume_code( bool should_be_true = )
      tr.is_edge(va, vb, fh, i);
      CGAL_assume( should_be_true == true );

      return this->operator()(tr, fh, i);
    }

    /**
     * Operator that takes an edge (`fh`, `index`) and a point `p`.
     * Tests if the point encroached the edge.
     */
    bool operator()(const Tr& tr,
                    const Face_handle& fh,
                    const int i,
                    const Point& p) const
    {
      return this->operator()(tr,
                              fh->vertex(tr. cw(i)),
                              fh->vertex(tr.ccw(i)),
                              p);
    }

    /**
     * Operator that takes an edge (`va`, `vb`) and a point `p`.
     * Tests if the point encroached the edge.
     */
    bool operator()(const Tr& tr,
                    const Vertex_handle& va,
                    const Vertex_handle& vb,
                    const Point& p) const
      {
        typedef typename Geom_traits::Angle_2 Angle_2;

        const Angle_2 angle = tr.geom_traits().angle_2_object();

        const Point& a = va->point();
        const Point& b = vb->point();

        return( angle(a, p, b) == ACUTE );
      }
  };

  /**
   * Predicate class that verifies that an edge is strictly locally
   * conforming Delaunay.
   * \param Tr The type of the triangulation.
   */
  template <typename Tr>
  struct Is_locally_conforming_Delaunay
  {
    typedef typename Tr::Vertex_handle Vertex_handle;
    typedef typename Tr::Face_handle Face_handle;
    typedef typename Tr::Point Point;
    typedef typename Tr::Geom_traits Geom_traits;

    /** Operator that takes an edge (`fh`, `index`). */
    bool operator()(const Tr& tr,
                    const Face_handle& fh,
                    const int i) const
    {
      Vertex_handle vi;
      Vertex_handle mvi;

      if(aux_get_vi_mvi(tr, fh, i, vi, mvi)) {
        return true;
      }

      const Vertex_handle& va = fh->vertex(tr. cw(i));
      const Vertex_handle& vb = fh->vertex(tr.ccw(i));

      return aux_outside_of_circle(tr, vi, vb, va, mvi);
    }

    /** Operator that takes an edge (`va`, `vb`). */
    bool operator()(const Tr& tr,
                    const Vertex_handle& va,
                    const Vertex_handle& vb) const
    {
      Face_handle fh;
      int i;
      CGAL_assume_code( bool test = )
        tr.is_edge(va, vb, fh, i);
      CGAL_assume( test == true );

      Vertex_handle vi;
      Vertex_handle mvi;

      if(aux_get_vi_mvi(tr, fh, i, vi, mvi)) {
        return true;
      }

      return aux_outside_of_circle(tr, vi, vb, va, mvi);
    }

  private:
    /** Private function that computes the two vertex vi and mvi that are
        one each side of the edge (fh, i) (vi is in fh and mvi is in
        fh->neighbor(i)) and return true if one of them is infinite.
    */
    bool
    aux_get_vi_mvi(const Tr& tr,
                   const Face_handle& fh,
                   const int i,
                   Vertex_handle& vi,
                   Vertex_handle& mvi) const
    {
      vi = fh->vertex(i);
      mvi = tr.tds().mirror_vertex(fh, i);

      return ( tr.is_infinite(vi) || tr.is_infinite(mvi) );
    }

    /** Private function that returns true if the vertex vs is outside the
        oriented circle passing through vp, vq and vr.
    */
    bool
    aux_outside_of_circle(const Tr& tr,
                          const Vertex_handle& vp,
                          const Vertex_handle& vq,
                          const Vertex_handle& vr,
                          const Vertex_handle& vs) const
    {
      typedef typename Geom_traits::Side_of_oriented_circle_2
        Side_of_oriented_circle_2;

      Side_of_oriented_circle_2 in_circle =
        tr.geom_traits().side_of_oriented_circle_2_object();

      const Point& p = vp->point();
      const Point& q = vq->point();
      const Point& r = vr->point();
      const Point& s = vs->point();

      return ( in_circle(p, q, r, s) == ON_NEGATIVE_SIDE );
    }
  }; // end of struct Is_locally_conforming_Delaunay

/**
 * This class is the base for the first level of Mesh_2: the edge
 * conforming level. It does not handle clusters.
 *
 * \param Tr is the type of triangulation on which the level acts.
 * \param Is_locally_conform defines the locally conform criterion: Gabriel
 *        or Delaunay. It defaults to the Garbriel criterion.
 * \param Container is the type of container. It defaults to a filtered
 *        queue of `Vertex_handle` pair (see `Filtered_queue_container`).
 */
template <
  class Tr,
  class Is_locally_conform = Is_locally_conforming_Gabriel<Tr>,
  class Container =
    typename details::Refine_edges_base_types<Tr>::Default_container
>
class Refine_edges_base :
    public Container,
    public No_private_test_point_conflict,
    public No_after_no_insertion
{
public:
  typedef typename Tr::Finite_edges_iterator Finite_edges_iterator;
  typedef typename Tr::Face_circulator Face_circulator;

  typedef typename Tr::Vertex_handle Vertex_handle;
  typedef typename Tr::Face_handle Face_handle;
  typedef typename Tr::Edge Edge;
  typedef typename Tr::Point Point;
  typedef typename Tr::Geom_traits Geom_traits;

  typedef Triangulation_mesher_level_traits_2<Tr> Triangulation_traits;

  typedef typename Triangulation_traits::Zone Zone;

  typedef typename details::Refine_edges_base_types<Tr>::Constrained_edge
                               Constrained_edge;
  template <class Faces_level>
  friend class Refine_edges_visitor;
protected:
  /* --- protected data --- */

  Tr& tr; /**< The triangulation itself. */

  /** Predicates to filter edges. */
  typedef typename details::Refine_edges_base_types<Tr>
     ::Is_a_constrained_edge Is_a_constrained_edge;

  const Is_a_constrained_edge is_a_constrained_edge;

  /** The object predicate that defines the locally conform criteria. */
  Is_locally_conform is_locally_conform;

  Vertex_handle va, vb;

  bool imperatively;

  /** Object used by the class Refine_edges_visitor */
  //@{
  Vertex_handle visitor_va, visitor_vb;
  bool visitor_mark_at_left, visitor_mark_at_right;
  //@}

  // FUNCTIONS THAT DEPENDS ON Tr::Constraint_hierarchy_tag
  template <typename Constraint_hierarchy_tag>
  void scan_triangulation_impl(Constraint_hierarchy_tag)
  {
    // general case (no constraint hierarchy)

    for(Finite_edges_iterator ei = tr.finite_edges_begin();
        ei != tr.finite_edges_end();
        ++ei)
    {
      if(ei->first->is_constrained(ei->second) &&
         !is_locally_conform(tr, ei->first, ei->second) )
      {
        add_constrained_edge_to_be_conformed(*ei);
      }
    }
  }

  void scan_triangulation_impl(Tag_true)
  {
<<<<<<< HEAD
    // with constraint hierarchy

    // create a vector of pairs of vertex handles, from the subconstraints
    // and sort it to ensure the determinism
    std::vector<std::array<Vertex_handle, 2>> subconstraints_vector(tr.number_of_subconstraints());
    std::transform(tr.subconstraints_begin(), tr.subconstraints_end(), subconstraints_vector.begin(),
                   [](const auto& sc) {
                     return std::array<Vertex_handle, 2>{sc.first.first, sc.first.second};
                   });

    auto comp_vh = [&] (Vertex_handle va, Vertex_handle vb) {
      return tr.compare_xy(va->point(), vb->point()) == SMALLER;
    };
    auto comp_pair_vh = [&] (const auto& e1, const auto& e2) {
      return comp_vh(e1[0], e2[0]) ||
           (!comp_vh(e2[0], e1[0]) && comp_vh(e1[1], e2[1]));
    };

    std::sort(subconstraints_vector.begin(), subconstraints_vector.end(), comp_pair_vh);

    for(const auto& [v1, v2] : subconstraints_vector)
=======
    for(const auto& [v1, v2] : tr.subconstraints())
>>>>>>> 4e5fed81
    {
      if(!is_locally_conform(tr, v1, v2) ){
        add_constrained_edge_to_be_conformed(v1, v2);
      }
    }
  }

  template <typename Constraint_hierarchy_tag>
  void after_insertion_split_constraint(Vertex_handle /*v1*/, Vertex_handle /*v2*/,
                                        Vertex_handle /*va*/,
      Constraint_hierarchy_tag)
  {
  }

  void after_insertion_split_constraint(Vertex_handle v1, Vertex_handle v2,
                                        Vertex_handle va,
                                        Tag_true)
  {
    tr.split_constraint(v1, v2, va);
  }

public:
  /** \name CONSTRUCTORS */

  Refine_edges_base(Tr& tr_) :
    Container(Is_a_constrained_edge(tr_)),
    tr(tr_), is_a_constrained_edge(tr_),
    is_locally_conform(), imperatively(false), converter(tr_)
  {
  }

  /** \name HELPING FUNCTIONS */

  // void clear() // implemented in the Container base class

  void set_imperative_refinement(bool b)
  {
    imperatively = b;
  }

  /** \name Functions that this level must declare. */

  Tr& triangulation_ref_impl()
  {
    return tr;
  }

  const Tr& triangulation_ref_impl() const
  {
    return tr;
  }

  Zone conflicts_zone_impl(const Point& p, Edge edge)
  {
    Zone zone;

    typedef std::back_insert_iterator<typename Zone::Faces> OutputItFaces;
    typedef std::back_insert_iterator<typename Zone::Edges> OutputItEdges;

    OutputItFaces faces_out(zone.faces);
    OutputItEdges edges_out(zone.boundary_edges);

    const Face_handle& f = edge.first;
    const int i = edge.second;

    zone.fh = triangulation_ref_impl().locate(p, zone.locate_type, zone.i, edge.first);

    const Face_handle n = f->neighbor(i);

    const bool f_does_conflict = (zone.locate_type == Tr::EDGE) ||
      triangulation_ref_impl().test_conflict(p, f);

    if(f_does_conflict) {
       *faces_out++ = f;
    } else {
      CGAL_assertion(n == zone.fh);
    }

    const bool n_does_conflict = (zone.locate_type == Tr::EDGE) ||
      triangulation_ref_impl().test_conflict(p, n);

    CGAL_assertion(f_does_conflict ||
                   n_does_conflict);

    const int ni = triangulation_ref_impl().tds().mirror_index(f, i);

    if(n_does_conflict) {
       *faces_out++ = n;
       if(!f_does_conflict) {
         *edges_out++ = std::make_pair(f, i);
       }
    } else {
      CGAL_assertion(f_does_conflict);
      *edges_out++ = std::make_pair(n, ni);
    }

    std::pair<OutputItFaces,OutputItEdges> pit =
      std::make_pair(faces_out,edges_out);

    if(f_does_conflict) {
      pit = triangulation_ref_impl().propagate_conflicts(p,f,Tr::ccw(i),pit);
      pit = triangulation_ref_impl().propagate_conflicts(p,f,Tr:: cw(i),pit);
    }

    if(n_does_conflict) {
      pit = triangulation_ref_impl().propagate_conflicts(p,n,Tr::ccw(ni),pit);
      pit = triangulation_ref_impl().propagate_conflicts(p,n,Tr:: cw(ni),pit);
    }
    return zone;
  }

  Vertex_handle insert_impl(const Point& p, Zone& zone)
  {
    return triangulation_ref_impl().star_hole(p,
                                              zone.boundary_edges.begin(),
                                              zone.boundary_edges.end(),
                                              zone.faces.begin(),
                                              zone.faces.end()
                                              );
  }

  /** Scans all constrained edges and put them in the queue if they are
      encroached. */
  void scan_triangulation_impl()
  {
    this->clear();
    scan_triangulation_impl(typename Tr::Constraint_hierarchy_tag());
  } // end scan_triangulation_impl()

  /** Tells if the queue of edges to be conformed is empty or not. */
  //  bool no_longer_element_to_refine_impl() // implemented in the
                                              //  Container base class

  /** Get the next edge to conform. */
  // Edge get_next_element_impl() // implemented in the Container base class

  /** Pop the first edge of the queue. */
  // void pop_next_element_impl() // implemented in the Container base class

  /** This version computes the refinement point without handling
      clusters. The refinement point of an edge is just the middle point of
      the segment.
      Saves the handles of the edge that will be split.
      This function is overridden in class Refine_edge_with_clusters.
  */
  Point refinement_point_impl(const Edge& edge)
  {
    typename Geom_traits::Construct_midpoint_2
      midpoint = tr.geom_traits().construct_midpoint_2_object();

    va = edge.first->vertex(tr.cw (edge.second));
    vb = edge.first->vertex(tr.ccw(edge.second));

#ifdef CGAL_MESH_2_DEBUG_REFINEMENT_POINTS
    std::cerr << "refinement_point_impl("
              << "#" << va->time_stamp() << ": " << va->point() << ", "
              << "#" << vb->time_stamp() << ": " << vb->point() << ") = ";
    auto p = midpoint(va->point(), vb->point());
    std::cerr << p << '\n';
    return p;
#endif // CGAL_MESH_2_DEBUG_BAD_FACES
    return midpoint(va->point(), vb->point());
  }

  /** Does nothing. */
  void before_conflicts_impl(const Edge&, const Point&)
  {
  }

  /**
   * Test if the edges of the boundary are locally conforming.
   * Push which that are not in the list of edges to be conformed.
   */
  Mesher_level_conflict_status
  test_point_conflict_from_superior_impl(const Point& p,
                                         Zone& zone)
  {
    Mesher_level_conflict_status status = NO_CONFLICT;

    for(typename Zone::Edges_iterator eit = zone.boundary_edges.begin();
        eit != zone.boundary_edges.end(); ++eit)
      {
        const Face_handle& fh = eit->first;
        const int& i = eit->second;

        if(fh->is_constrained(i) && !is_locally_conform(tr, fh, i, p))
          {
            add_constrained_edge_to_be_conformed(*eit);
            status = CONFLICT_BUT_ELEMENT_CAN_BE_RECONSIDERED;
          }
      }

    return status;
  }

  /** Unmark as constrained. */
  void before_insertion_impl(const Edge& e, const Point&,
                             const Zone&)
  {
    const Face_handle& f = e.first;
    const int& i = e.second;

    f->set_constraint(i, false);
    (f->neighbor(i))->set_constraint(triangulation_ref_impl().tds().mirror_index(f, i), false);
  }

  /**
   * Scans the edges of the star boundary, to test if they are both
   * locally conforming. If not, push them in the list of edges to be
   * conformed.
   *
   */
  void after_insertion_impl(const Vertex_handle& v)
  {
#ifdef CGAL_MESH_2_VERBOSE
    std::cerr << "E";
#endif
    // @todo Perhaps we should remove destroyed edges too.
    // @warning This code has been rewritten!

    Face_circulator fc = tr.incident_faces(v), fcbegin(fc);
    if( fc == 0 ) return;

    do {
      const int i = fc->index(v);
      CGAL_assertion( i>=0 && i < 4);
      if( fc->is_constrained(i) &&
          !is_locally_conform(tr, fc, i) )
        add_constrained_edge_to_be_conformed(Edge(fc, i));
      ++fc;
    } while( fc != fcbegin );

    Face_handle fh;
    int index = 0; // Avoids a warning.
                   // We know that is_edge must return true, and is_edge will assign something to index
                   // but the compiler does not so it will issue a maybe-uninitialized warning

    CGAL_assume_code(bool is_edge = )
    tr.is_edge(va, v, fh, index);
    CGAL_assume(is_edge == true);

    fh->set_constraint(index, true);
    fh->neighbor(index)->set_constraint(triangulation_ref_impl().tds().mirror_index(fh, index), true);

    CGAL_assume_code( is_edge = )
    tr.is_edge(vb, v, fh, index);
    CGAL_assume(is_edge == true);

    fh->set_constraint(index, true);
    fh->neighbor(index)->set_constraint(triangulation_ref_impl().tds().mirror_index(fh, index), true);

    after_insertion_split_constraint(va, vb, v,
                                     typename Tr::Constraint_hierarchy_tag());

    if(!is_locally_conform(tr, va, v))
      add_constrained_edge_to_be_conformed(va, v);

    if(!is_locally_conform(tr, vb, v))
      add_constrained_edge_to_be_conformed(vb, v);
  } // end after_insertion_impl

protected:
  /** \name Auxiliary functions */

  /** Add an edge `e` in the queue. */
  void add_constrained_edge_to_be_conformed(const Edge& e)
  {
    const Vertex_handle& va = e.first->vertex(tr. cw(e.second));
    const Vertex_handle& vb = e.first->vertex(tr.ccw(e.second));
    this->add_bad_element(std::make_pair(va, vb)); // see the Container
                                                   // base class
  }

  /** Add an edge `(va, vb)` in the queue. */
  void add_constrained_edge_to_be_conformed(const Vertex_handle& va,
                                            const Vertex_handle& vb)
  {
    this->add_bad_element(std::make_pair(va, vb)); // see the Container
                                                   // base class
  }

private: /** \name DEBUGGING TYPES AND DATA */
  class From_pair_of_vertex_to_edge
    : public CGAL::cpp98::unary_function<Constrained_edge, Edge>
  {
    Tr& tr;
  public:
    From_pair_of_vertex_to_edge(Tr& t) : tr(t) {}

    const Edge operator()(const Constrained_edge edge) const
    {
      Face_handle fh;
      int index;
      CGAL_assume_code(bool sure =)
        tr.is_edge(edge.first, edge.second, fh, index);
      CGAL_assume(sure == true);
      return Edge(fh, index);
    }
  }; // end From_pair_of_vertex_to_edge

  // -- private data member --
  From_pair_of_vertex_to_edge converter;

private:

  typedef boost::filter_iterator<Is_a_constrained_edge,
                                 typename Container::const_iterator>
    Aux_edges_filter_iterator;

public:  /** \name DEBUGGING FUNCTIONS */
  typedef boost::transform_iterator<
    From_pair_of_vertex_to_edge,
    Aux_edges_filter_iterator> Edges_const_iterator;

  Edges_const_iterator begin() const
  {
    return Edges_const_iterator(
       Aux_edges_filter_iterator(is_a_constrained_edge,
                                 Container::begin(),
                                 Container::end()),
       converter);
  }

  Edges_const_iterator end() const
  {
    return Edges_const_iterator(
       Aux_edges_filter_iterator(is_a_constrained_edge,
                                 Container::end(),
                                 Container::end()),
       converter);
  }
}; // end class Refine_edges_base

  namespace details {
    template <typename Tr, typename Self>
    struct Refine_edges_types
    {
      typedef Triangulation_mesher_level_traits_2<Tr> Triangulation_traits;

      typedef Mesher_level <
        Tr,
        Self,
        typename Tr::Edge,
        Null_mesher_level,
        Triangulation_traits> Edges_mesher_level;
    }; // end Refine_edges_types
  } // end namespace details

template <typename Tr,
          typename Is_locally_conform = Is_locally_conforming_Gabriel<Tr>,
          typename Base = Refine_edges_base<Tr, Is_locally_conform> >
struct Refine_edges :
  public Base,
  public details::Refine_edges_types<Tr,
    Refine_edges<Tr, Is_locally_conform, Base> >::Edges_mesher_level
{
  typedef Refine_edges<Tr, Is_locally_conform, Base> Self;

  typedef typename details::Refine_edges_types<Tr,
                                               Self> Types;

  typedef typename Types::Edges_mesher_level Mesher;
public:
  Refine_edges(Tr& t,
               Null_mesher_level& null_level)
    : Base(t), Mesher(null_level)
  {
  }
}; // end Refine_edges


} // end namespace Mesh_2

} // end namespace CGAL

#endif // CGAL_MESH_2_REFINE_EDGES_H<|MERGE_RESOLUTION|>--- conflicted
+++ resolved
@@ -344,31 +344,7 @@
 
   void scan_triangulation_impl(Tag_true)
   {
-<<<<<<< HEAD
-    // with constraint hierarchy
-
-    // create a vector of pairs of vertex handles, from the subconstraints
-    // and sort it to ensure the determinism
-    std::vector<std::array<Vertex_handle, 2>> subconstraints_vector(tr.number_of_subconstraints());
-    std::transform(tr.subconstraints_begin(), tr.subconstraints_end(), subconstraints_vector.begin(),
-                   [](const auto& sc) {
-                     return std::array<Vertex_handle, 2>{sc.first.first, sc.first.second};
-                   });
-
-    auto comp_vh = [&] (Vertex_handle va, Vertex_handle vb) {
-      return tr.compare_xy(va->point(), vb->point()) == SMALLER;
-    };
-    auto comp_pair_vh = [&] (const auto& e1, const auto& e2) {
-      return comp_vh(e1[0], e2[0]) ||
-           (!comp_vh(e2[0], e1[0]) && comp_vh(e1[1], e2[1]));
-    };
-
-    std::sort(subconstraints_vector.begin(), subconstraints_vector.end(), comp_pair_vh);
-
-    for(const auto& [v1, v2] : subconstraints_vector)
-=======
     for(const auto& [v1, v2] : tr.subconstraints())
->>>>>>> 4e5fed81
     {
       if(!is_locally_conform(tr, v1, v2) ){
         add_constrained_edge_to_be_conformed(v1, v2);
