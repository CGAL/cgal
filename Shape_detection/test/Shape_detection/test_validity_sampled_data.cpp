#include <CGAL/Simple_cartesian.h>

#include <CGAL/Shape_detection/Efficient_RANSAC.h>
#include <CGAL/Shape_detection/Region_growing/Region_growing.h>
#include <CGAL/Shape_detection/Region_growing/Point_set.h>

#ifdef CGAL_TEST_RANSAC_PROTOTYPE
#include <RansacShapeDetector.h>
#include <CylinderPrimitiveShapeConstructor.h>
#include <PlanePrimitiveShapeConstructor.h>
#include <CylinderPrimitiveShape.h>
#endif

#include <CGAL/IO/read_xyz_points.h>
#include <CGAL/IO/write_ply_points.h>

#include <CGAL/Real_timer.h>

#include <boost/iterator/function_output_iterator.hpp>

// Uncomment this line to run expensive test
// #define CGAL_SHAPE_DETECTION_RUN_EXPENSIVE_TESTS

namespace SD = CGAL::Shape_detection;

using Kernel = CGAL::Simple_cartesian<double>;
using Point_3 = Kernel::Point_3;
using Vector_3 = Kernel::Vector_3;

using Pwn = std::pair<Point_3, Vector_3>;
using Point_set = std::vector<Pwn>;
using Item           = Point_set::const_iterator;

using Deref_map         = CGAL::Dereference_property_map<const Pwn, Item>;
using Point_map = CGAL::First_of_pair_property_map<Pwn>;
using Normal_map = CGAL::Second_of_pair_property_map<Pwn>;
using RG_Point_map         = CGAL::Compose_property_map<Deref_map, Point_map>;
using RG_Normal_map        = CGAL::Compose_property_map<Deref_map, Normal_map>;

using RG_query = SD::Point_set::Sphere_neighbor_query<Kernel, Item, RG_Point_map>;
using RG_region = SD::Point_set::Least_squares_plane_fit_region<Kernel, Item, RG_Point_map, RG_Normal_map>;
using Region_growing = SD::Region_growing<RG_query, RG_region>;

using RANSAC_traits = SD::Efficient_RANSAC_traits<Kernel, Point_set, Point_map, Normal_map>;
using RANSAC = SD::Efficient_RANSAC<RANSAC_traits>;
using RANSAC_plane = SD::Plane<RANSAC_traits>;

void test_copied_point_cloud (const Point_set& points, std::size_t nb);

int main (int argc, char** argv)
{
  Point_set points;
  const std::string ifilename = (argc > 1) ? argv[1] : CGAL::data_file_path("points_3/building.xyz");
  std::ifstream ifile(ifilename);

  if (!ifile ||
      !CGAL::IO::read_XYZ(
      ifile,
      std::back_inserter(points),
      CGAL::parameters::point_map(Point_map()).
      normal_map(Normal_map())))
  {
    std::cerr << "Reading error" << std::endl;
    return EXIT_FAILURE;
  }

  CGAL::cpp98::random_shuffle (points.begin(), points.end());

  test_copied_point_cloud (points, 1);
  test_copied_point_cloud (points, 2);
#ifdef CGAL_SHAPE_DETECTION_RUN_EXPENSIVE_TESTS
  test_copied_point_cloud (points, 5);
  test_copied_point_cloud (points, 10);
  test_copied_point_cloud (points, 20);
  test_copied_point_cloud (points, 50);
#endif

  return EXIT_SUCCESS;
}

void test_copied_point_cloud (const Point_set& original_points, std::size_t nb)
{
  CGAL::Bbox_3 bbox = CGAL::bbox_3
    (CGAL::make_transform_iterator_from_property_map (original_points.begin(), Point_map()),
     CGAL::make_transform_iterator_from_property_map (original_points.end(), Point_map()));

  std::size_t ground_truth = 6*nb*nb+1;
  std::cerr << "Ground truth   = " << ground_truth << " planes" << std::endl;

  Point_set points;
  points.reserve (nb * nb * original_points.size());
  for (std::size_t x = 0; x < nb; ++ x)
    for (std::size_t y = 0; y < nb; ++ y)
    {
      Vector_3 shift ((bbox.xmax() - bbox.xmin()) * x, (bbox.ymax() - bbox.ymin()) * y, 0);
      for (std::size_t i = 0; i < original_points.size(); ++ i)
      {
        Vector_3 noise (CGAL::get_default_random().get_double(-0.0001, 0.0001),
                        CGAL::get_default_random().get_double(-0.0001, 0.0001),
                        CGAL::get_default_random().get_double(-0.0001, 0.0001));
        points.emplace_back (original_points[i].first + shift + noise,
                             original_points[i].second);
      }
    }

  bbox = CGAL::bbox_3
    (CGAL::make_transform_iterator_from_property_map (points.begin(), Point_map()),
    CGAL::make_transform_iterator_from_property_map(points.end(), Point_map()));

  typename RANSAC::Parameters parameters;
  parameters.probability = 0.01;
  parameters.min_points = 100;
  parameters.epsilon = 0.01;
  parameters.cluster_epsilon = 0.01;
  parameters.normal_threshold = 0.95;

  CGAL::Real_timer t;
  t.start();
  RG_query rg_query (
    points,
    CGAL::parameters::sphere_radius(parameters.cluster_epsilon));
  RG_region rg_region (
    CGAL::parameters::
    maximum_distance(parameters.epsilon).
<<<<<<< HEAD
    cosine_of_maxium_angle(parameters.normal_threshold).
=======
    cosine_of_maximum_angle(parameters.normal_threshold).
>>>>>>> 1b843297
    minimum_region_size(parameters.min_points));
  Region_growing region_growing (points, rg_query, rg_region);
  std::size_t nb_detected = 0;
  std::size_t nb_unassigned = 0;
  region_growing.detect (boost::make_function_output_iterator ([&](const auto&) { ++ nb_detected; }));
  region_growing.unassigned_items(points, boost::make_function_output_iterator ([&](const auto&) { ++ nb_unassigned; }));
  t.stop();
  std::cerr << "Region Growing = " << nb_detected << " planes (" << 1000 * t.time() << "ms)" << std::endl;

  assert (nb_detected == ground_truth);

#ifdef CGAL_SHAPE_DETECTION_RUN_EXPENSIVE_TESTS
  double timeout = 120; // 2 minutes timeout
  std::size_t nb_runs = 500;
#else
  double timeout = 60; // 1 minute timeout
  std::size_t nb_runs = 20; //
#endif

  CGAL::Real_timer timer;
  timer.start();

  std::vector<std::size_t> detected_ransac;
  std::vector<double> times_ransac;
  for (std::size_t run = 0; run < nb_runs; ++ run)
  {
    Point_set ordered_points = points;

    CGAL::Real_timer t;
    t.start();
    RANSAC ransac;
    ransac.template add_shape_factory<RANSAC_plane>();
    ransac.set_input(ordered_points);
    ransac.detect(parameters);
    t.stop();

    detected_ransac.emplace_back (ransac.shapes().size());
    times_ransac.emplace_back (t.time() * 1000);
    if (timer.time() > timeout)
    {
      nb_runs = run + 1;
      break;
    }
  }

  std::sort (detected_ransac.begin(), detected_ransac.end());
  std::sort (times_ransac.begin(), times_ransac.end());
  std::cerr << "RANSAC         = " << detected_ransac[detected_ransac.size() / 2]
            << " planes (" << times_ransac[times_ransac.size() / 2] << "ms)     (on "
            << nb_runs << " runs, planes["
            << detected_ransac.front() << ";" << detected_ransac.back() << "], time["
            << times_ransac.front() << ";" << times_ransac.back() << "])" << std::endl;

  // RANSAC should detect at least 75% of shapes.
  assert (detected_ransac[detected_ransac.size() / 2] > std::size_t(0.75 * ground_truth));

#ifdef CGAL_TEST_RANSAC_PROTOTYPE
  {
    CGAL::Real_timer timer;
    double timeout = 120.; // 2 minutes timeout
    timer.start();
    std::size_t nb_runs = 500;
    std::vector<std::size_t> detected_ransac;
    std::vector<double> times_ransac;
    for (std::size_t run = 0; run < nb_runs; ++ run)
    {
      PointCloud proto_points;
      proto_points.reserve (points.size());

      Point Pt;
      for (std::size_t i = 0; i < points.size(); ++i)
      {
        Pt.pos[0] = static_cast<float>(points[i].first.x());
        Pt.pos[1] = static_cast<float>(points[i].first.y());
        Pt.pos[2] = static_cast<float>(points[i].first.z());
        Pt.normal[0] = static_cast<float>(points[i].second.x());
        Pt.normal[1] = static_cast<float>(points[i].second.y());
        Pt.normal[2] = static_cast<float>(points[i].second.z());
#ifdef POINTSWITHINDEX
        Pt.index = i;
#endif
        proto_points.push_back(Pt);
      }

      // Manually set bounding box!
      Vec3f cbbMin, cbbMax;
      cbbMin[0] = static_cast<float>(bbox.xmin());
      cbbMin[1] = static_cast<float>(bbox.ymin());
      cbbMin[2] = static_cast<float>(bbox.zmin());
      cbbMax[0] = static_cast<float>(bbox.xmax());
      cbbMax[1] = static_cast<float>(bbox.ymax());
      cbbMax[2] = static_cast<float>(bbox.zmax());
      proto_points.setBBox(cbbMin, cbbMax);

      // Sets parameters for shape detection.
      RansacShapeDetector::Options options;
      options.m_epsilon = parameters.epsilon;
      options.m_bitmapEpsilon = parameters.cluster_epsilon;
      options.m_normalThresh = parameters.normal_threshold;
      options.m_probability = parameters.probability;
      options.m_minSupport = parameters.min_points;

      CGAL::Real_timer t;
      t.start();
      RansacShapeDetector ransac (options); // the detector object
      ransac.Add (new PlanePrimitiveShapeConstructor());
      MiscLib::Vector<std::pair<MiscLib::RefCountPtr<PrimitiveShape>, std::size_t> > shapes; // stores the detected shapes
      ransac.Detect (proto_points, 0, proto_points.size(), &shapes);
      t.stop();

      detected_ransac.emplace_back (shapes.size());
      times_ransac.emplace_back (t.time() * 1000);
      if (timer.time() > timeout)
      {
        nb_runs = run + 1;
        break;
      }
    }

    std::sort (detected_ransac.begin(), detected_ransac.end());
    std::sort (times_ransac.begin(), times_ransac.end());
    std::cerr << "RANSAC (proto) = " << detected_ransac[detected_ransac.size() / 2]
              << " planes (" << times_ransac[times_ransac.size() / 2] << "ms)     (on "
              << nb_runs << " runs, planes["
              << detected_ransac.front() << ";" << detected_ransac.back() << "], time["
              << times_ransac.front() << ";" << times_ransac.back() << "])" << std::endl;
  }
#endif

  std::cerr << std::endl;
}<|MERGE_RESOLUTION|>--- conflicted
+++ resolved
@@ -122,11 +122,7 @@
   RG_region rg_region (
     CGAL::parameters::
     maximum_distance(parameters.epsilon).
-<<<<<<< HEAD
-    cosine_of_maxium_angle(parameters.normal_threshold).
-=======
     cosine_of_maximum_angle(parameters.normal_threshold).
->>>>>>> 1b843297
     minimum_region_size(parameters.min_points));
   Region_growing region_growing (points, rg_query, rg_region);
   std::size_t nb_detected = 0;
