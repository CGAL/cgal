// STL includes.
#include <vector>
#include <string>
#include <cstdlib>
#include <fstream>
#include <iostream>
#include <iterator>
#include <cassert>

// CGAL includes.
#include <CGAL/assertions.h>
#include <CGAL/property_map.h>
#include <CGAL/Exact_predicates_inexact_constructions_kernel.h>

#include <CGAL/Point_set_3.h>
#include <CGAL/Point_set_3/IO.h>

#include <CGAL/Shape_detection/Region_growing/Region_growing.h>
#include <CGAL/Shape_detection/Region_growing/Region_growing_on_point_set.h>
#include <CGAL/Shape_detection/Region_growing/internal/free_functions.h>

namespace SD = CGAL::Shape_detection;
using Kernel = CGAL::Exact_predicates_inexact_constructions_kernel;

using FT      = typename Kernel::FT;
using Point_3 = typename Kernel::Point_3;

using Input_range = CGAL::Point_set_3<Point_3>;
using Point_map   = typename Input_range::Point_map;
using Normal_map  = typename Input_range::Vector_map;

using Neighbor_query = SD::Point_set::K_neighbor_query<Kernel, Input_range, Point_map>;
using Region_type    = SD::Point_set::Least_squares_plane_fit_region<Kernel, Input_range, Point_map, Normal_map>;
using Sorting        = SD::Point_set::Least_squares_plane_fit_sorting<Kernel, Input_range, Neighbor_query, Point_map>;
using Region_growing = SD::Region_growing<Input_range, Neighbor_query, Region_type, typename Sorting::Seed_map>;

int main(int argc, char *argv[]) {

  // Default parameter values.
  const std::size_t k                  = 12;
  const FT          distance_threshold = FT(2);
  const FT          angle_threshold    = FT(20);
  const std::size_t min_region_size    = 50;

  // Load data.
  std::ifstream in(argc > 1 ? argv[1] : "data/point_set_3.xyz");
<<<<<<< HEAD
  CGAL::set_ascii_mode(in);
  assert(in);
=======
  CGAL::IO::set_ascii_mode(in);

  if (!in) {
    std::cout <<
    "Error: cannot read the file point_set_3.xyz!" << std::endl;
    std::cout <<
    "You can either create a symlink to the data folder or provide this file by hand."
    << std::endl << std::endl;
    assert(false);
    return EXIT_FAILURE;
  }
>>>>>>> b5872a5b

  const bool with_normal_map = true;
  Input_range input_range(with_normal_map);
  in >> input_range;
  in.close();
  assert(input_range.size() == 8075);

  // Create parameter classes.
  Neighbor_query neighbor_query(
    input_range, CGAL::parameters::
    neighbor_radius(k).
    point_map(input_range.point_map()));

  Region_type region_type(
    input_range,
    CGAL::parameters::
    distance_threshold(distance_threshold).
    angle_threshold(angle_threshold).
    min_region_size(min_region_size).
    point_map(input_range.point_map()).
    normal_map(input_range.normal_map()));

  // Sort indices.
  Sorting sorting(
    input_range, neighbor_query,
    CGAL::parameters::point_map(input_range.point_map()));
  sorting.sort();

  // Run region growing.
  Region_growing region_growing(
    input_range, neighbor_query, region_type, sorting.seed_map());

  std::vector< std::vector<std::size_t> > regions;
  region_growing.detect(std::back_inserter(regions));
  region_growing.clear();
  assert(regions.size() == 7);

  // Test free functions and stability.
  for (std::size_t k = 0; k < 3; ++k) {
    regions.clear();
    SD::internal::region_growing_planes(
      input_range, std::back_inserter(regions),
      CGAL::parameters::
      distance_threshold(distance_threshold).
      angle_threshold(angle_threshold).
      min_region_size(min_region_size).
      point_map(input_range.point_map()).
      normal_map(input_range.normal_map()));
    assert(regions.size() == 7);
  }

  std::cout << "rg_sortpoints3, epick_test_success: " << true << std::endl;
  return EXIT_SUCCESS;
}<|MERGE_RESOLUTION|>--- conflicted
+++ resolved
@@ -44,22 +44,8 @@
 
   // Load data.
   std::ifstream in(argc > 1 ? argv[1] : "data/point_set_3.xyz");
-<<<<<<< HEAD
-  CGAL::set_ascii_mode(in);
+  CGAL::IO::set_ascii_mode(in);
   assert(in);
-=======
-  CGAL::IO::set_ascii_mode(in);
-
-  if (!in) {
-    std::cout <<
-    "Error: cannot read the file point_set_3.xyz!" << std::endl;
-    std::cout <<
-    "You can either create a symlink to the data folder or provide this file by hand."
-    << std::endl << std::endl;
-    assert(false);
-    return EXIT_FAILURE;
-  }
->>>>>>> b5872a5b
 
   const bool with_normal_map = true;
   Input_range input_range(with_normal_map);
