#if defined (_MSC_VER) && !defined (_WIN64)
#pragma warning(disable:4244) // boost::number_distance::distance()
                              // converts 64 to 32 bits integers
#endif

#include <fstream>
#include <iostream>

#include <CGAL/Timer.h>
#include <CGAL/property_map.h>
#include <CGAL/IO/read_points.h>
#include <CGAL/Point_with_normal_3.h>
#include <CGAL/Exact_predicates_inexact_constructions_kernel.h>

#include <CGAL/Shape_detection/Efficient_RANSAC.h>

// Type declarations.
typedef CGAL::Exact_predicates_inexact_constructions_kernel  Kernel;
typedef std::pair<Kernel::Point_3, Kernel::Vector_3>         Point_with_normal;
typedef std::vector<Point_with_normal>                       Pwn_vector;
typedef CGAL::First_of_pair_property_map<Point_with_normal>  Point_map;
typedef CGAL::Second_of_pair_property_map<Point_with_normal> Normal_map;

typedef CGAL::Shape_detection::Efficient_RANSAC_traits
<Kernel, Pwn_vector, Point_map, Normal_map>             Traits;
typedef CGAL::Shape_detection::Efficient_RANSAC<Traits> Efficient_ransac;
typedef CGAL::Shape_detection::Plane<Traits>            Plane;

struct Timeout_callback {

  mutable int nb;
  mutable CGAL::Timer timer;
  const double limit;

  Timeout_callback(double limit) :
  nb(0), limit(limit) {
    timer.start();
  }

  bool operator()(double advancement) const {

    // Avoid calling time() at every single iteration, which could
    // impact performances very badly.
    ++nb;
    if (nb % 1000 != 0)
      return true;

    // If the limit is reached, interrupt the algorithm.
    if (timer.time() > limit) {
      std::cerr << "Algorithm takes too long, exiting ("
                << 100.0 * advancement << "% done)" << std::endl;
      return false;
    }
    return true;
  }
};

int main (int argc, char** argv) {

  std::cout << "Efficient RANSAC" << std::endl;
  const char* filename = (argc > 1) ? argv[1] : "data/cube.pwn";

  Pwn_vector points;

<<<<<<< HEAD
  if (!CGAL::read_points(
=======
  if (!CGAL::IO::read_points(
>>>>>>> cf69d322
        filename,
        std::back_inserter(points),
        CGAL::parameters::point_map(Point_map()).
        normal_map(Normal_map()))) {

    std::cerr << "Error: cannot read file cube.pwn!" << std::endl;
    return EXIT_FAILURE;
  }

  Efficient_ransac ransac;
  ransac.set_input(points);
  ransac.add_shape_factory<Plane>();

  // Create callback that interrupts the algorithm
  // if it takes more than half a second.
  Timeout_callback timeout_callback(0.5);

  // Detect registered shapes with the default parameters.
  ransac.detect(Efficient_ransac::Parameters(), timeout_callback);

  return EXIT_SUCCESS;
}<|MERGE_RESOLUTION|>--- conflicted
+++ resolved
@@ -62,11 +62,7 @@
 
   Pwn_vector points;
 
-<<<<<<< HEAD
-  if (!CGAL::read_points(
-=======
   if (!CGAL::IO::read_points(
->>>>>>> cf69d322
         filename,
         std::back_inserter(points),
         CGAL::parameters::point_map(Point_map()).
