--- conflicted
+++ resolved
@@ -78,10 +78,6 @@
     }
 
     bool is_part_of_region(
-<<<<<<< HEAD
-      const Item,
-=======
->>>>>>> 7e2e4448
       const Item query,
       const Region& region) const {
 
