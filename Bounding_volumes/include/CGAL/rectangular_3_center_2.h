--- conflicted
+++ resolved
@@ -1371,10 +1371,6 @@
 
   // try rho_min
   CGAL_assertion(rho_min <= rho_max);
-<<<<<<< HEAD
-  CGAL_assertion(rho_min >= 0);
-=======
->>>>>>> 7e2e4448
   FT rad_2 = q_t_q_r_cover_at_rho_min;
   if (rho_min >= 0 && s_at_rho_min != e_at_rho_min) {
     auto mydist = [&q_t_at_rho_min, &q_r_at_rho_min, &op](const Point& p)
