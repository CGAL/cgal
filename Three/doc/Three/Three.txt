--- conflicted
+++ resolved
@@ -41,11 +41,7 @@
 
   [init]: @ref CGAL::Three::Polyhedron_demo_plugin_helper#init(QMainWindow *, Scene_interface *)
   The class must contain the following lines :\n
-<<<<<<< HEAD
 
-=======
-    
->>>>>>> 44eacde6
     Q_OBJECT\n
     Q_INTERFACES(Polyhedron_demo_plugin_interface)\n
     Q_PLUGIN_METADATA(IID "com.geometryfactory.PolyhedronDemo.PluginInterface/1.0")\n
@@ -134,11 +130,8 @@
 - CGAL::Three::Polyhedron_demo_plugin_helper
 - CGAL::Three::Polyhedron_demo_plugin_interface
 
-<<<<<<< HEAD
 \section exampleexternalPlugin Creating an external plugin
-=======
-\section examplePlugin Creating an external plugin
->>>>>>> 44eacde6
+
 To create an external plugin, you must make a new Cmake project.
 In the CMakeLists you must fetch the exported targets of the polyhedron demo (polyhedron_demo_macros.cmake).
 An external plugin will not be automatically loaded in the Polyhedron demo. It must be built in its own project.
