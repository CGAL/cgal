--- conflicted
+++ resolved
@@ -156,13 +156,8 @@
     
     virtual void assign (PLY_element& element, typename Point_set::Index index)
     {
-<<<<<<< HEAD
       Type t{};
-      reader.assign (t, m_name.c_str());
-=======
-      Type t;
       element.assign (t, m_name.c_str());
->>>>>>> 45066e7d
       put(m_pmap, index, t);
     }
   };
