--- conflicted
+++ resolved
@@ -538,14 +538,8 @@
 
     bool okay = false;
     {
-<<<<<<< HEAD
-      auto pmap = point_set.template property_map<boost::int8_t>(prop[i]);
-      if(pmap)
-=======
-      Int8_map pmap;
-      boost::tie(pmap, okay) = point_set.template property_map<std::int8_t>(prop[i]);
-      if(okay)
->>>>>>> a04ecc2a
+      auto pmap = point_set.template property_map<std::int8_t>(prop[i]);
+      if(pmap)
       {
         os << "property char " << prop[i] << std::endl;
         printers.push_back(new internal::Simple_property_printer<Index,Int8_map>(pmap.value()));
@@ -553,14 +547,8 @@
       }
     }
     {
-<<<<<<< HEAD
-      auto pmap = point_set.template property_map<boost::uint8_t>(prop[i]);
-      if(pmap)
-=======
-      Uint8_map pmap;
-      boost::tie(pmap, okay) = point_set.template property_map<std::uint8_t>(prop[i]);
-      if(okay)
->>>>>>> a04ecc2a
+      auto pmap = point_set.template property_map<std::uint8_t>(prop[i]);
+      if(pmap)
       {
         os << "property uchar " << prop[i] << std::endl;
         printers.push_back(new internal::Simple_property_printer<Index,Uint8_map>(pmap.value()));
@@ -568,14 +556,8 @@
       }
     }
     {
-<<<<<<< HEAD
-      auto pmap = point_set.template property_map<boost::int16_t>(prop[i]);
-      if(pmap)
-=======
-      Int16_map pmap;
-      boost::tie(pmap, okay) = point_set.template property_map<std::int16_t>(prop[i]);
-      if(okay)
->>>>>>> a04ecc2a
+      auto pmap = point_set.template property_map<std::int16_t>(prop[i]);
+      if(pmap)
       {
         os << "property short " << prop[i] << std::endl;
         printers.push_back(new internal::Simple_property_printer<Index,Int16_map>(pmap.value()));
@@ -583,14 +565,8 @@
       }
     }
     {
-<<<<<<< HEAD
-      auto pmap = point_set.template property_map<boost::uint16_t>(prop[i]);
-      if(pmap)
-=======
-      Uint16_map pmap;
-      boost::tie(pmap, okay) = point_set.template property_map<std::uint16_t>(prop[i]);
-      if(okay)
->>>>>>> a04ecc2a
+      auto pmap = point_set.template property_map<std::uint16_t>(prop[i]);
+      if(pmap)
       {
         os << "property ushort " << prop[i] << std::endl;
         printers.push_back(new internal::Simple_property_printer<Index,Uint16_map>(pmap.value()));
@@ -598,14 +574,8 @@
       }
     }
     {
-<<<<<<< HEAD
-      auto pmap = point_set.template property_map<boost::int32_t>(prop[i]);
-      if(pmap)
-=======
-      Int32_map pmap;
-      boost::tie(pmap, okay) = point_set.template property_map<std::int32_t>(prop[i]);
-      if(okay)
->>>>>>> a04ecc2a
+      auto pmap = point_set.template property_map<std::int32_t>(prop[i]);
+      if(pmap)
       {
         os << "property int " << prop[i] << std::endl;
         printers.push_back(new internal::Simple_property_printer<Index,Int32_map>(pmap.value()));
@@ -613,14 +583,8 @@
       }
     }
     {
-<<<<<<< HEAD
-      auto pmap = point_set.template property_map<boost::uint32_t>(prop[i]);
-      if(pmap)
-=======
-      Uint32_map pmap;
-      boost::tie(pmap, okay) = point_set.template property_map<std::uint32_t>(prop[i]);
-      if(okay)
->>>>>>> a04ecc2a
+      auto pmap = point_set.template property_map<std::uint32_t>(prop[i]);
+      if(pmap)
       {
         os << "property uint " << prop[i] << std::endl;
         printers.push_back(new internal::Simple_property_printer<Index,Uint32_map>(pmap.value()));
@@ -628,38 +592,20 @@
       }
     }
     {
-<<<<<<< HEAD
-      auto pmap = point_set.template property_map<boost::int64_t>(prop[i]);
+      auto pmap = point_set.template property_map<std::int64_t>(prop[i]);
       if(pmap)
       {
         os << "property int " << prop[i] << std::endl;
-        printers.push_back(new internal::Simple_property_printer<Index,Int64_map,boost::int32_t>(pmap.value()));
-=======
-      Int64_map pmap;
-      boost::tie(pmap, okay) = point_set.template property_map<std::int64_t>(prop[i]);
-      if(okay)
-      {
-        os << "property int " << prop[i] << std::endl;
-        printers.push_back(new internal::Simple_property_printer<Index,Int64_map,std::int32_t>(pmap));
->>>>>>> a04ecc2a
-        continue;
-      }
-    }
-    {
-<<<<<<< HEAD
-      auto pmap = point_set.template property_map<boost::uint64_t>(prop[i]);
+        printers.push_back(new internal::Simple_property_printer<Index,Int64_map,std::int32_t>(pmap.value()));
+        continue;
+      }
+    }
+    {
+      auto pmap = point_set.template property_map<std::uint64_t>(prop[i]);
       if(pmap)
       {
         os << "property uint " << prop[i] << std::endl;
-        printers.push_back(new internal::Simple_property_printer<Index,Uint64_map,boost::uint32_t>(pmap.value()));
-=======
-      Uint64_map pmap;
-      boost::tie(pmap, okay) = point_set.template property_map<std::uint64_t>(prop[i]);
-      if(okay)
-      {
-        os << "property uint " << prop[i] << std::endl;
-        printers.push_back(new internal::Simple_property_printer<Index,Uint64_map,std::uint32_t>(pmap));
->>>>>>> a04ecc2a
+        printers.push_back(new internal::Simple_property_printer<Index,Uint64_map,std::uint32_t>(pmap.value()));
         continue;
       }
     }
