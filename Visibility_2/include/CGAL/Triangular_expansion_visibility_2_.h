--- conflicted
+++ resolved
@@ -41,6 +41,7 @@
   typedef typename Arrangement_2::Ccb_halfedge_const_circulator
                                                   Ccb_halfedge_const_circulator;
   typedef typename Arrangement_2::Face_const_handle     Face_const_handle;
+  typedef typename Arrangement_2::Face_handle     Face_handle;
 
   typedef typename K::Point_2           Point_2;
   typedef typename Geometry_traits_2::Ray_2             Ray_2;
@@ -212,7 +213,7 @@
     
   }
 
-  Face_const_handle visibility_region(Point_2 &q,
+  Face_handle visibility_region(Point_2 &q,
       const Face_const_handle face,
       Output_arrangement_2 &out_arr
   ) {
@@ -255,7 +256,7 @@
     std::cout << "==============" <<std::endl;
   }
 
-  void visibility_region(const Point_2 &q, 
+  Face_handle visibility_region(const Point_2 &q, 
       const Halfedge_const_handle he,
       Output_arrangement_2 &out_arr
   ) {
@@ -294,23 +295,10 @@
     std::cout << "==============" <<std::endl;
     
   }
-<<<<<<< HEAD
+
   void init_cdt(){ 
     std::cout << "==============" <<std::endl;
     std::cout << "Input Polygon:" <<std::endl;
-=======
-
-  Face_const_handle visibility_region(const Point_2 &q,
-      const Halfedge_const_handle he,
-      Output_arrangement_2 &out_arr
-  ) {
-
-  }
-
-  
-  void init_cdt(){
-    std::cout << "init_cdt" <<std::endl;
->>>>>>> 982c2b23
     //todo, avoid copy by using modified iterator 
     std::vector<std::pair<Point_2,Point_2> > constraints; 
     for(typename Input_arrangement_2::Edge_const_iterator eit = p_arr->edges_begin();
