--- conflicted
+++ resolved
@@ -30,12 +30,8 @@
 \cgalFigureEnd
 
 
-As demonstrated in \cgalFigureRef{definition-fig} (1) the visibility region \f$ V_q \f$ of a query point \f$ q \f$ may not be 
-<<<<<<< HEAD
-a valid polygon.  All labeled points are collinear which implies that the point \f$ c \f$ is visible to \f$ q \f$, that is, 
-=======
-a regular polygon.  All labeled points are collinear, which implies that the point \f$ c \f$ is visible to \f$ q \f$, that is, 
->>>>>>> 03e8df40
+As demonstrated in \cgalFigureRef{definition-fig} (1) the visibility region \f$ V_q \f$ of a query point \f$ q \f$ may not be
+a valid polygon.  All labeled points are collinear, which implies that the point \f$ c \f$ is visible to \f$ q \f$, that is, 
 the segment \f$ bc \f$ is  part of the visibility area \f$ V_q \f$. However, in many cases the user is not interested in 
 such low dimensional features that are caused by degeneracies. Also for some algorithms it is actually easier (and more efficient)
 to ignore this kind of low dimensional features, subsequently called needles. Therefore, this package offers also implementations algorithms 
@@ -51,7 +47,6 @@
 
 \section visibility_2_classes Classes and Algorithms
 
-<<<<<<< HEAD
 As this package is based on 
 the \ref PkgArrangement2Summary package the input is defined by a querry point \f$ q \f$ and by a face \f$ f \f$ 
 in an arrangement of segments, where \f$ f \f$ represents a valid polygon, that is, \f$ f \f$ has no isolated vertices 
@@ -62,10 +57,6 @@
 In particular, not every query must contain the same face of the 
 attached arrangement. All provided class templates follow the `Visibility_2` concept:
 
-
-=======
-This package of CGAL provides four class templates that follow the `Visibility_2` concept:
->>>>>>> 03e8df40
 Class 	                	|	Function                                     |  Preprocessing                |  Query                            |Algorithm
 -------------------------------|-----------------------------------------------------|-------------------------------|-----------------------------------|-------------------------------
  `Simple_visibility_2`       | compute visibility in a valid polygons                  |       No                     |\f$ O(n) \f$ time and \f$ O(n) \f$ space  | paper of B.Joe and R.B.Simpson \cite bjrb-clvpa-87
@@ -75,14 +66,7 @@
 
 Where  \f$ n \f$ and \f$ h \f$ are the numbers  of vertices and holes of the input polygon respectively.
 
-<<<<<<< HEAD
 As required by the `Visibility_2` concept, every  class has two overloads of `Visibility_2::visibility_region()` functions to compute the visibility region of \f$ p \f$ in a bounded polygonal face \f$ f \f$: one is for the case when \f$ p \f$ is in the interior of \f$ f \f$; the other is for the case when \f$ p \f$ is on the boundary of \f$ f \f$. 
-=======
-As the package is based on the \ref PkgArrangement2, a regular polygonal region is defined as a face within an Arrangement_2 of segments
-with Arr_segment_traits_2, which we also refer to as the environment. At this point every visibility class template has two parameters, an instance of the Arrangement_2 class template and a tag called Regularization_tag, which indicates whether the applied visibility computation is regularized.
-
-As required by the `Visibility_2` concept, every  class has two overloads of `visibility_region()` functions to compute the visibility region of \f$ p \f$ in a bounded polygonal face \f$ f \f$. One is for the case where \f$ p \f$ is in the interior of \f$ f \f$. The other is for the case where \f$ p \f$ is on the boundary of \f$ f \f$. 
->>>>>>> 03e8df40
 
 \section simple_visibility_example  Example of visibility in a simple polygon.
 The following example shows how to obtain the regularized and non-regularized visibility regions.
