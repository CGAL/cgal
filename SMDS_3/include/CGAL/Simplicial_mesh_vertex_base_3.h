// Copyright (c) 2009 INRIA Sophia-Antipolis (France).
// Copyright (c) 2011 GeometryFactory Sarl (France)
// All rights reserved.
//
// This file is part of CGAL (www.cgal.org).
//
// $URL$
// $Id$
// SPDX-License-Identifier: GPL-3.0-or-later OR LicenseRef-Commercial
//
// Author(s)     : Stéphane Tayeb, Andreas Fabri, Jane Tournois
//
//******************************************************************************
// File Description :
//
//
//******************************************************************************


#ifndef CGAL_SIMPLICIAL_MESH_VERTEX_BASE_3_H
#define CGAL_SIMPLICIAL_MESH_VERTEX_BASE_3_H

#include <CGAL/license/SMDS_3.h>

#include <CGAL/Triangulation_vertex_base_3.h>

#include <CGAL/SMDS_3/internal/indices_management.h>
#include <CGAL/SMDS_3/io_signature.h>
#include <CGAL/variant.h>
#include <CGAL/Has_timestamp.h>


#include <tuple>

namespace CGAL {

<<<<<<< HEAD
// Adds information to Vb about the localization of the vertex in regards to the 3D input complex.

/*!
\ingroup PkgSMDS3Classes

The class `Simplicial_mesh_vertex_base_3` is a model of the concept
`SimplicialMeshVertexBase_3`.
It is designed to serve as vertex base class for 3D simplicial mesh data structures.
It stores and gives access to data about the complex the vertex belongs to, such as the
index of the subcomplex it belongs to.

\tparam Gt is the geometric traits class.
It must be a model of the concept `TriangulationTraits_3`

\tparam SubdomainIndex Type of indices for subdomains of the discretized geometric domain.
Must be a model of `CopyConstructible`, `Assignable`, `DefaultConstructible`
and `EqualityComparable`. The default constructed value must match the label
of the exterior of the domain (which contains at least the unbounded component).
It must match `MeshDomain_3::Subdomain_index` when used for mesh generation.

\tparam SurfacePatchIndex Type of indices for surface patches (boundaries and interfaces)
of the discretized geometric domain.
Must be a model of `CopyConstructible`, `Assignable`, `DefaultConstructible`
and `EqualityComparable`. The default constructed value must be the index value
assigned to a non surface facet.
It must match `MeshDomain_3::Surface_patch_index` when used for mesh generation.

\tparam CurveIndex Type of indices for curves (i.e. \f$ 1\f$-dimensional features)
of the discretized geometric domain.
Must be a model of `CopyConstructible`, `Assignable`, `DefaultConstructible` and
`LessThanComparable`. The default constructed value must be the value for an edge which
does not approximate a 1-dimensional feature of the geometric domain.
It must match `MeshDomainWithFeatures_3::Curve_index` when used for mesh generation.

\tparam CornerIndex Type of indices for corners (i.e.\f$ 0\f$--dimensional features)
of the discretized geometric domain.
It must be a model of `CopyConstructible`, `Assignable`, `DefaultConstructible` and
`LessThanComparable`.
It must match `MeshDomainWithFeatures_3::Corner_index` when used for mesh generation.

\tparam Vb is the vertex base class from which `Simplicial_mesh_vertex_base_3` derives.
It must be a model of the concept `TriangulationVertexBase_3`.

\cgalModels `SimplicialMeshVertexBase_3`

\sa `CGAL::Mesh_complex_3_in_triangulation_3`
\sa \link Mesh_vertex_base_3 `CGAL::Mesh_vertex_base_3`\endlink
\sa `MeshDomain_3`
\sa `MeshDomainWithFeatures_3`
*/
template<typename Gt,
         typename SubdomainIndex,
         typename SurfacePatchIndex,
         typename CurveIndex,
         typename CornerIndex,
         typename Vb = CGAL::Triangulation_vertex_base_3<Gt> >
class Simplicial_mesh_vertex_base_3
  : public Vb
=======
//Class Simplicial_mesh_vertex_3
//Adds information to Vb about the localization of the vertex in regards
//to the 3D input complex.
//\cgalModels{SimplicialMeshVertexBase_3}
template<class GT,
         typename Subdomain_index,
         typename Surface_patch_index,
         typename Curve_index,
         typename Corner_index,
         class Vb>
class Simplicial_mesh_vertex_3
: public Vb
>>>>>>> bf027d41
{
private :
  using Cmvb3_base = Vb;

public:
  using Vertex_handle = typename Vb::Vertex_handle;

  // Types
  using Subdomain_index = SubdomainIndex;
  using Surface_patch_index = SurfacePatchIndex;
  using Curve_index = CurveIndex;
  using Corner_index = CornerIndex;

  using Index = Variant_with_no_duplicate_t<Subdomain_index, Surface_patch_index, Curve_index, Corner_index>;

  using FT = typename Gt::FT;

public:
  template <typename TDS2>
  struct Rebind_TDS
  {
    using Vb2 = typename Vb::template Rebind_TDS<TDS2>::Other;
    using Other = Simplicial_mesh_vertex_base_3<Gt,
                                                SubdomainIndex,
                                                SurfacePatchIndex,
                                                CurveIndex,
                                                CornerIndex,
                                                Vb2>;
  };

public:
  Simplicial_mesh_vertex_base_3()
    : Vb()
    , number_of_incident_facets_(0)
    , number_of_components_(0)
    , index_()
    , dimension_(-1)
    , cache_validity(false)
    , time_stamp_(std::size_t(-1))
  {}

  // Default copy constructor and assignment operator are ok

  // Returns the dimension of the lowest dimensional face of the input 3D
  // complex that contains the vertex
  int in_dimension() const {
    if(dimension_ < -1) return -2-dimension_;
    else return dimension_;
  }

  // Sets the dimension of the lowest dimensional face of the input 3D complex
  // that contains the vertex
  void set_dimension(const int dimension) {
    CGAL_assertion(dimension < 4);
    dimension_ = short(dimension);
  }

  // Returns the index of the lowest dimensional face of the input 3D complex
  // that contains the vertex
  Index index() const { return index_; }

  // Sets the index of the lowest dimensional face of the input 3D complex
  // that contains the vertex
  void set_index(const Index& index) { index_ = index; }

  /// For the determinism of Compact_container iterators
  ///@{
  typedef Tag_true Has_timestamp;

  std::size_t time_stamp() const {
    return time_stamp_;
  }
  void set_time_stamp(const std::size_t& ts) {
    time_stamp_ = ts;
  }
  ///@}

  bool is_c2t3_cache_valid() const {
    return cache_validity;
  }

  void invalidate_c2t3_cache()
  {
    cache_validity = false;
  }

  void set_c2t3_cache(const std::size_t i, const std::size_t j)
  {
    number_of_incident_facets_ = i;
    number_of_components_ = j;
    cache_validity = true;
  }

  std::size_t cached_number_of_incident_facets() const
  {
    return number_of_incident_facets_;
  }

  std::size_t cached_number_of_components() const
  {
    return number_of_components_;
  }

  static
  std::string io_signature()
  {
    return
      Get_io_signature<Vb>()() + "+" +
      Get_io_signature<int>()() + "+" +
      Get_io_signature<Index>()();
  }
private:

  std::size_t number_of_incident_facets_;
  std::size_t number_of_components_; // number of components in the adjacency
  // graph of incident facets (in complex)


  // Index of the lowest dimensional face of the input 3D complex
  // that contains me
  Index index_;

  // Dimension of the lowest dimensional face of the input 3D complex
  // that contains me. Negative values are a marker for special vertices.
  short dimension_;
  bool cache_validity;
  std::size_t time_stamp_;

public:
  friend std::istream& operator>>(std::istream& is,
                                  Simplicial_mesh_vertex_base_3& v)
  {
    is >> static_cast<Cmvb3_base&>(v);
    int dimension;
    if(IO::is_ascii(is)) {
      is >> dimension;

    } else {
      CGAL::read(is, dimension);
    }
    v.set_dimension(dimension);
    CGAL_assertion(v.in_dimension() >= -1);
    CGAL_assertion(v.in_dimension() < 4);

    using Indices_tuple = std::tuple<Subdomain_index,
                                     Surface_patch_index,
                                     Curve_index,
                                     Corner_index>;
    Index index =
      Mesh_3::internal::Read_write_index<Indices_tuple,
                                         Index>()(is, v.in_dimension());
    v.set_index(index);
    return is;
  }

  friend std::ostream& operator<<(std::ostream& os,
                                  const Simplicial_mesh_vertex_base_3& v)
  {
    os << static_cast<const Cmvb3_base&>(v);
    if(IO::is_ascii(os)) {
      os << " " << v.in_dimension()
         << " ";
    } else {
      CGAL::write(os, v.in_dimension());
    }
    using Indices_tuple = std::tuple<Subdomain_index,
                                     Surface_patch_index,
                                     Curve_index,
                                     Corner_index>;
    Mesh_3::internal::Read_write_index<Indices_tuple,
                                       Index>()(os,
                                                v.in_dimension(),
                                                v.index());
    return os;
  }
<<<<<<< HEAD
=======
};  // end class Simplicial_mesh_vertex_3


/*!
\ingroup PkgSMDS3Classes

The class `Simplicial_mesh_vertex_base_3` is a model of the concept
`SimplicialMeshVertexBase_3`.
It is designed to serve as vertex base class for 3D simplicial mesh data structures.
It stores and gives access to data about the complex the vertex belongs to, such as the
index of the subcomplex it belongs to.

\tparam Gt is the geometric traits class.
It must be a model of the concept `TriangulationTraits_3`

\tparam Subdomain_index Type of indices for subdomains of the discretized geometric domain.
Must be a model of `CopyConstructible`, `Assignable`, `DefaultConstructible`
and `EqualityComparable`. The default constructed value must match the label
of the exterior of the domain (which contains at least the unbounded component).
 It must match the `Subdomain_index` of the model
  of the `MeshDomain_3` concept when used for mesh generation.

\tparam Surface_patch_index Type of indices for surface patches (boundaries and interfaces)
of the discretized geometric domain.
Must be a model of `CopyConstructible`, `Assignable`, `DefaultConstructible`
and `EqualityComparable`. The default constructed value must be the index value
assigned to a non surface facet.
 It must match the `Surface_patch_index` of the model
  of the `MeshDomain_3` concept when used for mesh generation.

\tparam Curve_index Type of indices for curves (i.e. \f$ 1\f$-dimensional features)
of the discretized geometric domain.
Must be a model of `CopyConstructible`, `Assignable`, `DefaultConstructible` and
`LessThanComparable`. The default constructed value must be the value for an edge which
does not approximate a 1-dimensional feature of the geometric domain.
 It must match the `Curve_index` types of the model
  of the `MeshDomainWithFeatures_3` concept when used for mesh generation.

\tparam  Corner_index Type of indices for corners (i.e.\f$ 0\f$--dimensional features)
of the discretized geometric domain.
It must be a model of `CopyConstructible`, `Assignable`, `DefaultConstructible` and
`LessThanComparable`.
 It must match the `Corner_index` of the model
  of the `MeshDomainWithFeatures_3` concept when used for mesh generation.

\tparam Vb is the vertex base class. It has to be a model
of the concept `TriangulationVertexBase_3` and defaults to
`Triangulation_vertex_base_3<Gt>`.

\cgalModels{SimplicialMeshVertexBase_3}

\sa `CGAL::Mesh_complex_3_in_triangulation_3`
\sa \link Mesh_vertex_base_3 `CGAL::Mesh_vertex_base_3`\endlink
\sa `MeshDomain_3`
\sa `MeshDomainWithFeatures_3`
*/
template<class Gt,
         typename Subdomain_index,
         typename Surface_patch_index,
         typename Curve_index,
         typename Corner_index,
         class Vb = Triangulation_vertex_base_3<Gt> >
struct Simplicial_mesh_vertex_base_3
{
  using Triangulation_data_structure = internal::Dummy_tds_3;
  using Vertex_handle = typename Triangulation_data_structure::Vertex_handle;
  using Cell_handle = typename Triangulation_data_structure::Cell_handle;

  template < class TDS3 >
  struct Rebind_TDS {
    using Vb3 = typename Vb::template Rebind_TDS<TDS3>::Other;
    using Other = Simplicial_mesh_vertex_3 <Gt,
      Subdomain_index,
      Surface_patch_index,
      Curve_index,
      Corner_index,
      Vb3>;
  };
>>>>>>> bf027d41
};

} // namespace CGAL

#endif // CGAL_SIMPLICIAL_MESH_VERTEX_BASE_3_H<|MERGE_RESOLUTION|>--- conflicted
+++ resolved
@@ -34,7 +34,6 @@
 
 namespace CGAL {
 
-<<<<<<< HEAD
 // Adds information to Vb about the localization of the vertex in regards to the 3D input complex.
 
 /*!
@@ -78,7 +77,7 @@
 \tparam Vb is the vertex base class from which `Simplicial_mesh_vertex_base_3` derives.
 It must be a model of the concept `TriangulationVertexBase_3`.
 
-\cgalModels `SimplicialMeshVertexBase_3`
+\cgalModels{SimplicialMeshVertexBase_3}
 
 \sa `CGAL::Mesh_complex_3_in_triangulation_3`
 \sa \link Mesh_vertex_base_3 `CGAL::Mesh_vertex_base_3`\endlink
@@ -93,20 +92,6 @@
          typename Vb = CGAL::Triangulation_vertex_base_3<Gt> >
 class Simplicial_mesh_vertex_base_3
   : public Vb
-=======
-//Class Simplicial_mesh_vertex_3
-//Adds information to Vb about the localization of the vertex in regards
-//to the 3D input complex.
-//\cgalModels{SimplicialMeshVertexBase_3}
-template<class GT,
-         typename Subdomain_index,
-         typename Surface_patch_index,
-         typename Curve_index,
-         typename Corner_index,
-         class Vb>
-class Simplicial_mesh_vertex_3
-: public Vb
->>>>>>> bf027d41
 {
 private :
   using Cmvb3_base = Vb;
@@ -282,87 +267,6 @@
                                                 v.index());
     return os;
   }
-<<<<<<< HEAD
-=======
-};  // end class Simplicial_mesh_vertex_3
-
-
-/*!
-\ingroup PkgSMDS3Classes
-
-The class `Simplicial_mesh_vertex_base_3` is a model of the concept
-`SimplicialMeshVertexBase_3`.
-It is designed to serve as vertex base class for 3D simplicial mesh data structures.
-It stores and gives access to data about the complex the vertex belongs to, such as the
-index of the subcomplex it belongs to.
-
-\tparam Gt is the geometric traits class.
-It must be a model of the concept `TriangulationTraits_3`
-
-\tparam Subdomain_index Type of indices for subdomains of the discretized geometric domain.
-Must be a model of `CopyConstructible`, `Assignable`, `DefaultConstructible`
-and `EqualityComparable`. The default constructed value must match the label
-of the exterior of the domain (which contains at least the unbounded component).
- It must match the `Subdomain_index` of the model
-  of the `MeshDomain_3` concept when used for mesh generation.
-
-\tparam Surface_patch_index Type of indices for surface patches (boundaries and interfaces)
-of the discretized geometric domain.
-Must be a model of `CopyConstructible`, `Assignable`, `DefaultConstructible`
-and `EqualityComparable`. The default constructed value must be the index value
-assigned to a non surface facet.
- It must match the `Surface_patch_index` of the model
-  of the `MeshDomain_3` concept when used for mesh generation.
-
-\tparam Curve_index Type of indices for curves (i.e. \f$ 1\f$-dimensional features)
-of the discretized geometric domain.
-Must be a model of `CopyConstructible`, `Assignable`, `DefaultConstructible` and
-`LessThanComparable`. The default constructed value must be the value for an edge which
-does not approximate a 1-dimensional feature of the geometric domain.
- It must match the `Curve_index` types of the model
-  of the `MeshDomainWithFeatures_3` concept when used for mesh generation.
-
-\tparam  Corner_index Type of indices for corners (i.e.\f$ 0\f$--dimensional features)
-of the discretized geometric domain.
-It must be a model of `CopyConstructible`, `Assignable`, `DefaultConstructible` and
-`LessThanComparable`.
- It must match the `Corner_index` of the model
-  of the `MeshDomainWithFeatures_3` concept when used for mesh generation.
-
-\tparam Vb is the vertex base class. It has to be a model
-of the concept `TriangulationVertexBase_3` and defaults to
-`Triangulation_vertex_base_3<Gt>`.
-
-\cgalModels{SimplicialMeshVertexBase_3}
-
-\sa `CGAL::Mesh_complex_3_in_triangulation_3`
-\sa \link Mesh_vertex_base_3 `CGAL::Mesh_vertex_base_3`\endlink
-\sa `MeshDomain_3`
-\sa `MeshDomainWithFeatures_3`
-*/
-template<class Gt,
-         typename Subdomain_index,
-         typename Surface_patch_index,
-         typename Curve_index,
-         typename Corner_index,
-         class Vb = Triangulation_vertex_base_3<Gt> >
-struct Simplicial_mesh_vertex_base_3
-{
-  using Triangulation_data_structure = internal::Dummy_tds_3;
-  using Vertex_handle = typename Triangulation_data_structure::Vertex_handle;
-  using Cell_handle = typename Triangulation_data_structure::Cell_handle;
-
-  template < class TDS3 >
-  struct Rebind_TDS {
-    using Vb3 = typename Vb::template Rebind_TDS<TDS3>::Other;
-    using Other = Simplicial_mesh_vertex_3 <Gt,
-      Subdomain_index,
-      Surface_patch_index,
-      Curve_index,
-      Corner_index,
-      Vb3>;
-  };
->>>>>>> bf027d41
 };
 
 } // namespace CGAL
