cmake_minimum_required(VERSION 3.1...3.23)
project(Hyperbolic_triangulation_2_Demo)

# Find includes in corresponding build directories
set(CMAKE_INCLUDE_CURRENT_DIR ON)

# Instruct CMake to run moc automatically when needed.
set(CMAKE_AUTOMOC ON)

if(POLICY CMP0071)
  cmake_policy(SET CMP0071 NEW)
endif()

find_package(CGAL REQUIRED OPTIONAL_COMPONENTS Core Qt5)
find_package(LEDA QUIET)

# Find Qt5 itself
<<<<<<< HEAD
find_package(Qt5 QUIET COMPONENTS OpenGL Gui)
=======
find_package(Qt5 QUIET COMPONENTS Widgets)
>>>>>>> 898e452d

if(CGAL_Qt5_FOUND
   AND Qt5_FOUND
   AND (CGAL_Core_FOUND OR LEDA_FOUND))
  # ui files, created with Qt Designer
  qt5_wrap_ui(UIS HDT2.ui)

  qt5_add_resources(RESOURCE_FILES resources/Delaunay_triangulation_2.qrc)

  # cpp files
  add_executable ( HDT2 HDT2.cpp ${CGAL_Qt5_RESOURCE_FILES} ${RESOURCE_FILES} ${UIS})
  target_include_directories(HDT2 PRIVATE ./ ./include)
  add_to_cached_list( CGAL_EXECUTABLE_TARGETS HDT2 )
  target_link_libraries ( HDT2 CGAL::CGAL CGAL::CGAL_Qt5 Qt5::Widgets)
  if(CGAL_Core_FOUND)
    target_link_libraries ( HDT2 CGAL::CGAL_Core)
  else()
    target_link_libraries ( HDT2 ${LEDA_LIBRARIES})
  endif()

  include(${CGAL_MODULES_DIR}/CGAL_add_test.cmake)
  cgal_add_compilation_test( HDT2 )
else()
  message("NOTICE: This demo requires CGAL_Core (or LEDA), and Qt5 and will not be compiled.")
endif()<|MERGE_RESOLUTION|>--- conflicted
+++ resolved
@@ -15,11 +15,7 @@
 find_package(LEDA QUIET)
 
 # Find Qt5 itself
-<<<<<<< HEAD
-find_package(Qt5 QUIET COMPONENTS OpenGL Gui)
-=======
 find_package(Qt5 QUIET COMPONENTS Widgets)
->>>>>>> 898e452d
 
 if(CGAL_Qt5_FOUND
    AND Qt5_FOUND
