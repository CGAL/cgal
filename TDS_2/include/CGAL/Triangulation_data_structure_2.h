--- conflicted
+++ resolved
@@ -2250,10 +2250,10 @@
   if(number_of_vertices() > 0 && has_extra_data(*vertices_begin()))
   {
     if(is_ascii(os)) os << "\n";
-    
-    for( Vertex_iterator vit= vertices_begin(); vit != vertices_end() ; ++vit) 
+
+    for( Vertex_iterator vit= vertices_begin(); vit != vertices_end() ; ++vit)
     {
-      if ( v != vit ) 
+      if ( v != vit )
         write_vertex_extra_data_2(os, *vit, V);
     }
   }
@@ -2270,7 +2270,7 @@
 }
 namespace tds_io_internal {
 
-void skip_empty(std::istream& is)
+inline void skip_empty(std::istream& is)
 {
   //move to next non empty
   std::string s;
@@ -2345,7 +2345,6 @@
     }
   }
 
-<<<<<<< HEAD
   if(! V.empty() && has_extra_data(*V.front()))
   {
     tds_io_internal::skip_empty(is);
@@ -2358,7 +2357,7 @@
       read_vertex_extra_data_2(is, *V[i], F, V);
     }
   }
-  
+
   if(!F.empty() && has_extra_data(*F.front()))
   {
     tds_io_internal::skip_empty(is);
@@ -2367,9 +2366,6 @@
       read_face_extra_data_2(is, *F[j], F, V);
     }
   }
-  
-=======
->>>>>>> cbd10c8d
   return V[0];
 }
 
