--- conflicted
+++ resolved
@@ -7,7 +7,7 @@
 // $Id$
 // SPDX-License-Identifier: GPL-3.0-or-later OR LicenseRef-Commercial
 //
-// Author(s) : Shihao Wu, Clement Jamin, Pierre Alliez
+// Author(s) : Shihao Wu, Clement Jamin, Pierre Alliez 
 
 #ifndef CGAL_wlop_simplify_and_regularize_point_set_H
 #define CGAL_wlop_simplify_and_regularize_point_set_H
@@ -32,17 +32,8 @@
 #include <cmath>
 #include <ctime>
 
-<<<<<<< HEAD
-#ifdef CGAL_LINKED_WITH_TBB
-#include <CGAL/Point_set_processing_3/internal/Parallel_callback.h>
-#include <tbb/parallel_for.h>
-#include <tbb/blocked_range.h>
-#include <tbb/scalable_allocator.h>
-#endif // CGAL_LINKED_WITH_TBB
-=======
 #include <CGAL/Point_set_processing_3/internal/Callback_wrapper.h>
 #include <CGAL/for_each.h>
->>>>>>> 929e1e4b
 
 #include <CGAL/Simple_cartesian.h>
 #include <CGAL/Fuzzy_sphere.h>
@@ -92,9 +83,9 @@
   typedef typename Kernel::Point_3 PointType;
 };
 
-/// Compute average and repulsion term, then
+/// Compute average and repulsion term, then 
 /// compute and update sample point locations
-///
+/// 
 /// \pre `radius > 0`
 ///
 /// @tparam Kernel Geometric traits class.
@@ -110,8 +101,8 @@
   const Tree& original_kd_tree,          ///< original Kd-tree
   const Tree& sample_kd_tree,            ///< sample Kd-tree
   const typename Kernel::FT radius,      ///< neighborhood radius square
-  const std::vector<typename Kernel::FT>& original_densities, ///<
-  const std::vector<typename Kernel::FT>& sample_densities ///<
+  const std::vector<typename Kernel::FT>& original_densities, ///<  
+  const std::vector<typename Kernel::FT>& sample_densities ///< 
 )
 {
   CGAL_point_set_processing_precondition(radius > 0);
@@ -135,7 +126,7 @@
 
   //Compute average term
   FT radius2 = radius * radius;
-  Vector average = CGAL::NULL_VECTOR;
+  Vector average = CGAL::NULL_VECTOR; 
   FT weight = (FT)0.0, average_weight_sum = (FT)0.0;
   FT iradius16 = -(FT)4.0 / radius2;
 
@@ -167,10 +158,10 @@
   }
   else
   {
-    average = average / average_weight_sum;
+    average = average / average_weight_sum; 
   }
   neighbor_original_points.clear();
-
+  
 
   //Compute repulsion term
 
@@ -180,7 +171,7 @@
 
   weight = (FT)0.0;
   FT repulsion_weight_sum = (FT)0.0;
-  Vector repulsion = CGAL::NULL_VECTOR;
+  Vector repulsion = CGAL::NULL_VECTOR; 
 
   iter = neighbor_sample_points.begin();
   for(; iter != neighbor_sample_points.end(); ++iter)
@@ -193,9 +184,9 @@
     FT dist2 = CGAL::squared_distance(query, np);
     if (dist2 < 1e-10) continue;
     FT dist = std::sqrt(dist2);
-
+    
     weight = std::exp(dist2 * iradius16) * std::pow(FT(1.0) / dist, 2); // L1
-
+   
     if (!is_sample_densities_empty)
     {
       weight *= sample_densities[sample_index];
@@ -213,7 +204,7 @@
   }
   else
   {
-    repulsion = repulsion / repulsion_weight_sum;
+    repulsion = repulsion / repulsion_weight_sum; 
   }
   neighbor_sample_points.clear();
 
@@ -225,7 +216,7 @@
 
 /// Compute density weight for each original points,
 /// according to their neighbor original points
-///
+/// 
 /// \pre `k >= 2`, radius > 0
 ///
 /// @tparam Kernel Geometric traits class.
@@ -245,7 +236,7 @@
   // basic geometric types
   typedef typename Kernel::Point_3                         Point;
   typedef typename Kernel::FT                              FT;
-
+                                                          
   //types for range search
   typedef simplify_and_regularize_internal::Kd_tree_element<Kernel> Kd_tree_point;
   typedef simplify_and_regularize_internal::Kd_tree_traits<Kernel> Traits;
@@ -271,7 +262,7 @@
 
     FT dist2 = CGAL::squared_distance(query, np);
     if (dist2 < 1e-8) continue;
-
+    
     density_weight += std::exp(dist2 * iradius16);
   }
 
@@ -282,7 +273,7 @@
 
 /// Compute density weight for sample point,
 /// according to their neighbor sample points
-///
+/// 
 /// \pre `k >= 2`, radius > 0
 ///
 /// @tparam Kernel Geometric traits class.
@@ -326,7 +317,7 @@
     FT dist2 = CGAL::squared_distance(query, np);
     density_weight += std::exp(dist2 * iradius16);
   }
-
+  
   return density_weight;
 }
 
@@ -334,70 +325,6 @@
 
 /// \endcond
 
-<<<<<<< HEAD
-#ifdef CGAL_LINKED_WITH_TBB
-/// \cond SKIP_IN_MANUAL
-/// This is for parallelization of function: compute_denoise_projection()
-template <typename Kernel, typename Tree, typename RandomAccessIterator>
-class Sample_point_updater
-{
-  typedef typename Kernel::Point_3   Point;
-  typedef typename Kernel::FT        FT;
-
-  std::vector<Point> &update_sample_points;
-  std::vector<Point> &sample_points;
-  const Tree &original_kd_tree;
-  const Tree &sample_kd_tree;
-  const typename Kernel::FT radius;
-  const std::vector<typename Kernel::FT> &original_densities;
-  const std::vector<typename Kernel::FT> &sample_densities;
-  cpp11::atomic<std::size_t>& advancement;
-  cpp11::atomic<bool>& interrupted;
-
-public:
-  Sample_point_updater(
-    std::vector<Point> &out,
-    std::vector<Point> &in,
-    const Tree &_original_kd_tree,
-    const Tree &_sample_kd_tree,
-    const typename Kernel::FT _radius,
-    const std::vector<typename Kernel::FT> &_original_densities,
-    const std::vector<typename Kernel::FT> &_sample_densities,
-    cpp11::atomic<std::size_t>& advancement,
-    cpp11::atomic<bool>& interrupted):
-  update_sample_points(out),
-    sample_points(in),
-    original_kd_tree(_original_kd_tree),
-    sample_kd_tree(_sample_kd_tree),
-    radius(_radius),
-    original_densities(_original_densities),
-    sample_densities(_sample_densities),
-    advancement (advancement),
-    interrupted (interrupted) {}
-
-  void operator() ( const tbb::blocked_range<size_t>& r ) const
-  {
-    for (size_t i = r.begin(); i != r.end(); ++i)
-    {
-      if (interrupted)
-        break;
-      update_sample_points[i] = simplify_and_regularize_internal::
-        compute_update_sample_point<Kernel, Tree, RandomAccessIterator>(
-        sample_points[i],
-        original_kd_tree,
-        sample_kd_tree,
-        radius,
-        original_densities,
-        sample_densities);
-      ++ advancement;
-    }
-  }
-};
-/// \endcond
-#endif // CGAL_LINKED_WITH_TBB
-
-=======
->>>>>>> 929e1e4b
 
 // ----------------------------------------------------------------------------
 // Public section
@@ -406,24 +333,24 @@
 /**
    \ingroup PkgPointSetProcessing3Algorithms
    This is an implementation of the Weighted Locally Optimal Projection (WLOP) simplification algorithm.
-   The WLOP simplification algorithm can produce a set of
-   denoised, outlier-free and evenly distributed particles over the original
-   dense point cloud.
+   The WLOP simplification algorithm can produce a set of 
+   denoised, outlier-free and evenly distributed particles over the original 
+   dense point cloud. 
    The core of the algorithm is a Weighted Locally Optimal Projection operator
-   with a density uniformization term.
+   with a density uniformization term. 
    For more details, please refer to \cgalCite{wlop-2009}.
 
-   A parallel version of WLOP is provided and requires the executable to be
+   A parallel version of WLOP is provided and requires the executable to be 
    linked against the <a href="https://www.threadingbuildingblocks.org">Intel TBB library</a>.
    To control the number of threads used, the user may use the tbb::task_scheduler_init class.
-   See the <a href="https://www.threadingbuildingblocks.org/documentation">TBB documentation</a>
+   See the <a href="https://www.threadingbuildingblocks.org/documentation">TBB documentation</a> 
    for more details.
 
    \tparam ConcurrencyTag enables sequential versus parallel algorithm. Possible values are `Sequential_tag`,
                           `Parallel_tag`, and `Parallel_if_available_tag`.
    \tparam PointRange is a model of `Range`. The value type of
    its iterator is the key type of the named parameter `point_map`.
-   \tparam OutputIterator Type of the output iterator.
+   \tparam OutputIterator Type of the output iterator. 
    It must accept objects of type `geom_traits::Point_3`.
 
    \param points input point range.
@@ -435,11 +362,11 @@
      If this parameter is omitted, `CGAL::Identity_property_map<geom_traits::Point_3>` is used.\cgalParamEnd
      \cgalParamBegin{normal_map} a model of `ReadWritePropertyMap` with value type
      `geom_traits::Vector_3`.\cgalParamEnd
-     \cgalParamBegin{select_percentage} percentage of points to retain. The default value is set to
+     \cgalParamBegin{select_percentage} percentage of points to retain. The default value is set to 
      5 (\%).\cgalParamEnd
      \cgalParamBegin{neighbor_radius} spherical neighborhood radius. This is a key parameter that needs to be
-     finely tuned. The result will be irregular if too small, but a larger value will impact the runtime. In
-     practice, choosing a radius such that the neighborhood of each sample point includes at least two rings
+     finely tuned. The result will be irregular if too small, but a larger value will impact the runtime. In 
+     practice, choosing a radius such that the neighborhood of each sample point includes at least two rings 
      of neighboring sample points gives satisfactory result. If this parameter is not provided, it is
      automatically set to 8 times the average spacing of the point set.\cgalParamEnd
      \cgalParamBegin{number_of_iterations} number of iterations to solve the optimsation problem. The default
@@ -470,7 +397,7 @@
 {
   using parameters::choose_parameter;
   using parameters::get_parameter;
-
+  
   // basic geometric types
   typedef typename CGAL::GetPointMap<PointRange, NamedParameters>::type PointMap;
   typedef typename Point_set_processing_3::GetK<PointRange, NamedParameters>::Kernel Kernel;
@@ -496,15 +423,15 @@
   // to fix: should have at least three distinct points
   // but this is costly to check
   CGAL_point_set_processing_precondition(points.begin() != points.end());
-  CGAL_point_set_processing_precondition(select_percentage >= 0
+  CGAL_point_set_processing_precondition(select_percentage >= 0 
                                          && select_percentage <= 100);
 
   // Random shuffle
   CGAL::cpp98::random_shuffle (points.begin(), points.end());
 
-  // Computes original(input) and sample points size
+  // Computes original(input) and sample points size 
   std::size_t number_of_original = std::distance(points.begin(), points.end());
-  std::size_t number_of_sample = (std::size_t)(FT(number_of_original) *
+  std::size_t number_of_sample = (std::size_t)(FT(number_of_original) * 
                                  (select_percentage / FT(100.0)));
   std::size_t first_index_to_sample = number_of_original - number_of_sample;
 
@@ -517,13 +444,13 @@
   //Copy sample points
   std::vector<Point> sample_points;
   sample_points.reserve(number_of_sample);
-  unsigned int i;
+  unsigned int i;                                     
 
   for(it = first_sample_iter; it != points.end(); ++it)
   {
     sample_points.push_back(get(point_map, *it));
   }
-
+  
   //compute default neighbor_radius, if no radius in
   if (radius < 0)
   {
@@ -543,13 +470,13 @@
   std::vector<Kd_tree_element> original_treeElements;
   for (it = first_original_iter, i=0 ; it != points.end() ; ++it, ++i)
     original_treeElements.push_back( Kd_tree_element(get(point_map, *it), i) );
-  Kd_Tree original_kd_tree(original_treeElements.begin(),
+  Kd_Tree original_kd_tree(original_treeElements.begin(), 
                            original_treeElements.end());
 
 
   std::vector<Point> update_sample_points(number_of_sample);
   typename std::vector<Point>::iterator sample_iter;
-
+  
   // Compute original density weight for original points if user needed
   std::vector<FT> original_density_weights;
 
@@ -562,7 +489,7 @@
                    compute_density_weight_for_original_point<Kernel, Kd_Tree>
                                          (
                                            get(point_map, *it),
-                                           original_kd_tree,
+                                           original_kd_tree, 
                                            radius);
 
       original_density_weights.push_back(density);
@@ -588,73 +515,12 @@
     {
       FT density = simplify_and_regularize_internal::
                    compute_density_weight_for_sample_point<Kernel, Kd_Tree>
-                   (*sample_iter,
-                    sample_kd_tree,
+                   (*sample_iter, 
+                    sample_kd_tree, 
                     radius);
 
       sample_density_weights.push_back(density);
     }
-<<<<<<< HEAD
-
-
-    typename std::vector<Point>::iterator update_iter = update_sample_points.begin();
-#ifndef CGAL_LINKED_WITH_TBB
-  CGAL_static_assertion_msg (!(boost::is_convertible<ConcurrencyTag, Parallel_tag>::value),
-                             "Parallel_tag is enabled but TBB is unavailable.");
-#else
-    //parallel
-    if (boost::is_convertible<ConcurrencyTag, Parallel_tag>::value)
-    {
-      Point_set_processing_3::internal::Parallel_callback
-        parallel_callback (callback, iter_number * number_of_sample, iter_n * number_of_sample);
-
-      tbb::blocked_range<size_t> block(0, number_of_sample);
-      Sample_point_updater<Kernel, Kd_Tree, typename PointRange::iterator> sample_updater(
-                           update_sample_points,
-                           sample_points,
-                           original_kd_tree,
-                           sample_kd_tree,
-                           radius2,
-                           original_density_weights,
-                           sample_density_weights,
-                           parallel_callback.advancement(),
-                           parallel_callback.interrupted());
-
-       tbb::parallel_for(block, sample_updater);
-
-       bool interrupted = parallel_callback.interrupted();
-
-       // We interrupt by hand as counter only goes halfway and won't terminate by itself
-       parallel_callback.interrupted() = true;
-       parallel_callback.join();
-
-       // If interrupted during this step, nothing is computed, we return NaN
-       if (interrupted)
-         return output;
-    }else
-#endif
-    {
-      //sequential
-      std::size_t nb = iter_n * number_of_sample;
-      for (sample_iter = sample_points.begin();
-           sample_iter != sample_points.end(); ++sample_iter, ++update_iter, ++ nb)
-      {
-        *update_iter = simplify_and_regularize_internal::
-          compute_update_sample_point<Kernel,
-                                      Kd_Tree,
-                                      typename PointRange::iterator>
-                                      (*sample_iter,
-                                       original_kd_tree,
-                                       sample_kd_tree,
-                                       radius2,
-                                       original_density_weights,
-                                       sample_density_weights);
-        if (callback && !callback ((nb+1) / double(iter_number * number_of_sample)))
-          return output;
-      }
-    }
-
-=======
 
     typedef boost::zip_iterator<boost::tuple<typename std::vector<Point>::iterator,
                                              typename std::vector<Point>::iterator> > Zip_iterator;
@@ -693,22 +559,13 @@
     if (interrupted)
       return output;
     
->>>>>>> 929e1e4b
     sample_iter = sample_points.begin();
     for (std::size_t i = 0; i < sample_points.size(); ++ i)
       sample_points[i] = update_sample_points[i];
   }
 
   // final output
-<<<<<<< HEAD
-  for(sample_iter = sample_points.begin();
-      sample_iter != sample_points.end(); ++sample_iter)
-  {
-    *output++ = *sample_iter;
-  }
-=======
   std::copy (sample_points.begin(), sample_points.end(), output);
->>>>>>> 929e1e4b
 
   return output;
 }
