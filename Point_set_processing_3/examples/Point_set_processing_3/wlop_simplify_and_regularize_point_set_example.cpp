--- conflicted
+++ resolved
@@ -23,11 +23,7 @@
   // Reads a .xyz point set file in points[]
   std::vector<Point> points;
 
-<<<<<<< HEAD
-  if(!CGAL::read_points(input_filename, std::back_inserter(points)))
-=======
   if(!CGAL::IO::read_points(input_filename, std::back_inserter(points)))
->>>>>>> cf69d322
   {
     std::cerr << "Error: cannot read file " << input_filename  << std::endl;
     return EXIT_FAILURE;
@@ -44,11 +40,7 @@
      CGAL::parameters::select_percentage(retain_percentage).
      neighbor_radius (neighbor_radius));
 
-<<<<<<< HEAD
-  if(!CGAL::write_points(output_filename, output, CGAL::parameters::stream_precision(17)))
-=======
   if(!CGAL::IO::write_points(output_filename, output, CGAL::parameters::stream_precision(17)))
->>>>>>> cf69d322
     return EXIT_FAILURE;
 
   return EXIT_SUCCESS;
