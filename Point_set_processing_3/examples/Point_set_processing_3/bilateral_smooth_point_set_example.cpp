--- conflicted
+++ resolved
@@ -27,15 +27,9 @@
 
   // Reads a point set file in points[] * with normals *.
   std::vector<PointVectorPair> points;
-<<<<<<< HEAD
-  if(!CGAL::read_points(input_filename, std::back_inserter(points),
-                        CGAL::parameters::point_map(CGAL::First_of_pair_property_map<PointVectorPair>())
-                                         .normal_map(CGAL::Second_of_pair_property_map<PointVectorPair>())))
-=======
   if(!CGAL::IO::read_points(input_filename, std::back_inserter(points),
                             CGAL::parameters::point_map(CGAL::First_of_pair_property_map<PointVectorPair>())
                                              .normal_map(CGAL::Second_of_pair_property_map<PointVectorPair>())))
->>>>>>> cf69d322
   {
      std::cerr << "Error: cannot read file " << input_filename << std::endl;
      return EXIT_FAILURE;
@@ -60,17 +54,10 @@
   }
 
   //// Save point set.
-<<<<<<< HEAD
-  if(!CGAL::write_XYZ(output_filename, points,
-                      CGAL::parameters::point_map(CGAL::First_of_pair_property_map<PointVectorPair>())
-                                       .normal_map(CGAL::Second_of_pair_property_map<PointVectorPair>())
-                                       .stream_precision(17)))
-=======
   if(!CGAL::IO::write_XYZ(output_filename, points,
                           CGAL::parameters::point_map(CGAL::First_of_pair_property_map<PointVectorPair>())
                                            .normal_map(CGAL::Second_of_pair_property_map<PointVectorPair>())
                                            .stream_precision(17)))
->>>>>>> cf69d322
     return EXIT_FAILURE;
 
   return EXIT_SUCCESS;
