--- conflicted
+++ resolved
@@ -27,13 +27,8 @@
   // we use a property map that accesses the 1st element of the tuple.
 
   std::vector<IndexedPointWithColorTuple> points;
-<<<<<<< HEAD
-  if (!CGAL::read_points(fname, std::back_inserter(points),
-                         CGAL::parameters::point_map(CGAL::Nth_of_tuple_property_map<1, IndexedPointWithColorTuple>())))
-=======
   if (!CGAL::IO::read_points(fname, std::back_inserter(points),
                              CGAL::parameters::point_map(CGAL::Nth_of_tuple_property_map<1, IndexedPointWithColorTuple>())))
->>>>>>> cf69d322
   {
     std::cerr << "Error: cannot read file " << fname << std::endl;
     return EXIT_FAILURE;
