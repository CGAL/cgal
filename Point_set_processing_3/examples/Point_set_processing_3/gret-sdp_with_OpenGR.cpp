#include <CGAL/Simple_cartesian.h>
#include <CGAL/property_map.h>
#include <CGAL/boost/graph/named_params_helper.h>
#include <CGAL/Cartesian_matrix.h>
#include <CGAL/boost/graph/Named_function_parameters.h>
#include <CGAL/OpenGR/gret_sdp.h>

#include <boost/property_tree/ptree.hpp>
#include <boost/property_tree/json_parser.hpp>
#include <boost/filesystem.hpp>

#include <fstream>
#include <iostream>
#include <utility>

#include <Eigen/Dense>


using namespace std;
namespace pt = boost::property_tree;
namespace fs = boost::filesystem;

typedef double Scalar;
typedef CGAL::Simple_cartesian<Scalar> K;
typedef K::Point_3 Point_3;
typedef K::Vector_3 Vector_3;
typedef boost::tuple<Point_3, int, Vector_3> Pwn;
typedef CGAL::Nth_of_tuple_property_map<0, Pwn> Point_map;
typedef CGAL::Nth_of_tuple_property_map<1, Pwn> Index_map;
typedef CGAL::Nth_of_tuple_property_map<2, Pwn> Normal_map;
typedef std::vector<Pwn> Patch;
typedef K::Aff_transformation_3 TrafoType;

enum {Dim = 3};
typedef Eigen::Matrix<Scalar, Dim+1, Dim+1> MatrixType;

namespace params = CGAL::parameters;

struct RegistrationProblem {
    int n;
    int m;
    int d;
    std::vector<Patch> patches;
};

template <typename TrRange>
void extractPatchesAndTrFromConfigFile(const string& configFilePath,  RegistrationProblem& problem, TrRange& transformations);

int main(int argc, const char** argv)
{
    if(argc != 2){
        std::cout << "execute program using: " << "./gret-sdp_with_OpenGR" << " <config/file/path>" << std::endl;
        return EXIT_FAILURE;
    }

    std::string config_file(argv[1]);

    RegistrationProblem problem;
    std::vector<MatrixType> gt_transformations;

    extractPatchesAndTrFromConfigFile(config_file, problem, gt_transformations);

    const int d = problem.d;
    const int n = problem.n;
    const int m = problem.m;
<<<<<<< HEAD
    const vector<Patch>& patches = problem.patches;

    CGAL::OpenGR::GRET_SDP<K> matcher;
=======
    const std::vector<Patch>& patches = problem.patches;
        
    CGAL::OpenGR::GRET_SDP<Scalar> matcher;
>>>>>>> bd19fbe2
    matcher.registerPatches(patches, problem.n, params::point_map(Point_map())
                                                .normal_map(Normal_map())
                                                .vertex_index_map(Index_map()));

    std::vector<TrafoType> transformations;
    matcher.getTransformations(transformations);
    
}

template <typename PatchRange>
void readPatch(const string& file, PatchRange& patch){
    int num_points;
    fs::ifstream file_stream(file);
    file_stream >> num_points;
    patch.reserve(num_points);

    Scalar x, y, z;
    int index;
    while(file_stream >> index){
        file_stream >> x;
        file_stream >> y;
        file_stream >> z;        
        patch.emplace_back(Point_3(x,y,z), index, Vector_3());
  }
}

void readTransformation(const string& filePath, MatrixType& trafo){
    int rows, cols;
    fs::ifstream file(filePath);
    if(file.is_open()){
        file >> rows >> cols;
        if(cols != Dim+1 || rows != Dim+1)
            throw std::runtime_error("matrices have to be of size " + to_string(Dim+1) + "x" + to_string(Dim+1));
        for(int i = 0; i < cols; i++)
            for (int j = 0; j < rows; j++)
                file >> trafo(i, j);
    }
}

template <typename TrRange>
void extractPatchesAndTrFromConfigFile(const string& configFilePath,  RegistrationProblem& problem, TrRange& transformations){
    const string workingDir = fs::path(configFilePath).parent_path().native();

    pt::ptree root;
    pt::read_json(configFilePath, root);

    int n = root.get<int>("n");
    int m = root.get<int>("m");
    int d = root.get<int>("d");

    problem.n = n;
    problem.m = m;
    problem.d = d;

    vector< string  > patchFiles;

    for (pt::ptree::value_type &item : root.get_child("patches"))
    {
        patchFiles.push_back(item.second.data());
    }

    if(patchFiles.size() != m)
        throw runtime_error("Number of patches m and number of given patch files is not the same.");

    if(d != Dim)
        throw runtime_error("Dimension of point type has to be " + to_string(Dim));

    // read patch files
    problem.patches.resize(m);
    ifstream patch_file;
    for(int i = 0; i < m; i++){
        readPatch(workingDir + "/" + patchFiles[i], problem.patches[i]);
    }
    
    vector< string  > transformationFiles;
    for (pt::ptree::value_type &item : root.get_child("gt_trafos"))
        transformationFiles.push_back(item.second.data());

    if(transformationFiles.size() != m)
        throw runtime_error("Number of transformations and number of given transformation files is not the same.");

    transformations.reserve(m);
    MatrixType trafo;
    for(int i = 0; i < m; i++){
        readTransformation(workingDir + "/" + transformationFiles[i], trafo);
        transformations.emplace_back(trafo);
    }

}
<|MERGE_RESOLUTION|>--- conflicted
+++ resolved
@@ -63,15 +63,9 @@
     const int d = problem.d;
     const int n = problem.n;
     const int m = problem.m;
-<<<<<<< HEAD
     const vector<Patch>& patches = problem.patches;
 
     CGAL::OpenGR::GRET_SDP<K> matcher;
-=======
-    const std::vector<Patch>& patches = problem.patches;
-        
-    CGAL::OpenGR::GRET_SDP<Scalar> matcher;
->>>>>>> bd19fbe2
     matcher.registerPatches(patches, problem.n, params::point_map(Point_map())
                                                 .normal_map(Normal_map())
                                                 .vertex_index_map(Index_map()));
