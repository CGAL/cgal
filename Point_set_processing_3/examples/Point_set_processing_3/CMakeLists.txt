# This is the CMake script for compiling this folder.

cmake_minimum_required(VERSION 3.12...3.29)
project(Point_set_processing_3_Examples)

# Find CGAL
find_package(CGAL REQUIRED)

# VisualC++ optimization for applications dealing with large data
if(MSVC)
  if(CMAKE_SIZEOF_VOID_P EQUAL 4)
    # Allow Windows 32bit applications to use up to 3GB of RAM
    set(CMAKE_EXE_LINKER_FLAGS "${CMAKE_EXE_LINKER_FLAGS} /LARGEADDRESSAWARE")
  endif()
  # Prints new compilation options
  message(STATUS "USING DEBUG CXXFLAGS   = '${CMAKE_CXX_FLAGS} ${CMAKE_CXX_FLAGS_DEBUG}'")
  message(STATUS "USING DEBUG EXEFLAGS   = '${CMAKE_EXE_LINKER_FLAGS} ${CMAKE_EXE_LINKER_FLAGS_DEBUG}'")
  message(STATUS "USING RELEASE CXXFLAGS = '${CMAKE_CXX_FLAGS} ${CMAKE_CXX_FLAGS_RELEASE}'")
  message(STATUS "USING RELEASE EXEFLAGS = '${CMAKE_EXE_LINKER_FLAGS} ${CMAKE_EXE_LINKER_FLAGS_RELEASE}'")
endif()

# Activate concurrency?
option(CGAL_ACTIVATE_CONCURRENT_PSP3 "Enable concurrency" OFF)

if(CGAL_ACTIVATE_CONCURRENT_PSP3 OR "$ENV{CGAL_ACTIVATE_CONCURRENT_PSP3}")
  find_package(TBB REQUIRED)
  include(CGAL_TBB_support)
endif()

# Executables that do *not* require EIGEN
foreach(
  target
  average_spacing_example
  bilateral_smooth_point_set_example
  grid_simplification_example
  grid_simplify_indices
  property_map
  random_simplification_example
  read_write_xyz_point_set_example
  remove_outliers_example
  wlop_simplify_and_regularize_point_set_example
  edge_aware_upsample_point_set_example
  structuring_example
  read_ply_points_with_colors_example
  write_ply_points_example)
  create_single_source_cgal_program("${target}.cpp")
  target_link_libraries(${target} PRIVATE CGAL::CGAL)
endforeach()

#disable if MSVC 2017
if(NOT MSVC_VERSION OR MSVC_VERSION GREATER_EQUAL 1919 OR MSVC_VERSION LESS 1910)
  find_package(LASLIB QUIET)
  include(CGAL_LASLIB_support)
  if (TARGET CGAL::LASLIB_support)
    create_single_source_cgal_program("read_las_example.cpp")
    create_single_source_cgal_program("write_las_example.cpp")
<<<<<<< HEAD
    target_link_libraries(read_las_example PRIVATE CGAL::CGAL CGAL::LASLIB_support)
    target_link_libraries(write_las_example PRIVATE CGAL::CGAL CGAL::LASLIB_support)

    target_compile_definitions(read_las_example  PRIVATE -D_CRT_SECURE_NO_DEPRECATE -D_CRT_SECURE_NO_WARNINGS)
    target_compile_definitions(write_las_example  PRIVATE -D_CRT_SECURE_NO_DEPRECATE -D_CRT_SECURE_NO_WARNINGS)

=======
    target_link_libraries(read_las_example PRIVATE CGAL::LASLIB_support)
    target_link_libraries(write_las_example PRIVATE CGAL::LASLIB_support)
>>>>>>> 50cfbde3
  else()
    message(STATUS "NOTICE : the LAS reader test requires LASlib and will not be compiled.")
  endif()
else()
  message(STATUS "NOTICE: the LAS reader does not work with your version of Visual Studio 2017.")
endif()

# Use Eigen
find_package(Eigen3 3.1.0 QUIET) #(requires 3.1.0 or greater)
include(CGAL_Eigen3_support)
if(TARGET CGAL::Eigen3_support)
<<<<<<< HEAD
=======

>>>>>>> 50cfbde3
  # Executables that require Eigen
  foreach(
    target
    callback_example
    clustering_example
    edges_example
    hierarchy_simplification_example
    jet_smoothing_example
    normal_estimation
    normals_example
    scale_estimation_example
    scale_estimation_2d_example)
    create_single_source_cgal_program("${target}.cpp")
<<<<<<< HEAD
    target_link_libraries(${target} PRIVATE CGAL::CGAL CGAL::Eigen3_support)
=======
    target_link_libraries(${target} PRIVATE CGAL::Eigen3_support)
>>>>>>> 50cfbde3
  endforeach()

  if (TARGET CGAL::TBB_support)
    foreach(
      target
      callback_example
      clustering_example
      jet_smoothing_example
      normal_estimation
      normals_example
      scale_estimation_example)
      target_link_libraries(${target} PRIVATE CGAL::TBB_support)
    endforeach()
  endif()

  if (TARGET CGAL::Eigen3_support AND TARGET CGAL::LASLIB_support)
    create_single_source_cgal_program( "orient_scanlines_example.cpp" )
<<<<<<< HEAD
    target_link_libraries(orient_scanlines_example PRIVATE CGAL::CGAL
=======
    target_link_libraries(orient_scanlines_example PRIVATE
>>>>>>> 50cfbde3
      CGAL::Eigen3_support CGAL::LASLIB_support)
    if (TARGET CGAL::TBB_support)
      target_link_libraries(orient_scanlines_example PRIVATE CGAL::TBB_support)
    endif()
  endif()

  # Executables that require libpointmatcher
  find_package(libpointmatcher QUIET)
  include(CGAL_pointmatcher_support)
  if(TARGET CGAL::pointmatcher_support)
    create_single_source_cgal_program("registration_with_pointmatcher.cpp")
<<<<<<< HEAD
    target_link_libraries(registration_with_pointmatcher PRIVATE CGAL::CGAL CGAL::Eigen3_support
=======
    target_link_libraries(registration_with_pointmatcher PRIVATE CGAL::Eigen3_support
>>>>>>> 50cfbde3
                          CGAL::pointmatcher_support)
  else()
    message(STATUS "NOTICE: registration with pointmatcher requires libpointmatcher and will not be compiled.")
  endif()

  # Executables that require OpenGR
  if (NOT MSVC_VERSION OR MSVC_VERSION GREATER_EQUAL 1910)
    find_package(OpenGR QUIET)
    include(CGAL_OpenGR_support)
      message(
        STATUS
          "NOTICE : OpenGR does not support your compiler, registration_with_OpenGR will not be compiled."
      )
  endif()

  if(TARGET CGAL::OpenGR_support)
    create_single_source_cgal_program("registration_with_OpenGR.cpp")
<<<<<<< HEAD
    target_link_libraries(registration_with_OpenGR PRIVATE CGAL::CGAL CGAL::Eigen3_support
=======
    target_link_libraries(registration_with_OpenGR PRIVATE CGAL::Eigen3_support
>>>>>>> 50cfbde3
                          CGAL::OpenGR_support)
  else()
    message(STATUS "NOTICE: registration_with_OpenGR requires OpenGR, and will not be compiled.")
  endif()

  # Executables that require both libpointmatcher and OpenGR
  if (TARGET CGAL::pointmatcher_support AND
      TARGET CGAL::OpenGR_support)
    create_single_source_cgal_program("registration_with_opengr_pointmatcher_pipeline.cpp")
    target_link_libraries(
<<<<<<< HEAD
      registration_with_opengr_pointmatcher_pipeline PRIVATE CGAL::CGAL CGAL::Eigen3_support
=======
      registration_with_opengr_pointmatcher_pipeline PRIVATE CGAL::Eigen3_support
>>>>>>> 50cfbde3
      CGAL::pointmatcher_support CGAL::OpenGR_support)
  else()
    message(STATUS "NOTICE: registration with OpenGR and pointmatcher requires both libpointmatcher and OpenGR, and will not be compiled.")
  endif()

else()
  message(STATUS "NOTICE: Some of the executables in this directory require Eigen 3.1 (or greater), and will not be compiled.")
endif()

if(CGAL_ACTIVATE_CONCURRENT_MESH_3 AND TARGET CGAL::TBB_support)
  foreach(
    target
    average_spacing_example
    bilateral_smooth_point_set_example
    edge_aware_upsample_point_set_example
    remove_outliers_example
    wlop_simplify_and_regularize_point_set_example)
    target_link_libraries(${target} PRIVATE CGAL::TBB_support)
  endforeach()
endif()<|MERGE_RESOLUTION|>--- conflicted
+++ resolved
@@ -54,17 +54,12 @@
   if (TARGET CGAL::LASLIB_support)
     create_single_source_cgal_program("read_las_example.cpp")
     create_single_source_cgal_program("write_las_example.cpp")
-<<<<<<< HEAD
-    target_link_libraries(read_las_example PRIVATE CGAL::CGAL CGAL::LASLIB_support)
-    target_link_libraries(write_las_example PRIVATE CGAL::CGAL CGAL::LASLIB_support)
-
-    target_compile_definitions(read_las_example  PRIVATE -D_CRT_SECURE_NO_DEPRECATE -D_CRT_SECURE_NO_WARNINGS)
-    target_compile_definitions(write_las_example  PRIVATE -D_CRT_SECURE_NO_DEPRECATE -D_CRT_SECURE_NO_WARNINGS)
-
-=======
     target_link_libraries(read_las_example PRIVATE CGAL::LASLIB_support)
     target_link_libraries(write_las_example PRIVATE CGAL::LASLIB_support)
->>>>>>> 50cfbde3
+
+    target_compile_definitions(read_las_example PRIVATE -D_CRT_SECURE_NO_DEPRECATE -D_CRT_SECURE_NO_WARNINGS)
+    target_compile_definitions(write_las_example PRIVATE -D_CRT_SECURE_NO_DEPRECATE -D_CRT_SECURE_NO_WARNINGS)
+
   else()
     message(STATUS "NOTICE : the LAS reader test requires LASlib and will not be compiled.")
   endif()
@@ -76,10 +71,7 @@
 find_package(Eigen3 3.1.0 QUIET) #(requires 3.1.0 or greater)
 include(CGAL_Eigen3_support)
 if(TARGET CGAL::Eigen3_support)
-<<<<<<< HEAD
-=======
 
->>>>>>> 50cfbde3
   # Executables that require Eigen
   foreach(
     target
@@ -93,11 +85,7 @@
     scale_estimation_example
     scale_estimation_2d_example)
     create_single_source_cgal_program("${target}.cpp")
-<<<<<<< HEAD
-    target_link_libraries(${target} PRIVATE CGAL::CGAL CGAL::Eigen3_support)
-=======
     target_link_libraries(${target} PRIVATE CGAL::Eigen3_support)
->>>>>>> 50cfbde3
   endforeach()
 
   if (TARGET CGAL::TBB_support)
@@ -115,11 +103,7 @@
 
   if (TARGET CGAL::Eigen3_support AND TARGET CGAL::LASLIB_support)
     create_single_source_cgal_program( "orient_scanlines_example.cpp" )
-<<<<<<< HEAD
-    target_link_libraries(orient_scanlines_example PRIVATE CGAL::CGAL
-=======
     target_link_libraries(orient_scanlines_example PRIVATE
->>>>>>> 50cfbde3
       CGAL::Eigen3_support CGAL::LASLIB_support)
     if (TARGET CGAL::TBB_support)
       target_link_libraries(orient_scanlines_example PRIVATE CGAL::TBB_support)
@@ -131,11 +115,7 @@
   include(CGAL_pointmatcher_support)
   if(TARGET CGAL::pointmatcher_support)
     create_single_source_cgal_program("registration_with_pointmatcher.cpp")
-<<<<<<< HEAD
-    target_link_libraries(registration_with_pointmatcher PRIVATE CGAL::CGAL CGAL::Eigen3_support
-=======
     target_link_libraries(registration_with_pointmatcher PRIVATE CGAL::Eigen3_support
->>>>>>> 50cfbde3
                           CGAL::pointmatcher_support)
   else()
     message(STATUS "NOTICE: registration with pointmatcher requires libpointmatcher and will not be compiled.")
@@ -153,11 +133,7 @@
 
   if(TARGET CGAL::OpenGR_support)
     create_single_source_cgal_program("registration_with_OpenGR.cpp")
-<<<<<<< HEAD
-    target_link_libraries(registration_with_OpenGR PRIVATE CGAL::CGAL CGAL::Eigen3_support
-=======
     target_link_libraries(registration_with_OpenGR PRIVATE CGAL::Eigen3_support
->>>>>>> 50cfbde3
                           CGAL::OpenGR_support)
   else()
     message(STATUS "NOTICE: registration_with_OpenGR requires OpenGR, and will not be compiled.")
@@ -168,11 +144,7 @@
       TARGET CGAL::OpenGR_support)
     create_single_source_cgal_program("registration_with_opengr_pointmatcher_pipeline.cpp")
     target_link_libraries(
-<<<<<<< HEAD
-      registration_with_opengr_pointmatcher_pipeline PRIVATE CGAL::CGAL CGAL::Eigen3_support
-=======
       registration_with_opengr_pointmatcher_pipeline PRIVATE CGAL::Eigen3_support
->>>>>>> 50cfbde3
       CGAL::pointmatcher_support CGAL::OpenGR_support)
   else()
     message(STATUS "NOTICE: registration with OpenGR and pointmatcher requires both libpointmatcher and OpenGR, and will not be compiled.")
