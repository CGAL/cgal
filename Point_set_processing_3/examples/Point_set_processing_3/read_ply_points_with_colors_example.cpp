#include <CGAL/Exact_predicates_inexact_constructions_kernel.h>

#include <CGAL/property_map.h>
#include <CGAL/IO/read_ply_points.h>

#include <utility>
#include <vector>
#include <fstream>

// types
typedef CGAL::Exact_predicates_inexact_constructions_kernel Kernel;
typedef Kernel::FT FT;
typedef Kernel::Point_3 Point;
typedef Kernel::Vector_3 Vector;
typedef std::array<unsigned char, 3> Color;

// Point with normal, color and intensity
typedef std::tuple<Point, Vector, Color, int> PNCI;
typedef CGAL::Nth_of_tuple_property_map<0, PNCI> Point_map;
typedef CGAL::Nth_of_tuple_property_map<1, PNCI> Normal_map;
typedef CGAL::Nth_of_tuple_property_map<2, PNCI> Color_map;
typedef CGAL::Nth_of_tuple_property_map<3, PNCI> Intensity_map;

int main(int argc, char*argv[])
{
  const char* fname = (argc>1) ? argv[1] : "data/colors.ply";

  // Reads a .ply point set file with normal vectors and colors
  std::vector<PNCI> points; // store points
  std::ifstream in(fname);
<<<<<<< HEAD
  if(!CGAL::read_PLY_with_properties(in, std::back_inserter(points),
                                     CGAL::make_ply_point_reader(Point_map()),
                                     std::make_pair(Intensity_map(), CGAL::PLY_property<int>("intensity")),
                                     std::make_tuple(Color_map(),
                                                     CGAL::Construct_array(),
                                                     CGAL::PLY_property<unsigned char>("red"),
                                                     CGAL::PLY_property<unsigned char>("green"),
                                                     CGAL::PLY_property<unsigned char>("blue")),
                                     CGAL::make_ply_normal_reader(Normal_map())))
=======
  if(!CGAL::IO::read_PLY_with_properties(in, std::back_inserter(points),
                                         CGAL::make_ply_point_reader(Point_map()),
                                         std::make_pair(Intensity_map(), CGAL::PLY_property<int>("intensity")),
                                         std::make_tuple(Color_map(),
                                                         CGAL::Construct_array(),
                                                         CGAL::IO::PLY_property<unsigned char>("red"),
                                                         CGAL::IO::PLY_property<unsigned char>("green"),
                                                         CGAL::IO::PLY_property<unsigned char>("blue")),
                                         CGAL::IO::make_ply_normal_reader(Normal_map())))
>>>>>>> cf69d322
  {
    std::cerr << "Error: cannot read file " << fname << std::endl;
    return EXIT_FAILURE;
  }

  // Display points read
  for(std::size_t i = 0; i < points.size (); ++ i)
  {
    const Point& p = get<0>(points[i]);
    const Vector& n = get<1>(points[i]);
    const Color& c = get<2>(points[i]);
    int I = get<3>(points[i]);
    std::cerr << "Point (" << p
              << ") with normal (" << n
              << "), color (" << int(c[0]) << " " << int(c[1]) << " " << int(c[2])
              << ") and intensity " << I << std::endl;
  }

  return EXIT_SUCCESS;
}<|MERGE_RESOLUTION|>--- conflicted
+++ resolved
@@ -28,17 +28,6 @@
   // Reads a .ply point set file with normal vectors and colors
   std::vector<PNCI> points; // store points
   std::ifstream in(fname);
-<<<<<<< HEAD
-  if(!CGAL::read_PLY_with_properties(in, std::back_inserter(points),
-                                     CGAL::make_ply_point_reader(Point_map()),
-                                     std::make_pair(Intensity_map(), CGAL::PLY_property<int>("intensity")),
-                                     std::make_tuple(Color_map(),
-                                                     CGAL::Construct_array(),
-                                                     CGAL::PLY_property<unsigned char>("red"),
-                                                     CGAL::PLY_property<unsigned char>("green"),
-                                                     CGAL::PLY_property<unsigned char>("blue")),
-                                     CGAL::make_ply_normal_reader(Normal_map())))
-=======
   if(!CGAL::IO::read_PLY_with_properties(in, std::back_inserter(points),
                                          CGAL::make_ply_point_reader(Point_map()),
                                          std::make_pair(Intensity_map(), CGAL::PLY_property<int>("intensity")),
@@ -48,7 +37,6 @@
                                                          CGAL::IO::PLY_property<unsigned char>("green"),
                                                          CGAL::IO::PLY_property<unsigned char>("blue")),
                                          CGAL::IO::make_ply_normal_reader(Normal_map())))
->>>>>>> cf69d322
   {
     std::cerr << "Error: cannot read file " << fname << std::endl;
     return EXIT_FAILURE;
