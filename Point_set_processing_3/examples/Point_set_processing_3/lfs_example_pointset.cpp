#include <CGAL/Exact_predicates_inexact_constructions_kernel.h>
#include <CGAL/estimate_lfs.h>
#include <CGAL/IO/read_points.h>
#include <CGAL/Point_set_3.h>
#include <CGAL/Point_set_3/IO.h>

#include <vector>



// types
typedef CGAL::Exact_predicates_inexact_constructions_kernel Kernel;
typedef Kernel::FT FT;
typedef Kernel::Point_3 Point;
typedef Kernel::Vector_3 Vector;

typedef CGAL::Point_set_3<Point, Vector> Point_set;
typedef Point_set::Property_map<Point> Point_map;
typedef Point_set::Property_map<FT> FT_map;

// types for K nearest neighbors search structure
typedef CGAL::Point_set_processing_3::internal::Neighbor_query<Kernel, Point_set&, Point_map> Neighbor_query;

// Concurrency
typedef CGAL::Parallel_if_available_tag Concurrency_tag;

int main(void)
{
  // read xyz
  const std::string filename = CGAL::data_file_path("points_3/kitten.xyz");

  Point_set point_set;
  point_set.add_normal_map();

  FT_map lfs_map;
  boost::tie (lfs_map, boost::tuples::ignore) = point_set.add_property_map<FT> ("LFS", 0.);

<<<<<<< HEAD
  if (!CGAL::IO::read_points(filename, point_set.index_back_inserter(),
                            CGAL::parameters::point_map(point_set.point_push_map())
                                                .normal_map(point_set.normal_push_map()))
    )
=======
  if (!CGAL::IO::read_point_set(filename, point_set))
>>>>>>> d20626de
  {
    std::cerr << "Error: cannot read file " << filename<< std::endl;
    return EXIT_FAILURE;
  }
<<<<<<< HEAD
    
=======


>>>>>>> d20626de
  unsigned int jet_k = 24;
  std::size_t N_rays = 60;
  FT apex_angle = 30;
  CGAL::estimate_local_feature_size<Concurrency_tag>(point_set, jet_k, N_rays, apex_angle, lfs_map,
    CGAL::parameters::point_map(point_set.point_map())
                                                .normal_map(point_set.normal_map()));
  // print
  for (Point_set::iterator it = point_set.begin(); it != point_set.end(); ++ it)
   {
      Point p = point_set.point(*it);
      Vector n = point_set.normal(*it);
      FT lfs = lfs_map[*it];
      std::cerr << "point:" << p << " normal:" << n << " lfs:" << lfs << std::endl;
   }

  std::cerr << "this is a test!" << std::endl;

  return EXIT_SUCCESS;
}<|MERGE_RESOLUTION|>--- conflicted
+++ resolved
@@ -35,24 +35,13 @@
   FT_map lfs_map;
   boost::tie (lfs_map, boost::tuples::ignore) = point_set.add_property_map<FT> ("LFS", 0.);
 
-<<<<<<< HEAD
-  if (!CGAL::IO::read_points(filename, point_set.index_back_inserter(),
-                            CGAL::parameters::point_map(point_set.point_push_map())
-                                                .normal_map(point_set.normal_push_map()))
-    )
-=======
   if (!CGAL::IO::read_point_set(filename, point_set))
->>>>>>> d20626de
   {
     std::cerr << "Error: cannot read file " << filename<< std::endl;
     return EXIT_FAILURE;
   }
-<<<<<<< HEAD
-    
-=======
 
 
->>>>>>> d20626de
   unsigned int jet_k = 24;
   std::size_t N_rays = 60;
   FT apex_angle = 30;
@@ -62,13 +51,11 @@
   // print
   for (Point_set::iterator it = point_set.begin(); it != point_set.end(); ++ it)
    {
-      Point p = point_set.point(*it);
-      Vector n = point_set.normal(*it);
+      // Point p = point_set.point(*it);
+      // Vector n = point_set.normal(*it);
       FT lfs = lfs_map[*it];
-      std::cerr << "point:" << p << " normal:" << n << " lfs:" << lfs << std::endl;
+      std::cerr << lfs << std::endl;
    }
-
-  std::cerr << "this is a test!" << std::endl;
 
   return EXIT_SUCCESS;
 }