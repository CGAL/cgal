--- conflicted
+++ resolved
@@ -17,57 +17,33 @@
 bool read(std::string s)
 {
   std::vector<PointVectorPair> pv_pairs;
-<<<<<<< HEAD
-  return CGAL::read_points(s, back_inserter(pv_pairs),
-                           CGAL::parameters::point_map(CGAL::First_of_pair_property_map<PointVectorPair>())
-                                            .normal_map(CGAL::Second_of_pair_property_map<PointVectorPair>()));
-=======
   return CGAL::IO::read_points(s, back_inserter(pv_pairs),
                                CGAL::parameters::point_map(CGAL::First_of_pair_property_map<PointVectorPair>())
                                                 .normal_map(CGAL::Second_of_pair_property_map<PointVectorPair>()));
->>>>>>> cf69d322
 }
 
 bool read(std::string s,
           std::vector<PointVectorPair>& pv_pairs)
 {
-<<<<<<< HEAD
-  return CGAL::read_points(s, back_inserter(pv_pairs),
-                           CGAL::parameters::point_map(CGAL::First_of_pair_property_map<PointVectorPair>())
-                                            .normal_map(CGAL::Second_of_pair_property_map<PointVectorPair>()));
-=======
   return CGAL::IO::read_points(s, back_inserter(pv_pairs),
                                CGAL::parameters::point_map(CGAL::First_of_pair_property_map<PointVectorPair>())
                                                 .normal_map(CGAL::Second_of_pair_property_map<PointVectorPair>()));
->>>>>>> cf69d322
 }
 
 bool read_off(std::string s,
               std::vector<PointVectorPair>& pv_pairs)
 {
-<<<<<<< HEAD
-  return CGAL::read_OFF(s, back_inserter(pv_pairs),
-                        CGAL::parameters::point_map(CGAL::First_of_pair_property_map<PointVectorPair>())
-                                         .normal_map(CGAL::Second_of_pair_property_map<PointVectorPair>()));
-=======
   return CGAL::IO::read_OFF(s, back_inserter(pv_pairs),
                             CGAL::parameters::point_map(CGAL::First_of_pair_property_map<PointVectorPair>())
                                              .normal_map(CGAL::Second_of_pair_property_map<PointVectorPair>()));
->>>>>>> cf69d322
 }
 
 bool read_ply(std::string s,
               std::vector<PointVectorPair>& pv_pairs)
 {
-<<<<<<< HEAD
-  return CGAL::read_PLY(s, back_inserter(pv_pairs),
-                        CGAL::parameters::point_map(CGAL::First_of_pair_property_map<PointVectorPair>())
-                                         .normal_map(CGAL::Second_of_pair_property_map<PointVectorPair>()));
-=======
   return CGAL::IO::read_PLY(s, back_inserter(pv_pairs),
                             CGAL::parameters::point_map(CGAL::First_of_pair_property_map<PointVectorPair>())
                                              .normal_map(CGAL::Second_of_pair_property_map<PointVectorPair>()));
->>>>>>> cf69d322
 }
 
 int main()
