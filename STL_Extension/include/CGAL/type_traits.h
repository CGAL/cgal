--- conflicted
+++ resolved
@@ -27,13 +27,10 @@
   >::type
 {};
 
-<<<<<<< HEAD
 namespace cpp17 {
   template< class... > using void_t = void;
 } // end namespace cpp17
 
-}
-=======
 namespace cpp20 {
 
   template< class T >
@@ -47,6 +44,5 @@
 } // end namespace cpp20
 
 } // end namespace CGAL
->>>>>>> 7e2e4448
 
 #endif // CGAL_TYPE_TRAITS_H