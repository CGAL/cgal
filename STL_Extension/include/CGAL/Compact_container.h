// Copyright (c) 2003,2004,2007-2010  INRIA Sophia-Antipolis (France).
// Copyright (c) 2014  GeometryFactory Sarl (France)
// All rights reserved.
//
// This file is part of CGAL (www.cgal.org)
//
// $URL$
// $Id$
// SPDX-License-Identifier: LGPL-3.0-or-later OR LicenseRef-Commercial
//
// Author(s)     : Sylvain Pion

#ifndef CGAL_COMPACT_CONTAINER_H
#define CGAL_COMPACT_CONTAINER_H

#include <CGAL/disable_warnings.h>

#include <CGAL/config.h>
#include <CGAL/Default.h>

#include <cmath>
#include <cstddef>
#include <iterator>
#include <algorithm>
#include <vector>
#include <cstring>
#include <functional>
#include <atomic>

#include <CGAL/use.h>
#include <CGAL/memory.h>
#include <CGAL/iterator.h>
#include <CGAL/CC_safe_handle.h>
#include <CGAL/Time_stamper.h>
#include <CGAL/Has_member.h>
#include <CGAL/assertions.h>
#include <CGAL/IO/io.h>

// An STL like container with the following properties :
// - to achieve compactness, it requires access to a pointer stored in T,
//   specified by a traits.  This pointer is supposed to be 4 bytes aligned
//   when the object is alive, otherwise, the container uses the 2 least
//   significant bits to store information in the pointer.
// - Ts are allocated in arrays of increasing size, which are linked together
//   by their first and last element.
// - the iterator looks at the famous 2 bits to know if it has to deal with
//   a free/used/boundary element.

// TODO :
// - Add .resize() (and proper copy of capacity_).
// - Add preconditions in input that real pointers need to have clean bits.
//   Also for the allocated memory alignment, and sizeof().
// - Do a benchmark before/after.
// - Check the end result with Valgrind.
// - The bit squatting mechanism will be reused for the conflict flag, maybe
//   it could be put out of the class.

// TODO low priority :
// - rebind<> the allocator
// - Exception safety guarantees
// - Thread safety guarantees
// - std requirements on iterators says all defined operations are constant
//   time amortized (it's not true here, maybe it could be with some work...)
// - all this is expected especially when there are not so many free objects
//   compared to the allocated elements.
// - Should block_size be selectable/hintable by .reserve() ?
// - would be nice to have a temporary_free_list (still active elements, but
//   which are going to be freed soon).  Probably it prevents compactness.
// - eventually something to copy this data structure, providing a way to
//   update the pointers (give access to a hash_map, at least a function that
//   converts an old pointer to the new one ?).  Actually it doesn't have to
//   be stuck to a particular DS, because for a list it's useful too...
// - Currently, end() can be invalidated on insert() if a new block is added.
//   It would be nice to fix this.  We could insert the new block at the
//   beginning instead ?  That would drop the property that iterator order
//   is preserved.  Maybe it's not a problem if end() is not preserved, after
//   all nothing is going to dereference it, it's just for comparing with
//   end() that it can be a problem.
//   Another way would be to have end() point to the end of an always
//   empty block (containing no usable element), and insert new blocks just
//   before this one.
//   Instead of having the blocks linked between them, the start/end pointers
//   could point back to the container, so that we can do more interesting
//   things (e.g. freeing empty blocks automatically) ?

namespace CGAL {

#define CGAL_INIT_COMPACT_CONTAINER_BLOCK_SIZE 14
#define CGAL_INCREMENT_COMPACT_CONTAINER_BLOCK_SIZE 16

template<unsigned int first_block_size_, unsigned int block_size_increment>
struct Addition_size_policy
{
  static const unsigned int first_block_size = first_block_size_;

  template<typename Compact_container>
  static void increase_size(Compact_container& cc)
  { cc.block_size += block_size_increment; }

  template<typename Compact_container>
  static void get_index_and_block(typename Compact_container::size_type i,
                                  typename Compact_container::size_type& index,
                                  typename Compact_container::size_type& block)
  {
    typedef typename Compact_container::size_type ST;
    const ST TWO_M_N = 2*first_block_size_ - block_size_increment;
    ST delta = TWO_M_N*TWO_M_N + 8*block_size_increment*i;
    block= (static_cast<ST>(std::sqrt(static_cast<double>(delta))) - TWO_M_N)
      / (2*block_size_increment);

    if ( block==0 )
    { index = i + 1; }
    else
    {
      const typename Compact_container::size_type first_element_in_block =
        block*(first_block_size_+ (block_size_increment*(block - 1))/2);

      index=i - first_element_in_block + 1;
    }
  }
};

template<unsigned int k>
struct Constant_size_policy
{
  static const unsigned int first_block_size = k;

  template<typename Compact_container>
  static void increase_size(Compact_container& /*cc*/)
  {}

  template<typename Compact_container>
  static void get_index_and_block(typename Compact_container::size_type i,
                                  typename Compact_container::size_type& index,
                                  typename Compact_container::size_type& block)
  {
    block=i/k;
    index=(i%k)+1;
  }
};

// The following base class can be used to easily add a squattable pointer
// to a class (maybe you lose a bit of compactness though).
// TODO : Shouldn't adding these bits be done automatically and transparently,
//        based on the traits class info ?
class Compact_container_base
{
  void * p;
public:
  Compact_container_base()
  : p(nullptr) {}
  void *   for_compact_container() const { return p; }
  void for_compact_container(void* ptr)  { p = ptr; }
};

// The traits class describes the way to access the pointer.
// It can be specialized.
template < class T >
struct Compact_container_traits {
  static void *   pointer(const T &t)    { return t.for_compact_container(); }
  static void set_pointer(T &t, void* p) { t.for_compact_container(p); }
};

namespace internal {
  template < class DSC, bool Const >
  class CC_iterator;

  CGAL_GENERATE_MEMBER_DETECTOR(increment_erase_counter);

  // A basic "no erase counter" strategy
  template <bool Has_erase_counter_tag>
  class Erase_counter_strategy {
  public:
    // Do nothing
    template <typename Element>
    static unsigned int erase_counter(const Element &) { return 0; }
    template <typename Element>
    static void set_erase_counter(Element &, unsigned int) {}
    template <typename Element>
    static void restore_erase_counter(Element*, unsigned int) {}
    template <typename Element>
    static void increment_erase_counter(Element &) {}
  };


  // A strategy managing an internal counter
  template <>
  class Erase_counter_strategy<true>
  {
  public:
    template <typename Element>
    static unsigned int erase_counter(const Element &e)
    {
      return e.erase_counter();
    }

    template <typename Element>
    static unsigned int erase_counter(Element* e)
    {
      return e->erase_counter();
    }

    template <typename Element>
    static void set_erase_counter(Element &e, unsigned int c)
    {
      e.set_erase_counter(c);
    }

    template <typename Element>
    static void restore_erase_counter(Element* e, unsigned int c)
    {
      e->set_erase_counter(c);
    }

    template <typename Element>
    static void increment_erase_counter(Element &e)
    {
      e.increment_erase_counter();
    }
  };
}

template < class T,
           class Allocator_ = Default,
           class Increment_policy_ = Default,
           class TimeStamper_ = Default >
class Compact_container
{
  typedef Allocator_                                Al;
  typedef typename Default::Get< Al, CGAL_ALLOCATOR(T) >::type Allocator;
  typedef Increment_policy_                         Ip;
  typedef typename Default::Get< Ip,
            Addition_size_policy<CGAL_INIT_COMPACT_CONTAINER_BLOCK_SIZE,
                             CGAL_INCREMENT_COMPACT_CONTAINER_BLOCK_SIZE>
          >::type                                   Increment_policy;
  typedef TimeStamper_                              Ts;

  template <typename U> using EraseCounterStrategy =
      internal::Erase_counter_strategy<internal::has_increment_erase_counter<U>::value>;

  typedef Compact_container <T, Al, Ip, Ts>         Self;
  typedef Compact_container_traits <T>              Traits;
public:
  typedef typename Default::Get< TimeStamper_,
                                 CGAL::Time_stamper_impl<T> >::type
                                                    Time_stamper;
  typedef Time_stamper                              Time_stamper_impl; // backward-compatibility

  typedef T                                         value_type;
  typedef Allocator                                 allocator_type;

  typedef value_type&                               reference;
  typedef const value_type&                         const_reference;

  typedef typename std::allocator_traits<Allocator>::pointer               pointer;
  typedef typename std::allocator_traits<Allocator>::const_pointer         const_pointer;
  typedef typename std::allocator_traits<Allocator>::size_type             size_type;
  typedef typename std::allocator_traits<Allocator>::difference_type       difference_type;

  typedef internal::CC_iterator<Self, false>        iterator;
  typedef internal::CC_iterator<Self, true>         const_iterator;
  typedef std::reverse_iterator<iterator>           reverse_iterator;
  typedef std::reverse_iterator<const_iterator>     const_reverse_iterator;

  friend class internal::CC_iterator<Self, false>;
  friend class internal::CC_iterator<Self, true>;

  template<unsigned int first_block_size_, unsigned int block_size_increment>
    friend struct Addition_size_policy;
  template<unsigned int k> friend struct Constant_size_policy;

  explicit Compact_container(const Allocator &a = Allocator())
  : alloc(a)
  {
    init();
  }

  template < class InputIterator >
  Compact_container(InputIterator first, InputIterator last,
                    const Allocator & a = Allocator())
  : alloc(a)
  {
    init();
    std::copy(first, last, CGAL::inserter(*this));
  }

  // The copy constructor and assignment operator preserve the iterator order
  Compact_container(const Compact_container &c)
  : alloc(c.get_allocator())
  {
    init();
    block_size = c.block_size;
    time_stamp = 0;
    std::copy(c.begin(), c.end(), CGAL::inserter(*this));
  }

  Compact_container(Compact_container&& c) noexcept
  : alloc(c.get_allocator())
  {
    c.swap(*this);
  }

  Compact_container & operator=(const Compact_container &c)
  {
    if (&c != this) {
      Self tmp(c);
      swap(tmp);
    }
    return *this;
  }

  Compact_container & operator=(Compact_container&& c) noexcept
  {
    Self tmp(std::move(c));
    tmp.swap(*this);
    return *this;
  }

  ~Compact_container()
  {
    clear();
  }

  bool check_timestamps_are_valid() const {
    if constexpr (Time_stamper::has_timestamp) {
      for(size_type i = 0, end = capacity(); i < end; ++i) {
        if(!is_used(i)) {
          continue;
        }
        if(Time_stamper::time_stamp(&operator[](i)) != i) {
          return false;
        }
      }
    }
    return true;
  }

  bool is_used(const_iterator ptr) const
  {
    return (type(&*ptr)==USED);
  }

  bool is_used(size_type i) const
  {
    typename Self::size_type block_number, index_in_block;
    Increment_policy::template get_index_and_block<Self>(i,
                                                         index_in_block,
                                                         block_number);
    return (type(&all_items[block_number].first[index_in_block])
                 == USED);
  }

  const T& operator[] (size_type i) const
  {
    CGAL_assertion( is_used(i) );

    typename Self::size_type block_number, index_in_block;
    Increment_policy::template get_index_and_block<Self>(i,
                                                         index_in_block,
                                                         block_number);
    return all_items[block_number].first[index_in_block];
  }

  T& operator[] (size_type i)
  {
    CGAL_assertion( is_used(i) );

    typename Self::size_type block_number, index_in_block;
    Increment_policy::template get_index_and_block<Self>(i,
                                                         index_in_block,
                                                         block_number);
    return all_items[block_number].first[index_in_block];
  }

  friend void swap(Compact_container& a, Compact_container b) noexcept {
    a.swap(b);
  }

  iterator begin() { return empty()?end():iterator(first_item, 0, 0); }
  iterator end()   { return iterator(last_item, 0); }

  const_iterator begin() const { return empty()?end():const_iterator(first_item, 0, 0); }
  const_iterator end()   const { return const_iterator(last_item, 0); }

  reverse_iterator rbegin() { return reverse_iterator(end()); }
  reverse_iterator rend()   { return reverse_iterator(begin()); }

  const_reverse_iterator
  rbegin() const { return const_reverse_iterator(end()); }
  const_reverse_iterator
  rend()   const { return const_reverse_iterator(begin()); }

  // Boost.Intrusive interface
  iterator iterator_to(reference value) const {
    return iterator(&value, 0);
  }
  const_iterator iterator_to(const_reference value) const {
    return const_iterator(&value, 0);
  }
  static iterator s_iterator_to(reference value) {
    return iterator(&value, 0);
  }
  static const_iterator s_iterator_to(const_reference value) {
    return const_iterator(&value, 0);
  }

  // Special insert methods that construct the objects in place
  // (just forward the arguments to the constructor, to optimize a copy).
  template < typename... Args >
  iterator
  emplace(Args&&... args)
  {
    typedef internal::Erase_counter_strategy<
      internal::has_increment_erase_counter<T>::value> EraseCounterStrategy;

    if (free_list == nullptr)
      allocate_new_block();

    pointer ret = free_list;
    free_list = clean_pointee(ret);
<<<<<<< HEAD
    const auto ts = Time_stamper::time_stamp(ret);
    const auto ec = EraseCounterStrategy<T>::erase_counter(ret);
    new (ret) value_type(std::forward<Args>(args)...);
    Time_stamper::restore_timestamp(ret, ts);
    Time_stamper::set_time_stamp(ret, time_stamp);
    EraseCounterStrategy<T>::restore_erase_counter(ret, ec);
=======
    std::size_t ts;
    const auto ec = EraseCounterStrategy::erase_counter(ret);
    CGAL_USE(ts);

    if constexpr (Time_stamper::has_timestamp) {
      ts = ret->time_stamp();
    }
    new (ret) value_type(args...);
    if constexpr (Time_stamper::has_timestamp) {
      ret->set_time_stamp(ts);
    }
    Time_stamper::set_time_stamp(ret, time_stamp);
    EraseCounterStrategy::restore_erase_counter(ret, ec);
>>>>>>> b18866d3
    CGAL_assertion(type(ret) == USED);
    ++size_;
    return iterator(ret, 0);
  }

  iterator insert(const T &t)
  {
<<<<<<< HEAD
    return emplace(t);
=======
    typedef internal::Erase_counter_strategy<
      internal::has_increment_erase_counter<T>::value> EraseCounterStrategy;

    if (free_list == nullptr)
      allocate_new_block();

    pointer ret = free_list;
    free_list = clean_pointee(ret);
    std::size_t ts;
    CGAL_USE(ts);
    const auto ec = EraseCounterStrategy::erase_counter(ret);

    if constexpr (Time_stamper::has_timestamp) {
      ts = ret->time_stamp();
    }
    std::allocator_traits<allocator_type>::construct(alloc, ret, t);
    if constexpr (Time_stamper::has_timestamp) {
      ret->set_time_stamp(ts);
    }
    Time_stamper::set_time_stamp(ret, time_stamp);
    EraseCounterStrategy::restore_erase_counter(ret, ec);

    CGAL_assertion(type(ret) == USED);
    ++size_;
    return iterator(ret, 0);
>>>>>>> b18866d3
  }

  template < class InputIterator >
  void insert(InputIterator first, InputIterator last)
  {
    for (; first != last; ++first)
      insert(*first);
  }

  template < class InputIterator >
  void assign(InputIterator first, InputIterator last)
  {
    clear(); // erase(begin(), end()); // ?
    insert(first, last);
  }

  void erase(iterator x)
  {
<<<<<<< HEAD
    auto ptr = &*x;
    CGAL_precondition(type(ptr) == USED);
    EraseCounterStrategy<T>::increment_erase_counter(*x);
    const auto ts = Time_stamper::time_stamp(ptr);
    const auto ec = EraseCounterStrategy<T>::erase_counter(*x);
    std::allocator_traits<allocator_type>::destroy(alloc, ptr);
    Time_stamper::restore_timestamp(ptr, ts);
    EraseCounterStrategy<T>::restore_erase_counter(ptr, ec);

    put_on_free_list(ptr);
=======
    typedef internal::Erase_counter_strategy<
      internal::has_increment_erase_counter<T>::value> EraseCounterStrategy;

    CGAL_precondition(type(&*x) == USED);
    EraseCounterStrategy::increment_erase_counter(*x);
    const auto ec = EraseCounterStrategy::erase_counter(*x);
    std::size_t ts;
    CGAL_USE(ts);
    if constexpr (Time_stamper::has_timestamp) {
      ts = x->time_stamp();
    }
    std::allocator_traits<allocator_type>::destroy(alloc, &*x);
    if constexpr (Time_stamper::has_timestamp) {
      x->set_time_stamp(ts);
    }
    EraseCounterStrategy::restore_erase_counter(&*x, ec);


    put_on_free_list(&*x);
>>>>>>> b18866d3
    --size_;
  }

  void erase(iterator first, iterator last) {
    while (first != last)
      erase(first++);
  }

  void clear();

  // Merge the content of d into *this.  d gets cleared.
  // The complexity is O(size(free list = capacity-size)).
  void merge(Self &d);

  size_type size() const
  {
    CGAL_expensive_assertion(size_ ==
                             (size_type) std::distance(begin(), end()));
    return size_;
  }

  size_type max_size() const
  {
    return std::allocator_traits<allocator_type>::max_size(alloc);
  }

  size_type capacity() const
  {
    return capacity_;
  }

  // void resize(size_type sz, T c = T()); // TODO  makes sense ???

  bool empty() const
  {
    return size_ == 0;
  }

  allocator_type get_allocator() const
  {
    return alloc;
  }

  // Returns the index of the iterator "cit", i.e. the number n so that
  // operator[](n)==*cit.
  // Complexity : O(#blocks) = O(sqrt(capacity())).
  // This function is mostly useful for purposes of efficient debugging at
  // higher levels.
  size_type index(const_iterator cit) const
  {
    // We use the block structure to provide an efficient version :
    // we check if the address is in the range of each block.

    CGAL_assertion(cit != end());

    const_pointer c = &*cit;
    size_type res=0;

    for (typename All_items::const_iterator it = all_items.begin(), itend = all_items.end();
         it != itend; ++it) {
      const_pointer p = it->first;
      size_type s = it->second;

      // Are we in the address range of this block (excluding first and last
      // elements) ?
      if ( p<c && c<(p+s-1) )
      {
        CGAL_assertion_msg( (c-p)+p == c, "wrong alignment of iterator");
        return res+(c-p-1);
      }

      res += s-2;
    }

    return (size_type)-1; // cit does not belong to this compact container
  }

  // Returns whether the iterator "cit" is in the range [begin(), end()].
  // Complexity : O(#blocks) = O(sqrt(capacity())).
  // This function is mostly useful for purposes of efficient debugging at
  // higher levels.
  bool owns(const_iterator cit) const
  {
    // We use the block structure to provide an efficient version :
    // we check if the address is in the range of each block,
    // and then test whether it is valid (not a free element).

    if (cit == end())
      return true;

    const_pointer c = &*cit;

    for (typename All_items::const_iterator it = all_items.begin(), itend = all_items.end();
         it != itend; ++it) {
      const_pointer p = it->first;
      size_type s = it->second;

      // Are we in the address range of this block (excluding first and last
      // elements) ?
      if (c <= p || (p+s-1) <= c)
        continue;

      CGAL_assertion_msg( (c-p)+p == c, "wrong alignment of iterator");

      return type(c) == USED;
    }
    return false;
  }

  bool owns_dereferenceable(const_iterator cit) const
  {
    return cit != end() && owns(cit);
  }


  CGAL_DEPRECATED bool owns_dereferencable(const_iterator cit) const
  {
    return owns_dereferenceable(cit);
  }

  /** Reserve method to ensure that the capacity of the Compact_container be
   * greater or equal than a given value n.
   */
  void reserve(size_type n)
  {
    if ( capacity_>=n ) return;

    size_type lastblock = all_items.size();

    while ( capacity_<n )
    { // Pb because the order of free list is no more the order of
      // allocate_new_block();
      push_back_new_block();
    }

    // Now we put all the new elements on freelist, starting from the last block
    // inserted and mark them free in reverse order, so that the insertion order
    // will correspond to the iterator order...
    // We don't touch the first and the last one.
    size_type curblock=all_items.size();
    do
    {
      --curblock; // We are sure we have at least create a new block
      auto [new_block, block_size] = all_items[curblock];
      put_block_on_free_list(new_block, block_size - 2);
    }
    while ( curblock>lastblock );
  }

private:

std::pair<pointer, size_type> push_back_new_block();
void put_block_on_free_list(pointer new_block, size_type block_size);

void allocate_new_block();

  void put_on_free_list(pointer x)
  {
    set_type(x, free_list, FREE);
    free_list = x;
  }

  // Definition of the bit squatting :
  // =================================
  // ptr is composed of a pointer part and the last 2 bits.
  // Here is the meaning of each of the 8 cases.
  //
  //                          value of the last 2 bits as "Type"
  // pointer part     0              1                2              3
  //         nullptr     user elt       unused           free_list end  start/end
  //      != nullptr     user elt       block boundary   free elt       unused
  //
  // meaning of ptr : user stuff     next/prev block  free_list      unused

  enum Type { USED = 0, BLOCK_BOUNDARY = 1, FREE = 2, START_END = 3 };

  // The bit squatting is implemented by casting pointers to (char *), then
  // subtracting to nullptr, doing bit manipulations on the resulting integer,
  // and converting back.

  static char * clean_pointer(char * p)
  {
    return reinterpret_cast<char*>(reinterpret_cast<std::ptrdiff_t>(p) &
                                   ~ (std::ptrdiff_t) START_END);
  }

  // Returns the pointee, cleaned up from the squatted bits.
  static pointer clean_pointee(const_pointer ptr)
  {
    return (pointer) clean_pointer((char *) Traits::pointer(*ptr));
  }

  // Get the type of the pointee.
  static Type type(const_pointer ptr)
  {
    char * p = (char *) Traits::pointer(*ptr);
    return (Type) (reinterpret_cast<std::ptrdiff_t>(p) -
                   reinterpret_cast<std::ptrdiff_t>(clean_pointer(p)));
  }

  // Sets the pointer part and the type of the pointee.
  static void set_type(pointer ptr, void * p, Type t)
  {
    // This out of range compare is always true and causes lots of
    // unnecessary warnings.
    // CGAL_precondition(0 <= t && t < 4);
    Traits::set_pointer(*ptr, reinterpret_cast<void *>
      (reinterpret_cast<std::ptrdiff_t>(clean_pointer((char *) p)) + (int) t));
  }

public:
  // @return true iff pts is on the beginning or on the end of its block.
  static bool is_begin_or_end(const_pointer ptr)
  { return type(ptr)==START_END; }

  void swap(Self &c) noexcept
  {
    std::swap(alloc, c.alloc);
    std::swap(capacity_, c.capacity_);
    std::swap(size_, c.size_);
    std::swap(block_size, c.block_size);
    std::swap(first_item, c.first_item);
    std::swap(last_item, c.last_item);
    std::swap(free_list, c.free_list);
    all_items.swap(c.all_items);

    // non-atomic swap of time_stamp:
    c.time_stamp = time_stamp.exchange(c.time_stamp.load());
  }
private:
  // We store a vector of pointers to all allocated blocks and their sizes.
  // Knowing all pointers, we don't have to walk to the end of a block to reach
  // the pointer to the next block.
  // Knowing the sizes allows to deallocate() without having to compute the size
  // by walking through the block till its end.
  // This opens up the possibility for the compiler to optimize the clear()
  // function considerably when has_trivial_destructor<T>.
  using All_items = std::vector<std::pair<pointer, size_type> >;

  using time_stamp_t = std::atomic<std::size_t>;

  void init()
  {
    block_size = Increment_policy::first_block_size;
    capacity_  = 0;
    size_      = 0;
    free_list  = nullptr;
    first_item = nullptr;
    last_item  = nullptr;
    all_items  = All_items();
    time_stamp = 0;
  }

  allocator_type   alloc;
  size_type        capacity_   = 0;
  size_type        size_       = 0;
  size_type        block_size  = Increment_policy::first_block_size;
  pointer          free_list   = nullptr;
  pointer          first_item  = nullptr;
  pointer          last_item   = nullptr;
  All_items        all_items   = {};
  time_stamp_t     time_stamp  = {};
};

template < class T, class Allocator, class Increment_policy, class TimeStamper >
void Compact_container<T, Allocator, Increment_policy, TimeStamper>::merge(Self &d)
{
  CGAL_precondition(&d != this);

  // Allocators must be "compatible" :
  CGAL_precondition(get_allocator() == d.get_allocator());

  // Concatenate the free_lists.
  if (free_list == nullptr) {
    free_list = d.free_list;
  } else if (d.free_list != nullptr) {
    pointer p = free_list;
    while (clean_pointee(p) != nullptr)
      p = clean_pointee(p);
    set_type(p, d.free_list, FREE);
  }
  // Concatenate the blocks.
  if (last_item == nullptr) { // empty...
    first_item = d.first_item;
    last_item  = d.last_item;
  } else if (d.last_item != nullptr) {
    set_type(last_item, d.first_item, BLOCK_BOUNDARY);
    set_type(d.first_item, last_item, BLOCK_BOUNDARY);
    last_item = d.last_item;
  }
  all_items.insert(all_items.end(), d.all_items.begin(), d.all_items.end());
  // Add the sizes.
  size_ += d.size_;
  // Add the capacities.
  capacity_ += d.capacity_;
  // It seems reasonable to take the max of the block sizes.
  block_size = (std::max)(block_size, d.block_size);
  // Clear d.
  d.init();
}

template < class T, class Allocator, class Increment_policy, class TimeStamper >
void Compact_container<T, Allocator, Increment_policy, TimeStamper>::clear()
{
  for (typename All_items::iterator it = all_items.begin(), itend = all_items.end();
       it != itend; ++it) {
    pointer p = it->first;
    size_type s = it->second;
    for (pointer pp = p + 1; pp != p + s - 1; ++pp) {
      if (type(pp) == USED)
      {
        std::allocator_traits<allocator_type>::destroy(alloc, pp);
        set_type(pp, nullptr, FREE);
      }
    }
    alloc.deallocate(p, s);
  }
  init();
}

template < class T, class Allocator, class Increment_policy, class TimeStamper >
auto Compact_container<T, Allocator, Increment_policy, TimeStamper>::push_back_new_block()
    -> std::pair<pointer, size_type>
{
  pointer new_block = alloc.allocate(block_size + 2);
  std::pair<pointer, size_type> result{new_block, block_size};
  all_items.push_back(std::make_pair(new_block, block_size + 2));
  capacity_ += block_size;
  // We insert this new block at the end.
  if (last_item == nullptr) // First time
  {
      first_item = new_block;
      last_item  = new_block + block_size + 1;
      set_type(first_item, nullptr, START_END);
  }
  else
  {
      set_type(last_item, new_block, BLOCK_BOUNDARY);
      set_type(new_block, last_item, BLOCK_BOUNDARY);
      last_item = new_block + block_size + 1;
  }
  set_type(last_item, nullptr, START_END);
  // Increase the block_size for the next time.
  Increment_policy::increase_size(*this);
  return result;
}

template < class T, class Allocator, class Increment_policy, class TimeStamper >
void Compact_container<T, Allocator, Increment_policy, TimeStamper>::
put_block_on_free_list(pointer new_block, size_type block_size)
{
  // The block actually has a size==block_size+2.
  // We don't touch the first and the last one.
  // We mark them free in reverse order, so that the insertion order
  // will correspond to the iterator order...
  for (size_type i = block_size; i >= 1; --i)
  {
    EraseCounterStrategy<T>::set_erase_counter(*(new_block + i), 0);
    Time_stamper::initialize_time_stamp(new_block + i);
    put_on_free_list(new_block + i);
  }
}

template < class T, class Allocator, class Increment_policy, class TimeStamper >
void Compact_container<T, Allocator, Increment_policy, TimeStamper>::allocate_new_block()
{
  auto [new_block, block_size] = push_back_new_block();
  put_block_on_free_list(new_block, block_size);
}


template < class T, class Allocator, class Increment_policy, class TimeStamper >
inline
bool operator==(const Compact_container<T, Allocator, Increment_policy, TimeStamper> &lhs,
                const Compact_container<T, Allocator, Increment_policy, TimeStamper> &rhs)
{
  return lhs.size() == rhs.size() &&
    std::equal(lhs.begin(), lhs.end(), rhs.begin());
}

template < class T, class Allocator, class Increment_policy, class TimeStamper >
inline
bool operator!=(const Compact_container<T, Allocator, Increment_policy, TimeStamper> &lhs,
                const Compact_container<T, Allocator, Increment_policy, TimeStamper> &rhs)
{
  return ! (lhs == rhs);
}

template < class T, class Allocator, class Increment_policy, class TimeStamper >
inline
bool operator< (const Compact_container<T, Allocator, Increment_policy, TimeStamper> &lhs,
                const Compact_container<T, Allocator, Increment_policy, TimeStamper> &rhs)
{
  return std::lexicographical_compare(lhs.begin(), lhs.end(),
                                      rhs.begin(), rhs.end());
}

template < class T, class Allocator, class Increment_policy, class TimeStamper >
inline
bool operator> (const Compact_container<T, Allocator, Increment_policy, TimeStamper> &lhs,
                const Compact_container<T, Allocator, Increment_policy, TimeStamper> &rhs)
{
  return rhs < lhs;
}

template < class T, class Allocator, class Increment_policy, class TimeStamper >
inline
bool operator<=(const Compact_container<T, Allocator, Increment_policy, TimeStamper> &lhs,
                const Compact_container<T, Allocator, Increment_policy, TimeStamper> &rhs)
{
  return ! (lhs > rhs);
}

template < class T, class Allocator, class Increment_policy, class TimeStamper >
inline
bool operator>=(const Compact_container<T, Allocator, Increment_policy, TimeStamper> &lhs,
                const Compact_container<T, Allocator, Increment_policy, TimeStamper> &rhs)
{
  return ! (lhs < rhs);
}

// forward-declare Concurrent_compact_container, for CC_iterator
template < class T, class Allocator_ >
class Concurrent_compact_container;

namespace internal {

  template < class DSC, bool Const >
  class CC_iterator
  {
    typedef CC_iterator<DSC, Const>                   Self;
  public:
    typedef DSC                                       CC;
    typedef typename DSC::value_type                  value_type;
    typedef typename DSC::size_type                   size_type;
    typedef typename DSC::difference_type             difference_type;
    typedef std::conditional_t< Const, const value_type*,
                                       value_type*>   pointer;
    typedef std::conditional_t< Const, const value_type&,
                                        value_type&>  reference;
    typedef std::bidirectional_iterator_tag           iterator_category;

    // the initialization with nullptr is required by our Handle concept.
    CC_iterator()
#ifdef CGAL_COMPACT_CONTAINER_DEBUG_TIME_STAMP
      : ts(0)
#endif
    {
      m_ptr = nullptr;
    }

    explicit CC_iterator(pointer ptr) : m_ptr(ptr) { }

    // Converting constructor from mutable to constant iterator
    template <bool OtherConst>
    CC_iterator(const CC_iterator<
                std::enable_if_t<(!OtherConst && Const), DSC>,
                OtherConst> &const_it)
#ifdef CGAL_COMPACT_CONTAINER_DEBUG_TIME_STAMP
        : ts(Time_stamper::time_stamp(const_it.operator->()))
#endif
    {
      m_ptr = const_it.operator->();
    }

    // Assignment operator from mutable to constant iterator
    template <bool OtherConst>
    CC_iterator & operator= (const CC_iterator<
                std::enable_if_t<(!OtherConst && Const), DSC>,
                OtherConst> &const_it)
    {
      m_ptr = const_it.operator->();
#ifdef CGAL_COMPACT_CONTAINER_DEBUG_TIME_STAMP
      ts = Time_stamper::time_stamp(const_it.operator->());
#endif
      return *this;
    }

    // Construction from nullptr
    CC_iterator (std::nullptr_t /*CGAL_assertion_code(n)*/)
#ifdef CGAL_COMPACT_CONTAINER_DEBUG_TIME_STAMP
      : ts(0)
#endif
    {
      //CGAL_assertion (n == nullptr);
      m_ptr = nullptr;
    }

  private:

    typedef typename DSC::Time_stamper           Time_stamper;
#ifdef CGAL_COMPACT_CONTAINER_DEBUG_TIME_STAMP
    std::size_t ts;
#endif
    pointer m_ptr;

    // Only Compact_container and Concurrent_compact_container should
    // access these constructors.
    template <typename T, typename Al, typename Ip, typename Ts>
    friend class CGAL::Compact_container;

    friend class CGAL::Concurrent_compact_container<value_type,
                                                    typename DSC::Al>;

    // For begin()
    CC_iterator(pointer ptr, int, int)
#ifdef CGAL_COMPACT_CONTAINER_DEBUG_TIME_STAMP
      : ts(0)
#endif
    {
      m_ptr = ptr;
      if (m_ptr == nullptr) // empty container.
        return;

      ++(m_ptr); // if not empty, p = start
      if (DSC::type(m_ptr) == DSC::FREE)
        increment();
#ifdef CGAL_COMPACT_CONTAINER_DEBUG_TIME_STAMP
      else
        ts = Time_stamper::time_stamp(m_ptr);
#endif // CGAL_COMPACT_CONTAINER_DEBUG_TIME_STAMP
    }

    // Construction from raw pointer and for end().
    CC_iterator(pointer ptr, int)
#ifdef CGAL_COMPACT_CONTAINER_DEBUG_TIME_STAMP
      : ts(0)
#endif
    {
      m_ptr = ptr;
#ifdef CGAL_COMPACT_CONTAINER_DEBUG_TIME_STAMP
      if(ptr != nullptr){
        ts = Time_stamper::time_stamp(m_ptr);
      }
#endif // end CGAL_COMPACT_CONTAINER_DEBUG_TIME_STAMP
    }

    // NB : in case empty container, begin == end == nullptr.
    void increment()
    {
      // It's either pointing to end(), or valid.
      CGAL_assertion_msg(m_ptr != nullptr,
         "Incrementing a singular iterator or an empty container iterator ?");
      CGAL_assertion_msg(DSC::type(m_ptr) != DSC::START_END,
         "Incrementing end() ?");

      // If it's not end(), then it's valid, we can do ++.
      do {
        ++(m_ptr);
        if (DSC::type(m_ptr) == DSC::USED ||
            DSC::type(m_ptr) == DSC::START_END)
        {
#ifdef CGAL_COMPACT_CONTAINER_DEBUG_TIME_STAMP
          ts = Time_stamper::time_stamp(m_ptr);
#endif
          return;
        }
        if (DSC::type(m_ptr) == DSC::BLOCK_BOUNDARY)
          m_ptr = DSC::clean_pointee(m_ptr);
      } while (true);
    }

    void decrement()
    {
      // It's either pointing to end(), or valid.
      CGAL_assertion_msg(m_ptr != nullptr,
         "Decrementing a singular iterator or an empty container iterator ?");
      CGAL_assertion_msg(DSC::type(m_ptr - 1) != DSC::START_END,
         "Decrementing begin() ?");

      // If it's not begin(), then it's valid, we can do --.
      do {
        --m_ptr;
        if (DSC::type(m_ptr) == DSC::USED ||
            DSC::type(m_ptr) == DSC::START_END)
        {
#ifdef CGAL_COMPACT_CONTAINER_DEBUG_TIME_STAMP
          ts = Time_stamper::time_stamp(m_ptr);
#endif
          return;
        }

        if (DSC::type(m_ptr) == DSC::BLOCK_BOUNDARY)
          m_ptr = DSC::clean_pointee(m_ptr);
      } while (true);
    }

  public:

    Self & operator++()
    {
      CGAL_assertion_msg(m_ptr != nullptr,
         "Incrementing a singular iterator or an empty container iterator ?");
      /* CGAL_assertion_msg(DSC::type(m_ptr) == DSC::USED,
         "Incrementing an invalid iterator."); */
      increment();
      return *this;
    }

    Self & operator--()
    {
      CGAL_assertion_msg(m_ptr != nullptr,
         "Decrementing a singular iterator or an empty container iterator ?");
      /*CGAL_assertion_msg(DSC::type(m_ptr) == DSC::USED
                      || DSC::type(m_ptr) == DSC::START_END,
                      "Decrementing an invalid iterator.");*/
      decrement();
      return *this;
    }

    Self operator++(int) { Self tmp(*this); ++(*this); return tmp; }
    Self operator--(int) { Self tmp(*this); --(*this); return tmp; }

#ifdef CGAL_COMPACT_CONTAINER_DEBUG_TIME_STAMP
    bool is_time_stamp_valid() const
    {
      return (ts == 0) || (ts == Time_stamper::time_stamp(m_ptr));
    }
#endif // CGAL_COMPACT_CONTAINER_DEBUG_TIME_STAMP

    reference operator*() const { return *(m_ptr); }

    pointer   operator->() const { return (m_ptr); }

    // For std::less...
    bool operator<(const CC_iterator& other) const
    {
#ifdef CGAL_COMPACT_CONTAINER_DEBUG_TIME_STAMP
      CGAL_assertion( is_time_stamp_valid() );
#endif
      return Time_stamper::less(m_ptr, other.m_ptr);
    }

    bool operator>(const CC_iterator& other) const
    {
#ifdef CGAL_COMPACT_CONTAINER_DEBUG_TIME_STAMP
      CGAL_assertion( is_time_stamp_valid() );
#endif
      return Time_stamper::less(other.m_ptr, m_ptr);
    }

    bool operator<=(const CC_iterator& other) const
    {
#ifdef CGAL_COMPACT_CONTAINER_DEBUG_TIME_STAMP
      CGAL_assertion( is_time_stamp_valid() );
#endif
      return Time_stamper::less(m_ptr, other.m_ptr)
          || (*this == other);
    }

    bool operator>=(const CC_iterator& other) const
    {
#ifdef CGAL_COMPACT_CONTAINER_DEBUG_TIME_STAMP
      CGAL_assertion( is_time_stamp_valid() );
#endif
      return Time_stamper::less(other.m_ptr, m_ptr)
          || (*this == other);
    }

    // Can itself be used for bit-squatting.
    void * for_compact_container() const { return m_ptr; }
    void for_compact_container(void* p) { m_ptr = static_cast<pointer>(p); }
  };

  template < class DSC, bool Const1, bool Const2 >
  inline
  bool operator==(const CC_iterator<DSC, Const1> &rhs,
                  const CC_iterator<DSC, Const2> &lhs)
  {
    return rhs.operator->() == lhs.operator->();
  }

  template < class DSC, bool Const1, bool Const2 >
  inline
  bool operator!=(const CC_iterator<DSC, Const1> &rhs,
                  const CC_iterator<DSC, Const2> &lhs)
  {
    return rhs.operator->() != lhs.operator->();
  }

  // Comparisons with nullptr are part of CGAL's Handle concept...
  template < class DSC, bool Const >
  inline
  bool operator==(const CC_iterator<DSC, Const> &rhs,
                  std::nullptr_t /*CGAL_assertion_code(n)*/)
  {
    //CGAL_assertion( n == nullptr);
    return rhs.operator->() == nullptr;
  }

  template < class DSC, bool Const >
  inline
  bool operator!=(const CC_iterator<DSC, Const> &rhs,
                  std::nullptr_t /*CGAL_assertion_code(n)*/)
  {
    //CGAL_assertion( n == nullptr);
    return rhs.operator->() != nullptr;
  }

  template <class DSC, bool Const>
  std::size_t hash_value(const CC_iterator<DSC, Const>&  i)
  {
    typedef Time_stamper_impl<typename DSC::value_type> Stamper;
    return Stamper::hash_value(i.operator->());
  }

namespace handle {
  // supply a specialization for Hash_functor

  // forward declare base template
  template <class H> struct Hash_functor;

  template<class DSC, bool Const>
  struct Hash_functor<CC_iterator<DSC, Const> >{
    std::size_t
    operator()(const CC_iterator<DSC, Const>& i)
    {
      return hash_value(i);
    }
  };
} // namespace handle

} // namespace internal

template <class DSC, bool Const >
class Output_rep<CGAL::internal::CC_iterator<DSC, Const> > {
protected:
  using CC_iterator = CGAL::internal::CC_iterator<DSC, Const>;
  using Compact_container = typename CC_iterator::CC;
  using Time_stamper = typename Compact_container::Time_stamper;
  CC_iterator it;
public:
  Output_rep( const CC_iterator it) : it(it) {}
  std::ostream& operator()( std::ostream& out) const {
    return (out << Time_stamper::display_id(it.operator->()));
  }
};

struct With_offset_tag {
  int offset = 0;
};

struct With_point_tag : public With_offset_tag {
};

struct With_point_and_info_tag : public With_point_tag {};

template <class DSC, bool Const>
struct Output_rep<CGAL::internal::CC_iterator<DSC, Const>, With_offset_tag>
  : public Output_rep<CGAL::internal::CC_iterator<DSC, Const>>
{
  int offset = 0;

  using CC_iterator = CGAL::internal::CC_iterator<DSC, Const>;
  using Compact_container = typename CC_iterator::CC;
  using Time_stamper = typename Compact_container::Time_stamper;
  using Base = Output_rep<CC_iterator>;
  using Base::Base;

  Output_rep(const CC_iterator it, With_offset_tag tag = {})
    : Base(it), offset(tag.offset) {}

  std::ostream& operator()(std::ostream& out) const {
    out << Time_stamper::display_id(this->it.operator->(), offset);
    return out;
  }
};

template <class DSC, bool Const>
struct Output_rep<CGAL::internal::CC_iterator<DSC, Const>, With_point_tag>
  : public Output_rep<CGAL::internal::CC_iterator<DSC, Const>, With_offset_tag>
{
  using CC_iterator = CGAL::internal::CC_iterator<DSC, Const>;
  using Base = Output_rep<CC_iterator, With_offset_tag>;
  using Time_stamper = typename Base::Time_stamper;

  using Base::Base;

  Output_rep(const CC_iterator it, With_point_tag tag = {})
    : Base(it, tag) {}

  std::ostream& operator()(std::ostream& out) const {
    this->Base::operator()(out);
    if(this->it.operator->() != nullptr) {
      if(Time_stamper::time_stamp(this->it.operator->()) == 0)
        return out << "= infinite_vertex()";
      return out << "= " << this->it->point();
    }
    else
      return out;
  }
};

} //namespace CGAL

namespace std {

#ifndef CGAL_CFG_NO_STD_HASH

  template < class DSC, bool Const >
  struct hash<CGAL::internal::CC_iterator<DSC, Const> >
    : public CGAL::cpp98::unary_function<CGAL::internal::CC_iterator<DSC, Const>, std::size_t> {

    std::size_t operator()(const CGAL::internal::CC_iterator<DSC, Const>& i) const
    {
      return reinterpret_cast<std::size_t>(&*i) / sizeof(typename DSC::value_type);
    }
  };
#endif // CGAL_CFG_NO_STD_HASH

} // namespace std

#include <CGAL/enable_warnings.h>

#endif // CGAL_COMPACT_CONTAINER_H<|MERGE_RESOLUTION|>--- conflicted
+++ resolved
@@ -218,6 +218,33 @@
       e.increment_erase_counter();
     }
   };
+
+  template <typename T, typename Time_stamper>
+  struct Time_stamp_and_erase_counter_backup_and_restore_guard
+  {
+    T* const ptr;
+    const unsigned int ec;
+    std::size_t ts;
+
+    using EraseCounterStrategy =
+        internal::Erase_counter_strategy<internal::has_increment_erase_counter<T>::value>;
+
+    Time_stamp_and_erase_counter_backup_and_restore_guard(T* ptr)
+      : ptr(ptr), ec(EraseCounterStrategy::erase_counter(ptr))
+    {
+      if constexpr (Time_stamper::has_timestamp) {
+        ts = Time_stamper::time_stamp(ptr);
+      }
+    }
+
+    ~Time_stamp_and_erase_counter_backup_and_restore_guard() {
+      EraseCounterStrategy::restore_erase_counter(ptr, ec);
+      if constexpr (Time_stamper::has_timestamp) {
+        Time_stamper::restore_timestamp(ptr, ts);
+      }
+    }
+  };
+
 }
 
 template < class T,
@@ -410,72 +437,29 @@
   iterator
   emplace(Args&&... args)
   {
-    typedef internal::Erase_counter_strategy<
-      internal::has_increment_erase_counter<T>::value> EraseCounterStrategy;
-
     if (free_list == nullptr)
       allocate_new_block();
 
     pointer ret = free_list;
     free_list = clean_pointee(ret);
-<<<<<<< HEAD
-    const auto ts = Time_stamper::time_stamp(ret);
-    const auto ec = EraseCounterStrategy<T>::erase_counter(ret);
-    new (ret) value_type(std::forward<Args>(args)...);
-    Time_stamper::restore_timestamp(ret, ts);
+
+    {
+      internal::Time_stamp_and_erase_counter_backup_and_restore_guard<T, Time_stamper>
+          guard(ret);
+
+      new (ret) value_type(std::forward<Args>(args)...);
+    } // this scope is important: the destructor of the guard has to be called
+      // before the time_stamp is set, otherwise it will be set to the wrong value.
     Time_stamper::set_time_stamp(ret, time_stamp);
-    EraseCounterStrategy<T>::restore_erase_counter(ret, ec);
-=======
-    std::size_t ts;
-    const auto ec = EraseCounterStrategy::erase_counter(ret);
-    CGAL_USE(ts);
-
-    if constexpr (Time_stamper::has_timestamp) {
-      ts = ret->time_stamp();
-    }
-    new (ret) value_type(args...);
-    if constexpr (Time_stamper::has_timestamp) {
-      ret->set_time_stamp(ts);
-    }
-    Time_stamper::set_time_stamp(ret, time_stamp);
-    EraseCounterStrategy::restore_erase_counter(ret, ec);
->>>>>>> b18866d3
     CGAL_assertion(type(ret) == USED);
     ++size_;
     return iterator(ret, 0);
   }
 
-  iterator insert(const T &t)
-  {
-<<<<<<< HEAD
-    return emplace(t);
-=======
-    typedef internal::Erase_counter_strategy<
-      internal::has_increment_erase_counter<T>::value> EraseCounterStrategy;
-
-    if (free_list == nullptr)
-      allocate_new_block();
-
-    pointer ret = free_list;
-    free_list = clean_pointee(ret);
-    std::size_t ts;
-    CGAL_USE(ts);
-    const auto ec = EraseCounterStrategy::erase_counter(ret);
-
-    if constexpr (Time_stamper::has_timestamp) {
-      ts = ret->time_stamp();
-    }
-    std::allocator_traits<allocator_type>::construct(alloc, ret, t);
-    if constexpr (Time_stamper::has_timestamp) {
-      ret->set_time_stamp(ts);
-    }
-    Time_stamper::set_time_stamp(ret, time_stamp);
-    EraseCounterStrategy::restore_erase_counter(ret, ec);
-
-    CGAL_assertion(type(ret) == USED);
-    ++size_;
-    return iterator(ret, 0);
->>>>>>> b18866d3
+  template <typename U>
+  iterator insert(U&&u)
+  {
+    return emplace(std::forward<U>(u));
   }
 
   template < class InputIterator >
@@ -494,38 +478,18 @@
 
   void erase(iterator x)
   {
-<<<<<<< HEAD
     auto ptr = &*x;
     CGAL_precondition(type(ptr) == USED);
     EraseCounterStrategy<T>::increment_erase_counter(*x);
-    const auto ts = Time_stamper::time_stamp(ptr);
-    const auto ec = EraseCounterStrategy<T>::erase_counter(*x);
-    std::allocator_traits<allocator_type>::destroy(alloc, ptr);
-    Time_stamper::restore_timestamp(ptr, ts);
-    EraseCounterStrategy<T>::restore_erase_counter(ptr, ec);
+
+    {
+      internal::Time_stamp_and_erase_counter_backup_and_restore_guard<T, Time_stamper>
+          guard(ptr);
+
+      std::allocator_traits<allocator_type>::destroy(alloc, ptr);
+    }
 
     put_on_free_list(ptr);
-=======
-    typedef internal::Erase_counter_strategy<
-      internal::has_increment_erase_counter<T>::value> EraseCounterStrategy;
-
-    CGAL_precondition(type(&*x) == USED);
-    EraseCounterStrategy::increment_erase_counter(*x);
-    const auto ec = EraseCounterStrategy::erase_counter(*x);
-    std::size_t ts;
-    CGAL_USE(ts);
-    if constexpr (Time_stamper::has_timestamp) {
-      ts = x->time_stamp();
-    }
-    std::allocator_traits<allocator_type>::destroy(alloc, &*x);
-    if constexpr (Time_stamper::has_timestamp) {
-      x->set_time_stamp(ts);
-    }
-    EraseCounterStrategy::restore_erase_counter(&*x, ec);
-
-
-    put_on_free_list(&*x);
->>>>>>> b18866d3
     --size_;
   }
 
@@ -600,7 +564,7 @@
       res += s-2;
     }
 
-    return (size_type)-1; // cit does not belong to this compact container
+    return static_cast<size_type>(-1); // cit does not belong to this compact container
   }
 
   // Returns whether the iterator "cit" is in the range [begin(), end()].
@@ -616,21 +580,18 @@
     if (cit == end())
       return true;
 
-    const_pointer c = &*cit;
-
-    for (typename All_items::const_iterator it = all_items.begin(), itend = all_items.end();
-         it != itend; ++it) {
-      const_pointer p = it->first;
-      size_type s = it->second;
+    const_pointer ptr = &*cit;
+
+    for (const auto [chunk_ptr, size] : all_items) {
 
       // Are we in the address range of this block (excluding first and last
       // elements) ?
-      if (c <= p || (p+s-1) <= c)
+      if (ptr <= chunk_ptr || (chunk_ptr+size-1) <= ptr)
         continue;
 
-      CGAL_assertion_msg( (c-p)+p == c, "wrong alignment of iterator");
-
-      return type(c) == USED;
+      CGAL_assertion_msg( (ptr-chunk_ptr)+chunk_ptr == ptr, "wrong alignment of iterator");
+
+      return type(ptr) == USED;
     }
     return false;
   }
@@ -640,7 +601,8 @@
     return cit != end() && owns(cit);
   }
 
-
+  // wrong spelling, kept for backward compatibility
+  //   cspell:disable-next-line
   CGAL_DEPRECATED bool owns_dereferencable(const_iterator cit) const
   {
     return owns_dereferenceable(cit);
@@ -708,32 +670,40 @@
 
   static char * clean_pointer(char * p)
   {
-    return reinterpret_cast<char*>(reinterpret_cast<std::ptrdiff_t>(p) &
-                                   ~ (std::ptrdiff_t) START_END);
+    auto ptr = reinterpret_cast<std::ptrdiff_t>(p);
+    auto mask = static_cast<std::ptrdiff_t>(START_END);
+    return reinterpret_cast<char*>(ptr & ~mask);
   }
 
   // Returns the pointee, cleaned up from the squatted bits.
-  static pointer clean_pointee(const_pointer ptr)
-  {
-    return (pointer) clean_pointer((char *) Traits::pointer(*ptr));
+  static pointer clean_pointee(const_pointer ptr) {
+    void* raw_ptr = Traits::pointer(*ptr);
+    char* cleaned_ptr = clean_pointer(reinterpret_cast<char*>(raw_ptr));
+    return reinterpret_cast<pointer>(cleaned_ptr);
   }
 
   // Get the type of the pointee.
   static Type type(const_pointer ptr)
   {
-    char * p = (char *) Traits::pointer(*ptr);
-    return (Type) (reinterpret_cast<std::ptrdiff_t>(p) -
-                   reinterpret_cast<std::ptrdiff_t>(clean_pointer(p)));
+    char* p = reinterpret_cast<char*>(Traits::pointer(*ptr));
+    // Compute the difference between the pointer and its cleaned version to extract the last 2 bits.
+    std::ptrdiff_t diff = reinterpret_cast<std::ptrdiff_t>(p) -
+                          reinterpret_cast<std::ptrdiff_t>(clean_pointer(p));
+    return static_cast<Type>(diff);
   }
 
   // Sets the pointer part and the type of the pointee.
-  static void set_type(pointer ptr, void * p, Type t)
+  static void set_type(pointer ptr, void * p, Type type)
   {
     // This out of range compare is always true and causes lots of
     // unnecessary warnings.
     // CGAL_precondition(0 <= t && t < 4);
-    Traits::set_pointer(*ptr, reinterpret_cast<void *>
-      (reinterpret_cast<std::ptrdiff_t>(clean_pointer((char *) p)) + (int) t));
+
+    // Clean the pointer to remove any existing type bits, then set the new type bits.
+    char* p_cleaned = clean_pointer(reinterpret_cast<char*>(p));
+    std::ptrdiff_t p_value = reinterpret_cast<std::ptrdiff_t>(p_cleaned);
+    std::ptrdiff_t new_ptr = p_value + static_cast<std::ptrdiff_t>(type);
+    Traits::set_pointer(*ptr, reinterpret_cast<void*>(new_ptr));
   }
 
 public:
