// Copyright (c) 2003
// Utrecht University (The Netherlands),
// ETH Zurich (Switzerland),
// INRIA Sophia-Antipolis (France),
// Max-Planck-Institute Saarbruecken (Germany),
// and Tel-Aviv University (Israel).  All rights reserved.
//
// This file is part of CGAL (www.cgal.org)
//
// $URL$
// $Id$
// SPDX-License-Identifier: LGPL-3.0-or-later OR LicenseRef-Commercial
//
//
// Author(s)     : Michael Hoffmann <hoffmann@inf.ethz.ch>
//                 Lutz Kettner <kettner@mpi-sb.mpg.de>
//                 Sylvain Pion

#ifndef CGAL_ITERATOR_H
#define CGAL_ITERATOR_H 1

#include <CGAL/disable_warnings.h>

#include <boost/config.hpp>

#include <CGAL/assertions.h>
#include <CGAL/circulator.h>
#include <CGAL/Iterator_range.h>
#include <CGAL/tuple.h>
#include <CGAL/type_traits.h>
#include <CGAL/use.h>

#include <map>
#include <optional>
#include <tuple>
#include <utility>
<<<<<<< HEAD
#include <variant>
#include <vector>
=======
#include <type_traits>
>>>>>>> b2f6f03d

namespace CGAL {

template<typename I, typename Reference_type = const I&>
class Prevent_deref
  : public boost::iterator_adaptor<
    Prevent_deref<I, Reference_type>
  , I // base
  , CGAL::cpp20::remove_cvref_t<Reference_type> // value
  , boost::use_default // category
  , Reference_type // ref
  >
{
public:
  using Value_type = CGAL::cpp20::remove_cvref_t<Reference_type>;
  using Base = boost::iterator_adaptor<
    Prevent_deref<I, Reference_type>
  , I // base
  , Value_type // value
  , boost::use_default // category
  , Reference_type // ref
  >;
  typedef typename std::pair<I, I> range;

  Prevent_deref() = default;
  Prevent_deref(const I& i) : Base(i) {}
private:
  friend class boost::iterator_core_access;
  Reference_type dereference() const {
    return this->base_reference();
  }
};

template<typename I>
Iterator_range<Prevent_deref<I> > make_prevent_deref_range(const Iterator_range<I>& range)
{
  return Iterator_range<Prevent_deref<I> >(make_prevent_deref(range.first), make_prevent_deref(range.second));
}

template<typename I>
Prevent_deref<I> make_prevent_deref(const I& i)
{
  return Prevent_deref<I>(i);
}

template<typename I>
Iterator_range<Prevent_deref<I> > make_prevent_deref_range(const I& begin, const I& end)
{
  return Iterator_range<Prevent_deref<I> >(make_prevent_deref(begin), make_prevent_deref(end));
}

namespace cpp98 {

template<typename Category, typename Tp, typename Distance = std::ptrdiff_t,
         typename Pointer = Tp*, typename Reference = Tp&>
struct iterator
{
  /// One of the iterator_tags tag types.
  typedef Category  iterator_category;
  /// The type "pointed to" by the iterator.
  typedef Tp        value_type;
  /// Distance between iterators is represented as this type.
  typedef Distance  difference_type;
  /// This type represents a pointer-to-value_type.
  typedef Pointer   pointer;
  /// This type represents a reference-to-value_type.
  typedef Reference reference;
};

} // end namespace cpp98

// +----------------------------------------------------------------+
// | Emptyset_iterator
// +----------------------------------------------------------------+
// |  sends everything to /dev/null
// +----------------------------------------------------------------+

struct Emptyset_iterator
  : public CGAL::cpp98::iterator< std::output_iterator_tag, void, void, void, void >
{
  template< class T >
  Emptyset_iterator& operator=(const T&) { return *this; }

  Emptyset_iterator& operator++()        { return *this; }
  Emptyset_iterator& operator++(int)     { return *this; }

  Emptyset_iterator& operator*()         { return *this; }
};

// +---------------------------------------------------------------------+
// | Insert_iterator
// +---------------------------------------------------------------------+
// | Insert output iterator, which calls insert(value) on the container.
// | Similar to std::insert_iterator<> except it doesn't pass an iterator.
// +---------------------------------------------------------------------+

template < class Container >
class Insert_iterator
  : public CGAL::cpp98::iterator< std::output_iterator_tag, void, void, void, void >
{
protected:
  Container *container;
public:
  typedef Container container_type;

  explicit Insert_iterator(Container &c)
  : container(&c) {}

  Insert_iterator&
  operator=(typename Container::const_reference value)
  {
    container->insert(value);
    return *this;
  }

  Insert_iterator&
  operator*() { return *this; }

  Insert_iterator&
  operator++() { return *this; }

  Insert_iterator
  operator++(int) { return *this; }
};

template < class Container >
inline Insert_iterator<Container>
inserter(Container &x)
{ return Insert_iterator<Container>(x); }

// +----------------------------------------------------------------+
// | Oneset_iterator
// +----------------------------------------------------------------+
// |  stores a pointer to an object of type T
// |  which will be affected by operator*().
// +----------------------------------------------------------------+

template < class T >
class Oneset_iterator
  : public CGAL::cpp98::iterator< std::bidirectional_iterator_tag,
                                  void, void, void, void >
{
  T* t;

public:
  // types
  typedef Oneset_iterator<T> Self;

public:
  Oneset_iterator(T& t) : t(&t) {}

  T&       operator*()        { return *t; }
  const T& operator*()  const { return *t; }
  T*       operator->()       { return t; }
  const T* operator->() const { return t; }

  Self&    operator++()       { return *this; }
  Self&    operator++(int)    { return *this; }

  Self&    operator--()       { return *this; }
  Self&    operator--(int)    { return *this; }
};

// +----------------------------------------------------------------+
// | Const_oneset_iterator
// +----------------------------------------------------------------+
// |  stores an object of type T
// |  which will be affected by operator*().
// +----------------------------------------------------------------+

template < typename T >
class Const_oneset_iterator {
public:

  // types
  typedef  std::random_access_iterator_tag    iterator_category;
  typedef  std::ptrdiff_t                     difference_type;
  typedef  T                                  value_type;
  typedef  value_type*                        pointer;
  typedef  value_type&                        reference;

  typedef  Const_oneset_iterator<T>           Self;
  typedef  difference_type                    Diff;
  typedef  value_type                         Val;
  typedef  pointer                            Ptr;
  typedef  reference                          Ref;

  // construction
  Const_oneset_iterator( const T& t = T(), Diff n = 0)
    : value( t), index( n)
  { }

  // access
  Ref               operator *  ( )       { return  value; }
  const value_type& operator *  ( ) const { return  value; }
  Ptr               operator -> ( )       { return &value; }
  const value_type* operator -> ( ) const { return &value; }

  // equality operator
  bool       operator == ( const Self& x) const { return ( index==x.index); }
  bool       operator != ( const Self& x) const { return ( index!=x.index); }

  // forward operations
  // ------------------
  Self&      operator ++ (    ) {                   ++index; return *this; }
  Self       operator ++ ( int) { Self tmp = *this; ++index; return tmp;   }

  // bidirectional operations
  // ------------------------
  Self&      operator -- (    ) {                   --index; return *this; }
  Self       operator -- ( int) { Self tmp = *this; --index; return tmp;   }

  // random access operations
  // ------------------------
  // access
  Ref               operator [] ( Diff )       { return value;}
  const value_type& operator [] ( Diff ) const { return value;}

  // less operator
  bool       operator <  ( const Self& x) const { return ( index < x.index);}

  // arithmetic operations
  Self&      operator += ( Diff n) { index += n; return *this; }
  Self&      operator -= ( Diff n) { index -= n; return *this; }

  Self       operator +  ( Diff n) const { Self tmp = *this; return tmp+=n; }
  Self       operator -  ( Diff n) const { Self tmp = *this; return tmp-=n; }

  Diff       operator -  ( const Self& x) const { return index - x.index; }

private:

  // data members
  Val   value;
  Diff  index;
};

// +----------------------------------------------------------------+
// | Counting_output_iterator
// +----------------------------------------------------------------+
// |  stores a pointer to an int,
// |  which will be incremented by operator=().
// +----------------------------------------------------------------+

// Undocumented, because there is some hope to merge it into Counting_iterator
class Counting_output_iterator
  : public CGAL::cpp98::iterator< std::output_iterator_tag, void, void, void, void >
{
  std::size_t *c;
public:
  Counting_output_iterator(std::size_t *cc) : c(cc) { *c = 0; }

  Counting_output_iterator& operator++()    { return *this; }
  Counting_output_iterator& operator++(int) { return *this; }

  Counting_output_iterator& operator*() { return *this; }

  template <typename T>
  void operator=(const T&) { ++*c; }

  std::size_t current_counter() const { return *c; }
};

template < class I,
           class Val = typename std::iterator_traits<I>::value_type >
class Counting_iterator {
protected:
  I            nt;    // The internal iterator.
  std::size_t  d_i;   // The internal counter.
public:
  typedef I  Iterator;
  typedef Counting_iterator<I,Val> Self;

  typedef std::input_iterator_tag  iterator_category;
  typedef Val                      value_type;
  typedef std::ptrdiff_t           difference_type;
  typedef const value_type&        reference;
  typedef const value_type*        pointer;

  // CREATION
  // --------

  Counting_iterator( std::size_t i = 0)             : d_i(i) {}
  Counting_iterator( Iterator j, std::size_t i = 0) : nt(j), d_i(i) {}

  // OPERATIONS Forward Category
  // ---------------------------

  Iterator    current_iterator() const { return nt;}
  std::size_t current_counter()  const { return d_i;}

  bool operator==( const Self& i) const { return ( d_i == i.d_i); }
  bool operator!=( const Self& i) const { return !(*this == i);   }
  reference  operator*()  const { return *nt; }
  pointer    operator->() const { return nt.operator->(); }
  Self& operator++() {
    ++nt;
    ++d_i;
    return *this;
  }
  Self  operator++(int) {
    Self tmp = *this;
    ++*this;
    return tmp;
  }
};

template < class I, int N,
           class Ref  = typename std::iterator_traits<I>::reference,
           class Ptr  = typename std::iterator_traits<I>::pointer,
           class Val  = typename std::iterator_traits<I>::value_type,
           class Dist = typename std::iterator_traits<I>::difference_type,
           class Ctg  = typename std::iterator_traits<I>::iterator_category >
class N_step_adaptor {
protected:
  I        nt;    // The internal iterator.
  bool     empty;
public:
  typedef I                                        Iterator;
  typedef N_step_adaptor<I,N>                      Self;
  typedef std::iterator_traits<I>          ITI;
  typedef typename ITI::reference          reference;
  typedef typename ITI::pointer            pointer;
  typedef typename ITI::value_type         value_type;
  typedef typename ITI::difference_type    difference_type;
  typedef typename ITI::iterator_category  iterator_category;
  // Special for circulators.
  typedef I_Circulator_size_traits<iterator_category,I> C_S_Traits;
  typedef typename  C_S_Traits::size_type               size_type;

  // CREATION
  // --------

  N_step_adaptor(): empty(true) {}
  N_step_adaptor( Iterator j) : nt(j), empty(false) {}

  template <class II>
  N_step_adaptor( const N_step_adaptor<II,N>& j)
    : nt( j.current_iterator()), empty(j.empty) {}

  // OPERATIONS Forward Category
  // ---------------------------

  // Circulator stuff.
  typedef  I  Circulator;
  Circulator  current_circulator() const { return nt;}

  Iterator  current_iterator() const { return nt;}
  bool operator==( std::nullptr_t p) const {
    CGAL_USE(p);
    CGAL_assertion( p == 0);
    return empty;
  }
  bool  operator!=( std::nullptr_t p) const { return !(*this == p); }
  bool  operator==( const Self& i) const { return (empty && i.empty) ||( nt == i.nt); }
  bool  operator!=( const Self& i) const { return !(*this == i); }
  reference operator*()  const { return *nt; }
  pointer   operator->() const { return nt.operator->(); }
  Self& operator++() {
    std::advance( nt, N);
    return *this;
  }
  Self  operator++(int) {
    Self tmp = *this;
    ++*this;
    return tmp;
  }

  // OPERATIONS Bidirectional Category
  // ---------------------------------

  Self& operator--() {
    std::advance( nt, -N);
    return *this;
  }
  Self  operator--(int) {
    Self tmp = *this;
    --*this;
    return tmp;
  }

  // OPERATIONS Random Access Category
  // ---------------------------------

  Self  min_circulator() const { return Self( nt.min_circulator()); }
  Self& operator+=( difference_type n) {
    nt += difference_type(N * n);
    return *this;
  }
  Self  operator+( difference_type n) const {
    Self tmp = *this;
    tmp.nt += difference_type(N * n);
    return tmp;
  }
  Self& operator-=( difference_type n) {
    return operator+=( -n);
  }
  Self  operator-( difference_type n) const {
    Self tmp = *this;
    return tmp += -n;
  }
  difference_type  operator-( const Self& i) const { return (nt-i.nt)/N;}
  reference operator[]( difference_type n) const {
    Self tmp = *this;
    tmp += n;
    return tmp.operator*();
  }
  bool operator<( const Self& i) const { return ( nt < i.nt); }
  bool operator>( const Self& i) const { return i < *this; }
  bool operator<=( const Self& i) const { return !(i < *this); }
  bool operator>=( const Self& i) const { return !(*this < i); }
};

// Microsoft 1300 cannot handle the default template parameters. Hence, ...
template < class I, int N, class Ref, class Ptr,
           class Val, class Dist, class Ctg >
inline
N_step_adaptor<I,N,Ref,Ptr,Val,Dist,Ctg>
operator+(typename N_step_adaptor<I,N,Ref,Ptr,Val,Dist,Ctg>::difference_type n,
          N_step_adaptor<I,N,Ref,Ptr,Val,Dist,Ctg> i)
{ return i += n; }

template < class I, int N>
class N_step_adaptor_derived : public I {
public:
    typedef I                               Iterator;
    typedef I                               Circulator;
    typedef N_step_adaptor_derived<I,N>     Self;
    typedef typename I::iterator_category   iterator_category;
    typedef typename I::value_type          value_type;
    typedef typename I::difference_type     difference_type;
    typedef typename I::reference           reference;
    typedef typename I::pointer             pointer;
    // Special for circulators.
    typedef I_Circulator_size_traits<iterator_category,I> C_S_Traits;
    typedef typename  C_S_Traits::size_type               size_type;

// CREATION
// --------

    N_step_adaptor_derived() {}
    N_step_adaptor_derived( Iterator j) : I(j) {}

    template <class II>
    N_step_adaptor_derived( const N_step_adaptor_derived<II,N>& j)
        : I( j.current_iterator()) {}

// OPERATIONS Forward Category
// ---------------------------

    Circulator current_circulator() const { return *this;}
    Iterator   current_iterator()   const { return *this;}

    Self& operator++() {
        std::advance( (I&)*this, N);
        return *this;
    }
    Self  operator++(int) {
        Self tmp = *this;
        ++*this;
        return tmp;
    }

// OPERATIONS Bidirectional Category
// ---------------------------------

    Self& operator--() {
        std::advance( (I&)*this, -N);
        return *this;
    }
    Self  operator--(int) {
        Self tmp = *this;
        --*this;
        return tmp;
    }

// OPERATIONS Random Access Category
// ---------------------------------

    Self  min_circulator() const { return Self( I::min_circulator()); }
    Self& operator+=( difference_type n) {
        I::operator+=( difference_type(N * n));
        return *this;
    }
    Self  operator+( difference_type n) const {
        Self tmp = *this;
        tmp += n;
        return tmp;
    }
    Self& operator-=( difference_type n) {
        return operator+=( -n);
    }
    Self  operator-( difference_type n) const {
        Self tmp = *this;
        return tmp += -n;
    }
    difference_type  operator-( const Self& i) const {
        return (I::operator-(i)) / N;
    }
    reference  operator[]( difference_type n) const {
        Self tmp = *this;
        tmp += n;
        return tmp.operator*();
    }
};

template < class I, int N >
inline
N_step_adaptor_derived<I,N>
operator+( typename N_step_adaptor_derived<I,N>::difference_type n,
           N_step_adaptor_derived<I,N> i)
{ return i += n; }

template < class I, class P > struct Filter_iterator;

template < class I, class P >
bool operator==(const Filter_iterator<I,P>&, const Filter_iterator<I,P>&);
template < class I, class P >
bool operator<(const Filter_iterator<I,P>&, const Filter_iterator<I,P>&);

template < class I, class P >
struct Filter_iterator {
  typedef I                                Iterator;
  typedef P                                Predicate;
  typedef Filter_iterator<I,P>             Self;
  typedef std::iterator_traits<I>          ITI;
  typedef typename ITI::reference          reference;
  typedef typename ITI::pointer            pointer;
  typedef typename ITI::value_type         value_type;
  typedef typename ITI::difference_type    difference_type;
  typedef typename ITI::iterator_category  iterator_category;
  // Special for circulators.
  typedef I_Circulator_size_traits<iterator_category,I> C_S_Traits;
  typedef typename  C_S_Traits::size_type               size_type;

protected:
  Iterator e_;       // past-the-end position.
  Iterator c_;       // current position.
  Predicate p_;      // Leave out x <==> p_(x).
public:

  Filter_iterator() {}

  Filter_iterator(Iterator e, const Predicate& p)
  : e_(e), c_(e), p_(p) {}

  Filter_iterator(Iterator e, const Predicate& p, Iterator c)
  : e_(e), c_(c), p_(p)
  {
    while (c_ != e_ && p_(c_))
      ++c_;
  }

  // for non-const -> const conversion for example
  template <class Iterator2>
  Filter_iterator(const Filter_iterator<Iterator2, Predicate>& fi,
                  std::enable_if_t<std::is_convertible_v<Iterator2, Iterator>>* = nullptr)
    : e_(fi.end()), c_(fi.base()), p_(fi.predicate())
  {}

  Self& operator++() {
    do { ++c_; } while (c_ != e_ && p_(c_));
    return *this;
  }

  Self& operator--() {
    do {
      --c_;
    } while (p_(c_));
    return *this;
  }

  Self operator++(int) {
    Self tmp(*this);
    ++(*this);
    return tmp;
  }

  Self operator--(int) {
    Self tmp(*this);
    --(*this);
    return tmp;
  }

  reference operator*() const { return *c_;  }
  pointer operator->() const  { return &*c_; }
  const Predicate& predicate() const { return p_; }
  const Iterator& base() const { return c_; }

  Iterator end() const { return e_; }
  bool is_end() const { return (c_ == e_); }

  friend bool operator== <>(const Self&, const Self&);
  friend bool operator< <>(const Self&, const Self&);
};

template < class I, class P >
inline Filter_iterator< I, P >
filter_iterator(I e, const P& p)
{ return Filter_iterator< I, P >(e, p); }

template < class I, class P >
inline Filter_iterator< I, P >
filter_iterator(I e, const P& p, I c)
{ return Filter_iterator< I, P >(e, p, c); }

template < class I, class P >
inline
bool operator==(const Filter_iterator<I,P>& it1,
                const Filter_iterator<I,P>& it2)
{
  CGAL_precondition(it1.e_ == it2.e_);
  return it1.base() == it2.base();
}

template < class I, class P >
inline
bool operator<(const Filter_iterator<I,P>& it1,
                const Filter_iterator<I,P>& it2)
{
  return it1.base() < it2.base();
}

template < class I, class P >
inline
bool operator!=(const Filter_iterator<I,P>& it1,
                const Filter_iterator<I,P>& it2)
{ return !(it1 == it2); }


// extra operators for test between const and non-const version for example
template < class I1, class I2, class P >
inline
std::enable_if_t<std::is_convertible_v<I1, I2> || std::is_convertible_v<I2, I1>, bool >
operator!=(const Filter_iterator<I1,P>& it1,
           const Filter_iterator<I2,P>& it2)
{ return it1.base() != it2.base(); }

template < class I1, class I2, class P >
inline
std::enable_if_t<std::is_convertible_v<I1, I2> || std::is_convertible_v<I2, I1>, bool >
operator==(const Filter_iterator<I1,P>& it1,
           const Filter_iterator<I2,P>& it2)
{ return it1.base() == it2.base(); }template < class I1, class I2, class P >

inline
std::enable_if_t<std::is_convertible_v<I1, I2> || std::is_convertible_v<I2, I1>, bool >
operator<(const Filter_iterator<I1,P>& it1,
          const Filter_iterator<I2,P>& it2)
{ return it1.base() < it2.base(); }


template <class I1,class Op>
class Join_input_iterator_1
{
  typedef Join_input_iterator_1<I1,Op>                          Self;

  typedef typename std::iterator_traits<I1>::value_type         arg_type;

public:
  typedef typename std::iterator_traits<I1>::iterator_category  iterator_category;
  typedef std::decay_t<decltype(std::declval<Op>()(std::declval<arg_type>()))>
                                                                value_type;
  typedef typename std::iterator_traits<I1>::difference_type    difference_type;
  typedef value_type const*                                     pointer;
  typedef value_type const&                                     reference;

protected:
  I1 i1;
  Op op;
  mutable value_type val;  // Note: mutable is needed because we want to
                           // return a reference in operator*() and
                           // operator[](int) below.

public:
  Join_input_iterator_1() {}
  Join_input_iterator_1(const Join_input_iterator_1& it)
    : i1(it.i1), op(it.op) {}
  Join_input_iterator_1(I1 i,const Op& o=Op())
    : i1(i), op(o) {}

  I1 current_iterator1() const { return i1; }

  bool operator==(const Self& i) const {
    return i1 == i.i1;
  }
  bool operator!=(const Self& i) const { return !(*this == i); }
  bool operator< (const Self& i) const {
    return i1 < i.i1;
  }

  Join_input_iterator_1& operator=(const Join_input_iterator_1& it)
  {
    i1 = it.i1;
    op = it.op;
    return *this;
  }

  const value_type& operator*() const {
    val = op(*i1);
    return val;
  }

  Self& operator++(   ) {
    ++i1;
    return *this;
  }
  Self  operator++(int) { Self tmp = *this; ++(*this); return tmp; }
  Self& operator--(   ) {
    --i1;
    return *this;
  }
  Self  operator--(int) { Self tmp = *this; --(*this); return tmp; }

  const value_type& operator[](difference_type i) const {
    val = op(i1[i]);
    return val;
  }

  Self& operator+=(difference_type n) {
    i1 += n;
    return *this;
  }
  Self& operator-=(difference_type n) {
    i1 -= n;
    return *this;
  }
  Self  operator+ (difference_type n) const {
    Self tmp = *this;
    return tmp += n;
  }
  Self  operator- (difference_type n) const {
    Self tmp = *this;
    return tmp -= n;
  }
  difference_type operator-(const Self& i) const { return i1 - i.i1; }
};

template <class I1,class I2,class Op>
class Join_input_iterator_2
{
  typedef Join_input_iterator_2<I1,I2,Op>                             Self;

  typedef typename std::iterator_traits<I1>::value_type               arg_type_1;
  typedef typename std::iterator_traits<I2>::value_type               arg_type_2;

public:
  typedef typename std::iterator_traits<I1>::iterator_category        iterator_category;
  typedef decltype(std::declval<Op>()(std::declval<arg_type_1>(), std::declval<arg_type_2>()))
                                                                      value_type;
  typedef typename std::iterator_traits<I1>::difference_type          difference_type;
  typedef value_type*                                                 pointer;
  typedef value_type&                                                 reference;

protected:
  I1 i1;
  I2 i2;
  Op op;
  mutable value_type val;  // Note: mutable is needed because we want to
                           // return a reference in operator*() and
                           // operator[](int) below.

public:
  Join_input_iterator_2() {}
  Join_input_iterator_2(const Join_input_iterator_2& it)
    : i1(it.i1), i2(it.i2), op(it.op) {}
  Join_input_iterator_2(I1 i1,I2 i2,const Op& op=Op())
    : i1(i1), i2(i2), op(op) {}

  I1 current_iterator1() const { return i1; }
  I2 current_iterator2() const { return i2; }

  bool operator==(const Self& i) const {
    return i1 == i.i1 && i2 == i.i2;
  }
  bool operator!=(const Self& i) const { return !(*this == i); }
  bool operator< (const Self& i) const {
    return i1 < i.i1 && i2 < i.i2;
  }

  Join_input_iterator_2& operator=(const Join_input_iterator_2& it)
  {
    i1 = it.i1;
    i2 = it.i2;
    op = it.op;
    return *this;
  }

  const value_type& operator*() const {
    val = op(*i1,*i2);
    return val;
  }

  Self& operator++(   ) {
    ++i1;
    ++i2;
    return *this;
  }
  Self  operator++(int) { Self tmp = *this; ++(*this); return tmp; }
  Self& operator--(   ) {
    --i1;
    --i2;
    return *this;
  }
  Self  operator--(int) { Self tmp = *this; --(*this); return tmp; }

  const value_type& operator[](difference_type i) const {
    val = op(i1[i],i2[i]);
    return val;
  }

  Self& operator+=(difference_type n) {
    i1 += n;
    i2 += n;
    return *this;
  }
  Self& operator-=(difference_type n) {
    i1 -= n;
    i2 -= n;
    return *this;
  }
  Self  operator+ (difference_type n) const {
    Self tmp = *this;
    return tmp += n;
  }
  Self  operator- (difference_type n) const {
    Self tmp = *this;
    return tmp -= n;
  }
  difference_type operator-(const Self& i) const { return i1 - i.i1; }
};

template <class I1,class I2,class I3,class Op>
class Join_input_iterator_3
{
  typedef Join_input_iterator_3<I1,I2,I3,Op>                    Self;

  typedef typename std::iterator_traits<I1>::value_type         arg_type_1;
  typedef typename std::iterator_traits<I2>::value_type         arg_type_2;
  typedef typename std::iterator_traits<I3>::value_type         arg_type_3;

public:
  typedef typename std::iterator_traits<I1>::iterator_category  iterator_category;
  typedef decltype(std::declval<Op>()(std::declval<arg_type_1>(), std::declval<arg_type_2>(), std::declval<arg_type_3>()))
                                                                value_type;
  typedef typename std::iterator_traits<I1>::difference_type    difference_type;
  typedef value_type*                                           pointer;
  typedef value_type&                                           reference;

protected:
  I1 i1;
  I2 i2;
  I3 i3;
  Op op;
  mutable value_type val;  // Note: mutable is needed because we want to
                           // return a reference in operator*() and
                           // operator[](int) below.

public:
  Join_input_iterator_3() {}
  Join_input_iterator_3(const Join_input_iterator_3& it)
    : i1(it.i1), i2(it.i2), i3(it.i3), op(it.op) {}
  Join_input_iterator_3(I1 i1,I2 i2,I3 i3,const Op& op=Op())
    : i1(i1), i2(i2), i3(i3), op(op) {}

  I1 current_iterator1() const { return i1; }
  I2 current_iterator2() const { return i2; }
  I2 current_iterator3() const { return i3; }

  bool operator==(const Self& i) const {
    return i1 == i.i1 && i2 == i.i2 && i3 == i.i3;
  }
  bool operator!=(const Self& i) const { return !(*this == i); }
  bool operator< (const Self& i) const {
    return i1 < i.i1 && i2 < i.i2 && i3 < i.i3;
  }

  Join_input_iterator_3& operator=(const Join_input_iterator_3& it)
  {
    i1 = it.i1;
    i2 = it.i2;
    i3 = it.i3;
    op = it.op;
    return *this;
  }

  const value_type& operator*() const {
    val = op(*i1,*i2,*i3);
    return val;
  }

  Self& operator++(   ) {
    ++i1;
    ++i2;
    ++i3;
    return *this;
  }
  Self  operator++(int) { Self tmp = *this; ++(*this); return tmp; }
  Self& operator--(   ) {
    --i1;
    --i2;
    --i3;
    return *this;
  }
  Self  operator--(int) { Self tmp = *this; --(*this); return tmp; }

  const value_type& operator[](difference_type i) const {
    val = op(i1[i],i2[i],i3[i]);
    return val;
  }

  Self& operator+=(difference_type n) {
    i1 += n;
    i2 += n;
    i3 += n;
    return *this;
  }
  Self& operator-=(difference_type n) {
    i1 -= n;
    i2 -= n;
    i3 -= n;
    return *this;
  }
  Self  operator+ (difference_type n) const {
    Self tmp = *this;
    return tmp += n;
  }
  Self  operator- (difference_type n) const {
    Self tmp = *this;
    return tmp -= n;
  }
  difference_type operator-(const Self& i) const { return i1 - i.i1; }
};

template < class IC>
class Inverse_index {

  // DEFINITION
  //
  // The class Inverse_index<IC,T> constructs an inverse index for a
  // given range [i,j) of two iterators or circulators of type `IC' with the
  // value type `T'. The first element I in the
  // range [i,j) has the index 0. Consecutive elements are numbered
  // incrementally. The inverse index provides a query for a given iterator
  // or circulator k to retrieve its index number. For random access
  // iterators or circulators, it is done in constant time by subtracting i.
  // For other iterator categories, an STL `map' is used, which results in a
  // log j-i query time. A comparison operator `operator<' is needed for
  // `T*'.
  //
  // CREATION

protected:
  typedef std::map< const void*, std::size_t >  Index;
  Index   idx;
  IC      start;
  typedef typename Index::iterator        Index_iterator;
  typedef typename Index::const_iterator  Index_const_iterator;
  typedef typename Index::value_type      Item;

protected:
  void ini_idx( IC i, const IC& j, std::input_iterator_tag);
  void ini_idx( const IC& i, const IC& j, std::forward_iterator_tag){
    ini_idx( i, j, std::input_iterator_tag());
  }
  void ini_idx(const IC& i,const IC& j, std::bidirectional_iterator_tag){
    ini_idx( i, j, std::input_iterator_tag());
  }
  void ini_idx( const IC& i, const IC& j, Forward_circulator_tag) {
    ini_idx( i, j, std::input_iterator_tag());
  }
  void ini_idx( const IC& i, const IC& j, Bidirectional_circulator_tag){
    ini_idx( i, j, std::input_iterator_tag());
  }
  void ini_idx( const IC&, const IC&, std::random_access_iterator_tag){}
  void ini_idx( const IC&, const IC&, Random_access_circulator_tag){}

public:
  void init_index( const IC& i, const IC& j) {
    typedef typename std::iterator_traits<IC>::iterator_category ICC;
    ini_idx( i, j, ICC());
  }

protected:
  void push_back( const IC& k, std::input_iterator_tag) {
    std::size_t d = idx.size();
    idx[ &*k] = d;
  }
  void push_back( const IC& k, std::forward_iterator_tag){
    push_back( k, std::input_iterator_tag());
  }
  void push_back( const IC& k, std::bidirectional_iterator_tag){
    push_back( k, std::input_iterator_tag());
  }
  void push_back( const IC& k, Forward_circulator_tag){
    push_back( k, std::input_iterator_tag());
  }
  void push_back( const IC& k, Bidirectional_circulator_tag){
    push_back( k, std::input_iterator_tag());
  }
  void push_back( const IC&, std::random_access_iterator_tag){}
  void push_back( const IC&, Random_access_circulator_tag){}

public:
  void push_back( const IC& k) {
    // adds k at the end of the indices.
    typedef typename std::iterator_traits<IC>::iterator_category ICC;
    push_back( k, ICC());
  }

  std::size_t find( const IC& k, std::random_access_iterator_tag) const {
    return std::size_t(k - start);
  }
  std::size_t find( const IC& k, Random_access_circulator_tag) const {
    return std::size_t(k - start);
  }
  std::size_t find( const IC& k, std::input_iterator_tag) const {
    // returns inverse index of k.
    Index_const_iterator i = idx.find( &*k);
    CGAL_assertion( i != idx.end());
    return (*i).second;
  }
  std::size_t find( const IC& k, std::forward_iterator_tag) const {
    return find( k, std::input_iterator_tag());
  }
  std::size_t find( const IC& k, std::bidirectional_iterator_tag) const {
    return find( k, std::input_iterator_tag());
  }
  std::size_t find( const IC& k, Forward_circulator_tag) const {
    return find( k, std::input_iterator_tag());
  }
  std::size_t find( const IC& k, Bidirectional_circulator_tag) const {
    return find( k, std::input_iterator_tag());
  }

  typedef IC           iterator;
  typedef IC           Circulator;
  typedef std::size_t  size_type;

  Inverse_index() : start(IC()) {}
  // invalid index.

  Inverse_index( const IC& i) : start(i) {};
  // empty inverse index initialized to start at i.

  Inverse_index( const IC& i, const IC& j) : start(i) {
    // inverse index initialized with range [i,j).
    init_index( i, j);
  }

  // OPERATIONS

  std::size_t operator[]( const IC& k) const {
    // returns inverse index of k.
    typedef typename std::iterator_traits<IC>::iterator_category
      category;
    return find( k, category());
  }
};

template < class IC>
void
Inverse_index< IC>::ini_idx( IC i, const IC& j, std::input_iterator_tag) {
  std::size_t n = 0;
  Index_iterator hint = idx.begin();
  if ( ! is_empty_range( i, j)) {
    do {
      hint = idx.insert( hint, Item( &*i, n));
      n++;
    } while ((++i) != (j));
  }
}

template < class IC>
class Random_access_adaptor {

  // DEFINITION
  //
  // The class Random_access_adaptor<IC> provides a random access
  // for data structures. Either the data structure supports random access
  // iterators or circulators where this class maps function calls to the
  // iterator or circulator, or a STL `vector' is used to provide the random
  // access. The iterator or circulator of the data structure are of type
  // `IC'.
  //
  // CREATION

protected:
  typedef std::vector< IC> Index;
  Index   index;
  IC      start;

public:
  typedef typename Index::size_type  size_type;

  void init_index( IC i, const IC& j, std::forward_iterator_tag);
  void init_index( const IC& i, const IC& j,
                   std::bidirectional_iterator_tag){
    init_index( i, j, std::forward_iterator_tag());
  }
  void init_index( const IC& i, const IC&,
                   std::random_access_iterator_tag){
    start = i;
  }
  void init_index( const IC& i, const IC& j) {
    typedef typename std::iterator_traits<IC>::iterator_category ICC;
    init_index( i, j, ICC());
  }


  void reserve( size_type r, std::forward_iterator_tag) {
    index.reserve( r);
  }
  void reserve( size_type r, std::bidirectional_iterator_tag){
    reserve( r, std::forward_iterator_tag());
  }
  void reserve( size_type, std::random_access_iterator_tag){}


  void push_back( const IC& k, std::forward_iterator_tag) {
    index.push_back(k);
  }
  void push_back( const IC& k, std::bidirectional_iterator_tag){
    push_back( k, std::forward_iterator_tag());
  }
  void push_back( const IC&, std::random_access_iterator_tag){}


  const IC& find( size_type n, std::forward_iterator_tag) const {
    // returns inverse index of k.
    CGAL_assertion( n < index.size());
    return index[n];
  }
  const IC& find( size_type n, std::bidirectional_iterator_tag) const {
    return find( n, std::forward_iterator_tag());
  }
  IC  find( size_type n, std::random_access_iterator_tag) const {
    return start + n;
  }

  typedef IC   iterator;
  typedef IC   Circulator;

  Random_access_adaptor() : start(IC()) {}
  // invalid index.

  Random_access_adaptor( const IC& i) : start(i) {}
  // empty random access index initialized to start at i.

  Random_access_adaptor( const IC& i, const IC& j) : start(i) {
    // random access index initialized with range [i,j).
    init_index( i, j);
  }

  void reserve( size_type r) {
    // reserve r entries, if a `vector' is used internally.
    typedef typename std::iterator_traits<IC>::iterator_category ICC;
    reserve( r, ICC());
  }

  // OPERATIONS

  IC  find( size_type n) const {
    // returns inverse index of k.
    typedef typename std::iterator_traits<IC>::iterator_category ICC;
    return find( n, ICC());
  }

  IC  operator[]( size_type n) const { return find(n); }

  void push_back( const IC& k) {
    // adds k at the end of the indices.
    typedef typename std::iterator_traits<IC>::iterator_category ICC;
    push_back( k, ICC());
  }
};

template < class IC>
void
Random_access_adaptor< IC>::init_index( IC i, const IC& j,
                                        std::forward_iterator_tag) {
  if ( ! is_empty_range( i, j)) {
    do {
      index.push_back( i);
    } while ((++i) != (j));
  }
}

template < class IC, class T >
class Random_access_value_adaptor : public Random_access_adaptor<IC> {
public:
  typedef typename Random_access_adaptor<IC>::size_type size_type;

  Random_access_value_adaptor() {}
  // invalid index.

  Random_access_value_adaptor( const IC& i)
  : Random_access_adaptor<IC>(i) {}
  // empty random access index initialized to start at i.

  Random_access_value_adaptor( const IC& i, const IC& j)
  : Random_access_adaptor<IC>(i,j) {}
  // random access index initialized with range [i,j).

  // OPERATIONS

  T& operator[]( size_type n) const {
    // returns inverse index of k.
    return *(Random_access_adaptor<IC>::operator[](n));
  }
};

template<typename _Iterator, typename Predicate>
    class Filter_output_iterator
      : public CGAL::cpp98::iterator<std::output_iterator_tag, void, void, void, void>
    {
    protected:
      _Iterator iterator;
      Predicate predicate;

    public:
      typedef _Iterator          iterator_type;

      explicit Filter_output_iterator(_Iterator& __x, const Predicate& pred)
        : iterator(__x), predicate(pred)
      {}

      template <typename T>
      Filter_output_iterator&
      operator=(const T& t)
      {
        if(! predicate(t))
          *iterator = t;
        return *this;
      }

      Filter_output_iterator&
      operator*()
      { return *this; }

      Filter_output_iterator&
      operator++()
      {
        ++iterator;
        return *this;
      }

      Filter_output_iterator
      operator++(int)
      {
        Filter_output_iterator res(*this);
        ++iterator;
        return res;
      }
    };

template < class I, class P >
inline Filter_output_iterator< I, P >
filter_output_iterator(I e, const P& p)
{ return Filter_output_iterator< I, P >(e, p); }

namespace internal {

template<typename OutputIterator>
struct Output_visitor {
  Output_visitor(OutputIterator* it) : out(it) {}
  OutputIterator* out;

  template<typename T>
  OutputIterator& operator()(const T& t) {
    *(*out)++ = t;
    return *out;
  }
};

} // internal

namespace tuple_internal {
template <typename ...Args, std::size_t ...Is>
auto to_tuple(std::tuple<Args...> &t, std::index_sequence<Is...>)
{
  return std::tuple<Args&...>(std::get<Is>(t)...);
}

}//end namespace  tuple_internal

// OutputIterator which accepts several types in *o++= and dispatches,
// wraps several other output iterators, and dispatches accordingly.
template < typename V, typename O, bool or_drop = false >
class Dispatch_output_iterator;

template <std::size_t N, typename V, typename O>
struct Output_to_nth_of_tuple_of_iterators {
  template <typename Tuple>
  static void assign(Tuple& tuple, const V& v) {
    *std::get<N>(tuple)++ = v;
  }
};

template <bool drop_value>
struct Drop_output_iterator
{
  template <typename Tuple, typename T>
  static void assign(Tuple&, const T&) {
    // Drop the value... Only if `drop_value==true`.
  }
};

template <>
struct Drop_output_iterator<false>
{
  // fake assign, declared but deleted
  template <typename Tuple>
  static void assign(Tuple& tuple, Null_tag) = delete;
};

template <typename Values, typename OutputIterators, typename Indices, bool>
struct Dispatch_output_iterator_aux;

template <typename... V, typename... O, std::size_t... Indices, bool drop_unknown_value_types>
struct Dispatch_output_iterator_aux<std::tuple<V...>,
                                    std::tuple<O...>,
                                    std::index_sequence<Indices...>,
                                    drop_unknown_value_types>
    : public Output_to_nth_of_tuple_of_iterators<Indices, V, O>...,
      public Drop_output_iterator<drop_unknown_value_types>
{
  using Output_to_nth_of_tuple_of_iterators<Indices, V, O>::assign...;
  using Drop_output_iterator<drop_unknown_value_types>::assign;

  template <typename This, typename Tuple>
  void tuple_dispatch(This& self, const Tuple& t) {
    // Assign each element of the tuple to the corresponding output iterator,
    // using a fold expression on "operator," to expand the parameter pack.
    ( static_cast<Output_to_nth_of_tuple_of_iterators<Indices, V, O>&>(*this).
          assign(self, std::get<Indices>(t)), ...);
  }
};

template < typename... V, typename... O, bool drop_unknown_value_types >
class Dispatch_output_iterator < std::tuple<V...>, std::tuple<O...>, drop_unknown_value_types >
  : public Dispatch_output_iterator_aux< std::tuple<V...>, std::tuple<O...>,
                                         std::make_index_sequence<sizeof...(O)>, drop_unknown_value_types >
  , public std::tuple<O...>
{
  static_assert(
      sizeof...(V) == sizeof...(O),
      "Dispatch_output_iterator: The number of value types (V...) must match the number of output iterators (O...).");

  static const int size = sizeof...(V);

public:
  using Iterator_tuple = std::tuple<O...>;
  using Value_type_tuple = std::tuple<V...>;

  using iterator_category = std::output_iterator_tag;
  using value_type = void;
  using difference_type = void;
  using pointer = void;
  using reference = void;

private:
  using Self = Dispatch_output_iterator;
  using Base = Dispatch_output_iterator_aux<std::tuple<V...>,
                                            std::tuple<O...>,
                                            std::index_sequence_for<O...>,
                                            drop_unknown_value_types>;

public:

  using Base::tuple_dispatch;

  Dispatch_output_iterator(O... o) : std::tuple<O...>(o...) {}


  Dispatch_output_iterator(const Dispatch_output_iterator&)=default;

  Self& operator=(const Self& s)
  {
    static_cast<Iterator_tuple&>(*this) = static_cast<const Iterator_tuple&>(s);
    return *this;
  }

  template <typename T, typename = std::enable_if_t<!std::is_convertible_v<T, Self>>>
  Self& operator=(const T& t) {
    this->assign(*this, t);
    return *this;
  }

  template<typename ... T>
  Self& operator=(const std::variant< T ... >& t) {
    internal::Output_visitor<Self> visitor(this);
    std::visit(visitor, t);
    return *this;
  }

  template<typename ... T>
  Self& operator=(const std::optional< std::variant< T ... > >& t) {
    internal::Output_visitor<Self> visitor(this);
    if(t)  std::visit(visitor, *t);
    return *this;
  }

  Self& operator++() { return *this; }
  Self& operator++(int) { return *this; }
  Self& operator*() { return *this; }

  const Iterator_tuple& get_iterator_tuple() const { return *this; }

  Self& operator=(const std::tuple<V...>& t)
  {
      this->tuple_dispatch(*this, t);
      return *this;
  }

  operator std::tuple<O&...>()
  {
    return tuple_internal::to_tuple(*this, std::index_sequence_for<O...>{});
  }

  operator std::tuple<const O&...>()const
  {
    return tuple_internal::to_tuple(*this, std::index_sequence_for<O...>{});
  }
};

template < typename... V, typename... O>
Dispatch_output_iterator<std::tuple<V...>, std::tuple<O...> >
dispatch_output(O... o)
{
  return Dispatch_output_iterator<std::tuple<V...>, std::tuple<O...> > (o...);
}


// Same as Dispatch_output_iterator, but has a dummy *o++= for all other types
// that drops the data (same as Emptyset_iterator).

template < typename Tuple_of_v, typename Tuple_of_output_it >
using Dispatch_or_drop_output_iterator = Dispatch_output_iterator< Tuple_of_v, Tuple_of_output_it, true >;

template < typename... V, typename... O>
inline
Dispatch_or_drop_output_iterator<std::tuple<V...>, std::tuple<O...> >
dispatch_or_drop_output(O... o)
{
  return Dispatch_or_drop_output_iterator<std::tuple<V...>, std::tuple<O...> >(o...);
}


// Trick to select iterator or const_iterator depending on the range constness
template <typename RangeRef>
struct Range_iterator_type;
template <typename RangeRef>
struct Range_iterator_type<RangeRef&>       { typedef typename RangeRef::iterator       type; };
template <typename RangeRef>
struct Range_iterator_type<const RangeRef&> { typedef typename RangeRef::const_iterator type; };

} //namespace CGAL

#include <CGAL/enable_warnings.h>

#endif // CGAL_ITERATOR_H<|MERGE_RESOLUTION|>--- conflicted
+++ resolved
@@ -33,13 +33,10 @@
 #include <map>
 #include <optional>
 #include <tuple>
+#include <type_traits>
 #include <utility>
-<<<<<<< HEAD
 #include <variant>
 #include <vector>
-=======
-#include <type_traits>
->>>>>>> b2f6f03d
 
 namespace CGAL {
 
