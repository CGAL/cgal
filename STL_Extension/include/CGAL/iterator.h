// Copyright (c) 2003
// Utrecht University (The Netherlands),
// ETH Zurich (Switzerland),
// INRIA Sophia-Antipolis (France),
// Max-Planck-Institute Saarbruecken (Germany),
// and Tel-Aviv University (Israel).  All rights reserved.
//
// This file is part of CGAL (www.cgal.org)
//
// $URL$
// $Id$
// SPDX-License-Identifier: LGPL-3.0-or-later OR LicenseRef-Commercial
//
//
// Author(s)     : Michael Hoffmann <hoffmann@inf.ethz.ch>
//                 Lutz Kettner <kettner@mpi-sb.mpg.de>
//                 Sylvain Pion

#ifndef CGAL_ITERATOR_H
#define CGAL_ITERATOR_H 1

#include <CGAL/disable_warnings.h>

#include <CGAL/assertions.h>
#include <CGAL/circulator.h>
#include <CGAL/Iterator_range.h>
#include <CGAL/tuple.h>
#include <CGAL/type_traits.h>
#include <CGAL/use.h>

#include <variant>
#include <optional>
#include <boost/config.hpp>

#include <vector>
#include <map>
#include <utility>

namespace CGAL {

template<typename I, typename Reference_type = const I&>
class Prevent_deref
  : public boost::iterator_adaptor<
    Prevent_deref<I, Reference_type>
  , I // base
  , CGAL::cpp20::remove_cvref_t<Reference_type> // value
  , boost::use_default // category
  , Reference_type // ref
  >
{
public:
  using Value_type = CGAL::cpp20::remove_cvref_t<Reference_type>;
  using Base = boost::iterator_adaptor<
    Prevent_deref<I, Reference_type>
  , I // base
  , Value_type // value
  , boost::use_default // category
  , Reference_type // ref
  >;
  typedef typename std::pair<I, I> range;

  Prevent_deref() = default;
  Prevent_deref(const I& i) : Base(i) {}
private:
  friend class boost::iterator_core_access;
  Reference_type dereference() const {
    return this->base_reference();
  }
};

template<typename I>
Iterator_range<Prevent_deref<I> > make_prevent_deref_range(const Iterator_range<I>& range)
{
  return Iterator_range<Prevent_deref<I> >(make_prevent_deref(range.first), make_prevent_deref(range.second));
}

template<typename I>
Prevent_deref<I> make_prevent_deref(const I& i)
{
  return Prevent_deref<I>(i);
}

template<typename I>
Iterator_range<Prevent_deref<I> > make_prevent_deref_range(const I& begin, const I& end)
{
  return Iterator_range<Prevent_deref<I> >(make_prevent_deref(begin), make_prevent_deref(end));
}

namespace cpp98 {

template<typename Category, typename Tp, typename Distance = std::ptrdiff_t,
         typename Pointer = Tp*, typename Reference = Tp&>
struct iterator
{
  /// One of the iterator_tags tag types.
  typedef Category  iterator_category;
  /// The type "pointed to" by the iterator.
  typedef Tp        value_type;
  /// Distance between iterators is represented as this type.
  typedef Distance  difference_type;
  /// This type represents a pointer-to-value_type.
  typedef Pointer   pointer;
  /// This type represents a reference-to-value_type.
  typedef Reference reference;
};

} // end namespace cpp98

// +----------------------------------------------------------------+
// | Emptyset_iterator
// +----------------------------------------------------------------+
// |  sends everything to /dev/null
// +----------------------------------------------------------------+

struct Emptyset_iterator
  : public CGAL::cpp98::iterator< std::output_iterator_tag, void, void, void, void >
{
  template< class T >
  Emptyset_iterator& operator=(const T&) { return *this; }

  Emptyset_iterator& operator++()        { return *this; }
  Emptyset_iterator& operator++(int)     { return *this; }

  Emptyset_iterator& operator*()         { return *this; }
};

// +---------------------------------------------------------------------+
// | Insert_iterator
// +---------------------------------------------------------------------+
// | Insert output iterator, which calls insert(value) on the container.
// | Similar to std::insert_iterator<> except it doesn't pass an iterator.
// +---------------------------------------------------------------------+

template < class Container >
class Insert_iterator
  : public CGAL::cpp98::iterator< std::output_iterator_tag, void, void, void, void >
{
protected:
  Container *container;
public:
  typedef Container container_type;

  explicit Insert_iterator(Container &c)
  : container(&c) {}

  Insert_iterator&
  operator=(typename Container::const_reference value)
  {
    container->insert(value);
    return *this;
  }

  Insert_iterator&
  operator*() { return *this; }

  Insert_iterator&
  operator++() { return *this; }

  Insert_iterator
  operator++(int) { return *this; }
};

template < class Container >
inline Insert_iterator<Container>
inserter(Container &x)
{ return Insert_iterator<Container>(x); }

// +----------------------------------------------------------------+
// | Oneset_iterator
// +----------------------------------------------------------------+
// |  stores a pointer to an object of type T
// |  which will be affected by operator*().
// +----------------------------------------------------------------+

template < class T >
class Oneset_iterator
  : public CGAL::cpp98::iterator< std::bidirectional_iterator_tag,
                                  void, void, void, void >
{
  T* t;

public:
  // types
  typedef Oneset_iterator<T> Self;

public:
  Oneset_iterator(T& t) : t(&t) {}

  T&       operator*()        { return *t; }
  const T& operator*()  const { return *t; }
  T*       operator->()       { return t; }
  const T* operator->() const { return t; }

  Self&    operator++()       { return *this; }
  Self&    operator++(int)    { return *this; }

  Self&    operator--()       { return *this; }
  Self&    operator--(int)    { return *this; }
};

// +----------------------------------------------------------------+
// | Const_oneset_iterator
// +----------------------------------------------------------------+
// |  stores an object of type T
// |  which will be affected by operator*().
// +----------------------------------------------------------------+

template < typename T >
class Const_oneset_iterator {
public:

  // types
  typedef  std::random_access_iterator_tag    iterator_category;
  typedef  std::ptrdiff_t                     difference_type;
  typedef  T                                  value_type;
  typedef  value_type*                        pointer;
  typedef  value_type&                        reference;

  typedef  Const_oneset_iterator<T>           Self;
  typedef  difference_type                    Diff;
  typedef  value_type                         Val;
  typedef  pointer                            Ptr;
  typedef  reference                          Ref;

  // construction
  Const_oneset_iterator( const T& t = T(), Diff n = 0)
    : value( t), index( n)
  { }

  // access
  Ref               operator *  ( )       { return  value; }
  const value_type& operator *  ( ) const { return  value; }
  Ptr               operator -> ( )       { return &value; }
  const value_type* operator -> ( ) const { return &value; }

  // equality operator
  bool       operator == ( const Self& x) const { return ( index==x.index); }
  bool       operator != ( const Self& x) const { return ( index!=x.index); }

  // forward operations
  // ------------------
  Self&      operator ++ (    ) {                   ++index; return *this; }
  Self       operator ++ ( int) { Self tmp = *this; ++index; return tmp;   }

  // bidirectional operations
  // ------------------------
  Self&      operator -- (    ) {                   --index; return *this; }
  Self       operator -- ( int) { Self tmp = *this; --index; return tmp;   }

  // random access operations
  // ------------------------
  // access
  Ref               operator [] ( Diff )       { return value;}
  const value_type& operator [] ( Diff ) const { return value;}

  // less operator
  bool       operator <  ( const Self& x) const { return ( index < x.index);}

  // arithmetic operations
  Self&      operator += ( Diff n) { index += n; return *this; }
  Self&      operator -= ( Diff n) { index -= n; return *this; }

  Self       operator +  ( Diff n) const { Self tmp = *this; return tmp+=n; }
  Self       operator -  ( Diff n) const { Self tmp = *this; return tmp-=n; }

  Diff       operator -  ( const Self& x) const { return index - x.index; }

private:

  // data members
  Val   value;
  Diff  index;
};

// +----------------------------------------------------------------+
// | Counting_output_iterator
// +----------------------------------------------------------------+
// |  stores a pointer to an int,
// |  which will be incremented by operator=().
// +----------------------------------------------------------------+

// Undocumented, because there is some hope to merge it into Counting_iterator
class Counting_output_iterator
  : public CGAL::cpp98::iterator< std::output_iterator_tag, void, void, void, void >
{
  std::size_t *c;
public:
  Counting_output_iterator(std::size_t *cc) : c(cc) { *c = 0; }

  Counting_output_iterator& operator++()    { return *this; }
  Counting_output_iterator& operator++(int) { return *this; }

  Counting_output_iterator& operator*() { return *this; }

  template <typename T>
  void operator=(const T&) { ++*c; }

  std::size_t current_counter() const { return *c; }
};

template < class I,
           class Val = typename std::iterator_traits<I>::value_type >
class Counting_iterator {
protected:
  I            nt;    // The internal iterator.
  std::size_t  d_i;   // The internal counter.
public:
  typedef I  Iterator;
  typedef Counting_iterator<I,Val> Self;

  typedef std::input_iterator_tag  iterator_category;
  typedef Val                      value_type;
  typedef std::ptrdiff_t           difference_type;
  typedef const value_type&        reference;
  typedef const value_type*        pointer;

  // CREATION
  // --------

  Counting_iterator( std::size_t i = 0)             : d_i(i) {}
  Counting_iterator( Iterator j, std::size_t i = 0) : nt(j), d_i(i) {}

  // OPERATIONS Forward Category
  // ---------------------------

  Iterator    current_iterator() const { return nt;}
  std::size_t current_counter()  const { return d_i;}

  bool operator==( const Self& i) const { return ( d_i == i.d_i); }
  bool operator!=( const Self& i) const { return !(*this == i);   }
  reference  operator*()  const { return *nt; }
  pointer    operator->() const { return nt.operator->(); }
  Self& operator++() {
    ++nt;
    ++d_i;
    return *this;
  }
  Self  operator++(int) {
    Self tmp = *this;
    ++*this;
    return tmp;
  }
};

template < class I, int N,
           class Ref  = typename std::iterator_traits<I>::reference,
           class Ptr  = typename std::iterator_traits<I>::pointer,
           class Val  = typename std::iterator_traits<I>::value_type,
           class Dist = typename std::iterator_traits<I>::difference_type,
           class Ctg  = typename std::iterator_traits<I>::iterator_category >
class N_step_adaptor {
protected:
  I        nt;    // The internal iterator.
  bool     empty;
public:
  typedef I                                        Iterator;
  typedef N_step_adaptor<I,N>                      Self;
  typedef std::iterator_traits<I>          ITI;
  typedef typename ITI::reference          reference;
  typedef typename ITI::pointer            pointer;
  typedef typename ITI::value_type         value_type;
  typedef typename ITI::difference_type    difference_type;
  typedef typename ITI::iterator_category  iterator_category;
  // Special for circulators.
  typedef I_Circulator_size_traits<iterator_category,I> C_S_Traits;
  typedef typename  C_S_Traits::size_type               size_type;

  // CREATION
  // --------

  N_step_adaptor(): empty(true) {}
  N_step_adaptor( Iterator j) : nt(j), empty(false) {}

  template <class II>
  N_step_adaptor( const N_step_adaptor<II,N>& j)
    : nt( j.current_iterator()), empty(j.empty) {}

  // OPERATIONS Forward Category
  // ---------------------------

  // Circulator stuff.
  typedef  I  Circulator;
  Circulator  current_circulator() const { return nt;}

  Iterator  current_iterator() const { return nt;}
  bool operator==( std::nullptr_t p) const {
    CGAL_USE(p);
    CGAL_assertion( p == 0);
    return empty;
  }
  bool  operator!=( std::nullptr_t p) const { return !(*this == p); }
  bool  operator==( const Self& i) const { return (empty && i.empty) ||( nt == i.nt); }
  bool  operator!=( const Self& i) const { return !(*this == i); }
  reference operator*()  const { return *nt; }
  pointer   operator->() const { return nt.operator->(); }
  Self& operator++() {
    std::advance( nt, N);
    return *this;
  }
  Self  operator++(int) {
    Self tmp = *this;
    ++*this;
    return tmp;
  }

  // OPERATIONS Bidirectional Category
  // ---------------------------------

  Self& operator--() {
    std::advance( nt, -N);
    return *this;
  }
  Self  operator--(int) {
    Self tmp = *this;
    --*this;
    return tmp;
  }

  // OPERATIONS Random Access Category
  // ---------------------------------

  Self  min_circulator() const { return Self( nt.min_circulator()); }
  Self& operator+=( difference_type n) {
    nt += difference_type(N * n);
    return *this;
  }
  Self  operator+( difference_type n) const {
    Self tmp = *this;
    tmp.nt += difference_type(N * n);
    return tmp;
  }
  Self& operator-=( difference_type n) {
    return operator+=( -n);
  }
  Self  operator-( difference_type n) const {
    Self tmp = *this;
    return tmp += -n;
  }
  difference_type  operator-( const Self& i) const { return (nt-i.nt)/N;}
  reference operator[]( difference_type n) const {
    Self tmp = *this;
    tmp += n;
    return tmp.operator*();
  }
  bool operator<( const Self& i) const { return ( nt < i.nt); }
  bool operator>( const Self& i) const { return i < *this; }
  bool operator<=( const Self& i) const { return !(i < *this); }
  bool operator>=( const Self& i) const { return !(*this < i); }
};

// Microsoft 1300 cannot handle the default template parameters. Hence, ...
template < class I, int N, class Ref, class Ptr,
           class Val, class Dist, class Ctg >
inline
N_step_adaptor<I,N,Ref,Ptr,Val,Dist,Ctg>
operator+(typename N_step_adaptor<I,N,Ref,Ptr,Val,Dist,Ctg>::difference_type n,
          N_step_adaptor<I,N,Ref,Ptr,Val,Dist,Ctg> i)
{ return i += n; }

template < class I, int N>
class N_step_adaptor_derived : public I {
public:
    typedef I                               Iterator;
    typedef I                               Circulator;
    typedef N_step_adaptor_derived<I,N>     Self;
    typedef typename I::iterator_category   iterator_category;
    typedef typename I::value_type          value_type;
    typedef typename I::difference_type     difference_type;
    typedef typename I::reference           reference;
    typedef typename I::pointer             pointer;
    // Special for circulators.
    typedef I_Circulator_size_traits<iterator_category,I> C_S_Traits;
    typedef typename  C_S_Traits::size_type               size_type;

// CREATION
// --------

    N_step_adaptor_derived() {}
    N_step_adaptor_derived( Iterator j) : I(j) {}

    template <class II>
    N_step_adaptor_derived( const N_step_adaptor_derived<II,N>& j)
        : I( j.current_iterator()) {}

// OPERATIONS Forward Category
// ---------------------------

    Circulator current_circulator() const { return *this;}
    Iterator   current_iterator()   const { return *this;}

    Self& operator++() {
        std::advance( (I&)*this, N);
        return *this;
    }
    Self  operator++(int) {
        Self tmp = *this;
        ++*this;
        return tmp;
    }

// OPERATIONS Bidirectional Category
// ---------------------------------

    Self& operator--() {
        std::advance( (I&)*this, -N);
        return *this;
    }
    Self  operator--(int) {
        Self tmp = *this;
        --*this;
        return tmp;
    }

// OPERATIONS Random Access Category
// ---------------------------------

    Self  min_circulator() const { return Self( I::min_circulator()); }
    Self& operator+=( difference_type n) {
        I::operator+=( difference_type(N * n));
        return *this;
    }
    Self  operator+( difference_type n) const {
        Self tmp = *this;
        tmp += n;
        return tmp;
    }
    Self& operator-=( difference_type n) {
        return operator+=( -n);
    }
    Self  operator-( difference_type n) const {
        Self tmp = *this;
        return tmp += -n;
    }
    difference_type  operator-( const Self& i) const {
        return (I::operator-(i)) / N;
    }
    reference  operator[]( difference_type n) const {
        Self tmp = *this;
        tmp += n;
        return tmp.operator*();
    }
};

template < class I, int N >
inline
N_step_adaptor_derived<I,N>
operator+( typename N_step_adaptor_derived<I,N>::difference_type n,
           N_step_adaptor_derived<I,N> i)
{ return i += n; }

template < class I, class P > struct Filter_iterator;

template < class I, class P >
bool operator==(const Filter_iterator<I,P>&, const Filter_iterator<I,P>&);
template < class I, class P >
bool operator<(const Filter_iterator<I,P>&, const Filter_iterator<I,P>&);

template < class I, class P >
struct Filter_iterator {
  typedef I                                Iterator;
  typedef P                                Predicate;
  typedef Filter_iterator<I,P>             Self;
  typedef std::iterator_traits<I>          ITI;
  typedef typename ITI::reference          reference;
  typedef typename ITI::pointer            pointer;
  typedef typename ITI::value_type         value_type;
  typedef typename ITI::difference_type    difference_type;
  typedef typename ITI::iterator_category  iterator_category;
  // Special for circulators.
  typedef I_Circulator_size_traits<iterator_category,I> C_S_Traits;
  typedef typename  C_S_Traits::size_type               size_type;

protected:
  Iterator e_;       // past-the-end position.
  Iterator c_;       // current position.
  Predicate p_;      // Leave out x <==> p_(x).
public:

  Filter_iterator() {}

  Filter_iterator(Iterator e, const Predicate& p)
  : e_(e), c_(e), p_(p) {}

  Filter_iterator(Iterator e, const Predicate& p, Iterator c)
  : e_(e), c_(c), p_(p)
  {
    while (c_ != e_ && p_(c_))
      ++c_;
  }

  Self& operator++() {
    do { ++c_; } while (c_ != e_ && p_(c_));
    return *this;
  }

  Self& operator--() {
    do {
      --c_;
    } while (p_(c_));
    return *this;
  }

  Self operator++(int) {
    Self tmp(*this);
    ++(*this);
    return tmp;
  }

  Self operator--(int) {
    Self tmp(*this);
    --(*this);
    return tmp;
  }

  reference operator*() const { return *c_;  }
  pointer operator->() const  { return &*c_; }
  const Predicate& predicate() const { return p_; }
  const Iterator& base() const { return c_; }

  Iterator end() const { return e_; }
  bool is_end() const { return (c_ == e_); }

  friend bool operator== <>(const Self&, const Self&);
  friend bool operator< <>(const Self&, const Self&);
};

template < class I, class P >
inline Filter_iterator< I, P >
filter_iterator(I e, const P& p)
{ return Filter_iterator< I, P >(e, p); }

template < class I, class P >
inline Filter_iterator< I, P >
filter_iterator(I e, const P& p, I c)
{ return Filter_iterator< I, P >(e, p, c); }

template < class I, class P >
inline
bool operator==(const Filter_iterator<I,P>& it1,
                const Filter_iterator<I,P>& it2)
{
  CGAL_precondition(it1.e_ == it2.e_);
  return it1.base() == it2.base();
}

template < class I, class P >
inline
bool operator<(const Filter_iterator<I,P>& it1,
                const Filter_iterator<I,P>& it2)
{
  return it1.base() < it2.base();
}

template < class I, class P >
inline
bool operator!=(const Filter_iterator<I,P>& it1,
                const Filter_iterator<I,P>& it2)
{ return !(it1 == it2); }

template <class I1,class Op>
class Join_input_iterator_1
{
  typedef Join_input_iterator_1<I1,Op>                          Self;

  typedef typename std::iterator_traits<I1>::value_type         arg_type;

public:
  typedef typename std::iterator_traits<I1>::iterator_category  iterator_category;
  typedef std::decay_t<decltype(std::declval<Op>()(std::declval<arg_type>()))>
                                                                value_type;
  typedef typename std::iterator_traits<I1>::difference_type    difference_type;
  typedef value_type const*                                     pointer;
  typedef value_type const&                                     reference;

protected:
  I1 i1;
  Op op;
  mutable value_type val;  // Note: mutable is needed because we want to
                           // return a reference in operator*() and
                           // operator[](int) below.

public:
  Join_input_iterator_1() {}
  Join_input_iterator_1(const Join_input_iterator_1& it)
    : i1(it.i1), op(it.op) {}
  Join_input_iterator_1(I1 i,const Op& o=Op())
    : i1(i), op(o) {}

  I1 current_iterator1() const { return i1; }

  bool operator==(const Self& i) const {
    return i1 == i.i1;
  }
  bool operator!=(const Self& i) const { return !(*this == i); }
  bool operator< (const Self& i) const {
    return i1 < i.i1;
  }

  Join_input_iterator_1& operator=(const Join_input_iterator_1& it)
  {
    i1 = it.i1;
    op = it.op;
    return *this;
  }

  const value_type& operator*() const {
    val = op(*i1);
    return val;
  }

  Self& operator++(   ) {
    ++i1;
    return *this;
  }
  Self  operator++(int) { Self tmp = *this; ++(*this); return tmp; }
  Self& operator--(   ) {
    --i1;
    return *this;
  }
  Self  operator--(int) { Self tmp = *this; --(*this); return tmp; }

  const value_type& operator[](difference_type i) const {
    val = op(i1[i]);
    return val;
  }

  Self& operator+=(difference_type n) {
    i1 += n;
    return *this;
  }
  Self& operator-=(difference_type n) {
    i1 -= n;
    return *this;
  }
  Self  operator+ (difference_type n) const {
    Self tmp = *this;
    return tmp += n;
  }
  Self  operator- (difference_type n) const {
    Self tmp = *this;
    return tmp -= n;
  }
  difference_type operator-(const Self& i) const { return i1 - i.i1; }
};

template <class I1,class I2,class Op>
class Join_input_iterator_2
{
  typedef Join_input_iterator_2<I1,I2,Op>                             Self;

  typedef typename std::iterator_traits<I1>::value_type               arg_type_1;
  typedef typename std::iterator_traits<I2>::value_type               arg_type_2;

public:
  typedef typename std::iterator_traits<I1>::iterator_category        iterator_category;
  typedef decltype(std::declval<Op>()(std::declval<arg_type_1>(), std::declval<arg_type_2>()))
                                                                      value_type;
  typedef typename std::iterator_traits<I1>::difference_type          difference_type;
  typedef value_type*                                                 pointer;
  typedef value_type&                                                 reference;

protected:
  I1 i1;
  I2 i2;
  Op op;
  mutable value_type val;  // Note: mutable is needed because we want to
                           // return a reference in operator*() and
                           // operator[](int) below.

public:
  Join_input_iterator_2() {}
  Join_input_iterator_2(const Join_input_iterator_2& it)
    : i1(it.i1), i2(it.i2), op(it.op) {}
  Join_input_iterator_2(I1 i1,I2 i2,const Op& op=Op())
    : i1(i1), i2(i2), op(op) {}

  I1 current_iterator1() const { return i1; }
  I2 current_iterator2() const { return i2; }

  bool operator==(const Self& i) const {
    return i1 == i.i1 && i2 == i.i2;
  }
  bool operator!=(const Self& i) const { return !(*this == i); }
  bool operator< (const Self& i) const {
    return i1 < i.i1 && i2 < i.i2;
  }

  Join_input_iterator_2& operator=(const Join_input_iterator_2& it)
  {
    i1 = it.i1;
    i2 = it.i2;
    op = it.op;
    return *this;
  }

  const value_type& operator*() const {
    val = op(*i1,*i2);
    return val;
  }

  Self& operator++(   ) {
    ++i1;
    ++i2;
    return *this;
  }
  Self  operator++(int) { Self tmp = *this; ++(*this); return tmp; }
  Self& operator--(   ) {
    --i1;
    --i2;
    return *this;
  }
  Self  operator--(int) { Self tmp = *this; --(*this); return tmp; }

  const value_type& operator[](difference_type i) const {
    val = op(i1[i],i2[i]);
    return val;
  }

  Self& operator+=(difference_type n) {
    i1 += n;
    i2 += n;
    return *this;
  }
  Self& operator-=(difference_type n) {
    i1 -= n;
    i2 -= n;
    return *this;
  }
  Self  operator+ (difference_type n) const {
    Self tmp = *this;
    return tmp += n;
  }
  Self  operator- (difference_type n) const {
    Self tmp = *this;
    return tmp -= n;
  }
  difference_type operator-(const Self& i) const { return i1 - i.i1; }
};

template <class I1,class I2,class I3,class Op>
class Join_input_iterator_3
{
  typedef Join_input_iterator_3<I1,I2,I3,Op>                    Self;

  typedef typename std::iterator_traits<I1>::value_type         arg_type_1;
  typedef typename std::iterator_traits<I2>::value_type         arg_type_2;
  typedef typename std::iterator_traits<I3>::value_type         arg_type_3;

public:
  typedef typename std::iterator_traits<I1>::iterator_category  iterator_category;
  typedef decltype(std::declval<Op>()(std::declval<arg_type_1>(), std::declval<arg_type_2>(), std::declval<arg_type_3>()))
                                                                value_type;
  typedef typename std::iterator_traits<I1>::difference_type    difference_type;
  typedef value_type*                                           pointer;
  typedef value_type&                                           reference;

protected:
  I1 i1;
  I2 i2;
  I3 i3;
  Op op;
  mutable value_type val;  // Note: mutable is needed because we want to
                           // return a reference in operator*() and
                           // operator[](int) below.

public:
  Join_input_iterator_3() {}
  Join_input_iterator_3(const Join_input_iterator_3& it)
    : i1(it.i1), i2(it.i2), i3(it.i3), op(it.op) {}
  Join_input_iterator_3(I1 i1,I2 i2,I3 i3,const Op& op=Op())
    : i1(i1), i2(i2), i3(i3), op(op) {}

  I1 current_iterator1() const { return i1; }
  I2 current_iterator2() const { return i2; }
  I2 current_iterator3() const { return i3; }

  bool operator==(const Self& i) const {
    return i1 == i.i1 && i2 == i.i2 && i3 == i.i3;
  }
  bool operator!=(const Self& i) const { return !(*this == i); }
  bool operator< (const Self& i) const {
    return i1 < i.i1 && i2 < i.i2 && i3 < i.i3;
  }

  Join_input_iterator_3& operator=(const Join_input_iterator_3& it)
  {
    i1 = it.i1;
    i2 = it.i2;
    i3 = it.i3;
    op = it.op;
    return *this;
  }

  const value_type& operator*() const {
    val = op(*i1,*i2,*i3);
    return val;
  }

  Self& operator++(   ) {
    ++i1;
    ++i2;
    ++i3;
    return *this;
  }
  Self  operator++(int) { Self tmp = *this; ++(*this); return tmp; }
  Self& operator--(   ) {
    --i1;
    --i2;
    --i3;
    return *this;
  }
  Self  operator--(int) { Self tmp = *this; --(*this); return tmp; }

  const value_type& operator[](difference_type i) const {
    val = op(i1[i],i2[i],i3[i]);
    return val;
  }

  Self& operator+=(difference_type n) {
    i1 += n;
    i2 += n;
    i3 += n;
    return *this;
  }
  Self& operator-=(difference_type n) {
    i1 -= n;
    i2 -= n;
    i3 -= n;
    return *this;
  }
  Self  operator+ (difference_type n) const {
    Self tmp = *this;
    return tmp += n;
  }
  Self  operator- (difference_type n) const {
    Self tmp = *this;
    return tmp -= n;
  }
  difference_type operator-(const Self& i) const { return i1 - i.i1; }
};

template < class IC>
class Inverse_index {

  // DEFINITION
  //
  // The class Inverse_index<IC,T> constructs an inverse index for a
  // given range [i,j) of two iterators or circulators of type `IC' with the
  // value type `T'. The first element I in the
  // range [i,j) has the index 0. Consecutive elements are numbered
  // incrementally. The inverse index provides a query for a given iterator
  // or circulator k to retrieve its index number. For random access
  // iterators or circulators, it is done in constant time by subtracting i.
  // For other iterator categories, an STL `map' is used, which results in a
  // log j-i query time. A comparison operator `operator<' is needed for
  // `T*'.
  //
  // CREATION

protected:
  typedef std::map< const void*, std::size_t >  Index;
  Index   idx;
  IC      start;
  typedef typename Index::iterator        Index_iterator;
  typedef typename Index::const_iterator  Index_const_iterator;
  typedef typename Index::value_type      Item;

protected:
  void ini_idx( IC i, const IC& j, std::input_iterator_tag);
  void ini_idx( const IC& i, const IC& j, std::forward_iterator_tag){
    ini_idx( i, j, std::input_iterator_tag());
  }
  void ini_idx(const IC& i,const IC& j, std::bidirectional_iterator_tag){
    ini_idx( i, j, std::input_iterator_tag());
  }
  void ini_idx( const IC& i, const IC& j, Forward_circulator_tag) {
    ini_idx( i, j, std::input_iterator_tag());
  }
  void ini_idx( const IC& i, const IC& j, Bidirectional_circulator_tag){
    ini_idx( i, j, std::input_iterator_tag());
  }
  void ini_idx( const IC&, const IC&, std::random_access_iterator_tag){}
  void ini_idx( const IC&, const IC&, Random_access_circulator_tag){}

public:
  void init_index( const IC& i, const IC& j) {
    typedef typename std::iterator_traits<IC>::iterator_category ICC;
    ini_idx( i, j, ICC());
  }

protected:
  void push_back( const IC& k, std::input_iterator_tag) {
    std::size_t d = idx.size();
    idx[ &*k] = d;
  }
  void push_back( const IC& k, std::forward_iterator_tag){
    push_back( k, std::input_iterator_tag());
  }
  void push_back( const IC& k, std::bidirectional_iterator_tag){
    push_back( k, std::input_iterator_tag());
  }
  void push_back( const IC& k, Forward_circulator_tag){
    push_back( k, std::input_iterator_tag());
  }
  void push_back( const IC& k, Bidirectional_circulator_tag){
    push_back( k, std::input_iterator_tag());
  }
  void push_back( const IC&, std::random_access_iterator_tag){}
  void push_back( const IC&, Random_access_circulator_tag){}

public:
  void push_back( const IC& k) {
    // adds k at the end of the indices.
    typedef typename std::iterator_traits<IC>::iterator_category ICC;
    push_back( k, ICC());
  }

  std::size_t find( const IC& k, std::random_access_iterator_tag) const {
    return std::size_t(k - start);
  }
  std::size_t find( const IC& k, Random_access_circulator_tag) const {
    return std::size_t(k - start);
  }
  std::size_t find( const IC& k, std::input_iterator_tag) const {
    // returns inverse index of k.
    Index_const_iterator i = idx.find( &*k);
    CGAL_assertion( i != idx.end());
    return (*i).second;
  }
  std::size_t find( const IC& k, std::forward_iterator_tag) const {
    return find( k, std::input_iterator_tag());
  }
  std::size_t find( const IC& k, std::bidirectional_iterator_tag) const {
    return find( k, std::input_iterator_tag());
  }
  std::size_t find( const IC& k, Forward_circulator_tag) const {
    return find( k, std::input_iterator_tag());
  }
  std::size_t find( const IC& k, Bidirectional_circulator_tag) const {
    return find( k, std::input_iterator_tag());
  }

  typedef IC           iterator;
  typedef IC           Circulator;
  typedef std::size_t  size_type;

  Inverse_index() : start(IC()) {}
  // invalid index.

  Inverse_index( const IC& i) : start(i) {};
  // empty inverse index initialized to start at i.

  Inverse_index( const IC& i, const IC& j) : start(i) {
    // inverse index initialized with range [i,j).
    init_index( i, j);
  }

  // OPERATIONS

  std::size_t operator[]( const IC& k) const {
    // returns inverse index of k.
    typedef typename std::iterator_traits<IC>::iterator_category
      category;
    return find( k, category());
  }
};

template < class IC>
void
Inverse_index< IC>::ini_idx( IC i, const IC& j, std::input_iterator_tag) {
  std::size_t n = 0;
  Index_iterator hint = idx.begin();
  if ( ! is_empty_range( i, j)) {
    do {
      hint = idx.insert( hint, Item( &*i, n));
      n++;
    } while ((++i) != (j));
  }
}

template < class IC>
class Random_access_adaptor {

  // DEFINITION
  //
  // The class Random_access_adaptor<IC> provides a random access
  // for data structures. Either the data structure supports random access
  // iterators or circulators where this class maps function calls to the
  // iterator or circulator, or a STL `vector' is used to provide the random
  // access. The iterator or circulator of the data structure are of type
  // `IC'.
  //
  // CREATION

protected:
  typedef std::vector< IC> Index;
  Index   index;
  IC      start;

public:
  typedef typename Index::size_type  size_type;

  void init_index( IC i, const IC& j, std::forward_iterator_tag);
  void init_index( const IC& i, const IC& j,
                   std::bidirectional_iterator_tag){
    init_index( i, j, std::forward_iterator_tag());
  }
  void init_index( const IC& i, const IC&,
                   std::random_access_iterator_tag){
    start = i;
  }
  void init_index( const IC& i, const IC& j) {
    typedef typename std::iterator_traits<IC>::iterator_category ICC;
    init_index( i, j, ICC());
  }


  void reserve( size_type r, std::forward_iterator_tag) {
    index.reserve( r);
  }
  void reserve( size_type r, std::bidirectional_iterator_tag){
    reserve( r, std::forward_iterator_tag());
  }
  void reserve( size_type, std::random_access_iterator_tag){}


  void push_back( const IC& k, std::forward_iterator_tag) {
    index.push_back(k);
  }
  void push_back( const IC& k, std::bidirectional_iterator_tag){
    push_back( k, std::forward_iterator_tag());
  }
  void push_back( const IC&, std::random_access_iterator_tag){}


  const IC& find( size_type n, std::forward_iterator_tag) const {
    // returns inverse index of k.
    CGAL_assertion( n < index.size());
    return index[n];
  }
  const IC& find( size_type n, std::bidirectional_iterator_tag) const {
    return find( n, std::forward_iterator_tag());
  }
  IC  find( size_type n, std::random_access_iterator_tag) const {
    return start + n;
  }

  typedef IC   iterator;
  typedef IC   Circulator;

  Random_access_adaptor() : start(IC()) {}
  // invalid index.

  Random_access_adaptor( const IC& i) : start(i) {}
  // empty random access index initialized to start at i.

  Random_access_adaptor( const IC& i, const IC& j) : start(i) {
    // random access index initialized with range [i,j).
    init_index( i, j);
  }

  void reserve( size_type r) {
    // reserve r entries, if a `vector' is used internally.
    typedef typename std::iterator_traits<IC>::iterator_category ICC;
    reserve( r, ICC());
  }

  // OPERATIONS

  IC  find( size_type n) const {
    // returns inverse index of k.
    typedef typename std::iterator_traits<IC>::iterator_category ICC;
    return find( n, ICC());
  }

  IC  operator[]( size_type n) const { return find(n); }

  void push_back( const IC& k) {
    // adds k at the end of the indices.
    typedef typename std::iterator_traits<IC>::iterator_category ICC;
    push_back( k, ICC());
  }
};

template < class IC>
void
Random_access_adaptor< IC>::init_index( IC i, const IC& j,
                                        std::forward_iterator_tag) {
  if ( ! is_empty_range( i, j)) {
    do {
      index.push_back( i);
    } while ((++i) != (j));
  }
}

template < class IC, class T >
class Random_access_value_adaptor : public Random_access_adaptor<IC> {
public:
  typedef typename Random_access_adaptor<IC>::size_type size_type;

  Random_access_value_adaptor() {}
  // invalid index.

  Random_access_value_adaptor( const IC& i)
  : Random_access_adaptor<IC>(i) {}
  // empty random access index initialized to start at i.

  Random_access_value_adaptor( const IC& i, const IC& j)
  : Random_access_adaptor<IC>(i,j) {}
  // random access index initialized with range [i,j).

  // OPERATIONS

  T& operator[]( size_type n) const {
    // returns inverse index of k.
    return *(Random_access_adaptor<IC>::operator[](n));
  }
};

template<typename _Iterator, typename Predicate>
    class Filter_output_iterator
      : public CGAL::cpp98::iterator<std::output_iterator_tag, void, void, void, void>
    {
    protected:
      _Iterator iterator;
      Predicate predicate;

    public:
      typedef _Iterator          iterator_type;

      explicit Filter_output_iterator(_Iterator& __x, const Predicate& pred)
        : iterator(__x), predicate(pred)
      {}

      template <typename T>
      Filter_output_iterator&
      operator=(const T& t)
      {
        if(! predicate(t))
          *iterator = t;
        return *this;
      }

      Filter_output_iterator&
      operator*()
      { return *this; }

      Filter_output_iterator&
      operator++()
      {
        ++iterator;
        return *this;
      }

      Filter_output_iterator
      operator++(int)
      {
        Filter_output_iterator res(*this);
        ++iterator;
        return res;
      }
    };

template < class I, class P >
inline Filter_output_iterator< I, P >
filter_output_iterator(I e, const P& p)
{ return Filter_output_iterator< I, P >(e, p); }

namespace internal {

template<typename OutputIterator>
struct Output_visitor {
  Output_visitor(OutputIterator* it) : out(it) {}
  OutputIterator* out;

  template<typename T>
  OutputIterator& operator()(const T& t) {
    *(*out)++ = t;
    return *out;
  }
};

} // internal

namespace tuple_internal {
template <typename ...Args, std::size_t ...Is>
auto to_tuple(std::tuple<Args...> &t, std::index_sequence<Is...>)
{
  return std::tuple<Args&...>(std::get<Is>(t)...);
}

}//end namespace  tuple_internal

// OutputIterator which accepts several types in *o++= and dispatches,
// wraps several other output iterators, and dispatches accordingly.
template < typename V, typename O, bool or_drop = false >
class Dispatch_output_iterator;

<<<<<<< HEAD
template <std::size_t N, typename V, typename O>
struct Output_to_nth_of_tuple_of_iterators {
  template <typename Tuple>
  static void assign(Tuple& tuple, const V& v) {
    *std::get<N>(tuple)++ = v;
  }
};

template <bool drop_value>
struct Drop_output_iterator
{
  template <typename Tuple, typename T>
  static void assign(Tuple&, const T&) {
    // Drop the value... Only if `drop_value==true`.
=======
template < typename D, bool with_drop, typename V = std::tuple<>, typename O = std::tuple<> >
struct Derivator
{
  typedef Derivator<D, with_drop, V, O> Self;
  Derivator() = default;
  Derivator(const Self&) = default;
  Self& operator=(const Self&) = delete;
  template <class Tuple>
  void tuple_dispatch(const Tuple&)
  {}
};

template < typename D>
struct Derivator<D, true, std::tuple<>, std::tuple<>>
{
  typedef Derivator<D, true, std::tuple<>, std::tuple<>> Self;
  Derivator() = default;
  Derivator(const Self&) = default;
  Self& operator=(const Self&) = delete;
  template <class Tuple>
  void tuple_dispatch(const Tuple&){}
  template <class T>
  Self& operator=(const T&) { return *this; } // dropping value
};

template < typename D, bool with_drop, typename V1, typename O1, typename... V, typename... O>
struct Derivator<D, with_drop, std::tuple<V1, V...>, std::tuple<O1, O...> >
  : public Derivator<D, with_drop, std::tuple<V...>, std::tuple<O...> >
{
  typedef Derivator<D, with_drop, std::tuple<V1, V...>, std::tuple<O1, O...> > Self;
  typedef Derivator<D, with_drop, std::tuple<V...>, std::tuple<O...> > Base;

  Derivator() = default;
  Derivator(const Self&) = default;
  Self& operator=(const Self&) = delete;

  using Base::operator=;

  D& operator=(const V1& v)
  {
    * std::get< D::size - sizeof...(V) - 1 >(static_cast<typename D::Iterator_tuple&>(static_cast<D&>(*this))) ++ = v;
    return static_cast<D&>(*this);
>>>>>>> d60f2ce4
  }
};

template <>
struct Drop_output_iterator<false>
{
  // fake assign, declared but deleted
  template <typename Tuple>
  static void assign(Tuple& tuple, Null_tag) = delete;
};

template <typename Values, typename OutputIterators, typename Indices, bool>
struct Dispatch_output_iterator_aux;

template <typename... V, typename... O, std::size_t... Indices, bool drop_unknown_value_types>
struct Dispatch_output_iterator_aux<std::tuple<V...>,
                                    std::tuple<O...>,
                                    std::index_sequence<Indices...>,
                                    drop_unknown_value_types>
    : public Output_to_nth_of_tuple_of_iterators<Indices, V, O>...,
      public Drop_output_iterator<drop_unknown_value_types>
{
  using Output_to_nth_of_tuple_of_iterators<Indices, V, O>::assign...;
  using Drop_output_iterator<drop_unknown_value_types>::assign;

<<<<<<< HEAD
  template <typename Tuple>
  void tuple_dispatch(const Tuple& t) {
    // Assign each element of the tuple to the corresponding output iterator,
    // using a fold expression on "operator," to expand the parameter pack.
    ( static_cast<Output_to_nth_of_tuple_of_iterators<Indices, V, O>&>(*this).
          assign(*this, std::get<Indices>(t)), ...);
  }
};

template < typename... V, typename... O, bool drop_unknown_value_types >
class Dispatch_output_iterator < std::tuple<V...>, std::tuple<O...>, drop_unknown_value_types >
  : public Dispatch_output_iterator_aux< std::tuple<V...>, std::tuple<O...>,
                                         std::make_index_sequence<sizeof...(O)>, drop_unknown_value_types >
  , public std::tuple<O...>
=======
}//end namespace  tuple_internal

// OutputIterator which accepts several types in *o++= and dispatches,
// wraps several other output iterators, and dispatches accordingly.
template < typename V, typename O, bool drop_unknown_value_types>
class Dispatch_output_iterator_impl;

template < typename... V, typename... O,  bool drop_unknown_value_types>
class Dispatch_output_iterator_impl < std::tuple<V...>, std::tuple<O...>, drop_unknown_value_types>
 : private internal::Derivator<Dispatch_output_iterator_impl< std::tuple<V...>, std::tuple<O...>, drop_unknown_value_types >, drop_unknown_value_types, std::tuple<V...>, std::tuple<O...> >
 , public std::tuple<O...>
>>>>>>> d60f2ce4
{
  static_assert(
      sizeof...(V) == sizeof...(O),
      "Dispatch_output_iterator: The number of value types (V...) must match the number of output iterators (O...).");

  static const int size = sizeof...(V);

<<<<<<< HEAD
=======
  template <typename D, bool with_drop, typename V_, typename O_>
  friend struct internal::Derivator;

>>>>>>> d60f2ce4
public:
  using Iterator_tuple = std::tuple<O...>;
  using Value_type_tuple = std::tuple<V...>;

  using iterator_category = std::output_iterator_tag;
  using value_type = void;
  using difference_type = void;
  using pointer = void;
  using reference = void;

private:
<<<<<<< HEAD
  using Self = Dispatch_output_iterator;
  using Base = Dispatch_output_iterator_aux<std::tuple<V...>,
                                            std::tuple<O...>,
                                            std::index_sequence_for<O...>,
                                            drop_unknown_value_types>;
=======

  typedef Dispatch_output_iterator_impl Self;
  typedef internal::Derivator<Self, drop_unknown_value_types, Value_type_tuple, Iterator_tuple > Base;
>>>>>>> d60f2ce4

public:

  using Base::tuple_dispatch;

  Dispatch_output_iterator_impl(O... o) : std::tuple<O...>(o...) {}


  Dispatch_output_iterator_impl(const Dispatch_output_iterator_impl&)=default;

  Self& operator=(const Self& s)
  {
    static_cast<Iterator_tuple&>(*this) = static_cast<const Iterator_tuple&>(s);
    return *this;
  }

  template <typename T, typename = std::enable_if_t<!std::is_convertible_v<T, Self>>>
  Self& operator=(const T& t) {
    this->assign(*this, t);
    return *this;
  }

  template<typename ... T>
  Self& operator=(const std::variant< T ... >& t) {
    internal::Output_visitor<Self> visitor(this);
    std::visit(visitor, t);
    return *this;
  }

  template<typename ... T>
  Self& operator=(const std::optional< std::variant< T ... > >& t) {
    internal::Output_visitor<Self> visitor(this);
    if(t)  std::visit(visitor, *t);
    return *this;
  }

  Self& operator++() { return *this; }
  Self& operator++(int) { return *this; }
  Self& operator*() { return *this; }

  const Iterator_tuple& get_iterator_tuple() const { return *this; }

  Self& operator=(const std::tuple<V...>& t)
  {
      this->tuple_dispatch(t);
      return *this;
  }

  operator std::tuple<O&...>()
  {
    return tuple_internal::to_tuple(*this, std::index_sequence_for<O...>{});
  }

  operator std::tuple<const O&...>()const
  {
    return tuple_internal::to_tuple(*this, std::index_sequence_for<O...>{});
  }
};


template<class V, class O>
using Dispatch_output_iterator = Dispatch_output_iterator_impl<V,O,false>;

template < typename... V, typename... O>
Dispatch_output_iterator<std::tuple<V...>, std::tuple<O...> >
dispatch_output(O... o)
{
  return Dispatch_output_iterator<std::tuple<V...>, std::tuple<O...> > (o...);
}


// Same as Dispatch_output_iterator, but has a dummy *o++= for all other types
// that drops the data (same as Emptyset_iterator).

<<<<<<< HEAD
template < typename Tuple_of_v, typename Tuple_of_output_it >
using Dispatch_or_drop_output_iterator = Dispatch_output_iterator< Tuple_of_v, Tuple_of_output_it, true >;
=======
template<class V, class O>
using Dispatch_or_drop_output_iterator = Dispatch_output_iterator_impl<V,O,true>;
>>>>>>> d60f2ce4

template < typename... V, typename... O>
inline
Dispatch_or_drop_output_iterator<std::tuple<V...>, std::tuple<O...> >
dispatch_or_drop_output(O... o)
{
  return Dispatch_or_drop_output_iterator<std::tuple<V...>, std::tuple<O...> >(o...);
}


// Trick to select iterator or const_iterator depending on the range constness
template <typename RangeRef>
struct Range_iterator_type;
template <typename RangeRef>
struct Range_iterator_type<RangeRef&>       { typedef typename RangeRef::iterator       type; };
template <typename RangeRef>
struct Range_iterator_type<const RangeRef&> { typedef typename RangeRef::const_iterator type; };

} //namespace CGAL

#include <CGAL/enable_warnings.h>

#endif // CGAL_ITERATOR_H<|MERGE_RESOLUTION|>--- conflicted
+++ resolved
@@ -21,6 +21,8 @@
 
 #include <CGAL/disable_warnings.h>
 
+#include <boost/config.hpp>
+
 #include <CGAL/assertions.h>
 #include <CGAL/circulator.h>
 #include <CGAL/Iterator_range.h>
@@ -28,13 +30,12 @@
 #include <CGAL/type_traits.h>
 #include <CGAL/use.h>
 
+#include <map>
+#include <optional>
+#include <tuple>
+#include <utility>
 #include <variant>
-#include <optional>
-#include <boost/config.hpp>
-
 #include <vector>
-#include <map>
-#include <utility>
 
 namespace CGAL {
 
@@ -1296,7 +1297,6 @@
 template < typename V, typename O, bool or_drop = false >
 class Dispatch_output_iterator;
 
-<<<<<<< HEAD
 template <std::size_t N, typename V, typename O>
 struct Output_to_nth_of_tuple_of_iterators {
   template <typename Tuple>
@@ -1311,50 +1311,6 @@
   template <typename Tuple, typename T>
   static void assign(Tuple&, const T&) {
     // Drop the value... Only if `drop_value==true`.
-=======
-template < typename D, bool with_drop, typename V = std::tuple<>, typename O = std::tuple<> >
-struct Derivator
-{
-  typedef Derivator<D, with_drop, V, O> Self;
-  Derivator() = default;
-  Derivator(const Self&) = default;
-  Self& operator=(const Self&) = delete;
-  template <class Tuple>
-  void tuple_dispatch(const Tuple&)
-  {}
-};
-
-template < typename D>
-struct Derivator<D, true, std::tuple<>, std::tuple<>>
-{
-  typedef Derivator<D, true, std::tuple<>, std::tuple<>> Self;
-  Derivator() = default;
-  Derivator(const Self&) = default;
-  Self& operator=(const Self&) = delete;
-  template <class Tuple>
-  void tuple_dispatch(const Tuple&){}
-  template <class T>
-  Self& operator=(const T&) { return *this; } // dropping value
-};
-
-template < typename D, bool with_drop, typename V1, typename O1, typename... V, typename... O>
-struct Derivator<D, with_drop, std::tuple<V1, V...>, std::tuple<O1, O...> >
-  : public Derivator<D, with_drop, std::tuple<V...>, std::tuple<O...> >
-{
-  typedef Derivator<D, with_drop, std::tuple<V1, V...>, std::tuple<O1, O...> > Self;
-  typedef Derivator<D, with_drop, std::tuple<V...>, std::tuple<O...> > Base;
-
-  Derivator() = default;
-  Derivator(const Self&) = default;
-  Self& operator=(const Self&) = delete;
-
-  using Base::operator=;
-
-  D& operator=(const V1& v)
-  {
-    * std::get< D::size - sizeof...(V) - 1 >(static_cast<typename D::Iterator_tuple&>(static_cast<D&>(*this))) ++ = v;
-    return static_cast<D&>(*this);
->>>>>>> d60f2ce4
   }
 };
 
@@ -1380,13 +1336,12 @@
   using Output_to_nth_of_tuple_of_iterators<Indices, V, O>::assign...;
   using Drop_output_iterator<drop_unknown_value_types>::assign;
 
-<<<<<<< HEAD
-  template <typename Tuple>
-  void tuple_dispatch(const Tuple& t) {
+  template <typename This, typename Tuple>
+  void tuple_dispatch(This& self, const Tuple& t) {
     // Assign each element of the tuple to the corresponding output iterator,
     // using a fold expression on "operator," to expand the parameter pack.
     ( static_cast<Output_to_nth_of_tuple_of_iterators<Indices, V, O>&>(*this).
-          assign(*this, std::get<Indices>(t)), ...);
+          assign(self, std::get<Indices>(t)), ...);
   }
 };
 
@@ -1395,19 +1350,6 @@
   : public Dispatch_output_iterator_aux< std::tuple<V...>, std::tuple<O...>,
                                          std::make_index_sequence<sizeof...(O)>, drop_unknown_value_types >
   , public std::tuple<O...>
-=======
-}//end namespace  tuple_internal
-
-// OutputIterator which accepts several types in *o++= and dispatches,
-// wraps several other output iterators, and dispatches accordingly.
-template < typename V, typename O, bool drop_unknown_value_types>
-class Dispatch_output_iterator_impl;
-
-template < typename... V, typename... O,  bool drop_unknown_value_types>
-class Dispatch_output_iterator_impl < std::tuple<V...>, std::tuple<O...>, drop_unknown_value_types>
- : private internal::Derivator<Dispatch_output_iterator_impl< std::tuple<V...>, std::tuple<O...>, drop_unknown_value_types >, drop_unknown_value_types, std::tuple<V...>, std::tuple<O...> >
- , public std::tuple<O...>
->>>>>>> d60f2ce4
 {
   static_assert(
       sizeof...(V) == sizeof...(O),
@@ -1415,12 +1357,6 @@
 
   static const int size = sizeof...(V);
 
-<<<<<<< HEAD
-=======
-  template <typename D, bool with_drop, typename V_, typename O_>
-  friend struct internal::Derivator;
-
->>>>>>> d60f2ce4
 public:
   using Iterator_tuple = std::tuple<O...>;
   using Value_type_tuple = std::tuple<V...>;
@@ -1432,26 +1368,20 @@
   using reference = void;
 
 private:
-<<<<<<< HEAD
   using Self = Dispatch_output_iterator;
   using Base = Dispatch_output_iterator_aux<std::tuple<V...>,
                                             std::tuple<O...>,
                                             std::index_sequence_for<O...>,
                                             drop_unknown_value_types>;
-=======
-
-  typedef Dispatch_output_iterator_impl Self;
-  typedef internal::Derivator<Self, drop_unknown_value_types, Value_type_tuple, Iterator_tuple > Base;
->>>>>>> d60f2ce4
 
 public:
 
   using Base::tuple_dispatch;
 
-  Dispatch_output_iterator_impl(O... o) : std::tuple<O...>(o...) {}
-
-
-  Dispatch_output_iterator_impl(const Dispatch_output_iterator_impl&)=default;
+  Dispatch_output_iterator(O... o) : std::tuple<O...>(o...) {}
+
+
+  Dispatch_output_iterator(const Dispatch_output_iterator&)=default;
 
   Self& operator=(const Self& s)
   {
@@ -1487,7 +1417,7 @@
 
   Self& operator=(const std::tuple<V...>& t)
   {
-      this->tuple_dispatch(t);
+      this->tuple_dispatch(*this, t);
       return *this;
   }
 
@@ -1502,10 +1432,6 @@
   }
 };
 
-
-template<class V, class O>
-using Dispatch_output_iterator = Dispatch_output_iterator_impl<V,O,false>;
-
 template < typename... V, typename... O>
 Dispatch_output_iterator<std::tuple<V...>, std::tuple<O...> >
 dispatch_output(O... o)
@@ -1517,13 +1443,8 @@
 // Same as Dispatch_output_iterator, but has a dummy *o++= for all other types
 // that drops the data (same as Emptyset_iterator).
 
-<<<<<<< HEAD
 template < typename Tuple_of_v, typename Tuple_of_output_it >
 using Dispatch_or_drop_output_iterator = Dispatch_output_iterator< Tuple_of_v, Tuple_of_output_it, true >;
-=======
-template<class V, class O>
-using Dispatch_or_drop_output_iterator = Dispatch_output_iterator_impl<V,O,true>;
->>>>>>> d60f2ce4
 
 template < typename... V, typename... O>
 inline
