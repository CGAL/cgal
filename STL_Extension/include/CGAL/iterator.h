// Copyright (c) 2003
// Utrecht University (The Netherlands),
// ETH Zurich (Switzerland),
// INRIA Sophia-Antipolis (France),
// Max-Planck-Institute Saarbruecken (Germany),
// and Tel-Aviv University (Israel).  All rights reserved.
//
// This file is part of CGAL (www.cgal.org)
//
// $URL$
// $Id$
// SPDX-License-Identifier: LGPL-3.0-or-later OR LicenseRef-Commercial
//
//
// Author(s)     : Michael Hoffmann <hoffmann@inf.ethz.ch>
//                 Lutz Kettner <kettner@mpi-sb.mpg.de>
//                 Sylvain Pion

#ifndef CGAL_ITERATOR_H
#define CGAL_ITERATOR_H 1

#include <CGAL/disable_warnings.h>

#include <CGAL/assertions.h>
#include <CGAL/circulator.h>
#include <CGAL/Iterator_range.h>
#include <CGAL/tuple.h>
#include <CGAL/use.h>

#include <boost/variant.hpp>
#include <boost/optional.hpp>
#include <boost/config.hpp>

#include <vector>
#include <map>
#include <utility>

namespace CGAL {

template<typename I, typename Value_type = I>
class Prevent_deref
  : public boost::iterator_adaptor<
    Prevent_deref<I,Value_type>
  , I // base
  , Value_type // value
  , boost::use_default
  , Value_type // ref
  >
{
public:
  typedef boost::iterator_adaptor<
  Prevent_deref<I,Value_type>
  , I // base
  , Value_type // value
  , boost::use_default
  , Value_type // ref
  > Base;
  typedef typename Base::reference reference;
  typedef typename std::pair<I, I> range;

  Prevent_deref() = default;
  Prevent_deref(const I& i) : Base(i) {}
private:
  friend class boost::iterator_core_access;
<<<<<<< HEAD
  reference dereference() const {
    return this->base_reference();
  }
=======
  reference dereference() const { return const_cast<std::remove_reference_t<reference>&>(this->base_reference()); }
>>>>>>> 829e8095
};

template<typename I>
Iterator_range<Prevent_deref<I> > make_prevent_deref_range(const Iterator_range<I>& range)
{
  return Iterator_range<Prevent_deref<I> >(make_prevent_deref(range.first), make_prevent_deref(range.second));
}

template<typename I>
Prevent_deref<I> make_prevent_deref(const I& i)
{
  return Prevent_deref<I>(i);
}

template<typename I>
Iterator_range<Prevent_deref<I> > make_prevent_deref_range(const I& begin, const I& end)
{
  return Iterator_range<Prevent_deref<I> >(make_prevent_deref(begin), make_prevent_deref(end));
}

namespace cpp98 {

template<typename Category, typename Tp, typename Distance = std::ptrdiff_t,
         typename Pointer = Tp*, typename Reference = Tp&>
struct iterator
{
  /// One of the iterator_tags tag types.
  typedef Category  iterator_category;
  /// The type "pointed to" by the iterator.
  typedef Tp        value_type;
  /// Distance between iterators is represented as this type.
  typedef Distance  difference_type;
  /// This type represents a pointer-to-value_type.
  typedef Pointer   pointer;
  /// This type represents a reference-to-value_type.
  typedef Reference reference;
};

} // end namespace cpp98

// +----------------------------------------------------------------+
// | Emptyset_iterator
// +----------------------------------------------------------------+
// |  sends everything to /dev/null
// +----------------------------------------------------------------+

struct Emptyset_iterator
  : public CGAL::cpp98::iterator< std::output_iterator_tag, void, void, void, void >
{
  template< class T >
  Emptyset_iterator& operator=(const T&) { return *this; }

  Emptyset_iterator& operator++()        { return *this; }
  Emptyset_iterator& operator++(int)     { return *this; }

  Emptyset_iterator& operator*()         { return *this; }
};

// +---------------------------------------------------------------------+
// | Insert_iterator
// +---------------------------------------------------------------------+
// | Insert output iterator, which calls insert(value) on the container.
// | Similar to std::insert_iterator<> except it doesn't pass an iterator.
// +---------------------------------------------------------------------+

template < class Container >
class Insert_iterator
  : public CGAL::cpp98::iterator< std::output_iterator_tag, void, void, void, void >
{
protected:
  Container *container;
public:
  typedef Container container_type;

  explicit Insert_iterator(Container &c)
  : container(&c) {}

  Insert_iterator&
  operator=(typename Container::const_reference value)
  {
    container->insert(value);
    return *this;
  }

  Insert_iterator&
  operator*() { return *this; }

  Insert_iterator&
  operator++() { return *this; }

  Insert_iterator
  operator++(int) { return *this; }
};

template < class Container >
inline Insert_iterator<Container>
inserter(Container &x)
{ return Insert_iterator<Container>(x); }

// +----------------------------------------------------------------+
// | Oneset_iterator
// +----------------------------------------------------------------+
// |  stores a pointer to an object of type T
// |  which will be affected by operator*().
// +----------------------------------------------------------------+

template < class T >
class Oneset_iterator
  : public CGAL::cpp98::iterator< std::bidirectional_iterator_tag,
                                  void, void, void, void >
{
  T* t;

public:
  // types
  typedef Oneset_iterator<T> Self;

public:
  Oneset_iterator(T& t) : t(&t) {}

  T&       operator*()        { return *t; }
  const T& operator*()  const { return *t; }
  T*       operator->()       { return t; }
  const T* operator->() const { return t; }

  Self&    operator++()       { return *this; }
  Self&    operator++(int)    { return *this; }

  Self&    operator--()       { return *this; }
  Self&    operator--(int)    { return *this; }
};

// +----------------------------------------------------------------+
// | Const_oneset_iterator
// +----------------------------------------------------------------+
// |  stores an object of type T
// |  which will be affected by operator*().
// +----------------------------------------------------------------+

template < typename T >
class Const_oneset_iterator {
public:

  // types
  typedef  std::random_access_iterator_tag    iterator_category;
  typedef  std::ptrdiff_t                     difference_type;
  typedef  T                                  value_type;
  typedef  value_type*                        pointer;
  typedef  value_type&                        reference;

  typedef  Const_oneset_iterator<T>           Self;
  typedef  difference_type                    Diff;
  typedef  value_type                         Val;
  typedef  pointer                            Ptr;
  typedef  reference                          Ref;

  // construction
  Const_oneset_iterator( const T& t = T(), Diff n = 0)
    : value( t), index( n)
  { }

  // access
  Ref               operator *  ( )       { return  value; }
  const value_type& operator *  ( ) const { return  value; }
  Ptr               operator -> ( )       { return &value; }
  const value_type* operator -> ( ) const { return &value; }

  // equality operator
  bool       operator == ( const Self& x) const { return ( index==x.index); }
  bool       operator != ( const Self& x) const { return ( index!=x.index); }

  // forward operations
  // ------------------
  Self&      operator ++ (    ) {                   ++index; return *this; }
  Self       operator ++ ( int) { Self tmp = *this; ++index; return tmp;   }

  // bidirectional operations
  // ------------------------
  Self&      operator -- (    ) {                   --index; return *this; }
  Self       operator -- ( int) { Self tmp = *this; --index; return tmp;   }

  // random access operations
  // ------------------------
  // access
  Ref               operator [] ( Diff )       { return value;}
  const value_type& operator [] ( Diff ) const { return value;}

  // less operator
  bool       operator <  ( const Self& x) const { return ( index < x.index);}

  // arithmetic operations
  Self&      operator += ( Diff n) { index += n; return *this; }
  Self&      operator -= ( Diff n) { index -= n; return *this; }

  Self       operator +  ( Diff n) const { Self tmp = *this; return tmp+=n; }
  Self       operator -  ( Diff n) const { Self tmp = *this; return tmp-=n; }

  Diff       operator -  ( const Self& x) const { return index - x.index; }

private:

  // data members
  Val   value;
  Diff  index;
};

// +----------------------------------------------------------------+
// | Counting_output_iterator
// +----------------------------------------------------------------+
// |  stores a pointer to an int,
// |  which will be incremented by operator=().
// +----------------------------------------------------------------+

// Undocumented, because there is some hope to merge it into Counting_iterator
class Counting_output_iterator
  : public CGAL::cpp98::iterator< std::output_iterator_tag, void, void, void, void >
{
  std::size_t *c;
public:
  Counting_output_iterator(std::size_t *cc) : c(cc) { *c = 0; }

  Counting_output_iterator& operator++()    { return *this; }
  Counting_output_iterator& operator++(int) { return *this; }

  Counting_output_iterator& operator*() { return *this; }

  template <typename T>
  void operator=(const T&) { ++*c; }

  std::size_t current_counter() const { return *c; }
};

template < class I,
           class Val = typename std::iterator_traits<I>::value_type >
class Counting_iterator {
protected:
  I            nt;    // The internal iterator.
  std::size_t  d_i;   // The internal counter.
public:
  typedef I  Iterator;
  typedef Counting_iterator<I,Val> Self;

  typedef std::input_iterator_tag  iterator_category;
  typedef Val                      value_type;
  typedef std::ptrdiff_t           difference_type;
  typedef const value_type&        reference;
  typedef const value_type*        pointer;

  // CREATION
  // --------

  Counting_iterator( std::size_t i = 0)             : d_i(i) {}
  Counting_iterator( Iterator j, std::size_t i = 0) : nt(j), d_i(i) {}

  // OPERATIONS Forward Category
  // ---------------------------

  Iterator    current_iterator() const { return nt;}
  std::size_t current_counter()  const { return d_i;}

  bool operator==( const Self& i) const { return ( d_i == i.d_i); }
  bool operator!=( const Self& i) const { return !(*this == i);   }
  reference  operator*()  const { return *nt; }
  pointer    operator->() const { return nt.operator->(); }
  Self& operator++() {
    ++nt;
    ++d_i;
    return *this;
  }
  Self  operator++(int) {
    Self tmp = *this;
    ++*this;
    return tmp;
  }
};

template < class I, int N,
           class Ref  = typename std::iterator_traits<I>::reference,
           class Ptr  = typename std::iterator_traits<I>::pointer,
           class Val  = typename std::iterator_traits<I>::value_type,
           class Dist = typename std::iterator_traits<I>::difference_type,
           class Ctg  = typename std::iterator_traits<I>::iterator_category >
class N_step_adaptor {
protected:
  I        nt;    // The internal iterator.
  bool     empty;
public:
  typedef I                                        Iterator;
  typedef N_step_adaptor<I,N>                      Self;
  typedef std::iterator_traits<I>          ITI;
  typedef typename ITI::reference          reference;
  typedef typename ITI::pointer            pointer;
  typedef typename ITI::value_type         value_type;
  typedef typename ITI::difference_type    difference_type;
  typedef typename ITI::iterator_category  iterator_category;
  // Special for circulators.
  typedef I_Circulator_size_traits<iterator_category,I> C_S_Traits;
  typedef typename  C_S_Traits::size_type               size_type;

  // CREATION
  // --------

  N_step_adaptor(): empty(true) {}
  N_step_adaptor( Iterator j) : nt(j), empty(false) {}

  template <class II>
  N_step_adaptor( const N_step_adaptor<II,N>& j)
    : nt( j.current_iterator()), empty(j.empty) {}

  // OPERATIONS Forward Category
  // ---------------------------

  // Circulator stuff.
  typedef  I  Circulator;
  Circulator  current_circulator() const { return nt;}

  Iterator  current_iterator() const { return nt;}
  bool operator==( std::nullptr_t p) const {
    CGAL_USE(p);
    CGAL_assertion( p == 0);
    return empty;
  }
  bool  operator!=( std::nullptr_t p) const { return !(*this == p); }
  bool  operator==( const Self& i) const { return (empty && i.empty) ||( nt == i.nt); }
  bool  operator!=( const Self& i) const { return !(*this == i); }
  reference operator*()  const { return *nt; }
  pointer   operator->() const { return nt.operator->(); }
  Self& operator++() {
    std::advance( nt, N);
    return *this;
  }
  Self  operator++(int) {
    Self tmp = *this;
    ++*this;
    return tmp;
  }

  // OPERATIONS Bidirectional Category
  // ---------------------------------

  Self& operator--() {
    std::advance( nt, -N);
    return *this;
  }
  Self  operator--(int) {
    Self tmp = *this;
    --*this;
    return tmp;
  }

  // OPERATIONS Random Access Category
  // ---------------------------------

  Self  min_circulator() const { return Self( nt.min_circulator()); }
  Self& operator+=( difference_type n) {
    nt += difference_type(N * n);
    return *this;
  }
  Self  operator+( difference_type n) const {
    Self tmp = *this;
    tmp.nt += difference_type(N * n);
    return tmp;
  }
  Self& operator-=( difference_type n) {
    return operator+=( -n);
  }
  Self  operator-( difference_type n) const {
    Self tmp = *this;
    return tmp += -n;
  }
  difference_type  operator-( const Self& i) const { return (nt-i.nt)/N;}
  reference operator[]( difference_type n) const {
    Self tmp = *this;
    tmp += n;
    return tmp.operator*();
  }
  bool operator<( const Self& i) const { return ( nt < i.nt); }
  bool operator>( const Self& i) const { return i < *this; }
  bool operator<=( const Self& i) const { return !(i < *this); }
  bool operator>=( const Self& i) const { return !(*this < i); }
};

// Microsoft 1300 cannot handle the default template parameters. Hence, ...
template < class I, int N, class Ref, class Ptr,
           class Val, class Dist, class Ctg >
inline
N_step_adaptor<I,N,Ref,Ptr,Val,Dist,Ctg>
operator+(typename N_step_adaptor<I,N,Ref,Ptr,Val,Dist,Ctg>::difference_type n,
          N_step_adaptor<I,N,Ref,Ptr,Val,Dist,Ctg> i)
{ return i += n; }

template < class I, int N>
class N_step_adaptor_derived : public I {
public:
    typedef I                               Iterator;
    typedef I                               Circulator;
    typedef N_step_adaptor_derived<I,N>     Self;
    typedef typename I::iterator_category   iterator_category;
    typedef typename I::value_type          value_type;
    typedef typename I::difference_type     difference_type;
    typedef typename I::reference           reference;
    typedef typename I::pointer             pointer;
    // Special for circulators.
    typedef I_Circulator_size_traits<iterator_category,I> C_S_Traits;
    typedef typename  C_S_Traits::size_type               size_type;

// CREATION
// --------

    N_step_adaptor_derived() {}
    N_step_adaptor_derived( Iterator j) : I(j) {}

    template <class II>
    N_step_adaptor_derived( const N_step_adaptor_derived<II,N>& j)
        : I( j.current_iterator()) {}

// OPERATIONS Forward Category
// ---------------------------

    Circulator current_circulator() const { return *this;}
    Iterator   current_iterator()   const { return *this;}

    Self& operator++() {
        std::advance( (I&)*this, N);
        return *this;
    }
    Self  operator++(int) {
        Self tmp = *this;
        ++*this;
        return tmp;
    }

// OPERATIONS Bidirectional Category
// ---------------------------------

    Self& operator--() {
        std::advance( (I&)*this, -N);
        return *this;
    }
    Self  operator--(int) {
        Self tmp = *this;
        --*this;
        return tmp;
    }

// OPERATIONS Random Access Category
// ---------------------------------

    Self  min_circulator() const { return Self( I::min_circulator()); }
    Self& operator+=( difference_type n) {
        I::operator+=( difference_type(N * n));
        return *this;
    }
    Self  operator+( difference_type n) const {
        Self tmp = *this;
        tmp += n;
        return tmp;
    }
    Self& operator-=( difference_type n) {
        return operator+=( -n);
    }
    Self  operator-( difference_type n) const {
        Self tmp = *this;
        return tmp += -n;
    }
    difference_type  operator-( const Self& i) const {
        return (I::operator-(i)) / N;
    }
    reference  operator[]( difference_type n) const {
        Self tmp = *this;
        tmp += n;
        return tmp.operator*();
    }
};

template < class I, int N >
inline
N_step_adaptor_derived<I,N>
operator+( typename N_step_adaptor_derived<I,N>::difference_type n,
           N_step_adaptor_derived<I,N> i)
{ return i += n; }

template < class I, class P > struct Filter_iterator;

template < class I, class P >
bool operator==(const Filter_iterator<I,P>&, const Filter_iterator<I,P>&);
template < class I, class P >
bool operator<(const Filter_iterator<I,P>&, const Filter_iterator<I,P>&);

template < class I, class P >
struct Filter_iterator {
  typedef I                                Iterator;
  typedef P                                Predicate;
  typedef Filter_iterator<I,P>             Self;
  typedef std::iterator_traits<I>          ITI;
  typedef typename ITI::reference          reference;
  typedef typename ITI::pointer            pointer;
  typedef typename ITI::value_type         value_type;
  typedef typename ITI::difference_type    difference_type;
  typedef typename ITI::iterator_category  iterator_category;
  // Special for circulators.
  typedef I_Circulator_size_traits<iterator_category,I> C_S_Traits;
  typedef typename  C_S_Traits::size_type               size_type;

protected:
  Iterator e_;       // past-the-end position.
  Iterator c_;       // current position.
  Predicate p_;      // Leave out x <==> p_(x).
public:

  Filter_iterator() {}

  Filter_iterator(Iterator e, const Predicate& p)
  : e_(e), c_(e), p_(p) {}

  Filter_iterator(Iterator e, const Predicate& p, Iterator c)
  : e_(e), c_(c), p_(p)
  {
    while (c_ != e_ && p_(c_))
      ++c_;
  }

  Self& operator++() {
    do { ++c_; } while (c_ != e_ && p_(c_));
    return *this;
  }

  Self& operator--() {
    do {
      --c_;
    } while (p_(c_));
    return *this;
  }

  Self operator++(int) {
    Self tmp(*this);
    ++(*this);
    return tmp;
  }

  Self operator--(int) {
    Self tmp(*this);
    --(*this);
    return tmp;
  }

  reference operator*() const { return *c_;  }
  pointer operator->() const  { return &*c_; }
  const Predicate& predicate() const { return p_; }
  Iterator base() const { return c_; }

  Iterator end() const { return e_; }
  bool is_end() const { return (c_ == e_); }

  friend bool operator== <>(const Self&, const Self&);
  friend bool operator< <>(const Self&, const Self&);
};

template < class I, class P >
inline Filter_iterator< I, P >
filter_iterator(I e, const P& p)
{ return Filter_iterator< I, P >(e, p); }

template < class I, class P >
inline Filter_iterator< I, P >
filter_iterator(I e, const P& p, I c)
{ return Filter_iterator< I, P >(e, p, c); }

template < class I, class P >
inline
bool operator==(const Filter_iterator<I,P>& it1,
                const Filter_iterator<I,P>& it2)
{
  CGAL_precondition(it1.e_ == it2.e_);
  return it1.base() == it2.base();
}

template < class I, class P >
inline
bool operator<(const Filter_iterator<I,P>& it1,
                const Filter_iterator<I,P>& it2)
{
  return it1.base() < it2.base();
}

template < class I, class P >
inline
bool operator!=(const Filter_iterator<I,P>& it1,
                const Filter_iterator<I,P>& it2)
{ return !(it1 == it2); }

template <class I1,class Op>
class Join_input_iterator_1
{
  typedef Join_input_iterator_1<I1,Op>                          Self;

  typedef typename std::iterator_traits<I1>::value_type         arg_type;

public:
  typedef typename std::iterator_traits<I1>::iterator_category  iterator_category;
  typedef std::decay_t<decltype(std::declval<Op>()(std::declval<arg_type>()))>
                                                                value_type;
  typedef typename std::iterator_traits<I1>::difference_type    difference_type;
  typedef value_type const*                                     pointer;
  typedef value_type const&                                     reference;

protected:
  I1 i1;
  Op op;
  mutable value_type val;  // Note: mutable is needed because we want to
                           // return a reference in operator*() and
                           // operator[](int) below.

public:
  Join_input_iterator_1() {}
  Join_input_iterator_1(const Join_input_iterator_1& it)
    : i1(it.i1), op(it.op) {}
  Join_input_iterator_1(I1 i,const Op& o=Op())
    : i1(i), op(o) {}

  I1 current_iterator1() const { return i1; }

  bool operator==(const Self& i) const {
    return i1 == i.i1;
  }
  bool operator!=(const Self& i) const { return !(*this == i); }
  bool operator< (const Self& i) const {
    return i1 < i.i1;
  }

  Join_input_iterator_1& operator=(const Join_input_iterator_1& it)
  {
    i1 = it.i1;
    op = it.op;
    return *this;
  }

  const value_type& operator*() const {
    val = op(*i1);
    return val;
  }

  Self& operator++(   ) {
    ++i1;
    return *this;
  }
  Self  operator++(int) { Self tmp = *this; ++(*this); return tmp; }
  Self& operator--(   ) {
    --i1;
    return *this;
  }
  Self  operator--(int) { Self tmp = *this; --(*this); return tmp; }

  const value_type& operator[](difference_type i) const {
    val = op(i1[i]);
    return val;
  }

  Self& operator+=(difference_type n) {
    i1 += n;
    return *this;
  }
  Self& operator-=(difference_type n) {
    i1 -= n;
    return *this;
  }
  Self  operator+ (difference_type n) const {
    Self tmp = *this;
    return tmp += n;
  }
  Self  operator- (difference_type n) const {
    Self tmp = *this;
    return tmp -= n;
  }
  difference_type operator-(const Self& i) const { return i1 - i.i1; }
};

template <class I1,class I2,class Op>
class Join_input_iterator_2
{
  typedef Join_input_iterator_2<I1,I2,Op>                             Self;

  typedef typename std::iterator_traits<I1>::value_type               arg_type_1;
  typedef typename std::iterator_traits<I2>::value_type               arg_type_2;

public:
  typedef typename std::iterator_traits<I1>::iterator_category        iterator_category;
  typedef decltype(std::declval<Op>()(std::declval<arg_type_1>(), std::declval<arg_type_2>()))
                                                                      value_type;
  typedef typename std::iterator_traits<I1>::difference_type          difference_type;
  typedef value_type*                                                 pointer;
  typedef value_type&                                                 reference;

protected:
  I1 i1;
  I2 i2;
  Op op;
  mutable value_type val;  // Note: mutable is needed because we want to
                           // return a reference in operator*() and
                           // operator[](int) below.

public:
  Join_input_iterator_2() {}
  Join_input_iterator_2(const Join_input_iterator_2& it)
    : i1(it.i1), i2(it.i2), op(it.op) {}
  Join_input_iterator_2(I1 i1,I2 i2,const Op& op=Op())
    : i1(i1), i2(i2), op(op) {}

  I1 current_iterator1() const { return i1; }
  I2 current_iterator2() const { return i2; }

  bool operator==(const Self& i) const {
    return i1 == i.i1 && i2 == i.i2;
  }
  bool operator!=(const Self& i) const { return !(*this == i); }
  bool operator< (const Self& i) const {
    return i1 < i.i1 && i2 < i.i2;
  }

  Join_input_iterator_2& operator=(const Join_input_iterator_2& it)
  {
    i1 = it.i1;
    i2 = it.i2;
    op = it.op;
    return *this;
  }

  const value_type& operator*() const {
    val = op(*i1,*i2);
    return val;
  }

  Self& operator++(   ) {
    ++i1;
    ++i2;
    return *this;
  }
  Self  operator++(int) { Self tmp = *this; ++(*this); return tmp; }
  Self& operator--(   ) {
    --i1;
    --i2;
    return *this;
  }
  Self  operator--(int) { Self tmp = *this; --(*this); return tmp; }

  const value_type& operator[](difference_type i) const {
    val = op(i1[i],i2[i]);
    return val;
  }

  Self& operator+=(difference_type n) {
    i1 += n;
    i2 += n;
    return *this;
  }
  Self& operator-=(difference_type n) {
    i1 -= n;
    i2 -= n;
    return *this;
  }
  Self  operator+ (difference_type n) const {
    Self tmp = *this;
    return tmp += n;
  }
  Self  operator- (difference_type n) const {
    Self tmp = *this;
    return tmp -= n;
  }
  difference_type operator-(const Self& i) const { return i1 - i.i1; }
};

template <class I1,class I2,class I3,class Op>
class Join_input_iterator_3
{
  typedef Join_input_iterator_3<I1,I2,I3,Op>                    Self;

  typedef typename std::iterator_traits<I1>::value_type         arg_type_1;
  typedef typename std::iterator_traits<I2>::value_type         arg_type_2;
  typedef typename std::iterator_traits<I3>::value_type         arg_type_3;

public:
  typedef typename std::iterator_traits<I1>::iterator_category  iterator_category;
  typedef decltype(std::declval<Op>()(std::declval<arg_type_1>(), std::declval<arg_type_2>(), std::declval<arg_type_3>()))
                                                                value_type;
  typedef typename std::iterator_traits<I1>::difference_type    difference_type;
  typedef value_type*                                           pointer;
  typedef value_type&                                           reference;

protected:
  I1 i1;
  I2 i2;
  I3 i3;
  Op op;
  mutable value_type val;  // Note: mutable is needed because we want to
                           // return a reference in operator*() and
                           // operator[](int) below.

public:
  Join_input_iterator_3() {}
  Join_input_iterator_3(const Join_input_iterator_3& it)
    : i1(it.i1), i2(it.i2), i3(it.i3), op(it.op) {}
  Join_input_iterator_3(I1 i1,I2 i2,I3 i3,const Op& op=Op())
    : i1(i1), i2(i2), i3(i3), op(op) {}

  I1 current_iterator1() const { return i1; }
  I2 current_iterator2() const { return i2; }
  I2 current_iterator3() const { return i3; }

  bool operator==(const Self& i) const {
    return i1 == i.i1 && i2 == i.i2 && i3 == i.i3;
  }
  bool operator!=(const Self& i) const { return !(*this == i); }
  bool operator< (const Self& i) const {
    return i1 < i.i1 && i2 < i.i2 && i3 < i.i3;
  }

  Join_input_iterator_3& operator=(const Join_input_iterator_3& it)
  {
    i1 = it.i1;
    i2 = it.i2;
    i3 = it.i3;
    op = it.op;
    return *this;
  }

  const value_type& operator*() const {
    val = op(*i1,*i2,*i3);
    return val;
  }

  Self& operator++(   ) {
    ++i1;
    ++i2;
    ++i3;
    return *this;
  }
  Self  operator++(int) { Self tmp = *this; ++(*this); return tmp; }
  Self& operator--(   ) {
    --i1;
    --i2;
    --i3;
    return *this;
  }
  Self  operator--(int) { Self tmp = *this; --(*this); return tmp; }

  const value_type& operator[](difference_type i) const {
    val = op(i1[i],i2[i],i3[i]);
    return val;
  }

  Self& operator+=(difference_type n) {
    i1 += n;
    i2 += n;
    i3 += n;
    return *this;
  }
  Self& operator-=(difference_type n) {
    i1 -= n;
    i2 -= n;
    i3 -= n;
    return *this;
  }
  Self  operator+ (difference_type n) const {
    Self tmp = *this;
    return tmp += n;
  }
  Self  operator- (difference_type n) const {
    Self tmp = *this;
    return tmp -= n;
  }
  difference_type operator-(const Self& i) const { return i1 - i.i1; }
};

template < class IC>
class Inverse_index {

  // DEFINITION
  //
  // The class Inverse_index<IC,T> constructs an inverse index for a
  // given range [i,j) of two iterators or circulators of type `IC' with the
  // value type `T'. The first element I in the
  // range [i,j) has the index 0. Consecutive elements are numbered
  // incrementally. The inverse index provides a query for a given iterator
  // or circulator k to retrieve its index number. For random access
  // iterators or circulators, it is done in constant time by subtracting i.
  // For other iterator categories, an STL `map' is used, which results in a
  // log j-i query time. A comparison operator `operator<' is needed for
  // `T*'.
  //
  // CREATION

protected:
  typedef std::map< const void*, std::size_t >  Index;
  Index   idx;
  IC      start;
  typedef typename Index::iterator        Index_iterator;
  typedef typename Index::const_iterator  Index_const_iterator;
  typedef typename Index::value_type      Item;

protected:
  void ini_idx( IC i, const IC& j, std::input_iterator_tag);
  void ini_idx( const IC& i, const IC& j, std::forward_iterator_tag){
    ini_idx( i, j, std::input_iterator_tag());
  }
  void ini_idx(const IC& i,const IC& j, std::bidirectional_iterator_tag){
    ini_idx( i, j, std::input_iterator_tag());
  }
  void ini_idx( const IC& i, const IC& j, Forward_circulator_tag) {
    ini_idx( i, j, std::input_iterator_tag());
  }
  void ini_idx( const IC& i, const IC& j, Bidirectional_circulator_tag){
    ini_idx( i, j, std::input_iterator_tag());
  }
  void ini_idx( const IC&, const IC&, std::random_access_iterator_tag){}
  void ini_idx( const IC&, const IC&, Random_access_circulator_tag){}

public:
  void init_index( const IC& i, const IC& j) {
    typedef typename std::iterator_traits<IC>::iterator_category ICC;
    ini_idx( i, j, ICC());
  }

protected:
  void push_back( const IC& k, std::input_iterator_tag) {
    std::size_t d = idx.size();
    idx[ &*k] = d;
  }
  void push_back( const IC& k, std::forward_iterator_tag){
    push_back( k, std::input_iterator_tag());
  }
  void push_back( const IC& k, std::bidirectional_iterator_tag){
    push_back( k, std::input_iterator_tag());
  }
  void push_back( const IC& k, Forward_circulator_tag){
    push_back( k, std::input_iterator_tag());
  }
  void push_back( const IC& k, Bidirectional_circulator_tag){
    push_back( k, std::input_iterator_tag());
  }
  void push_back( const IC&, std::random_access_iterator_tag){}
  void push_back( const IC&, Random_access_circulator_tag){}

public:
  void push_back( const IC& k) {
    // adds k at the end of the indices.
    typedef typename std::iterator_traits<IC>::iterator_category ICC;
    push_back( k, ICC());
  }

  std::size_t find( const IC& k, std::random_access_iterator_tag) const {
    return std::size_t(k - start);
  }
  std::size_t find( const IC& k, Random_access_circulator_tag) const {
    return std::size_t(k - start);
  }
  std::size_t find( const IC& k, std::input_iterator_tag) const {
    // returns inverse index of k.
    Index_const_iterator i = idx.find( &*k);
    CGAL_assertion( i != idx.end());
    return (*i).second;
  }
  std::size_t find( const IC& k, std::forward_iterator_tag) const {
    return find( k, std::input_iterator_tag());
  }
  std::size_t find( const IC& k, std::bidirectional_iterator_tag) const {
    return find( k, std::input_iterator_tag());
  }
  std::size_t find( const IC& k, Forward_circulator_tag) const {
    return find( k, std::input_iterator_tag());
  }
  std::size_t find( const IC& k, Bidirectional_circulator_tag) const {
    return find( k, std::input_iterator_tag());
  }

  typedef IC           iterator;
  typedef IC           Circulator;
  typedef std::size_t  size_type;

  Inverse_index() : start(IC()) {}
  // invalid index.

  Inverse_index( const IC& i) : start(i) {};
  // empty inverse index initialized to start at i.

  Inverse_index( const IC& i, const IC& j) : start(i) {
    // inverse index initialized with range [i,j).
    init_index( i, j);
  }

  // OPERATIONS

  std::size_t operator[]( const IC& k) const {
    // returns inverse index of k.
    typedef typename std::iterator_traits<IC>::iterator_category
      category;
    return find( k, category());
  }
};

template < class IC>
void
Inverse_index< IC>::ini_idx( IC i, const IC& j, std::input_iterator_tag) {
  std::size_t n = 0;
  Index_iterator hint = idx.begin();
  if ( ! is_empty_range( i, j)) {
    do {
      hint = idx.insert( hint, Item( &*i, n));
      n++;
    } while ((++i) != (j));
  }
}

template < class IC>
class Random_access_adaptor {

  // DEFINITION
  //
  // The class Random_access_adaptor<IC> provides a random access
  // for data structures. Either the data structure supports random access
  // iterators or circulators where this class maps function calls to the
  // iterator or circulator, or a STL `vector' is used to provide the random
  // access. The iterator or circulator of the data structure are of type
  // `IC'.
  //
  // CREATION

protected:
  typedef std::vector< IC> Index;
  Index   index;
  IC      start;

public:
  typedef typename Index::size_type  size_type;

  void init_index( IC i, const IC& j, std::forward_iterator_tag);
  void init_index( const IC& i, const IC& j,
                   std::bidirectional_iterator_tag){
    init_index( i, j, std::forward_iterator_tag());
  }
  void init_index( const IC& i, const IC&,
                   std::random_access_iterator_tag){
    start = i;
  }
  void init_index( const IC& i, const IC& j) {
    typedef typename std::iterator_traits<IC>::iterator_category ICC;
    init_index( i, j, ICC());
  }


  void reserve( size_type r, std::forward_iterator_tag) {
    index.reserve( r);
  }
  void reserve( size_type r, std::bidirectional_iterator_tag){
    reserve( r, std::forward_iterator_tag());
  }
  void reserve( size_type, std::random_access_iterator_tag){}


  void push_back( const IC& k, std::forward_iterator_tag) {
    index.push_back(k);
  }
  void push_back( const IC& k, std::bidirectional_iterator_tag){
    push_back( k, std::forward_iterator_tag());
  }
  void push_back( const IC&, std::random_access_iterator_tag){}


  const IC& find( size_type n, std::forward_iterator_tag) const {
    // returns inverse index of k.
    CGAL_assertion( n < index.size());
    return index[n];
  }
  const IC& find( size_type n, std::bidirectional_iterator_tag) const {
    return find( n, std::forward_iterator_tag());
  }
  IC  find( size_type n, std::random_access_iterator_tag) const {
    return start + n;
  }

  typedef IC   iterator;
  typedef IC   Circulator;

  Random_access_adaptor() : start(IC()) {}
  // invalid index.

  Random_access_adaptor( const IC& i) : start(i) {}
  // empty random access index initialized to start at i.

  Random_access_adaptor( const IC& i, const IC& j) : start(i) {
    // random access index initialized with range [i,j).
    init_index( i, j);
  }

  void reserve( size_type r) {
    // reserve r entries, if a `vector' is used internally.
    typedef typename std::iterator_traits<IC>::iterator_category ICC;
    reserve( r, ICC());
  }

  // OPERATIONS

  IC  find( size_type n) const {
    // returns inverse index of k.
    typedef typename std::iterator_traits<IC>::iterator_category ICC;
    return find( n, ICC());
  }

  IC  operator[]( size_type n) const { return find(n); }

  void push_back( const IC& k) {
    // adds k at the end of the indices.
    typedef typename std::iterator_traits<IC>::iterator_category ICC;
    push_back( k, ICC());
  }
};

template < class IC>
void
Random_access_adaptor< IC>::init_index( IC i, const IC& j,
                                        std::forward_iterator_tag) {
  if ( ! is_empty_range( i, j)) {
    do {
      index.push_back( i);
    } while ((++i) != (j));
  }
}

template < class IC, class T >
class Random_access_value_adaptor : public Random_access_adaptor<IC> {
public:
  typedef typename Random_access_adaptor<IC>::size_type size_type;

  Random_access_value_adaptor() {}
  // invalid index.

  Random_access_value_adaptor( const IC& i)
  : Random_access_adaptor<IC>(i) {}
  // empty random access index initialized to start at i.

  Random_access_value_adaptor( const IC& i, const IC& j)
  : Random_access_adaptor<IC>(i,j) {}
  // random access index initialized with range [i,j).

  // OPERATIONS

  T& operator[]( size_type n) const {
    // returns inverse index of k.
    return *(Random_access_adaptor<IC>::operator[](n));
  }
};

template<typename _Iterator, typename Predicate>
    class Filter_output_iterator
      : public CGAL::cpp98::iterator<std::output_iterator_tag, void, void, void, void>
    {
    protected:
      _Iterator iterator;
      Predicate predicate;

    public:
      typedef _Iterator          iterator_type;

      explicit Filter_output_iterator(_Iterator& __x, const Predicate& pred)
        : iterator(__x), predicate(pred)
      {}

      template <typename T>
      Filter_output_iterator&
      operator=(const T& t)
      {
        if(! predicate(t))
          *iterator = t;
        return *this;
      }

      Filter_output_iterator&
      operator*()
      { return *this; }

      Filter_output_iterator&
      operator++()
      {
        ++iterator;
        return *this;
      }

      Filter_output_iterator
      operator++(int)
      {
        Filter_output_iterator res(*this);
        ++iterator;
        return res;
      }
    };

template < class I, class P >
inline Filter_output_iterator< I, P >
filter_output_iterator(I e, const P& p)
{ return Filter_output_iterator< I, P >(e, p); }

namespace internal {

template<typename OutputIterator>
struct Output_visitor : boost::static_visitor<OutputIterator&> {
  Output_visitor(OutputIterator* it) : out(it) {}
  OutputIterator* out;

  template<typename T>
  OutputIterator& operator()(const T& t) {
    *(*out)++ = t;
    return *out;
  }
};

} // internal



namespace internal {

template < typename D, typename V = std::tuple<>, typename O = std::tuple<> >
struct Derivator
{
  typedef Derivator<D, V, O> Self;
  Derivator() = default;
  Derivator(const Self&) = default;
  Self& operator=(const Self&) = delete;
  template <class Tuple>
  void tuple_dispatch(const Tuple&)
  {}
};

template < typename D, typename V1, typename O1, typename... V, typename... O>
struct Derivator<D, std::tuple<V1, V...>, std::tuple<O1, O...> >
  : public Derivator<D, std::tuple<V...>, std::tuple<O...> >
{
  typedef Derivator<D, std::tuple<V1, V...>, std::tuple<O1, O...> > Self;
  typedef Derivator<D, std::tuple<V...>, std::tuple<O...> > Base;

  Derivator() = default;
  Derivator(const Self&) = default;
  Self& operator=(const Self&) = delete;

  using Base::operator=;

  D& operator=(const V1& v)
  {
    * std::get< D::size - sizeof...(V) - 1 >(static_cast<typename D::Iterator_tuple&>(static_cast<D&>(*this))) ++ = v;
    return static_cast<D&>(*this);
  }

  template <class Tuple>
  void tuple_dispatch(const Tuple& t)
  {
    * std::get< D::size - sizeof...(V) - 1 >(static_cast<typename D::Iterator_tuple&>(static_cast<D&>(*this))) ++ =
        std::get< D::size - sizeof...(V) - 1 >(t);
    static_cast<Base&>(*this).tuple_dispatch(t);
  }
};

} // internal

namespace tuple_internal {
template <typename ...Args, std::size_t ...Is>
auto to_tuple(std::tuple<Args...> &t, std::index_sequence<Is...>)
{
  return std::tuple<Args&...>(std::get<Is>(t)...);
}

}//end namespace  tuple_internal

// OutputIterator which accepts several types in *o++= and dispatches,
// wraps several other output iterators, and dispatches accordingly.
template < typename V, typename O >
class Dispatch_output_iterator;

template < typename... V, typename... O >
class Dispatch_output_iterator < std::tuple<V...>, std::tuple<O...> >
 : private internal::Derivator<Dispatch_output_iterator< std::tuple<V...>, std::tuple<O...> >, std::tuple<V...>, std::tuple<O...> >
 , public std::tuple<O...>
{
  static_assert(sizeof...(V) == sizeof...(O),
                "The number of explicit template parameters has to match the number of arguments");

  static const int size = sizeof...(V);

  template <typename D, typename V_, typename O_>
  friend struct internal::Derivator;

public:

  typedef std::tuple<O...>               Iterator_tuple;
  typedef std::tuple<V...>               Value_type_tuple;

  typedef std::output_iterator_tag  iterator_category;
  typedef void                      value_type;
  typedef void                      difference_type;
  typedef void                      pointer;
  typedef void                      reference;

private:

  typedef Dispatch_output_iterator Self;
  typedef internal::Derivator<Self, Value_type_tuple, Iterator_tuple > Base;

public:

  using Base::operator=;
  using Base::tuple_dispatch;

  Dispatch_output_iterator(O... o) : std::tuple<O...>(o...) {}


  Dispatch_output_iterator(const Dispatch_output_iterator&)=default;

  Self& operator=(const Self& s)
  {
    static_cast<Iterator_tuple&>(*this) = static_cast<const Iterator_tuple&>(s);
    return *this;
  }

  template<BOOST_VARIANT_ENUM_PARAMS(typename T)>
  Self& operator=(const boost::variant<BOOST_VARIANT_ENUM_PARAMS(T) >& t) {
    internal::Output_visitor<Self> visitor(this);
    t.apply_visitor(visitor);
    return *this;
  }

  template<BOOST_VARIANT_ENUM_PARAMS(typename T)>
  Self& operator=(const boost::optional< boost::variant<BOOST_VARIANT_ENUM_PARAMS(T) > >& t) {
    internal::Output_visitor<Self> visitor(this);
    if(t)  boost::apply_visitor(visitor, *t);
    return *this;
  }

  Self& operator++() { return *this; }
  Self& operator++(int) { return *this; }
  Self& operator*() { return *this; }

  const Iterator_tuple& get_iterator_tuple() const { return *this; }

  Self& operator=(const std::tuple<V...>& t)
  {
    tuple_dispatch(t);
    return *this;
  }

  operator std::tuple<O&...>()
  {
    return tuple_internal::to_tuple(*this, std::index_sequence_for<O...>{});
  }

  operator std::tuple<const O&...>()const
  {
    return tuple_internal::to_tuple(*this, std::index_sequence_for<O...>{});
  }
};

template < typename... V, typename... O>
Dispatch_output_iterator<std::tuple<V...>, std::tuple<O...> >
dispatch_output(O... o)
{
  return Dispatch_output_iterator<std::tuple<V...>, std::tuple<O...> > (o...);
}


// Same as Dispatch_output_iterator, but has a dummy *o++= for all other types
// that drops the data (same as Emptyset_iterator).

template < typename V, typename O >
class Dispatch_or_drop_output_iterator;

template < typename... V, typename... O >
class Dispatch_or_drop_output_iterator < std::tuple<V...>, std::tuple<O...> >
 : public Dispatch_output_iterator< std::tuple<V...>, std::tuple<O...> >
{
  typedef Dispatch_or_drop_output_iterator Self;
  typedef Dispatch_output_iterator< std::tuple<V...>, std::tuple<O...> > Base;

  template <typename D, typename V_, typename O_>
  friend struct internal::Derivator;

public:

  Dispatch_or_drop_output_iterator(O... o) : Base(o...) {}

  Dispatch_or_drop_output_iterator(const Dispatch_or_drop_output_iterator&)=default;
  Dispatch_or_drop_output_iterator& operator=(const Dispatch_or_drop_output_iterator&)=default;

  using Base::operator=;

  Self& operator*() { return *this; }
  Self& operator++() { return *this; }
  Self& operator++(int) { return *this; }

  template <class T>
  Self& operator=(const T&) { return *this; }

};


template < typename... V, typename... O>
inline
Dispatch_or_drop_output_iterator<std::tuple<V...>, std::tuple<O...> >
dispatch_or_drop_output(O... o)
{
  return Dispatch_or_drop_output_iterator<std::tuple<V...>, std::tuple<O...> >(o...);
}


// Trick to select iterator or const_iterator depending on the range constness
template <typename RangeRef>
struct Range_iterator_type;
template <typename RangeRef>
struct Range_iterator_type<RangeRef&>       { typedef typename RangeRef::iterator       type; };
template <typename RangeRef>
struct Range_iterator_type<const RangeRef&> { typedef typename RangeRef::const_iterator type; };

} //namespace CGAL

#include <CGAL/enable_warnings.h>

#endif // CGAL_ITERATOR_H<|MERGE_RESOLUTION|>--- conflicted
+++ resolved
@@ -62,13 +62,9 @@
   Prevent_deref(const I& i) : Base(i) {}
 private:
   friend class boost::iterator_core_access;
-<<<<<<< HEAD
   reference dereference() const {
     return this->base_reference();
   }
-=======
-  reference dereference() const { return const_cast<std::remove_reference_t<reference>&>(this->base_reference()); }
->>>>>>> 829e8095
 };
 
 template<typename I>
