% ----------------------------------------------------------------------------
% $Id: cgal_manual.bib 64637 2011-07-06 11:11:58Z lrineau $
%
% ----------------------------------------------------------------------------
%
% Some guidelines in maintaining this BiBTeX file for the CGAL Manuals:
%
%   - Entries are sorted alphabetically by their key
%
%   - The key is created following the same rules as geombib, see
%       http://compgeom.cs.uiuc.edu/~jeffe/compgeom/biblios.html
%
%     Here are roughly the rules:
%     initials of authors' last names '-' initials of 5 first title words
%     (small words are omitted) '-' 2 digits for year
%     then, in case of conflicts, append 'a' for article, 'i' for proceedings,
%     't' for technical reports
%
%   - to distinguish our keys from geombib, we use 'cgal:' as a prefix
%
% ----------------------------------------------------------------------------


@article{ cgal:afh-pdecm-02,
    author =  "P. K. Agarwal and E. Flato and D. Halperin",
    title =   "Polygon Decomposition for Efficient Construction of {Minkowski} Sums",
    journal = "Computational Geometry: Theory and Applications",
    volume = 21,
    year = 2002,
    pages = "39--61"
}

@manual{ cgal:a-cclga-94
  ,author       = {Avnaim, F.}
  ,title        = "{C}{\tt ++}{GAL}: {A} {C}{\tt ++} Library for Geometric
                  Algorithms"
  ,organization = {INRIA Sophia-Antipolis}
  ,year         = 1994
  ,update       = "98.01 schirra"
}

@incollection{ cgal:a-cgs-97
  ,author       = "N. Amenta"
  ,title        = "Computational Geometry Software"
  ,booktitle    = "Handbook of Discrete and Computational Geometry"
  ,editors      = "J. Goodman and J. O'Rourke"
  ,publisher    = "CRC Press"
  ,year         = "1997"
  ,pages        = "951--960"
  ,update       = "98.01 schirra"
}

@book{ cgal:a-gps-98
  ,author       = {Matthew H. Austern}
  ,title        = {Generic Programming and the {STL}}
  ,publisher    = {Addison-Wesley}
  ,year         = 1998
  ,update       = "01.06 hoffmann"
}

@book{ cgal:a-mcdgp-01
  ,author       = "Andrei Alexandrescu"
  ,title        = "Modern {C++} Design: Generic Programming and Design
                   Patterns Applied"
  ,year         = 2001
  ,publisher    = "Addison-Wesley"
}

@inproceedings{ cgal:a-nqimr-67
  ,author       = {Arthur Appel}
  ,title        = {The Notion of Quantitive Invisibility and the
                  Machine Rendering of Solids}
  ,booktitle    = {Proc. ACM National Conf.}
  ,year         = 1967
  ,pages        = {387--393}
  ,annote       = {Basis for the contour edge idea in hidden surface
                   removal.}
  ,update       = "97.04 kettner"
}

@article{cgal:acyd-vtm-05
, author =      "Pierre Alliez and David Cohen-Steiner
                 and Mariette Yvinec and Mathieu Desbrun"
, title     = "Variational tetrahedral meshing"
, year      = 2005
, journal =  "ACM Transactions on Graphics"
, pages     = "617--625"
, note = "SIGGRAPH '2005 Conference Proceedings"
, volume = 24
, url = "http://hal.inria.fr/inria-00226418"
, geombib = "not yet"
}



@misc{ cgal:ansi-is14882-98
  ,key          = {{C}{\tt ++}}
  ,title        = "International Standard {ISO/IEC} 14882:
                 Programming languages -- {C{\tt ++}}"
  ,howpublished = {American National Standards Institute, 11 West 42nd
                 Street, New York 10036}
  ,year         = 1998
  ,url          = "http://webstore.ansi.org/"
  ,update       = "04.03 kettner, 01.06 hoffmann"
}

@inproceedings{ cgal:b-digph-01
  ,author       = "Herv{\'e} Br{\"o}nnimann"
  ,title        = "Designing and implementing a general purpose halfedge
                   data structure"
  ,booktitle    = "Proc. 5th International Workshop on Algorithm
                   Engineering (WAE)"
  , editors     = "G. Brodal and D. Frigioni and A. Marchetti-Spaccamela"
  ,publisher    = {Springer LNCS 2141}
  ,year         = 2001
  ,pages        = "51--66"
  ,update       = "04.04 kettner"
}

@article{ cgal:bbp-iayed-01
  ,author       = "H. Br{\"o}nnimann and C. Burnikel and S. Pion"
  ,title        = "Interval arithmetic yields efficient dynamic filters
                   for computational geometry"
  ,journal      = "Discrete Applied Mathematics"
  ,volume       = 109
  ,year         = 2001
  ,pages        = "25--47"
  ,succeeds     = "bbp-iayed-98scg"
  ,update       = "04.03 pion"
}

@article{ cgal:bdpty-tc-02
  , author  =  "Jean-Daniel Boissonnat and Olivier Devillers and Sylvain
Pion and Monique Teillaud and Mariette Yvinec"
  , title  =  "Triangulations in {CGAL}"
  , journal =     "Comput. Geom. Theory Appl."
  , volume =      22
  , year =        2002
  , pages =       "5--19"
  , succeeds = "bdty-tcgal-00"
}

@inproceedings{ cgal:behhms-cbcab-02
 ,author       = {Berberich, Eric and Eigenwillig, Arno and Hemmer, Michael
                  and Hert, Susan and Mehlhorn, Kurt and Sch{\"o}mer, Elmar}
 ,editor       = {M{\"o}hring, Rolf and Raman, Rajeev}
 ,title        = {A Computational Basis for Conic Arcs and Boolean Operations
                  on Conic Polygons}
 ,booktitle    = {Algorithms - ESA 2002: 10th Annual European Symposium}
 ,address      = {Rome, Italy}
 ,publisher    = {Springer}
 ,month        = sep
 ,series       = {Lecture Notes in Computer Science}
 ,volume       = {2461}
 ,year         = {2002}
 ,pages        = {174--186}
 ,abstract     = {We give an exact geometry kernel for conic arcs, algorithms
                  for exact computation with low-degree algebraic
                  numbers, and an algorithm for computing the
                  arrangement of conic arcs that immediately leads to
                  a realization of regularized boolean operations on
                  conic polygons. A conic polygon, or polygon for
                  short, is anything that can be obtained from linear
                  or conic halfspaces (= the set of points where a
                  linear or quadratic function is non-negative) by
                  regularized boolean operations. The algorithm and
                  its implementation are complete (they can handle all
                  cases), exact (they give the mathematically correct
                  result), and efficient (they can handle inputs with
                  several hundred primitives).}
}


@inproceedings{ cgal:bfh-mgedm-95
  ,author       = {Heinzgerd Bendels and Dieter W. Fellner and Sven
                   Havemann}
  ,title        = {Modellierung der Grundlagen: Erweiterbare
                   Datenstrukturen zur Modellierung und Visualisierung
                   polygonaler Welten}
  ,booktitle    = {Modeling -- Virtual Worlds -- Distributed Graphics}
  ,year         = 1995
  ,editor       = {D. W. Fellner}
  ,pages        = {149--157}
  ,address      = {Bad Honnef / Bonn}
  ,month        = {27.--28. November}
  ,annote       = {A reference for the halfedge data structure and
                  Euler operators (preserving the topological type).}
  ,update       = "97.04 kettner"
}

@inproceedings{ cgal:bgh-dsmd-97
  ,author    = {Julien Basch and Leonidas Guibas and John Hershberger}
  ,title     = {Data Structures for Mobile Data}
  ,booktitle = {Proceedings of the 8th Annual {ACM}-{SIAM} Symposium on
                Discrete Algorithms}
  ,year      = "1997"
  ,pages     = "747--756"
}

@inproceedings{cgal:bhksw-eceicpmqic-05,
  author = "Eric Berberich and Michael Hemmer and Lutz Kettner and
            Elmar Sch{\"o}mer and Nicola Wolpert",
  title = "An Exact, Complete and Efficient Implementation for Computing
           Planar Maps of Quadric Intersection Curves",
  booktitle = "Proceedings of 21st Annual Symposium on Computational Geometry (SCG)",
  year = 2005,
  pages = "99--106"
}

@inproceedings{cgal:byb-mgmmi-09
,   booktitle = {Medical Image Computing and Computer-Assisted Intervention}
, nickname = "MICCAI 2009"
,   series    = {Lecture Notes in Computer Science}
,   volume    = 5762
,   year      = 2009
,   author    = {Dobrina Boltcheva and Mariette Yvinec and Jean-Daniel
Boissonnat}
,   title     = {Mesh Generation from 3D Multi-material Images}
,   pages     = {283--290}
, url = "http://hal.inria.fr/inria-00420228/"
, x-international-audience = "yes"
, x-proceedings = "yes"
}

@article{cgal:-byb-fpdmgmmi-09
, author   = "Dobrina Boltcheva and Mariette Yvinec and Jean-Daniel Boissonnat"
, title = "Feature preserving {Delaunay} mesh generation from
            3D multi- material images"
, journal = "Computer Graphics Forum"
, note = "special issue for EUROGRAPHICS Symposium on Geometry Processing"
, pages     = "1455-14645"
, volume    = 28
, year      = 2009
, url = "http://hal.inria.fr/inria-00413248"
, x-international-audience = "yes"
, x-editorial-board = "yes"
}


@TechReport{cgal:bhkt-risak-07,
  author        = {Berberich, Eric and Hemmer, Michael and
                   Karavelas, Menelaos I. and Teillaud, Monique},
  title         = {Revision of the interface specification of algebraic kernel},
  institution   = {INRIA Sophia-Antipolis, Max Planck Institut f{\"u}r
                   Informatik, National University of Athens},
  year          = {2007},
  type          = {Technical Report},
  number        = {ACS-TR-243301-01},
  update        = "09.12 penarand"
}

@book{ cgal:bn-sec++-94
  ,author       = "J. J. Barton and L. R. Nackman"
  ,title        = "Scientific and Engineering {C{\tt ++}}"
  ,publisher    = "Addison-Wesley, Reading, MA"
  ,year         = "1997"
  ,update       = "98.01 schirra"
}

@article{cgal:bo-pgsms-05
, author =  "Jean-Daniel Boissonnat and Steve Oudot"
, title =   "Provably good sampling and meshing of surfaces"
, journal = "Graphical Models"
, volume =  67
, year =    2005
, pages =   "405--451"
}

@misc{ cgal:bpp-vrml-95
  ,author       = {Gavin Bell and Anthony Parisi and Mark Pesce}
  ,title        = {VRML The Virtual Reality Modeling Language:
                     Version 1.0 Specification}
  ,howpublished = {\url{http://www.web3d.org/x3d/specifications/vrml/VRML1.0/index.html}}
  ,url          = "http://www.web3d.org/x3d/specifications/vrml/VRML1.0/index.html"
  ,month        = {May 26}
  ,year         = 1995
  ,update       = "13.04 lrineau"
}

@incollection{ cgal:bv-sbc-96
  ,author       = "G. Booch and M. Vilot"
  ,title        = "Simplifying the Booch Components"
  ,booktitle    = "{\CC\ }Gems"
  ,publisher    = "SIGS publications"
  ,editor       = "Lippman, S."
  ,year         = "1996"
  ,pages        = "59--89"
  ,update       = "98.01 schirra"
}

@inproceedings{cgal::c-mssbo-04,
  author={Chen, L.},
  title={{Mesh Smoothing Schemes based on Optimal Delaunay Triangulations}},
  booktitle={Proceedings of 13th International Meshing Roundtable},
  pages={109--120},
  year = {2004}
}

@phdthesis{ cgal:c-tpsos-10
  ,author       = "Manuel Caroli"
  ,title        = "Triangulating Point Sets in Orbit Spaces"
  ,type         = "Th\`{e}se de doctorat en sciences"
  ,school       = "Universit\'e de {Nice-Sophia Antipolis}"
  ,address      = "France"
  ,year         = 2010
  ,url          = "http://tel.archives-ouvertes.fr/tel-00552215/"
}

@article{cgal:cc-rgbss-78
   ,author = {E.~Catmull and J.~Clark}
   ,title = {Recursively generated {B}-spline surfaces
             on arbitrary topological meshes}
   ,journal = {Computer Aided Design}
   ,year = {1978}
   ,volume = {10}
   ,pages = {350--355}
}

@article{cgal:cdeft-slive-00,
 author = {Cheng, Siu-Wing and Dey, Tamal K. and Edelsbrunner, Herbert and Facello, Michael A. and Teng, Shang-Hua},
 title = {Sliver exudation},
 journal = {J. ACM},
 volume = {47},
 number = {5},
 year = {2000},
 issn = {0004-5411},
 pages = {883--904},
 doi = {http://doi.acm.org/10.1145/355483.355487},
 publisher = {ACM},
 address = {New York, NY, USA},
 }

@inproceedings{cgal:cdl-pdma-07
 , author    = "S.-W. Cheng and T. K. Dey and J. A. Levine"
 , title     = " A practical {Delaunay} meshing algorithm for a large class of domains."
 , booktitle = "Meshing Roundtable"
 , year      = "2007"
 , pages     = "477-494"
}

@inproceedings{cgal:cdr-drpsc-07,
 author = {Siu-Wing Cheng and Tamal K. Dey and Edgar A. Ramos},
 title = {{Delaunay} refinement for piecewise smooth complexes},
 booktitle = {SODA},
 year = {2007},
 pages = {1096--1105},
 address = {Philadelphia, PA, USA},
 }

@inproceedings{ cgal:cl-vmbcm-96
  ,author       = {Brian Curless and Marc Levoy}
  ,title        = {A Volumetric Method for Building Complex
                   Models from Range Images}
  ,booktitle    = "Computer Graphics (Proc. SIGGRAPH '96)"
  ,volume       = 30
  ,year         = 1996
  ,pages        = {303--312}
  ,update       = "97.08 kettner"
}

@article{ cgal:cp-edqpf-05,
  author="F. Cazals and M. Pouget",
  title="Estimating Differential Quantities using Polynomial fitting of Osculating Jets",
  journal="Computer Aided Geometric Design",
  year="2005",
  volume="22",
  number="2",
  pages="",
note="Conference version: Symp. on Geometry Processing 2003"
}

@article{cgal:cp-ssulc-05
, author =      "F. Cazals and M. Pouget"
, title =  "Smooth surfaces, umbilics, lines of curvatures, foliations, ridges and the medial axis: selected topics"
, year = "2005"
, volume = "15"
, number = "5"
, pages = "511--536"
, JOURNAL = "Int. J. of Computational Geometry and Applications"
}


@techreport{cgal:cp-tdare-05,
  author="F. Cazals and M. Pouget",
  title="Topology driven algorithms for ridge extraction on meshes",
  number="RR-5526",
  institution="INRIA",
  year="2005"
}


@article{ cgal:csd-gdbsra-04
  , author = "David Cohen-Steiner and Tran Kai Frank Da"
  , title = "A greedy Delaunay-based surface reconstruction algorithm"
  , journal = "The Visual Computer"
  , volume = 20
  , pages = "4--16"
  , year = 2004
}

@inproceedings{ cgal:csm-rdtnc-03,
  author="D. Cohen-Steiner and J.-M. Morvan",
  title="Restricted {Delaunay} triangulations and normal cycle",
  booktitle="ACM Symposium on Computational Geometry",
  address="",
  year="2003",
  pages=""
}

@inproceedings{ cgal:ct-c3pt-09
, title       = "Computing {3D} Periodic Triangulations"
, author      = "Manuel Caroli and Monique Teillaud"
, booktitle   =	"Proceedings 17th European Symposium on Algorithms"
, nickname    =	"ESA'09"
, series      = "Lecture Notes in Computer Science"
, year        = 2009
, volume      = 5757
, pages       = "37--48"
, note         = "Full version available as INRIA Research Report 6823 \url{http://hal.inria.fr/inria-00356871}"
}

@inproceedings{ cgal:cvmtwabw-se-96
  ,author       = {Jonathan Cohen and Amitabh Varshney and Dinesh
                   Manocha and Greg Turk and Hans Weber and Pankaj
                   Agarwal and Frederick Brooks and William Wright}
  ,title        = {Simplification Envelopes}
  ,booktitle    = "Computer Graphics (Proc. SIGGRAPH '96)"
  ,volume       = 30
  ,year         = 1996
  ,pages        = {119--128}
  ,note         = {Examples and code in
                   \url{http://www.cs.unc.edu/~geom/envelope.html}}
  ,update       = "97.08 kettner"
}

@PhdThesis{ cgal:d-ccccg-10,
       author = {Damiand, G.},
       title = {Contributions aux Cartes Combinatoires et Cartes G\'en\'eralis\'ees : Simplification, Mod\`eles, Invariants Topologiques et Applications},
       month = {Septembre},
       year = {2010},
       school = {Universit\'e Lyon 1},
       type = {Habilitation \`a Diriger des Recherches}
}

@article{cgal:d-dh-02
, author =      "Olivier Devillers"
, title =       "The {Delaunay} hierarchy"
, journal =     "Internat. J. Found. Comput. Sci."
, year = 2002
, volume = "13"
, pages = "163--180"
, anote = "special issue on triangulations"
, succeeds = "d-iirdt-98"
}

@mastersthesis{ cgal:d-grct-03
  ,author       = {Wei Ding}
  ,title        = {Geometric Rounding without Changing the Topology}
  ,school       = {Fachbereich Informatik, Universit{\"a}t Saarbr{\"u}cken}
  ,year         = 2003
  ,address      = {Saarbr{\"u}cken, Germany}
  ,update       = "04.04 kettner"
}

@article{ cgal:dds-scs-09
  , author = "C. Dyken and M Daehlen and T. Sevaldrud"
  , title = "Simultaneous Curve Simplification"
  , journal = "Journal of Geographical Systems"
  , volume={11}
  , number={3}
  , pages={273--289}
  , year = 2009
}

@article{cgal:dfg-cvtaa-99t,
  title={{Centroidal Voronoi Tessellations: Applications and Algorithms}},
  author={Du, Q. and Faber, V. and Gunzburger, M.},
  journal={SIAM review},
  volume={41},
  number={4},
  pages={637--676},
  year={1999},
  publisher={Society for Industrial and Applied Mathematics}}

@inproceedings{cgal:dfmt-amafe-00
, author =      "Olivier Devillers and Alexandra Fronville and Bernard Mourrain
and Monique Teillaud"
, title =       "Algebraic methods and arithmetic filtering for exact predicates
 on circle arcs"
, booktitle =   "Proc. 16th Annu. ACM Sympos. Comput. Geom."
, year =        2000
, pages =       "139--147"
}

@article{cgal:dfmt-amafe-02
, author  =  "Olivier Devillers and Alexandra Fronville and Bernard
Mourrain and Monique Teillaud"
, title  =  " Algebraic methods and arithmetic filtering
                 for exact predicates on circle arcs"
, journal =     "Comput. Geom. Theory Appl."
, volume =      22
, year =        2002
, pages =       "119--142"
, succeeds = "dfmt-amafe-00"
}

@article{cgal:dh-pifch-96,
  author = "J. H. Dul\'a and R. V. Helgason",
  title = "A new procedure for identifying the frame of the convex hull of a finite collection of points in multidimensional space",
  journal = "European Journal of Operational Research",
  volume = "92",
  number = "2",
  pages = "352 - 367",
  year = "1996",
  issn = "0377-2217",
  doi = "DOI: 10.1016/0377-2217(94)00366-1",
  url = "http://www.sciencedirect.com/science/article/B6VCT-3VW8NPR-11/2/3cf4525c68d79c055676541418264043",
  keywords = "Convex hull problem, Frame, Linear programming, Data envelopment analysis, Redundancy"
}

@unpublished{cgal:dl-cosfa-08,
  author = "J.H. Dul\'a and F.J. L\'opez",
  title = "Competing Output-Sensitive Frame Algorithms",
  year = "2008",
  note = "Draft (2008), available at
\url{http://idisk.mac.com/jdula-Public/WORKINGPAPERS/PolyFrOttmann.pdf}",
  keywords = "Extreme points, Convex hull, Linear programming, Computational Geometry, Redundancy identification"
}

@article{ cgal:dma-ipsm-02,
   author  = "Mathieu Desbrun and Mark Meyer and Pierre Alliez",
   title   = "Intrinsic Parameterizations of Surface Meshes",
   journal = "Com{\-}pu{\-}ter Graphics Forum",
   volume  = "21",
   number  = "3",
   pages   = "209--218",
   month   = sep,
   year    = "2002"}

@article{cgal:dmsl-ssmrp-11,
  author = {Digne, Julie and Morel, Jean-Michel and Souzani, Charyar-Mehdi and
	Lartigue, Claire},
  title = {Scale Space Meshing of Raw Data Point Sets},
  journal = {Computer Graphics Forum},
  year = {2011},
  volume = {30},
  pages = {1630--1642},
  number = {6},
  issn = {1467-8659},
  publisher = {Blackwell Publishing Ltd}
}

@inproceedings{ cgal:dp-eegpd-03
  , author =	"Olivier Devillers and Sylvain Pion"
  , title =	"Efficient Exact Geometric Predicates for {Delaunay} Triangulations"
  , booktitle =	"Proc. 5th Workshop Algorithm Eng. Exper."
  , nickname =	"ALENEX '03"
  , year =	2003
  , pages =	"37--44"
  , url   =     "http://hal.inria.fr/inria-00344517/"
}

@article{ cgal:dpt-wt-02
  , author =      "Olivier Devillers and Sylvain Pion and Monique
Teillaud"
  , title =       "Walking in a triangulation"
  , journal =     "Internat. J. Found. Comput. Sci."
  , year = 2002
  , volume = "13"
  , pages = "181--199"
  , anote = "special issue on triangulations"
  , succeeds = "dpt-wt-01"
}

@inproceedings{ cgal:dt-pvr3d-03
  , author =      "Olivier Devillers and Monique Teillaud"
  , title =  "Perturbations and Vertex Removal in a {3D Delaunay} Triangulation"
  , booktitle =   "Proc. 14th ACM-SIAM Sympos. Discrete Algorithms (SODA)"
  , year =    2003
  , pages = "313-319"
}

@TechReport{ cgal:dt-pvrdr-06,
author      = {Devillers, Olivier  and  Teillaud, Monique},
title       = {Perturbations and Vertex Removal in {Delaunay} and Regular {3D} Triangulations},
year        =  {2006},
institution = {INRIA},
number      = {5968},
type        = {Research Report},
note         = {\url{ttp://hal.inria.fr/inria-00090522}}
}

@article{cgal:dw-tmgob-02,
  title={{Tetrahedral mesh generation and optimization based on centroidal Voronoi tessellations}},
  author={Du, Q. and Wang, D.},
  journal={International Journal for Numerical Methods in Engineering},
  volume={56},
  pages={1355--1373},
  year={2002}}

@article{ cgal:e-dssd-99
  , author = "H. Edelsbrunner"
  , title = "Deformable smooth surface design"
  , journal = "Discrete Comput. Geom."
  , volume = 21
  , pages = "87--115"
  , year = 1999
}

@inproceedings{ cgal:eddhls-maam-95
  ,author       = {Matthias Eck and Tony DeRose and Tom Duchamp and
                  Hugues Hoppe and Michael Lounsbery and Werner Stuetzle}
  ,title        = {Multiresolution Analysis of Arbitrary Meshes}
  ,booktitle    = "Computer Graphics (Proc. SIGGRAPH '95)"
  ,volume       = 29
  ,year         = 1995
  ,pages        = {173--182}
  ,note         = {Examples in
                   \url{tp://ftp.cs.washington.edu/pub/graphics}}
  ,update       = "97.08 kettner"
}

@proceedings{cgal:ek-sicad-99
, title =  "Computer Aided Design"
, note =        "Special Issue  on Offsets, Sweeps and Minkowski Sums"
,volume       = 31
, editor      = "G. Elber and M.-S. Kim"
, year        = 1999
}



@inproceedings{cgal:ekptt-tock-04
, author =      "Ioannis Z. Emiris and Athanasios Kakargias and Sylvain Pion and
 Monique Teillaud and Elias P. Tsigaridas"
, title =       "Towards an Open Curved Kernel"
, booktitle =   "Proc. 20th Annu. ACM Sympos. Comput. Geom."
, year =        2004
, pages =       "438--446"
}

@phdthesis{ cgal:f-csapc-03
  ,author       = "Julia Fl{\"o}totto"
  ,title        = "A coordinate system associated to a point cloud issued from
                   a manifold: definition, properties and applications"
  ,type         = "Th\`{e}se de doctorat en sciences"
  ,school       = "Universit\'e de {Nice-Sophia Antipolis}"
  ,address      = "France"
  ,year         = 2003
  ,url          = "http://www-sop.inria.fr/prisme/personnel/flototto/"
}



@book{ cgal:f-sec-85
  ,author       = {Richard Fairley}
  ,title        = {Software Engineering Concepts}
  ,publisher    = {McGraw-Hill}
  ,year         = 1985
  ,series       = {McGraw-Hill Series in Software Engineering and Technology}
  ,annote       = {recommended software engineering reading.
                   Topics from pre-object-oriented software engineering.}
  ,update       = "98.01 kettner"
}

@inproceedings{ cgal:fh-oscps-95
  ,author       = "Ulrich Finke and Klaus Hinrichs"
  ,title        = "Overlaying simply connected planar subdivisions in linear
                   time"
  ,booktitle    = "Proc. 11th Annu. ACM Sympos. Comput. Geom."
  ,year         = 1995
  ,pages        = "119--126"
  ,keywords     = "red-blue segment intersection"
  ,update       = "95.09 mitchell"
}

@InCollection{ cgal:fh-survey-05,
   author    = {M. S. Floater and K. Hormann},
   title     = {Surface Parameterization: a Tutorial and Survey},
   booktitle = {Advances in Multiresolution for Geometric Modelling},
   pages     = {157-186},
   publisher = {Springer},
   year      = 2005,
   editor    = {N. A. Dodgson and M. S. Floater and M. A. Sabin},
   series    = {Mathematics and Visualization},
   address   = {Berlin, Heidelberg}}

@article{ cgal:f-mvc-03,
   author  = "Michael Floater",
   title   = "Mean Value Coordinates",
   journal = "Computer Aided Design",
   volume  = "20",
   number  = "1",
   pages   = "19--27",
   year    = "2003"}

@inproceedings{ cgal:g-frseb-99
  ,author       = "B. G{\"a}rtner"
  ,title        = "Fast and robust smallest enclosing balls"
  ,booktitle    = "Proc. 7th annu. European Symposium on Algorithms (ESA)"
  ,year         = "1999"
  ,series       = "Lecture Notes in Computer Science"
  ,volume       = "1643"
  ,publisher    = "Springer-Verlag"
  ,pages        = "325--338"
}

@manual{ cgal:g-gmpal-96
  ,author       = "T. Granlund"
  ,title        = "{GNU MP}, The {GNU} Multiple Precision Arithmetic Library,
                   version 2.0.2"
  ,month        = jun
  ,year         = 1996
}

@article{ cgal:g-ieva-85
  ,author       = {Ronald N. Goldman}
  ,title        = {Illicit Expressions in Vector Algebra}
  ,journal      = {ACM Transaction on Graphics}
  ,year         = 1985
  ,volume       = 4
  ,number       = 3
  ,month        = jul
  ,pages        = {223--243}
  ,update       = "98.01 kettner"
}

@inproceedings{ cgal:ghhkm-bosnc-03
 ,author       = {Granados, Miguel and Hachenberger, Peter and Hert, Susan
                  and Ketter, Lutz and Mehlhorn, Kurt and Seel, Michael}
 ,editor       = {Di Battista, Giuseppe and Zwick, Uri}
 ,title        = {Boolean Operations on 3D Selective Nef Complexes
                  Data Structure, Algorithms, and Implementation}
 ,booktitle    = {Algorithms - ESA 2003: 11th Annual European Symposium}
 ,address      = {Budapest, Hugary}
 ,publisher    = {Springer}
 ,month        = sep
 ,series       = {Lecture Notes in Computer Science}
 ,volume       = {2832}
 ,year         = {2003}
 ,pages        = {174--186}
 ,abstract     = {We describe a data structure for three-dimensional Nef
                  complexes, algorithms for boolean operations on them,
                  and our implementation of data structure and algorithms.
                  Nef polyhedra were introduced by W. Nef in his seminal
                  1978 book on polyhedra. They are the closure of half-spaces
                  under boolean operations and can represent non-manifold
                  situations, open and closed boundaries, and mixed
                  dimensional complexes. Our focus lies on the generality of
                  the data structure, the completeness of the algorithms,
                  and the exactness and efficiency of the implementation.
                  In particular, all degeneracies are handled.}
}

@book{ cgal:ghjv-dpero-95
  ,author       = {E. Gamma and R. Helm and R. Johnson and J. Vlissides}
  ,title        = {Design Patterns -- Elements of Reusable
                     Object-Oriented Software}
  ,publisher    = {Addison-Wesley}
  ,year         = 1995
  ,annote       = {recommended OO reading.}
  ,update       = "97.04 kettner"
}

@inproceedings{ cgal:gkr-cfhm-04
  ,author    = {Leonidas Guibas and Menelaos Karaveles and Daniel Russel}
  ,title     = {A Computational Framework for Handling Motion}
  ,booktitle = {Proceedings of the Sixth Workshop on Algorithm Engineering and
                Experiments}
  ,year      = {2004}
  ,pages     = {129--141}
}

@techreport{ cgal:gs-seeeg-98
  ,author       = {Bernd G{\"a}rtner and Sven Sch{\"o}nherr}
  ,title        = {Smallest Enclosing Ellipses -- An Exact and
                   Generic Implementation in {C++}}
  ,institution  = {Freie Universit{\"a}t Berlin, Germany}
  ,type         = {Serie B -- Informatik}
  ,number       = {B 98-05}
  ,year         = 1998
  ,month        = apr
  ,url          = {http://www.inf.fu-berlin.de/inst/pubs/tr-b-98-05.abstract.html}
  ,update       = "98.06 schoenherr"
}

@techreport{ cgal:gs-seceg-98
  ,author       = {Bernd G{\"a}rtner and Sven Sch{\"o}nherr}
  ,title        = {Smallest Enclosing Circles -- An Exact and
                   Generic Implementation in {C++}}
  ,institution  = {Freie Universit{\"a}t Berlin, Germany}
  ,type         = {Serie B -- Informatik}
  ,number       = {B 98-04}
  ,year         = 1998
  ,month        = apr
  ,url          = {http://www.inf.fu-berlin.de/inst/pubs/tr-b-98-04.abstract.html}
  ,update       = "98.06 schoenherr"
}

@techreport{ cgal:gs-seefe-97a
  ,author       = {Bernd G{\"a}rtner and Sven Sch{\"o}nherr}
  ,title        = {Smallest Enclosing Ellipses -- Fast and Exact}
  ,institution  = {Freie Universit{\"a}t Berlin, Germany}
  ,type         = {Serie B -- Informatik}
  ,number       = {B 97-03}
  ,year         = 1997
  ,month        = jun
  ,url          = {http://www.inf.fu-berlin.de/inst/pubs/tr-b-97-03.abstract.html}
  ,update       = "97.06 schoenherr, 98.02 schoenherr, 98.06 schoenherr"
}

@article{ cgal:gt-dpasr-93
  ,author       = {J. Gregor and M. G. Thomason}
  ,title        = {Dynamic Programming Alignment of Sequences representing cyclic patterns}
  ,journal      = {IEEE Trans. Pattern Anal. Machine Intell.}
  ,year         = 1993
  ,volume       = 15
  ,number       = 2
  ,pages        = {129--135}
}

@manual{ cgal:gvw-gsc-98
  ,author       = {Geert-Jan Giezeman and Remco Veltkamp and
                   Wieger Wesselink}
  ,title        = {Getting Started with {CGAL}}
  ,year         = 1998
  ,note         = {{CGAL} {R}1.0. \url{http://www.cs.ruu.nl/CGAL}.}
  ,update       = "98.01 schoenherr"
}

@incollection{ cgal:h-a-04
  , author = "Dan Halperin"
  , title = "Arrangements"
  , chapter = 24
  , editor = "Jacob E. Goodman and Joseph O'Rourke"
  , booktitle = "Handbook of Discrete and Computational Geometry"
  , publisher = "Chapman \& Hall/CRC"
  , edition = "2nd"
  , year = 2004
  , pages = "529--562"
}

@manual{ cgal:h-cln-99
  ,title        = {{CLN}, The Class Library for Numbers}
  ,author       = {Haible, B.}
  ,edition      = {1.0.1}
  ,month        = {June}
  ,year         = {1999}
  ,url          = {http://clisp.cons.org/~haible/packages-cln.html}
  ,update       = "99.06 pion"
}

@misc{cgal:hh-eplca-05,
  author = "Idit Haran and Dan Halperin",
  title = "Efficient Point Location in CGAL Arrangements using Landmarks",
  year = "2005"
}

@book{ cgal:h-gsmi-89
  ,author       = {Christoph M. Hoffmann}
  ,title        = {Geometric and Solid Modeling - An Introduction}
  ,publisher    = {Morgan Kaufmann}
  ,year         = 1989
}

@book{cgal:hgygm-ttdpf-99,
  author="P. W. Hallinan and G. Gordon and A.L. Yuille and P. Giblin and D. Mumford",
  title="Two-and Three-Dimensional Patterns of the Face",
  publisher="A.K.Peters",
  year="1999"
}


@inproceedings{ cgal:h-pm-96
  ,author       = {Hugues Hoppe}
  ,title        = {Progressive Meshes}
  ,booktitle    = "Computer Graphics (Proc. SIGGRAPH '96)"
  ,volume       = 30
  ,year         = 1996
  ,pages        = {99--108}
  ,update       = "97.08 kettner"
}

@mastersthesis{ cgal:h-epmhd-10
  ,author       = {Christian Helbling}
  ,title        = {Extreme Points in Medium and High Dimensions}
  ,school       = {ETH Zurich}
  ,year         = 2010
  ,address      = {Zurich, Switzerland}
}

@inproceedings{ cgal:h-slacr-99
  ,author       = "M. Hoffmann"
  ,title        = "A Simple Linear Algorithm for Computing Rectangular
                   Three-Centers"
  ,booktitle    = "Proc. 11th Canad. Conf. Comput. Geom."
  ,year         = 1999
  ,pages        = "72--75"
}

@phdthesis{ cgal:h-srup-94
  ,author       = {Hugues Hoppe}
  ,title        = {Surface reconstruction from unorganized points}
  ,school       = {University of Washington}
  ,year         = 1994
  ,update       = "97.08 kettner"
}

@inproceedings{ cgal:hddhjmss-pssr-94
  ,author       = {Hugues Hoppe and Tony DeRose and Tom Duchamp and
                  Mark Halstaed and Hubert Jin and John McDonald and
                  Jean Schweitzer and Werner Stuetzle}
  ,title        = {Piecewise Smooth Surface Reconstruction}
  ,booktitle    = "Computer Graphics (Proc. SIGGRAPH '94)"
  ,volume       = 28
  ,year         = 1994
  ,pages        = {295--302}
  ,note         = {Examples and code in
                   \url{ftp://ftp.cs.washington.edu/pub/graphics}}
  ,update       = "97.08 kettner"
}

@inproceedings{ cgal:hddms-mo-93
  ,author       = {Hugues Hoppe and Tony DeRose and Tom Duchamp and
                  John McDonald and Werner Stuetzle}
  ,title        = {Mesh Optimization}
  ,booktitle    = "Computer Graphics (Proc. SIGGRAPH '93)"
  ,volume       = 27
  ,year         = 1993
  ,pages        = {19--26}
  ,note         = {Examples and code in
                   \url{ftp://ftp.cs.washington.edu/pub/graphics}}
  ,update       = "97.08 kettner"
}

@inproceedings{ cgal:hddms-srup-92
  ,author       = {Hugues Hoppe and Tony DeRose and Tom Duchamp and
                  John McDonald and Werner Stuetzle}
  ,title        = {Surface Reconstruction from Unorganized Points}
  ,booktitle    = "Computer Graphics (Proc. SIGGRAPH '90)"
  ,volume       = 26
  ,year         = 1992
  ,pages        = {71--77}
  ,update       = "97.08 kettner"
}

@inproceedings{ cgal:hnp-gstds-95
  ,author       = "J. M. Hellerstein and J. F. Naughton and A. Pfeffer"
  ,title        = "Generalized Search Trees for Database Systems"
  ,editor       = "Umeshwar Dayal and Peter M. D. Gray and Shojiro Nishio"
  ,booktitle    = "{VLDB} '95: proceedings of the 21st International
                   Conference on Very Large Data Bases, Zurich,
                   Switzerland, Sept. 11--15, 1995"
  ,publisher    = "Morgan Kaufmann Publishers"
  ,address      = "Los Altos, CA 94022, USA"
  ,year         = 1995
  ,pages        = "562--573"
}

@article{ cgal:hp-isr-02
  , author      = "D. Halperin and E. Packer"
  , title       = "Iterated Snap Rounding"
  , journal     = "Computational Geometry: Theory and Applications"
  , volume      = 23
  , number      = 2
  , year        = 2002
  , pages       = "209--225"
}

@book{ cgal:hw-vrml2h-96
  ,author       = {Jed Hartman and Josie Wernecke}
  ,title        = {The {VRML} 2.0 Handbook: Building Moving Worlds on the
                  Web}
  ,publisher    = {Addison-Wesley}
  ,year         = 1996
  ,annote       = {The VRML 2.0 Introduction and Reference by
                   Silicon Graphics.}
  ,update       = "98.02 kettner"
}

@incollection{ cgal:ii-pacfa
  ,author       = {H. Imai and M. Iri}
  ,title        = {Polygonal Approximation of a Curve -- Formulation and Algorithms}
  ,booktitle    = {Computational Morphology}
  ,editor       = {G.T. Toussaint}
  ,year         = "1988"
  ,pages        = {71--86}
}

@book{ cgal:j-csl-99
  ,author       = "Nicolai M. Josuttis"
  ,title        = "The {C}++ Standard Library, A Tutorial and Reference"
  ,publisher    = "Addison-Wesley"
  ,year         = 1999
  ,update       = "01.06 hoffmann"
}

@incollection{ cgal:k-dat-96
  ,author       = "Keffer, T."
  ,title        = "The Design and Architecture of {T}ools.h{\tt ++}"
  ,booktitle    = "{C{\tt ++}}~Gems"
  ,publisher    = "SIGS publications"
  ,editor       = "Lippman, S."
  ,year         = "1996"
  ,pages        = "43--57"
  ,update       = "98.01 schirra"
}


@InProceedings{ cgal:k-reisv-04,
  author = 	 {Menelaos I. Karavelas},
  title = 	 {A robust and efficient implementation for the segment
                  {V}oronoi diagram},
  booktitle = {Proc. Internat. Symp. on Voronoi diagrams in Science
                  and Engineering (VD2004)},
  pages = 	 {51--62},
  year = 	 {2004}
}

@article{ cgal:k-rprnm-96
   ,author       = "Khachiyan, L."
   ,title        = "Rounding of polytopes in the real number model of
                    computation"
   ,journal      = "Mathematics of Operations Research"
   ,volume       = 21
   ,number       = 2
   ,year         = 1996
   ,pages        = "307--320"
}

@inproceedings { cgal:l-nmdgp-05,
  AUTHOR = {Bruno Levy},
  TITLE  = {Numerical Methods for Digital Geometry Processing},
  BOOKTITLE = {Israel Korea Bi-National Conference - Invited talk, extended abstract
               (full paper will be available shortly)},
  YEAR   = {2005},
  MONTH  = {November},
  URL    = {http://www.loria.fr/~levy/php/article.php?pub=../publications/papers/2005/Numerics}
}

@Article{ cgal:l-tmbrc-91,
  author =   {Lienhardt, P.},
  title =    {Topological models for boundary representation: a
              comparison with N-dimensional generalized maps},
  journal =  {Computer-Aided Design},
  year =     1991,
  volume =   23,
  number =   1,
  pages  =   {59--82},
  annote =   {map,generalized map},
}

@inproceedings{ cgal:lt-fmeps-98,
    author = "Peter Lindstrom and Greg Turk",
    title = "Fast and memory efficient polygonal simplification",
    booktitle = "{IEEE} Visualization",
    pages = "279-286",
    year = "1998",
    url = "citeseer.ist.psu.edu/lindstrom98fast.html"
}

@article{ cgal:lt-ems-99,
    author = "P. Lindstrom and G. Turk",
    title = "Evaluation of Memoryless Simplification",
    journal = "IEEE Transactions on Visualization and Computer Graphics",
    volume = "5",
    number = "2",
    month = "\slash",
    pages = "98--115",
    year = "1999",
    url = "citeseer.ist.psu.edu/lindstrom99evaluation.html"
}

@article{ cgal:k-lp-84
  ,author       = {Donald E. Knuth}
  ,title        = {Literate Programming}
  ,journal      = {The Computer Journal}
  ,year         = 1984
  ,volume       = 27
  ,number       = 2
  ,pages        = {97--111}
  ,update       = "98.01 kettner"
}

@inproceedings{ cgal:k-s-00
  ,author       = {Leif Kobbelt}
  ,title        = {$\sqrt{3}$-Subdivision}
  ,booktitle    = "Computer Graphics (Proc. SIGGRAPH '00)"
  ,volume       = 34
  ,year         = 2000
  ,pages        = {103--112}
  ,update       = "03.04 kettner"
}

@techreport{ cgal:ke-ppawv-02
  ,author       = {Menelaos I. Karavelas and Ioannis Z. Emiris}
  ,title        = {Predicates for the Planar Additively Weighted
                   {V}oronoi Diagram}
  ,institution  = {INRIA Sophia-Antipolis}
  ,year         = 2002
  ,type         = {Technical Report}
  ,number       = {ECG-TR-122201-01}
  ,address      = {Sophia-Antipolis}
  ,month        = may
  ,url          = {ftp://ftp-sop.inria.fr/prisme/ECG/Reports/Month12/ECG-TR-122201-01.ps.gz}
}

@inproceedings{ cgal:ke-rctac-03
, author  =  "Menelaos I. Karavelas and Ioannis Z. Emiris"
, title =  "Root comparison techniques applied to computing the additively
weighted {V}oronoi diagram"
, booktitle =   "Proc. 14th ACM-SIAM Sympos. Discrete Algorithms (SODA)"
, year =    2003
, pages = "320--329"
}

@manual{ cgal:kl-cssd-94
  ,title        = {The {CWEB} System of Structured Documentation}
  ,author       = {Donald E. Knuth and Silvio Levy}
  ,edition      = {Version 3.0}
  ,year         = 1994
  ,update       = "98.01 kettner"
}

@article{ cgal:kl-isc++l-96
  ,author       = "K. Kreft and A. Langer"
  ,title        = "Iterators in the Standard {\CC\ }Library"
  ,journal      = "{C{\tt ++}}~Report"
  ,volume       = "8"
  ,number       = "10"
  ,month        = "Nov.-Dec."
  ,year         = "1996"
  ,pages        = "27--32"
  ,update       = "98.01 schirra"
}

@book{ cgal:km-st-76
  ,author       = {Kuratowski, K. and Mostowski, A.}
  ,title        = {Set Theory}
  ,publisher    = {North-Holland Publishing Co.}
  ,year         = {1976}
}

@InProceedings{ cgal:kv-mssct-05,
  author =       {N.G.H. Kruithof and G. Vegter},
  title =        {Meshing Skin Surfaces with Certified Topology},
  booktitle =    {Proceedings of the nineth International CAD\/Graphics conference},
  pages =        {to appear.},
  year =         2005
}


@incollection{ cgal:kw-ceapp-97
  ,author       = {Lutz Kettner and Emo Welzl}
  ,title        = {Contour Edge Analysis for Polyhedron Projections}
  ,booktitle    = {Geometric Modeling: Theory and Practice}
  ,year         = 1997
  ,pages        = {379--394}
  ,publisher    = {Springer Verlag}
  ,editor       = {Wolfgang Strasser and Reinhard Klein and Rene Rau}
  ,update       = "97.04 kettner, 97.08 kettner"
}

@techreport{ cgal:kw-dat-96
  ,author       = {Dietmar K{\"u}hl and Karsten Weihe}
  ,title        = {Data Access Templates}
  ,institution  = {Universit\"at Konstanz, Germany}
  ,year         = 1996
  ,type         = {Konstanzer Schriften in Mathematik und Informatik}
  ,number       = {Nr. 9}
  ,month        = may
  ,url          = {http://www.informatik.uni-konstanz.de/Schriften}
  ,annote       = {recommended C++ reading.}
  ,update       = "97.04 kettner"
}

@article{ cgal:kw-dat-97
  ,author       = {Dietmar K{\"u}hl and Karsten Weihe}
  ,title        = {Data Access Templates}
  ,journal      = {C++ Report}
  ,year         = 1997
  ,month        = jun
  ,annote       = {recommended C++ reading.}
  ,update       = "97.06 schoenherr"
}

@incollection{ cgal:kw-osepg-98
  ,author       = {Lutz Kettner and Emo Welzl}
  ,title        = {One Sided Error Predicates in Geometric Computing}
  ,booktitle    = {Proc. 15th IFIP World Computer Congress,
                  Fundamentals - Foundations of Computer Science}
  ,year         = 1998
  ,pages        = {13--26}
  ,editor       = {Kurt Mehlhorn}
  ,update       = "98.08 kettner"
}

@inproceedings{ cgal:ky-dawvd-02
,  author =    "Menelaos Karavelas and Mariette Yvinec"
, title =  "Dynamic Additively Weighted Voronoi Diagrams in 2D"
, year = 2002
, booktitle =   "Proc.  10th European Symposium on Algorithms"
,  pages =       " 586-598"
,  keywords =    "Voronoi diagram, Appollonius diagram, additively weighted
Voronoi diagram"
}


@book{ cgal:l-icom-96
  ,author       = {Stanley B. Lippman}
  ,title        = {Inside the {C{\tt ++}} Object Model}
  ,publisher    = {Addison-Wesley}
  ,year         = 1996
  ,annote       = {Insides into C++ compiler implementations.
                    Performance issues of various C++ features. }
  ,update       = "97.04 kettner"
}

@book{ cgal:ll-cp-98
  ,author       = "Stanley B. Lippman and Josee Lajoie"
  ,title        = "C++ Primer"
  ,edition      = "3rd"
  ,publisher    = "Addison-Wesley"
  ,year         = 1998
  ,update       = "04.08 kettner"
}

@book{ cgal:l-lscsd-96
  ,author       = {John Lakos}
  ,title        = {Large Scale {C{\tt ++}} Software Design}
  ,publisher    = {Addison-Wesley}
  ,year         = 1996
  ,annote       = {recommended OO reading.}
  ,update       = "97.04 kettner"
}

@InProceedings{ cgal:lprm-lscm-02,
   author    = {Bruno L{\'e}vy and Sylvain Petitjean and Nicolas Ray
                and J{\'e}rome Maillot},
   title     = {Least Squares Conformal Maps for Automatic Texture
                Atlas Generation},
   pages     = {362--371},
   ISSN      = {0730-0301},
   booktitle = {Proceedings of the 29th Conference on Computer
                Graphics and Interactive Techniques SIGGRAPH},
   series    = {ACM Transactions on Graphics},
   volume    = {21(3)},
   year      = {2002}
}

@inproceedings{ cgal:l-vgasa-96
  ,author       = "D. T. Lee"
  ,title        = "Visualizing Geometric Algorithms -- State of the Art"
  ,editor       = "M. C. Lin and D. Manocha"
  ,booktitle    = "Applied Computational Geometry (Proc. WACG~'96)"
  ,series       = "Lecture Notes Comput. Sci."
  ,volume       = 1148
  ,publisher    = "Springer-Verlag"
  ,year         = 1996
  ,pages        = "45--50"
  ,update       = "98.01 schirra"
}

@INPROCEEDINGS{cgal:lazard04b,
AUTHOR = {Lazard, Sylvain and  Pe{\~n}aranda, Luis and Petitjean, Sylvain},
TITLE = {Intersecting Quadrics\,: An Efficient and Exact Implementation},
BOOKTITLE = {{ACM Symposium on Computational Geometry - SoCG'2004, Brooklyn, NY}},
YEAR ={ 2004},
MONTH ={ Jun},
URL = {http://www.loria.fr/publications/2004/A04-R-021/A04-R-021.ps},
ABSTRACT = {We present the first complete, exact and efficient C++ implementation of a method for parameterizing the intersection of two implicit quadrics with integer coefficients of arbitrary size. It is based on the near-optimal algorithm recently introduced by Dupont et al.~\cite{dupont03a}. Unlike existing implementations, it correctly identifies and parameterizes all the connected components of the intersection in all the possible cases, returning parameterizations with rational functions whenever such parameterizations exist. In addition, the coefficient field of the parameterizations is either minimal or involves one possibly unneeded square root.},
}

@InProceedings{ cgal:lpt-wea-09,
  author        = {Lazard, Sylvain and Pe{\~n}aranda, Luis and
                   Tsigaridas, Elias},
  title         = {Univariate Algebraic Kernel and Application to
                   Arrangements},
  booktitle     = {SEA},
  year          = {2009},
  pages         = {209-220},
  ee            = {http://dx.doi.org/10.1007/978-3-642-02011-7_20},
  crossref      = {cgal:v-ea-09},
  bibsource     = {DBLP, http://dblp.uni-trier.de},
  update        = "09.11 penarand"
}

@article{cgal:ml-cfsg-00
, author =	"G. Medioni and M. Lee and C. Tang"
, title =	"A Computational Framework for Segmentation and Grouping"
, journal =	"Elsevier Science

, year =	2000
, pages =	""
, update =	"12.13 afabri"
}

@book{ cgal:m-cst-93
  ,author       = {Robert B. Murray}
  ,title        = "{C{\tt ++}} Strategies and Tactics"
  ,publisher    = {Addison-Wesley}
  ,year         = 1993
  ,annote       = {recommended C++ reading}
  ,update       = "98.01 schirra"
}

@book{ cgal:m-ec-92
  ,author       = {Scott Meyers}
  ,title        = "Effective {C{\tt ++}}"
  ,publisher    = {Addison-Wesley}
  ,year         = 1992
  ,annote       = {recommended C++ reading. 50 Specific Ways to
                   Improve Your Programs and Designs}
  ,update       = "97.04 schoenherr"
}

@book{ cgal:m-ec-97
, author       = "Scott Meyers"
, title        = "Effective C++: 50 Specific Ways to Improve Your Programs and
                  Designs"
, edition      = "2nd"
, publisher    = "Addison-Wesley"
, year         = "1997"
}

@book{ cgal:m-mec-96
  ,author       = {Scott Meyers}
  ,title        = "More Effective {C{\tt ++}}"
  ,publisher    = {Addison-Wesley}
  ,year         = 1996
  ,annote       = {recommended C++ reading. 35 New Ways to
                   Improve Your Programs and Designs}
  ,update       = "97.04 schoenherr"
}

@inproceedings{ cgal:m-pppd-96
  ,author       = "Kurt Mehlhorn"
  ,title        = "Position Paper for Panel Discussion"
  ,editor       = "M. C. Lin and D. Manocha"
  ,booktitle    = "Applied Computational Geometry (Proc. WACG~'96)"
  ,series       = "Lecture Notes Comput. Sci."
  ,volume       = 1148
  ,publisher    = "Springer-Verlag"
  ,year         = 1996
  ,pages        = "51--52"
  ,update       = "98.01 schirra"
}

@article{ cgal:m-tnutt-95
  ,author       = {Nathan C. Myers}
  ,title        = {Traits: a New and Useful Template Technique}
  ,journal      = "{C{\tt ++}}~Report"
  ,year         = 1995
  ,month        = jun
  ,annote       = {recommended C++ reading. stream traits, iterator
                   traits, typedef's.}
  ,update       = "97.04 kettner"
}

@book{ cgal:m-wsc-93
  ,author       = {Steve Maguire}
  ,title        = {Writing Solid Code}
  ,publisher    = {Microsoft Press}
  ,year         = 1993
  ,annote       = {Microsoft's techniques for developing bug-free C programs}
  ,update       = "98.01 schirra"
}

@inproceedings{ cgal:mad-fpsep-05
, author =      "Abdelkrim Mebarki and Pierre Alliez and Olivier Devillers"
, title =  "Farthest Point Seeding for Efficient Placement of Streamlines"
, year = 2005
, booktitle = "Proceeding of IEEE Visualization"
}

@inproceedings{ cgal:mdsb-ddgot-02,
 author="M. Meyer and M. Desbrun and P. Schr{\"o}der and A. H. Barr",
 title="Discrete Differential-Geometry Operators for Triangulated 2-Manifolds",
 booktitle="VisMath",
 address="",
 year="2002",
 pages=""
}

@book{ cgal:mg-uulp-06
,author = "J. Matou\v{s}ek and B. G{\"a}rtner"
,title = "Understanding and Using Linear Programming"
,publisher ="Springer-Verlag"
,year = 2006
}

@manual{ cgal:mnsu-lum
  ,author       = {Mehlhorn, K. and N\"aher, S. and Seel, M. and Uhrig, C.}
  ,title        = {The {LEDA} {U}ser {M}anual}
  ,organization = {Max-Planck-Insitut f\"ur Informatik}
  ,address      = {66123 Saarbr\"ucken, Germany}
  ,url         =  {http://www.mpi-sb.mpg.de/LEDA/leda.html}
  ,update       = "99.05 schirra, 00.09 hert"
}

@article{ cgal:mog-vbcfe-11
  ,author    = {Merigot, Quentin and Ovsjanikov, Maks and Guibas, Leonidas}
  ,title     = {Voronoi-based curvature and feature estimation from point clouds}
  ,journal   = {Visualization and Computer Graphics, IEEE Transactions on}
  ,volume    = {17}
  ,number    = {6}
  ,pages     = {743--756}
  ,year      = {2011}
  ,publisher = {IEEE}
}

@inproceedings{cgal:mp-fcafg-05
, author =      "Guillaume Melquiond and Sylvain Pion"
, title =       "Formal certification of arithmetic filters for geometric predicates"
, booktitle =   "Proc. 17th IMACS World Congress on Scientific, Applied Mathematics and Simulation"
, year =        2005
, pages =       ""
}

@article{ cgal:ms-aogl-94
  ,author       = {David R.~Musser and Alexander A.~Stepanov}
  ,title        = {Algorithm-oriented Generic Libraries}
  ,journal      = {Software -- Practice and Experience}
  ,year         = 1994
  ,volume       = 24
  ,number       = 7
  ,pages        = {623--642}
  ,month        = jul
}

@inproceedings{ cgal:ms-gp-89
  ,author       = {David R.~Musser and Alexander A.~Stepanov}
  ,title        = {Generic Programming}
  ,booktitle    = {1st Intl.\ Joint Conf.\ of ISSAC-88 and AAEC-6}
  ,year         = 1989
  ,pages        = {13--25}
  ,publisher    = {Springer LNCS 358}
}

@book{ cgal:ms-strg-96
  ,author       = {David R. Musser and Atul Saini}
  ,title        = "{STL} Tutorial and Reference Guide:
                  {C{\tt ++}}~Programming with the Standard Template
                   Library"
  ,publisher    = {Addison-Wesley}
  ,year         = 1996
  ,annote       = {recommended C++ reading.}
  ,update       = "97.04 kettner"
}

@Misc{ cgal:mt-mpfr,
  key           = {MPFR},
  title         = {{MPFR} - The Multiple Precision Floating-Point Reliable
                   Library},
  howpublished  = {The {MPFR} Team},
  url           = {http://mpfr.org},
  update        = "09.11 penarand"
}

@book{ cgal:ndw-opgog-93
  ,author       = {Jackie Neider and Tom Davis and Mason Woo}
  ,title        = {OpenGL Programming Guide: The Official Guide to
                     Learning OpenGL, Release 1}
  ,publisher    = {Addison-Wesley}
  ,year         = 1993
  ,update       = "97.04 kettner"
}

@inproceedings{ cgal:o-dcgal-96
  ,author       = {Mark H. Overmars}
  ,title        = {Designing the Computational Geometry Algorithms
                     Library {CGAL}}
  ,booktitle    = {ACM Workshop on Applied Computational Geometry}
  ,editor       = {M. C. Lin and D. Manocha}
  ,address      = {Philadelphia, Pennsylvenia}
  ,month        = {May, 27--28}
  ,year         = 1996
  ,note         = {Lecture Notes in Computer Science 1148}
  ,update       = "97.04 kettner"
}

@inproceedings{cgal:ory-mvbss-05
, author  =  "Steve Oudot and Laurent Rineau  and Mariette Yvinec"
, title   =  "Meshing Volumes Bounded by Smooth Surfaces"
, booktitle =   "Proc.  14th International Meshing Roundtable"
, year = 2005
, nickname = "IMRT05"
, pages =       "203-219"
}

@book{cgal:p-gd-01,
  author="I. Porteous",
  title="Geometric Differentiation (2nd Edition)",
  publisher="Cambridge University Press",
  year="2001"
}

@manual{ cgal:p-gmgv16-96
  ,author       = {Mark Phillips}
  ,title        = {Geomview Manual, Version 1.6.1 for Unix Workstations}
  ,organization = {The Geometry Center}
  ,address      = {University of Minnesota}
  ,year         = 1996
  ,url         =  {http://www.geom.umn.edu/software/download/geomview.html}
  ,annote       = {Reference for object file format (OFF).}
  ,update       = "03.04 kettner"
}

@article{ cgal:p-plcbd-93
  ,author       = "B. Piper"
  ,title        = "Properties of Local Coordinates based on Dirichlet
                   tesselations"
  ,journal      = "Computing Suppl."
  ,year         = "1993"
  ,volume       = "8"
  ,pages        = "227-239"
}

@article{ cgal:p-smrqt-01,
  author="S. Petitjean",
  title="A Survey of Methods for Recovering Quadrics in Triangle Meshes",
  journal="ACM Computing Surveys",
  year="2001",
  volume="34",
  number="2",
  pages=""
}

@TechReport{ cgal:pabl-cco-07,
	author 	    = {Poudret, M. and Arnould, A. and Bertrand, Y. and Lienhardt, P.},
	title 	    = {Cartes Combinatoires Ouvertes.},
	institution = {Laboratoire SIC E.A. 4103},
	number 	    = {2007-1},
	month 	    = {October},
	year 	    = {2007},
	address     = {F-86962 Futuroscope Cedex, France},
	type 	    = {Research Notes},
	keywords    = {cartes combinatoires, demi-ar{\^e}te, ar{\^e}te radiale},
}

@article{ cgal:pc-rdp-86
  ,author       = {David L. Parnas and Paul C. Clements}
  ,title        = {A Rational Design Process: How and Why to Fake It}
  ,journal      = {IEEE Transactions on Software Engineering}
  ,year         = 1986
  ,volume       = 12
  ,number       = 2
  ,pages        = {251-257}
  ,update       = "98.01 kettner"
}


@article{ cgal:pp-cdmsc-93,
   author  = "U. Pinkall and K. Polthier",
   title   = "Computing discrete minimal surfaces and their conjugates",
   journal = "Experimental Mathematics",
   volume  = "2",
   number  = "1",
   pages   = "15-36",
   year    = "1993"
}

@book{ cgal:ptvf-nrcpp-02
  , author = "W. Press and S. Teukolsky and W. Vetterling and B. Flannery"
  , title = "Numerical Recipes in {C}{\tt ++}"
  , edition = "2nd"
  , publisher = "Cambridge University Press"
  , year = 2002
}

@article{ cgal:pv-opadc-94
  ,author       = {J.C. Perez and E. Vidal}
  ,title        = {Optimum polygonal approximation of digitized curves}
  ,journal      = {Pattern Recognition Letters}
  ,year         = 1994
  ,number       = 15
  ,pages        = {743--750}
}

@article{ cgal:r-lomom-94
  ,author       = {James Rumbaugh}
  ,title        = {The Life of an Object Model: How the Object-Model
                     Changes During Development}
  ,journal      = {Journal of Object-Oriented Programming}
  ,year         = 1994
  ,volume       = 7
  ,number       = 1
  ,pages        = {24--32}
  ,month        = {March/April}
  ,annote       = {Object and class diagram notation as used in the
                     book of design patterns ghjv-dpero-95.}
  ,update       = "97.04 kettner"
}

@Misc{ cgal:r-mpfi,
  key           = {MPFI},
  title         = {{MPFI} - The Multiple Precision Floating-Point Interval
                   Library},
  howpublished  = {{R}evol, {N}athalie and {R}ouillier, {F}abrice},
  url           = {http://perso.ens-lyon.fr/nathalie.revol/software.html},
  update        = "09.11 penarand"
}

@article{ cgal:r-rrstm-80
  ,author = {Requicha, Aristides G.}
  ,title = {Representations for Rigid Solids: Theory, Methods,
            and Systems}
  ,journal = {ACM Computing Surveys}
  ,volume = {12}
  ,number = {4}
  ,year = {1980}
  ,issn = {0360-0300}
  ,pages = {437--464}
  ,publisher = {ACM Press}
}

@Misc{ cgal:r-rs,
  key           = {RS},
  title         = {{RS - A} Software for real solving of algebraic systems},
  howpublished  = {{R}ouillier, {F}abrice},
  url           = {http://www.loria.fr/equipes/vegas/rs/},
  update        = "09.11 penarand"
}

@book{ cgal:rbpel-oomd-91
  ,author       = {James Rumbaugh and Michael Blaha and William
                     Premerlani and Frederick Eddy and William Lorenson}
  ,title        = {Object-Oriented Modeling and Design}
  ,publisher    = {Prentice Hall}
  ,address      = {Englewood Cliffs, NJ}
  ,year         = 1991
  ,annote       = {Object and class diagram notation as used in the
                     book of design patterns ghjv-dpero-95.}
  ,update       = "97.04 kettner"
}

@article{ cgal:ry-gsddrm-06
  ,author       = {Laurent Rineau and Mariette Yvinec}
  ,title        = {A Generic Software Design for {D}elaunay Refinement Meshing}
  ,year         = 2007
  ,journal = "Comput. Geom. Theory Appl."
 , volume = 38
 , pages = "100--110"
 , url = "http://dx.doi.org/10.1016/j.comgeo.2006.11.008"
 , publisher = "Elsevier Science Publishers B. V."
  ,update       = "09.02 lrineau"
}

@Article{ cgal:rz-jcam-04,
  author        = {{R}ouillier, {F}abrice and {Z}immermann, {P}aul},
  title         = {{E}fficient isolation of polynomial's real roots},
  journal       = {Journal of Computational and Applied Mathematics},
  volume        = 162,
  number        = 1,
  pages         = {33-50},
  year          = 2004,
  update        = "09.11 penarand"
}

@inproceedings{ cgal:s-cgehd-98
  ,author       = "Jonathan R. Shewchuk"
  ,title        = "A Condition Guaranteeing the Existence of Higher-Dimensional
                   Constrained {Delaunay} Triangulations"
  ,booktitle    = "Proc. 14th Annu. ACM Sympos. Comput. Geom."
  ,year         = 1998
  ,pages        = "76--85"
}

@book{ cgal:s-cpl-91
  ,author       = {Bjarne Stroustrup}
  ,title        = "The {C{\tt ++}}~Programming Language"
  ,publisher    = {Addison-Wesley}
  ,year         = 1991
  ,edition      = {2nd}
  ,annote       = {recommended C++ reading.}
  ,update       = "97.04 kettner"
}

@book{ cgal:s-cpl-97
  ,author       = {Bjarne Stroustrup}
  ,title        = "The {C{\tt ++}}~Programming Language"
  ,publisher    = {Addison-Wesley}
  ,year         = 1997
  ,edition      = {3rd}
  ,annote       = {recommended C++ reading.}
  ,update       = "97.12 kettner"
}

@misc{ cgal:s-dcgal-96
  ,author       = "S. Schirra"
  ,title        = "Designing a Computational Geometry Algorithms Library"
  ,howpublished = "Lecture Notes for Advanced School on Algorithmic
                   Foundations of Geographic Information Systems, CISM,
                   Udine"
  ,month        = "September 16-20"
  ,year         = "1996"
  ,update       = "98.01 schirra"
}

@incollection{ cgal:s-ixgpe-91a
  ,author       = "Peter Schorn"
  ,title        = "Implementing the {XYZ} {GeoBench}: A programming
                   environment for geometric algorithms"
  ,booktitle    = "Computational Geometry --- Methods, Algorithms and
                   Applications: Proc. Internat. Workshop Comput.
                   Geom. CG '91"
  ,series       = "Lecture Notes Comput. Sci."
  ,volume       = 553
  ,publisher    = "Springer-Verlag"
  ,year         = 1991
  ,pages        = "187--202"
  ,url          = {http://wwwjn.inf.ethz.ch/geobench/XYZGeoBench.html}
  ,update       = "94.01 rote, 98.01 kettner"
}

@techreport{ cgal:s-picpc-98
  ,author       = {Schirra, Stefan}
  ,title        = {Parameterized Implementations of Classical Planar
                   Convex Hull Algorithms and Extreme Point Computations}
  ,type         = {Research Report}
  ,institution  = {Max-Planck-Institut f{\"u}r Informatik}
  ,address      = {Im Stadtwald, D-66123 Saarbr{\"u}cken, Germany}
  ,number       = {MPI-I-98-1-003}
  ,month        = {January}
  ,year         = {1998}
  ,issn         = {0946-011X}
  ,update       = "98.01 schirra"
}

@incollection{ cgal:s-prgc-97
  ,author       = {S. Schirra}
  ,title        = {Precision and Robustness in Geometric Computations}
  ,booktitle    = {Algorithmic foundations of geographic information systems}
  ,editor       = {van Kreveld, Marc and Nievergelt, J{\"u}rg and Roos, Thomas and Widmayer, Peter}
  ,publisher    = {Springer-Verlag}
  ,address      = {Berlin}
  ,year         = {1997}
  ,series       = {Lecture Notes in Computer Science}
  ,volume       = {1340}
  ,pages        = {255--287}
  ,update       = "98.4 schirra"
}

@mastersthesis{ cgal:s-zkm-96
  ,author       = {Michael Schutte}
  ,title        = {Zuf{\"a}llige Konvexe Mengen}
  ,school       = {Freie Universit{\"a}t Berlin}
  ,year         = 1996
  ,address      = {Germany}
}

@misc{ cgal:sgcsi-stlpg-97
  ,author       = {{Silicon Graphics Computer Systems{,} Inc.}}
  ,title        = {Standard Template Library Programmer's Guide}
  ,url          = {http://www.sgi.com/Technology/STL/}
  ,year         = 1997
  ,annote       = {Web reference to the STL from SGI.
                   recommended C++ and STL reference material.}
  ,update       = "97.12 kettner"
}

@misc{ cgal:sl-stl-95
  ,author       = {Alexander Stepanov and Meng Lee}
  ,title        = {The Standard Template Library}
  ,month        = oct
  ,year         = 1995
  ,annote       = {recommended C++ reading. Short introduction to the
                   STL. Precise requirements for the iterators and
                   containers. Explanation of iterator tags (outdated).}
  ,update       = "97.04 kettner"
}
% Previously there was:
%  ,howpublished = {\path|http://www.cs.rpi.edu/~musser/doc.ps|}
% but this URL fails now.


@techreport{ cgal:sm-iftml-00
  ,author       = {M. Seel and K. Mehlhorn}
  ,title        = {Infimaximal Frames: A Technique for Making Lines Look
                   Like Segments}
  ,type         = {Research Report}
  ,institution  = {MPI f{\"u}r Informatik}
  ,address      = {Saarbr{\"u}cken, Germany}
  ,number       = {MPI-I-2000-1-005}
  ,month        = dec
  ,year         = {2000}
  ,issn         = {0946-011X}
  ,url          = {http://www.mpi-sb.mpg.de/~mehlhorn/ftp/InfiFrames.ps}
}

@InProceedings{cgal:sp-mrbee-05
   ,title = {Mesh Refinement based on Euler Encoding}
   ,author = {Le-Jeng Shiue and J{\"o}rg Peters}
   ,pages = {343--348}
   ,year = {2005}
   ,booktitle = {Proceedings of the International Conference on
                 Shape Modeling and Applications 2005}
}

@InProceedings{cgal:sp-mrlbg-05
   ,title = {A Mesh Refinement Library based on Generic Design}
   ,author = {Le-Jeng Shiue and J{\"o}rg Peters}
   ,pages = {1-104--1-108}
   ,year = {2005}
   ,booktitle = {Proceedings of the 43rd ACM Southeast Conference}
}


@book{ cgal:sll-bgl-02
  ,author       = {Jeremy G. Siek and Lie-Quan Lee and Andrew Lumsdaine}
  ,title        = {Boost Graph Library}
  ,publisher    = {Addison-Wesley}
  ,year         = 2002
}


@inproceedings{cgal:sry-mvbss-05
, author  =  "Steve Oudot and Laurent Rineau  and Mariette Yvinec"
, title   =  "Meshing Volumes Bounded by Smooth Surfaces"
, booktitle =   "Proc.  14th International Meshing Roundtable"
, year = 2005
, nickname = "IMRT05"
, pages =       "203-219"
}
@article{ cgal:ss-ablp-91
  ,author       = {Lisa M. C. Smith and Mansur H. Samadzadeh}
  ,title        = {An Annotated Bibliography of Literate Programming}
  ,journal      = {ACM SIGPLAN Notices}
  ,year         = 1991
  ,volume       = 26
  ,number       = 1
  ,pages        = {14--20}
  ,month        = jan
  ,update       = "98.01 kettner"
}

@phdthesis{cgal:t-om-09
, author =  "Jane Tournois"
, title =   "Optimisation de maillages"
, type =    "Th{\`e}se de doctorat en sciences"
, school = "Uni\-ver\-sit{\'e} Nice Sophia-Antipolis"
, address = "Nice, France"
, year =    2009
, flag = "_these"
}


@article{ cgal:tpg-rmtiise-99
  ,author = "G.M. Treece and R.W. Prager and A.H. Gee"
  ,title = "Regularised marching tetrahedra: improved iso-surface extraction"
  ,journal = "Computers and Graphics"
  ,volume = "23"
  ,number = "4"
  ,pages = "583--598"
  ,year = "1999"
  ,url = "http://citeseer.ist.psu.edu/treece98regularised.html"
}

@inproceedings{cgal:tsa-ps3dd-09,
author      = {Jane Tournois and Rahul Srinivasan and Pierre Alliez},
title       = {{Perturbing slivers in 3D Delaunay meshes}},
year        = {2009},
month       = {october},
booktitle   = {Proceedings of the 18th International Meshing Roundtable},
location    = {Salt Lake City, Utah, USA}
}

@article{cgal:twad-iropitmg-09
, author =      "Jane Tournois and Camille Wormser and Pierre Alliez
                      and Mathieu Desbrun"
, title     = "Interleaving {Delaunay} Refinement and Optimization for
                      Practical Isotropic Tetrahedron Mesh Generation"
, year      = 2009
, journal =  "ACM Transactions on Graphics"
, pages     = "75:1-75:9"
, note = "SIGGRAPH '2009 Conference Proceedings"
, volume = "28(3)"
, url = "http://hal.inria.fr/inria-00359288"
, geombib = "not yet"
, x-editorial-board = {yes}
, x-proceedings = {yes}
, x-international-audience = {yes}
}


@proceedings{     cgal:v-ea-09,
  editor        = {Jan Vahrenhold},
  title         = {Experimental Algorithms, 8th International Symposium, SEA
                   2009, Dortmund, Germany, June 4-6, 2009. Proceedings},
  booktitle     = {SEA},
  publisher     = {Springer},
  series        = {Lecture Notes in Computer Science},
  volume        = {5526},
  year          = {2009},
  isbn          = {978-3-642-02010-0},
  ee            = {http://dx.doi.org/10.1007/978-3-642-02011-7},
  bibsource     = {DBLP, http://dblp.uni-trier.de},
  update        = "09.11 penarand"
}

@article{ cgal:v-et-95
  ,author       = {Todd Veldhuizen}
  ,title        = {Expressions Templates}
  ,journal      = "{C{\tt ++}}~Report"
  ,year         = 1995
  ,month        = jun
  ,pages        = {26--31}
  ,annote       = {Inlining vector expressions and parameter passing
		     of expressions at compile time. Template Metaprograms.}
  ,update       = "98.01 kettner"
}

@inproceedings{ cgal:v-gpc-97
  ,author       = "R. C. Veltkamp"
  ,title        = "Generic Programming in {CGAL}, the Computational
                   Geometry Algorithms Library"
  ,booktitle    = "Proceedings of the 6th Eurographics Workshop on
                  Programming Paradigms in Graphics"
  ,year         = "1997"
  ,update       = "98.01 schirra"
}

@article{ cgal:v-tm-95
  ,author       = {Todd Veldhuizen}
  ,title        = {Template Metaprograms}
  ,journal      = "{C{\tt ++}}~Report"
  ,year         = 1995
  ,month        = may
  ,pages        = {36--43}
  ,annote       = {Prime numbers at compiler time, C++ programs at
		     compile time, control structures, local variables.}
  ,update       = "98.01 kettner"
}

@book{ cgal:vj-ctcg-03
  ,author       = "David Vandevoorde and Nicolai M. Josuttis"
  ,title        = "{C}++ Templates: The Complete Guide"
  ,publisher    = "Addison-Wesley"
  ,year         = 2003
  ,update       = "04.04 kettner"
}

@article{ cgal:vp-lactm-96
  ,author       = {Todd Veldhuizen and Kumaraswamy Ponnambalam}
  ,title        = {Linear Algebra with {C{\tt ++}} Template Metaprograms}
  ,journal      = {Dr. Dobb's Journal}
  ,year         = 1996
  ,month        = aug
  ,annote       = {Vector operations without temporary variables.}
  ,update       = "04.01, 98.01 kettner"
}

@misc{ cgal:vrmls-97
  ,key          = {VRML2}
  ,title        = {The Virtual Reality Modeling Language Specification:
                  Version 2.0, {ISO}/{IEC} {CD} 14772}
  ,url          = {http://www.web3d.org/x3d/specifications/vrml/ISO-IEC-14772-VRML97/}
  ,month        = {December}
  ,year         = 1997
  ,update       = "13.04 lrineau"
}

@manual{ cgal:w-fum-92
  ,title        = {{FunnelWeb} User's Manual}
  ,author       = {Ross N. Williams}
  ,edition      = {{V1.0} for {FunnelWeb} {V3.0}}
  ,year         = 1992
  ,month        = may
  ,update       = "98.01 kettner"
}

@incollection{ cgal:w-fvt-90
  ,author       = {Bob Wallis}
  ,title        = {Forms, Vectors, and Transforms}
  ,booktitle    = {Graphics Gems}
  ,publisher    = {Academic Press}
  ,year         = 1990
  ,editor       = {Andrew S. Glassner}
  ,pages        = {533--538}
  ,annote       = {Normal vectors under affine transformations,
                  tensor algebra and differential geometry, triangular
                  interpolants, subdeviding a parametric polynomial
                  curve}
  ,update       = "98.01 kettner"
}

@book{ cgal:w-impoo-94
  ,author       = {Josie Wernicke}
  ,title        = {The Inventor Mentor: Programming Object-Oriented
		     3D Graphics with Open Inventor, Release 2}
  ,publisher    = {Addison-Wesley}
  ,year         = 1994
  ,update       = "97.04 kettner"
}

@book{cgal:ww-smgd-02
   ,author = "Joe Warren and Henrik Weimer"
   ,title = "Subdivision Methods for Geometric Design"
   ,address = "New York"
   ,publisher = "Morgan Kaufmann Publishers"
   ,year = "2002"
}

@inproceedings{cgal:ybs-frdcl-05,
 author = {Shin Yoshizawa and Alexander Belyaev and Hans-Peter Seidel},
 title = {Fast and robust detection of crest lines on meshes},
 booktitle = {SPM '05: Proceedings of the 2005 ACM symposium on Solid and physical modeling},
 year = {2005},
 isbn = {1-59593-015-9},
 pages = {227--232},
 location = {Cambridge, Massachusetts},
 doi = {http://doi.acm.org/10.1145/1060244.1060270},
 publisher = {ACM Press},
 address = {New York, NY, USA},
 }

 @article{cgal:ybs-rvlmi-04,
 author = {Yutaka Ohtake and Alexander Belyaev and Hans-Peter Seidel},
 title = {Ridge-valley lines on meshes via implicit surface fitting},
 journal = {ACM Trans. Graph.},
 volume = {23},
 number = {3},
 year = {2004},
 issn = {0730-0301},
 pages = {609--612},
 doi = {http://doi.acm.org/10.1145/1015706.1015768},
 publisher = {ACM Press},
 address = {New York, NY, USA},
 }

@article{ cgal:ze-fsbi-02
  ,author       = "Afra Zomorodian and Herbert Edelsbrunner"
  ,title        = "Fast Software for Box Intersection"
  ,journal      = "Int. J. Comput. Geom. Appl."
  ,year         = 2002
  ,volume       = 12
  ,pages        = "143--172"
}

@incollection{cgal:h-sm-04,
    author = "Christoph M. Hoffmann",
    title = "Solid Modeling",
    chapter = 56,
    editor = "Jacob E. Goodman and Joseph O'Rourke",
    booktitle = "Handbook of Discrete and Computational Geometry",
    publisher = "Chapman \& Hall/CRC",
    edition = "2nd",
    year = 2004,
    pages = "1257--1278"
}

@inproceedings{ cgal:fo-ss-98,
  author = "Petr Felkel and St{\v{e}}p{\'{a}}n Obdr\v{z}{\'{a}}lek",
  title = "Straight Skeleton Implementation",
  booktitle = "14th Spring Conference on Computer Graphics
              (SCCG'98)",
  editor = "L{\'{a}}szl{\'{o}} Szirmay Kalos",
  pages = "210--218",
  year = "1998",
  url = "citeseer.ist.psu.edu/article/felkel98straight.html"
}

@inproceedings{ cgal:ee-rrccpp-98,
  author = "David Eppstein and Jeff Erickson",
  title = "Raising Roofs, Crashing Cycles, and Playing Pool: Applications of a Data Structure for Finding Pairwise Interactions",
  booktitle = "Symposium on Computational Geometry",
  pages = "58--67",
  year = "1998",
  url = "citeseer.ist.psu.edu/eppstein98raising.html"
}

@inproceedings{ cgal:ld-agrm-03,
author = {R. G. Laycock and A. M. Day},
title = {Automatically Generating Roof Models from Building
                Footprints},
booktitle = {The 11-th International Conference in Central Europe
                on Computer Graphics, Visualization and Computer
                Vision'2003. Journal of WSCG - FULL Papers },
year = 2003,
volume = 11,
issn = {ISSN 1213-6972},
url = "http://wscg.zcu.cz/wscg2003/Papers_2003/G67.pdf"
}



@InProceedings{cgal:k-vdc-06,
  author = 	 {Menelaos I. Karavelas},
  title = 	 {Voronoi diagrams in {\sc Cgal}},
  booktitle = {22nd European Symposium on Computational Geometry},
  pages = 	 {229--232},
  year = 	 {2006},
  address = 	 {Delphi, Greece},
}

@techreport{cgal:f-ecsca-04,
  author      = "E. Fogel et al.",
  title       = "An empirical comparison of software for constructing arrangements of curved arcs",
  type        = "Technical {Report}",
  number      = "ECG-TR-361200-01",
  institution = "Tel Aviv University",
  year        = 2004
}

@mastersthesis{cgal:m-rgece-06,
  author     = {Michal Meyerovitch},
  title      = {Robust, Generic, and Efficient Constructions of Envelopes of Surfaces in Three-Dimensional Space},
  school     = {Tel-Aviv University},
  year       = 2006,
  address    = {Israel}
}

@inproceedings{cgal:a-esgc-98,
author    = {David Abrahams},
title     = {Exception-Safety in Generic Components},
booktitle = {Generic Programming},
year      = {1998},
pages     = {69-79},
ee        = {http://link.springer.de/link/service/series/0558/bibs/1766/17660069.htm},
crossref  = {cgal:jlm-isgp-98},
bibsource = {DBLP, http://dblp.uni-trier.de},
url = "http://www.boost.org/community/exception_safety.html"
}

@article{cgal:as-solri-92
, author =	"F. Aurenhammer and O. Schwarzkopf"
, title =	"A simple on-line randomized incremental algorithm for computing higher order {Voronoi} diagrams"
, journal =	"Internat. J. Comput. Geom. Appl."
, volume =	2
, year =	1992
, pages =	"363--381"
, keywords =	"Voronoi diagrams, geometric transforms, dynamization"
, succeeds =	"as-solri-91"
, update =	"93.09 aurenhammer, 93.05 schwarzkopf"
}

@inproceedings{cgal:fy-okvd-01
, author =	"Julia Fl{\"o}totto and Mariette Yvinec"
, title =	"Order-$k$ {Voronoi} Diagrams"
, booktitle =	"Abstracts 17th European Workshop Comput. Geom."
, nickname =	"CG 2001"
, site =	"Berlin"
, publisher =	"Freie Universit{\"a}t Berlin"
, year =	2001
, pages =	"109--112"
, update =	"01.04 icking"
}

@proceedings{cgal:jlm-isgp-98,
  editor    = {Mehdi Jazayeri and
               R{\"u}diger Loos and
               David R. Musser},
  title     = {Generic Programming, International Seminar on Generic Programming,
               Dagstuhl Castle, Germany, April 27 - May 1, 1998, Selected Papers},
  booktitle = {Generic Programming},
  publisher = {Springer},
  series    = {Lecture Notes in Computer Science},
  volume    = {1766},
  year      = {2000},
  isbn      = {3-540-41090-2},
  bibsource = {DBLP, http://dblp.uni-trier.de}
}

@inproceedings{Kazhdan06,
 author = {Michael Kazhdan and M. Bolitho and Hugues Hoppe},
 title = "{Poisson Surface Reconstruction}",
 booktitle = {Symp. on Geometry Processing},
 year = {2006},
 pages = "61--70",
}

@Article{BC02,
  author =  "Boissonnat and Cazals",
  title =   "Smooth Surface Reconstruction via Natural Neighbour
         Interpolation of Distance Functions",
  journal = "CGTA: Computational Geometry: Theory and
         Applications",
  volume =  "22",
  year =    "2002"}

@inproceedings{LC87,
 author = {William E. Lorensen and Harvey E. Cline},
 title = {Marching cubes: A high resolution 3D surface construction algorithm},
 booktitle = {SIGGRAPH '87: Proceedings of the 14th annual conference on Computer graphics and interactive techniques},
 year = {1987},
 isbn = {0-89791-227-6},
 pages = {163--169},
 doi = {http://doi.acm.org/10.1145/37401.37422},
 publisher = {ACM Press},
 address = {New York, NY, USA},
 }

@inproceedings{CBC01,
 author = {J. C. Carr and R. K. Beatson and J. B. Cherrie and T. J. Mitchell and W. R. Fright and B. C. McCallum and T. R. Evans},
 title = {Reconstruction and representation of 3D objects with radial basis functions},
 booktitle = {SIGGRAPH '01: Proceedings of the 28th annual conference on Computer graphics and interactive techniques},
 year = {2001},
 isbn = {1-58113-374-X},
 pages = {67--76},
 doi = {http://doi.acm.org/10.1145/383259.383266},
 publisher = {ACM Press},
 address = {New York, NY, USA},
}

@inproceedings{ABK98,
 author = {Nina Amenta and Marshall Bern and Manolis Kamvysselis},
 title = {A new Voronoi-based surface reconstruction algorithm},
 booktitle = {SIGGRAPH '98: Proceedings of the 25th annual conference on Computer graphics and interactive techniques},
 year = {1998},
 isbn = {0-89791-999-8},
 pages = {415--421},
 doi = {http://doi.acm.org/10.1145/280814.280947},
 publisher = {ACM Press},
 address = {New York, NY, USA},
 }

@inproceedings{Guennebaud07,
 author = {Ga\"{e}l Guennebaud and Markus Gross},
 title = {Algebraic point set surfaces},
 booktitle = {SIGGRAPH '07: ACM SIGGRAPH 2007 papers},
 year = {2007},
 pages = {23},
 location = {San Diego, California},
 doi = {http://doi.acm.org/10.1145/1275808.1276406},
 publisher = {ACM},
 address = {New York, NY, USA},
 }

@article{cclt-dc3sk-08,
title = "Design of the {CGAL} 3{D} {Spherical Kernel} and application to arrangements of circles on a sphere",
journal = "Computational Geometry : Theory and Applications",
volume = "42",
number = "6-7",
pages = "536 - 550",
year = "2009",
note = "",
issn = "0925-7721",
doi = "DOI: 10.1016/j.comgeo.2008.10.003",
author = "Pedro M.M. de Castro and Frederic Cazals and Sebastien Loriot and Monique Teillaud"
}

@conference{schwarzkopf1995ede,
  title={{The extensible drawing editor Ipe}},
  author={Schwarzkopf, O.},
  booktitle={Proceedings of the eleventh annual symposium on Computational geometry},
  pages={410--411},
  year={1995},
  organization={ACM New York, NY, USA}
}

@MANUAL{ipe:man-09,
   TITLE        = {{IPE} manual and library documentation},
   AUTHOR       = {Otfried Cheong},
   EDITION      = {6.0pre32},
   YEAR         = {2009},
   URL          = {http://tclab.kaist.ac.kr/ipe/}
}

@misc{cgal:t-ocdl-05,
  key = "opcode",
  author = {P. Terdiman},
  title = "{{OPCODE 3D} Collision Detection library}",
  note = "http://www.codercorner.com/Opcode.htm",
  year = {2005}
}

@incollection{msri52:liu-snoeyink-05,
 author = {Yuanxin Liu and Jack Snoeyink},
 title = {A Comparison of Five Implementations of 3{D} {Delaunay} Tessellation},
 booktitle = {Combinatorial and Computational Geometry},
 editor = "Jacob E. Goodman, J\'anos Pach and Emo Welzl",
 year = {2005},
 pages = {439-458},
 URL = {http://www.msri.org/communications/books/Book52/files/23liu.pdf},
 publisher = {MSRI Publications}
}

@article{cgta-kmpsy-08
, author =      "Lutz Kettner and Kurt Mehlhorn and Sylvain Pion and Stefan Schirra and Chee Yap"
, title =       "Classroom Examples of Robustness Problems in Geometric Computations"
, journal =     "Computational Geometry: Theory and Applications"
, publisher =   "Elsevier"
, year        = "2008"
, volume      = "40"
, number      = "1"
, pages       = "61-78"
, url =         "http://hal.inria.fr/inria-00344310/"
, doi = "10.1016/j.comgeo.2007.06.003"
, x-international-audience = "yes"
, x-editorial-board = "yes"
}

@inproceedings{e-dpssdt-02
  , author =      "Jeff Erickson"
  , title =  "Dense point sets have sparse {Delaunay} triangulations"
  , booktitle =   "Proc. 13th ACM-SIAM Sympos. Discrete Algorithms (SODA)"
  , year =    2002
  , pages = "125-134"
}

@inproceedings{geometrica-5986i
, thanks = "barbados"
, author =      "Nina Amenta and Dominique Attali and Olivier Devillers"
, title =  "Complexity of {Delaunay} triangulation for points on lower-dimensional polyhedra"
, booktitle =   "Proc. 18th ACM-SIAM Sympos. Discrete Algorithms"
, nickname = "SODA"
, url = "http://hal.inria.fr/inria-00182835/"
, year =    2007
, pages = "1106--1113"
}

@article{prisme-4453a
, author    = "Dominique Attali and Jean-Daniel Boissonnat"
, title     = "Complexity of the {Delaunay} triangulation of points on polyhedral surfaces"
, journal = "Discrete and Computational Geometry"
, volume = 30
, number = 3
, pages = "437--452"
, year      = 2003
}

@inproceedings{prisme-abl-03
, geombib = "not yet"
, author =  "Dominique Attali and Jean-Daniel Boissonnat and Andr{\'e} Lieutier"
, title =   "Complexity of the {Delaunay} Triangulation of Points on Surfaces: The Smooth Case"
, booktitle =   "Proc. 19th Annual Symposium on Computational Geometry"
, year =    2003
, pages =   "237--246"
}


@PHDTHESIS{eigenwillig-phd-08,
AUTHOR = "Eigenwillig, Arno",
TITLE = "Real Root Isolation for Exactand Approximate Polynomials Using Descartes ' Rule of Signs" ,
SCHOOL = "Universit{\"a}t des Saarlandes",
YEAR = "2008",
ADDRESS = "Saarbr{\"u}cken, Germany"
}

@misc{abbott-qir-06,
  author =       "J. Abbott",
  title =        "Quadratic Interval Refinement for Real Roots",
  URL =          "http://www.dima.unige.it/~abbott/",
  note =         "Poster presented at the 2006 Int.\ Symp.\ on Symb.\
                 and Alg.\ Comp.\ (ISSAC 2006)"}

@InProceedings{ek-exact-08,
  author =       {Arno Eigenwillig and Michael Kerber},
  title =        {Exact and Efficient 2D-Arrangements of Arbitrary Algebraic Curves},
  booktitle =    {Proceedings of the Nineteenth Annual ACM-SIAM Symposium on Discrete Algorithms (SODA08)},
  year =         2008,
  note =         {122--131}
}

@InProceedings{ekw-fast-07,
  author =       {Arno Eigenwillig and Michael Kerber and Nicola Wolpert},
  title =        {Fast and Exact Geometric Analysis of Real Algebraic Plane Curves},
  booktitle =    {Proocedings of the 2007 International Symposium on Symbolic and Algebraic Computation (ISSAC 2007)},
  year =         2007,
  editor =       {Christopher W. Brown},
  pages =         {151--158}
}


@PHDTHESIS{kerber-phd-09,
AUTHOR = "Kerber, Michael",
TITLE = "Geometric Algorithms for Algebraic Curves and Surfaces" ,
SCHOOL = "Universit{\"a}t des Saarlandes",
YEAR = 2009,
ADDRESS = "Saarbr{\"u}cken, Germany"
}

@InCollection{grlr-sturm-habicht-98,
  author = 	 {L.~Gonzalez-Vega and T.~Recio and H.~Lombardi and M.-F.~Roy},
  title = 	 {Sturm-Habicht Sequences, Determinants and Real Roots of Univariate Polynomials},
  booktitle = 	 {Quantifier Elimination and Cylindrical Algebraic Decomposition},
  pages =	 {300--316},
  publisher =	 {Springer},
  year =	 1998,
  editor =	 {B.F.~Caviness and J.R.~Johnson},
  series =	 {Texts and Monographs in Symbolic Computation}
}

@inproceedings{Sorkine2007AsRigidAs,
  title={As-rigid-as-possible surface modeling},
  author={Sorkine, Olga and Alexa, Marc},
  booktitle={ACM International Conference Proceeding Series},
  volume={257},
  pages={109--116},
  year={2007},
  organization={Citeseer}
}

@article{Pinkall1993Cotangent,
  title={Computing discrete minimal surfaces and their conjugates},
  author={Pinkall, Ulrich and Polthier, Konrad},
  journal={Experimental mathematics},
  volume={2},
  number={1},
  pages={15--36},
  year={1993},
  publisher={Taylor \& Francis}
}

@article{Botsch2008OnLinearVariational,
  title={On linear variational surface deformation methods},
  author={Botsch, Mario and Sorkine, Olga},
  journal={Visualization and Computer Graphics, IEEE Transactions on},
  volume={14},
  number={1},
  pages={213--230},
  year={2008},
  publisher={IEEE}
}

@inproceedings{Chao2010SimpleGeomModel,
 author = {Chao, Isaac and Pinkall, Ulrich and Sanan, Patrick and Schr\"{o}der, Peter},
 title = {A simple geometric model for elastic deformations},
 booktitle = {ACM SIGGRAPH 2010 papers},
 series = {SIGGRAPH '10},
 year = {2010},
 pages = {38:1--38:6},
 publisher = {ACM}
}

@misc{Sorkine2009LeastSquaresRigid,
 title={Least-Squares Rigid Motion Using {SVD}},
 journal={Technical notes},
 author={Sorkine, Olga},
 year={2009},
 pages={1-6},
 howpublished = {http://igl.ethz.ch/projects/ARAP/}

@book{cgal:bc:m-dbc-27,
  Address   = {Leipzig},
  Author    = {A. F. M{\"o}bius},
  Publisher = {Johann Ambrosius Barth},
  Title     = {Der Barycentrische Calcul},
  Year      = {1827}
}

@book{cgal:bc:w-rfeb-75,
  Address   = {New York},
  Author    = {E. L. Wachspress},
  Publisher = {Academic Press},
  Title     = {A Rational Finite Element Basis},
  Year      = {1975}
}

@article{cgal:bc:mlbd-gbcip-02,
  Author  = {M. Meyer and H. Lee and A. H. Berr and M. Desbrun},
  Journal = {Journal of Graphics Tools},
  Number  = {1},
  Pages   = {13--22},
  Title   = {Generalized Barycentric Coordinates on Irregular Polygons},
  Volume  = {7},
  Year    = {2002}
}

@article{cgal:bc:fhk-gcbcocp-06,
  Author  = {M. S. Floater and K. Hormann and G. K{\`o}s},
  Journal = {Advances in Computational Mathematics},
  Number  = {1-4},
  Pages   = {311--331},
  Title   = {A General Construction of Barycentric Coordinates Over Convex Polygons},
  Volume  = {24},
  Year    = {2006}
}

@inproceedings{cgal:bc:eddhls-maam-95,
  Author    = {M. Eck and T. DeRose and T. Duchamp and H. Hoppe and M. Lounsbery and W. Stuetzle},
  Booktitle = {Proceedings of SIGGRAPH '95},
  Pages     = {173--182},
  Title     = {Multiresolution Analysis of Arbitrary Meshes},
  Year      = {1995}
}

@article{cgal:bc:hf-mvcapp-06,
  Author  = {K. Hormann and M. S. Floater},
  Journal = {ACM Transactions on Graphics},
  Number  = {4},
  Pages   = {1424--1441},
  Title   = {Mean Value Coordinates for Arbitrary Planar Polygons},
  Volume  = {25},
  Year    = {2006}
}

@InProceedings{cgal:bc:f-wmvc-14,
  author    = {M. S. Floater},
  title     = {Wachspress and mean value coordinates},
  booktitle = {Proceedings of the 14th International Conference on Approximation Theory, G. Fasshauer and L. L. Schumaker (eds.)},
  year      = {2014}
}

@article{wlop-2009,
  title = {Consolidation of unorganized point clouds for surface reconstruction},
  author = {H. Huang and D. Li and H. Zhang and U. Ascher and D. Cohen-Or},
  journal = {ACM Transactions on Graphics},
  volume = {28},
  issue = {5},
  pages = {176:1--176:78},
  year = {2009}
}

@article{ear-2013,
  title = {Edge-Aware Point Set Resampling},
  author = {H. Huang and S. Wu and M. Gong and D. Cohen-Or and U. Ascher and H. Zhang},
  journal = {ACM Transactions on Graphics},
  volume = {32},
  issue = {1},
  pages = {9:1-9:12},
  year = {2013}
}

@conference {cgal:bl-frmsurc-11
  ,address = {San Francisco, CA}
  ,author = {Evan Behar and Jyh-Ming Lien}
  ,booktitle = {Proc. {IEEE} Int. Conf. Intel. Rob. Syst. ({IROS})}
  ,month = {Sep.}
  ,title = {Fast and Robust 2D Minkowski Sum Using Reduced Convolution}
  ,year = {2011}
}

<<<<<<< HEAD
@article{bjrb-clvpa-87,
author = "B. Joe and R.B. Simpson",
title = "Corrections to Lee's visibility polygon algorithm",
journal = "BIT",
volume = 27,
year = 1987,
pages = "458--473"
}

@article{ta-aeafvpprh-85
  ,author       = {T. Asano}
  ,title        = {An Efficient Algorithm for Finding the Visibility Polygon for a Polygonal Region with Holes}
  ,journal      = {IEICE Transactions (1976-1990)}
  ,year         = 1985
  ,volume       = E68
  ,number       = 9
  ,pages        = {557--559}
}


@article{aaghi-vpsesp-85,
  author    = {Takao Asano and
               Tetsuo Asano and
               Leonidas J. Guibas and
               John Hershberger and
               Hiroshi Imai},
  title     = {Visibility-Polygon Search and Euclidean Shortest Paths},
  booktitle = {FOCS},
  year      = {1985},
  pages     = {155-164},
  ee        = {http://doi.ieeecomputersociety.org/10.1109/SFCS.1985.65},
  crossref  = {DBLP:conf/focs/FOCS26},
  bibsource = {DBLP, http://dblp.uni-trier.de}
}

@article{dtl-voasp-83,
author = "D. T. Lee",
title = "Visibility of a simple polygon",
journal = "Computer Vision, Graphics, and Image Processing",
volume = 22,
year = 1983,
pages = "207--221"
}

@article{ecvp-bhhhk-14,
  author    = {Francisc Bungiu and
               Michael Hemmer and
               John Hershberger and
               Kan Huang and
               Alexander Kr{\"{o}}ller},
  title     = {Efficient Computation of Visibility Polygons},
  journal   = {CoRR},
  year      = {2014},
  volume    = {abs/1403.3905},
  url       = {http://arxiv.org/abs/1403.3905},
  timestamp = {Wed, 17 Sep 2014 16:30:16 +0200},
  biburl    = {http://dblp.uni-trier.de/rec/bib/journals/corr/BungiuHHHK14},
  bibsource = {dblp computer science bibliography, http://dblp.org}
}
=======
@book{botsch2010PMP,
  title={Polygon mesh processing},
  author={M. Botsch and L. Kobbelt and M. Pauly and P. Alliez and B. L{\'e}vy},
  year={2010},
  publisher={CRC press}
}

@inproceedings{liepa2003filling,
  title={Filling holes in meshes},
  author={P. Liepa},
  booktitle={Proceedings of the 2003 Eurographics/ACM SIGGRAPH Symposium on Geometry Processing},
  pages={200--205},
  year={2003},
  organization={Eurographics Association}
}

@inproceedings{zou2013algorithm,
  title={An algorithm for triangulating multiple 3D polygons},
  author={M. Zou and T. Ju and N. Carr},
  booktitle={Computer Graphics Forum},
  volume={32},
  number={5},
  pages={157--166},
  year={2013},
  organization={Wiley Online Library}
}

@article{gueziec2001cutting,
  title={Cutting and stitching: Converting sets of polygons to manifold surfaces},
  author={A.Gu{\'e}ziec and G.Taubin and F.Lazarus and B.Horn},
  journal={Visualization and Computer Graphics, IEEE Transactions on},
  volume={7},
  number={2},
  pages={136--151},
  year={2001},
  publisher={IEEE}
}

>>>>>>> c60fad00

% ----------------------------------------------------------------------------
% END OF BIBFILE
% ----------------------------------------------------------------------------<|MERGE_RESOLUTION|>--- conflicted
+++ resolved
@@ -2521,7 +2521,6 @@
   ,year = {2011}
 }
 
-<<<<<<< HEAD
 @article{bjrb-clvpa-87,
 author = "B. Joe and R.B. Simpson",
 title = "Corrections to Lee's visibility polygon algorithm",
@@ -2581,7 +2580,7 @@
   biburl    = {http://dblp.uni-trier.de/rec/bib/journals/corr/BungiuHHHK14},
   bibsource = {dblp computer science bibliography, http://dblp.org}
 }
-=======
+
 @book{botsch2010PMP,
   title={Polygon mesh processing},
   author={M. Botsch and L. Kobbelt and M. Pauly and P. Alliez and B. L{\'e}vy},
@@ -2620,8 +2619,6 @@
   publisher={IEEE}
 }
 
->>>>>>> c60fad00
-
 % ----------------------------------------------------------------------------
 % END OF BIBFILE
 % ----------------------------------------------------------------------------