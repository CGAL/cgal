--- conflicted
+++ resolved
@@ -3,14 +3,6 @@
 
   var url_re =  /(cgal\.geometryfactory\.com\/CGAL\/doc\/|doc\.cgal\.org\/)(master|latest|(\d\.\d+|\d\.\d+\.\d+)(-beta\d)?)\//;
   var url_local =  /.*\/doc_output\//;
-<<<<<<< HEAD
-  var current_version_local = '5.3-beta1'
-  var all_versions = [
-      'master',
-      '5.3-beta1',
-      'latest',
-      '5.2.2',
-=======
   var current_version_local = 'master'
   var all_versions = [
       'master',
@@ -18,7 +10,6 @@
       'latest',
       '5.3.1',
       '5.2.4',
->>>>>>> ce463735
       '5.1.5',
       '5.0.4',
       '4.14.3',
