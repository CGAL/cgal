--- conflicted
+++ resolved
@@ -3,32 +3,7 @@
 # This file describes the settings to be used by the documentation system
 # doxygen (https://www.doxygen.nl/) for a project.
 #
-<<<<<<< HEAD
-# All text after a double hash (##) is considered a comment and is placed in
-# front of the TAG it is preceding.
-#
-# All text after a single hash (#) is considered a comment and will be ignored.
-# The format is:
-# TAG = value [value, ...]
-# For lists, items can also be appended using:
-# TAG += value [value, ...]
-# Values that contain spaces should be placed between quotes (\" \").
-
-#---------------------------------------------------------------------------
-# Project related configuration options
-#---------------------------------------------------------------------------
-
-# This tag specifies the encoding used for all characters in the config file
-# that follow. The default is UTF-8 which is also the encoding used for all text
-# before the first occurrence of this tag. Doxygen uses libiconv (or the iconv
-# built into libc) for the transcoding. See https://www.gnu.org/software/libiconv/
-# for the list of possible encodings.
-# The default value is: UTF-8.
-
-DOXYFILE_ENCODING      = UTF-8
-=======
 # Only the settings that are not the default ones are kept in this file
->>>>>>> 7e2e4448
 
 # The PROJECT_NAME tag is a single word (or a sequence of words surrounded by
 # double-quotes, unless you are using Doxywizard) that should identify the
@@ -214,43 +189,6 @@
                          "cgalParamSectionBegin{1}=\cgalParamNBegin{\1}" \
                          "cgalParamSectionEnd=\cgalParamNEnd" \
                          "cgalParamPrecondition{1}=<li><b>Precondition: </b>\1</li>"
-<<<<<<< HEAD
-
-# This tag can be used to specify a number of word-keyword mappings (TCL only).
-# A mapping has the form "name=value". For example adding "class=itcl::class"
-# will allow you to use the command class in the itcl::class meaning.
-
-TCL_SUBST              =
-
-# Set the OPTIMIZE_OUTPUT_FOR_C tag to YES if your project consists of C sources
-# only. Doxygen will then generate output that is more tailored for C. For
-# instance, some of the names that are used will be different. The list of all
-# members will be omitted, etc.
-# The default value is: NO.
-
-OPTIMIZE_OUTPUT_FOR_C  = NO
-
-# Set the OPTIMIZE_OUTPUT_JAVA tag to YES if your project consists of Java or
-# Python sources only. Doxygen will then generate output that is more tailored
-# for that language. For instance, namespaces will be presented as packages,
-# qualified scopes will look different, etc.
-# The default value is: NO.
-
-OPTIMIZE_OUTPUT_JAVA   = NO
-
-# Set the OPTIMIZE_FOR_FORTRAN tag to YES if your project consists of Fortran
-# sources. Doxygen will then generate output that is tailored for Fortran.
-# The default value is: NO.
-
-OPTIMIZE_FOR_FORTRAN   = NO
-
-# Set the OPTIMIZE_OUTPUT_VHDL tag to YES if your project consists of VHDL
-# sources. Doxygen will then generate output that is tailored for VHDL.
-# The default value is: NO.
-
-OPTIMIZE_OUTPUT_VHDL   = NO
-=======
->>>>>>> 7e2e4448
 
 # Doxygen selects the parser to use depending on the extension of the files it
 # parses. With this tag you can assign which parser to use for a given
@@ -271,36 +209,6 @@
 
 EXTENSION_MAPPING      = txt=C++
 
-<<<<<<< HEAD
-# If the MARKDOWN_SUPPORT tag is enabled then doxygen pre-processes all comments
-# according to the Markdown format, which allows for more readable
-# documentation. See https://daringfireball.net/projects/markdown/ for details.
-# The output of markdown processing is further processed by doxygen, so you can
-# mix doxygen, HTML, and XML commands with Markdown formatting. Disable only in
-# case of backward compatibilities issues.
-# The default value is: YES.
-
-MARKDOWN_SUPPORT       = YES
-
-# When the TOC_INCLUDE_HEADINGS tag is set to a non-zero value, all headings up
-# to that level are automatically included in the table of contents, even if
-# they do not have an id attribute.
-# Note: This feature currently applies only to Markdown headings.
-# Minimum value: 0, maximum value: 99, default value: 0.
-# This tag requires that the tag MARKDOWN_SUPPORT is set to YES.
-
-TOC_INCLUDE_HEADINGS   = 0
-
-# When enabled doxygen tries to link words that correspond to documented
-# classes, or namespaces to their corresponding documentation. Such a link can
-# be prevented in individual cases by putting a % sign in front of the word or
-# globally by setting AUTOLINK_SUPPORT to NO.
-# The default value is: YES.
-
-AUTOLINK_SUPPORT       = YES
-
-=======
->>>>>>> 7e2e4448
 # If you use STL classes (i.e. std::string, std::vector, etc.) but do not want
 # to include (a tag file for) the STL sources as input, then you should set this
 # tag to YES in order to let doxygen match functions declarations and
@@ -311,23 +219,6 @@
 
 BUILTIN_STL_SUPPORT    = YES
 
-<<<<<<< HEAD
-# If you use Microsoft's C++/CLI language, you should set this option to YES to
-# enable parsing support.
-# The default value is: NO.
-
-CPP_CLI_SUPPORT        = NO
-
-# Set the SIP_SUPPORT tag to YES if your project consists of sip (see:
-# https://riverbankcomputing.com/software/sip/intro) sources only. Doxygen
-# will parse them like normal C++ but will assume all classes use public instead
-# of private inheritance when no explicit protection keyword is present.
-# The default value is: NO.
-
-SIP_SUPPORT            = NO
-
-=======
->>>>>>> 7e2e4448
 # For Microsoft's IDL there are propget and propput attributes to indicate
 # getter and setter methods for a property. Setting this option to YES will make
 # doxygen to replace the get and set methods by a property in the documentation.
@@ -455,26 +346,6 @@
 # Configuration options related to the input files
 #---------------------------------------------------------------------------
 
-<<<<<<< HEAD
-# The INPUT tag is used to specify the files and/or directories that contain
-# documented source files. You may enter file names like myfile.cpp or
-# directories like /usr/src/myproject. Separate the files or directories with
-# spaces. See also FILE_PATTERNS and EXTENSION_MAPPING
-# Note: If this tag is empty the current directory is searched.
-
-INPUT                  =
-
-# This tag can be used to specify the character encoding of the source files
-# that doxygen parses. Internally doxygen uses the UTF-8 encoding. Doxygen uses
-# libiconv (or the iconv built into libc) for the transcoding. See the libiconv
-# documentation (see: https://www.gnu.org/software/libiconv/) for the list of
-# possible encodings.
-# The default value is: UTF-8.
-
-INPUT_ENCODING         = UTF-8
-
-=======
->>>>>>> 7e2e4448
 # If the value of the INPUT tag contains directories, you can use the
 # FILE_PATTERNS tag to specify one or more wildcard patterns (like *.cpp and
 # *.h) to filter out the source-files in the directories.
@@ -554,97 +425,7 @@
 # classes, structs, unions or interfaces.
 # The default value is: YES.
 
-<<<<<<< HEAD
-STRIP_CODE_COMMENTS    = YES
-
-# If the REFERENCED_BY_RELATION tag is set to YES then for each documented
-# function all documented functions referencing it will be listed.
-# The default value is: NO.
-
-REFERENCED_BY_RELATION = NO
-
-# If the REFERENCES_RELATION tag is set to YES then for each documented function
-# all documented entities called/used by that function will be listed.
-# The default value is: NO.
-
-REFERENCES_RELATION    = NO
-
-# If the REFERENCES_LINK_SOURCE tag is set to YES and SOURCE_BROWSER tag is set
-# to YES then the hyperlinks from functions in REFERENCES_RELATION and
-# REFERENCED_BY_RELATION lists will link to the source code. Otherwise they will
-# link to the documentation.
-# The default value is: YES.
-
-REFERENCES_LINK_SOURCE = YES
-
-# If SOURCE_TOOLTIPS is enabled (the default) then hovering a hyperlink in the
-# source code will show a tooltip with additional information such as prototype,
-# brief description and links to the definition and documentation. Since this
-# will make the HTML file larger and loading of large files a bit slower, you
-# can opt to disable this feature.
-# The default value is: YES.
-# This tag requires that the tag SOURCE_BROWSER is set to YES.
-
-SOURCE_TOOLTIPS        = YES
-
-# If the USE_HTAGS tag is set to YES then the references to source code will
-# point to the HTML generated by the htags(1) tool instead of doxygen built-in
-# source browser. The htags tool is part of GNU's global source tagging system
-# (see https://www.gnu.org/software/global/global.html). You will need version
-# 4.8.6 or higher.
-#
-# To use it do the following:
-# - Install the latest version of global
-# - Enable SOURCE_BROWSER and USE_HTAGS in the config file
-# - Make sure the INPUT points to the root of the source tree
-# - Run doxygen as normal
-#
-# Doxygen will invoke htags (and that will in turn invoke gtags), so these
-# tools must be available from the command line (i.e. in the search path).
-#
-# The result: instead of the source browser generated by doxygen, the links to
-# source code will now point to the output of htags.
-# The default value is: NO.
-# This tag requires that the tag SOURCE_BROWSER is set to YES.
-
-USE_HTAGS              = NO
-
-# If the VERBATIM_HEADERS tag is set the YES then doxygen will generate a
-# verbatim copy of the header file for each class for which an include is
-# specified. Set to NO to disable this.
-# See also: Section \class.
-# The default value is: YES.
-
-VERBATIM_HEADERS       = NO
-
-#---------------------------------------------------------------------------
-# Configuration options related to the alphabetical class index
-#---------------------------------------------------------------------------
-
-# If the ALPHABETICAL_INDEX tag is set to YES, an alphabetical index of all
-# compounds will be generated. Enable this if the project contains a lot of
-# classes, structs, unions or interfaces.
-# The default value is: YES.
-
 ALPHABETICAL_INDEX     = NO
-
-# The COLS_IN_ALPHA_INDEX tag can be used to specify the number of columns in
-# which the alphabetical index list will be split.
-# Minimum value: 1, maximum value: 20, default value: 5.
-# This tag requires that the tag ALPHABETICAL_INDEX is set to YES.
-
-COLS_IN_ALPHA_INDEX    = 5
-
-# In case all classes in a project start with a common prefix, all classes will
-# be put under the same header in the alphabetical index. The IGNORE_PREFIX tag
-# can be used to specify a prefix (or a list of prefixes) that should be ignored
-# while generating the index headers.
-# This tag requires that the tag ALPHABETICAL_INDEX is set to YES.
-
-IGNORE_PREFIX          =
-=======
-ALPHABETICAL_INDEX     = NO
->>>>>>> 7e2e4448
 
 #---------------------------------------------------------------------------
 # Configuration options related to the HTML output
@@ -680,74 +461,6 @@
 
 HTML_FOOTER            = ${CGAL_DOC_RESOURCE_DIR}/footer.html
 
-<<<<<<< HEAD
-# The HTML_STYLESHEET tag can be used to specify a user-defined cascading style
-# sheet that is used by each HTML page. It can be used to fine-tune the look of
-# the HTML output. If left blank doxygen will generate a default style sheet.
-# See also section "Doxygen usage" for information on how to generate the style
-# sheet that doxygen normally uses.
-# Note: It is recommended to use HTML_EXTRA_STYLESHEET instead of this tag, as
-# it is more robust and this tag (HTML_STYLESHEET) will in the future become
-# obsolete.
-# This tag requires that the tag GENERATE_HTML is set to YES.
-
-HTML_STYLESHEET        = ${CGAL_DOC_RESOURCE_DIR}/stylesheet.css
-
-# The HTML_EXTRA_STYLESHEET tag can be used to specify additional user-defined
-# cascading style sheets that are included after the standard style sheets
-# created by doxygen. Using this option one can overrule certain style aspects.
-# This is preferred over using HTML_STYLESHEET since it does not replace the
-# standard style sheet and is therefore more robust against future updates.
-# Doxygen will copy the style sheet files to the output directory.
-# Note: The order of the extra style sheet files is of importance (e.g. the last
-# style sheet in the list overrules the setting of the previous ones in the
-# list). For an example see the documentation.
-# This tag requires that the tag GENERATE_HTML is set to YES.
-
-HTML_EXTRA_STYLESHEET  =
-
-# The HTML_EXTRA_FILES tag can be used to specify one or more extra images or
-# other source files which should be copied to the HTML output directory. Note
-# that these files will be copied to the base HTML output directory. Use the
-# $relpath^ marker in the HTML_HEADER and/or HTML_FOOTER files to load these
-# files. In the HTML_STYLESHEET file, use the file name only. Also note that the
-# files will be copied as-is; there are no commands or markers available.
-# This tag requires that the tag GENERATE_HTML is set to YES.
-
-HTML_EXTRA_FILES       =
-
-# The HTML_COLORSTYLE_HUE tag controls the color of the HTML output. Doxygen
-# will adjust the colors in the style sheet and background images according to
-# this color. Hue is specified as an angle on a colorwheel, see
-# https://en.wikipedia.org/wiki/Hue for more information. For instance the value
-# 0 represents red, 60 is yellow, 120 is green, 180 is cyan, 240 is blue, 300
-# purple, and 360 is red again.
-# Minimum value: 0, maximum value: 359, default value: 220.
-# This tag requires that the tag GENERATE_HTML is set to YES.
-
-HTML_COLORSTYLE_HUE    = 220
-
-# The HTML_COLORSTYLE_SAT tag controls the purity (or saturation) of the colors
-# in the HTML output. For a value of 0 the output will use grayscales only. A
-# value of 255 will produce the most vivid colors.
-# Minimum value: 0, maximum value: 255, default value: 100.
-# This tag requires that the tag GENERATE_HTML is set to YES.
-
-HTML_COLORSTYLE_SAT    = 100
-
-# The HTML_COLORSTYLE_GAMMA tag controls the gamma correction applied to the
-# luminance component of the colors in the HTML output. Values below 100
-# gradually make the output lighter, whereas values above 100 make the output
-# darker. The value divided by 100 is the actual gamma applied, so 80 represents
-# a gamma of 0.8, The value 220 represents a gamma of 2.2, and 100 does not
-# change the gamma.
-# Minimum value: 40, maximum value: 240, default value: 80.
-# This tag requires that the tag GENERATE_HTML is set to YES.
-
-HTML_COLORSTYLE_GAMMA  = 80
-
-=======
->>>>>>> 7e2e4448
 # If the HTML_TIMESTAMP tag is set to YES then the footer of each generated HTML
 # page will contain the date and time when the page was generated. Setting this
 # to YES can help to show when doxygen was last run and thus if the
@@ -778,194 +491,6 @@
 
 HTML_INDEX_NUM_ENTRIES = 100
 
-<<<<<<< HEAD
-# If the GENERATE_DOCSET tag is set to YES, additional index files will be
-# generated that can be used as input for Apple's Xcode 3 integrated development
-# environment (see: https://developer.apple.com/xcode/), introduced with
-# OSX 10.5 (Leopard). To create a documentation set, doxygen will generate a
-# Makefile in the HTML output directory. Running make will produce the docset in
-# that directory and running make install will install the docset in
-# ~/Library/Developer/Shared/Documentation/DocSets so that Xcode will find it at
-# startup. See http://developer.apple.com/tools/creatingdocsetswithdoxygen.html
-# for more information.
-# The default value is: NO.
-# This tag requires that the tag GENERATE_HTML is set to YES.
-
-GENERATE_DOCSET        = NO
-
-# This tag determines the name of the docset feed. A documentation feed provides
-# an umbrella under which multiple documentation sets from a single provider
-# (such as a company or product suite) can be grouped.
-# The default value is: Doxygen generated docs.
-# This tag requires that the tag GENERATE_DOCSET is set to YES.
-
-DOCSET_FEEDNAME        = "Doxygen generated docs"
-
-# This tag specifies a string that should uniquely identify the documentation
-# set bundle. This should be a reverse domain-name style string, e.g.
-# com.mycompany.MyDocSet. Doxygen will append .docset to the name.
-# The default value is: org.doxygen.Project.
-# This tag requires that the tag GENERATE_DOCSET is set to YES.
-
-DOCSET_BUNDLE_ID       = org.doxygen.Project
-
-# The DOCSET_PUBLISHER_ID tag specifies a string that should uniquely identify
-# the documentation publisher. This should be a reverse domain-name style
-# string, e.g. com.mycompany.MyDocSet.documentation.
-# The default value is: org.doxygen.Publisher.
-# This tag requires that the tag GENERATE_DOCSET is set to YES.
-
-DOCSET_PUBLISHER_ID    = org.doxygen.Publisher
-
-# The DOCSET_PUBLISHER_NAME tag identifies the documentation publisher.
-# The default value is: Publisher.
-# This tag requires that the tag GENERATE_DOCSET is set to YES.
-
-DOCSET_PUBLISHER_NAME  = Publisher
-
-# If the GENERATE_HTMLHELP tag is set to YES then doxygen generates three
-# additional HTML index files: index.hhp, index.hhc, and index.hhk. The
-# index.hhp is a project file that can be read by Microsoft's HTML Help Workshop
-# (see: https://www.microsoft.com/en-us/download/default.aspx) on
-# Windows.
-#
-# The HTML Help Workshop contains a compiler that can convert all HTML output
-# generated by doxygen into a single compiled HTML file (.chm). Compiled HTML
-# files are now used as the Windows 98 help format, and will replace the old
-# Windows help format (.hlp) on all Windows platforms in the future. Compressed
-# HTML files also contain an index, a table of contents, and you can search for
-# words in the documentation. The HTML workshop also contains a viewer for
-# compressed HTML files.
-# The default value is: NO.
-# This tag requires that the tag GENERATE_HTML is set to YES.
-
-GENERATE_HTMLHELP      = NO
-
-# The CHM_FILE tag can be used to specify the file name of the resulting .chm
-# file. You can add a path in front of the file if the result should not be
-# written to the html output directory.
-# This tag requires that the tag GENERATE_HTMLHELP is set to YES.
-
-CHM_FILE               =
-
-# The HHC_LOCATION tag can be used to specify the location (absolute path
-# including file name) of the HTML help compiler (hhc.exe). If non-empty,
-# doxygen will try to run the HTML help compiler on the generated index.hhp.
-# The file has to be specified with full path.
-# This tag requires that the tag GENERATE_HTMLHELP is set to YES.
-
-HHC_LOCATION           =
-
-# The GENERATE_CHI flag controls if a separate .chi index file is generated
-# (YES) or that it should be included in the master .chm file (NO).
-# The default value is: NO.
-# This tag requires that the tag GENERATE_HTMLHELP is set to YES.
-
-GENERATE_CHI           = NO
-
-# The CHM_INDEX_ENCODING is used to encode HtmlHelp index (hhk), content (hhc)
-# and project file content.
-# This tag requires that the tag GENERATE_HTMLHELP is set to YES.
-
-CHM_INDEX_ENCODING     =
-
-# The BINARY_TOC flag controls whether a binary table of contents is generated
-# (YES) or a normal table of contents (NO) in the .chm file. Furthermore it
-# enables the Previous and Next buttons.
-# The default value is: NO.
-# This tag requires that the tag GENERATE_HTMLHELP is set to YES.
-
-BINARY_TOC             = NO
-
-# The TOC_EXPAND flag can be set to YES to add extra items for group members to
-# the table of contents of the HTML help documentation and to the tree view.
-# The default value is: NO.
-# This tag requires that the tag GENERATE_HTMLHELP is set to YES.
-
-TOC_EXPAND             = NO
-
-# If the GENERATE_QHP tag is set to YES and both QHP_NAMESPACE and
-# QHP_VIRTUAL_FOLDER are set, an additional index file will be generated that
-# can be used as input for Qt's qhelpgenerator to generate a Qt Compressed Help
-# (.qch) of the generated HTML documentation.
-# The default value is: NO.
-# This tag requires that the tag GENERATE_HTML is set to YES.
-
-GENERATE_QHP           = NO
-
-# If the QHG_LOCATION tag is specified, the QCH_FILE tag can be used to specify
-# the file name of the resulting .qch file. The path specified is relative to
-# the HTML output folder.
-# This tag requires that the tag GENERATE_QHP is set to YES.
-
-QCH_FILE               =
-
-# The QHP_NAMESPACE tag specifies the namespace to use when generating Qt Help
-# Project output. For more information please see Qt Help Project / Namespace
-# (see: https://doc.qt.io/archives/qt-4.8/qthelpproject.html#namespace).
-# The default value is: org.doxygen.Project.
-# This tag requires that the tag GENERATE_QHP is set to YES.
-
-QHP_NAMESPACE          = org.doxygen.Project
-
-# The QHP_VIRTUAL_FOLDER tag specifies the namespace to use when generating Qt
-# Help Project output. For more information please see Qt Help Project / Virtual
-# Folders (see: https//doc.qt.io/archives/qt-4.8/qthelpproject.html#virtual-folders).
-# The default value is: doc.
-# This tag requires that the tag GENERATE_QHP is set to YES.
-
-QHP_VIRTUAL_FOLDER     = doc
-
-# If the QHP_CUST_FILTER_NAME tag is set, it specifies the name of a custom
-# filter to add. For more information please see Qt Help Project / Custom
-# Filters (see: https//doc.qt.io/archives/qt-4.8/qthelpproject.html#custom-filters).
-# This tag requires that the tag GENERATE_QHP is set to YES.
-
-QHP_CUST_FILTER_NAME   =
-
-# The QHP_CUST_FILTER_ATTRS tag specifies the list of the attributes of the
-# custom filter to add. For more information please see Qt Help Project / Custom
-# Filters (see: https//doc.qt.io/archives/qt-4.8/qthelpproject.html#custom-filters).
-# This tag requires that the tag GENERATE_QHP is set to YES.
-
-QHP_CUST_FILTER_ATTRS  =
-
-# The QHP_SECT_FILTER_ATTRS tag specifies the list of the attributes this
-# project's filter section matches. Qt Help Project / Filter Attributes (see:
-# https//doc.qt.io/archives/qt-4.8/qthelpproject.html#custom-filters).
-# This tag requires that the tag GENERATE_QHP is set to YES.
-
-QHP_SECT_FILTER_ATTRS  =
-
-# The QHG_LOCATION tag can be used to specify the location of Qt's
-# qhelpgenerator. If non-empty doxygen will try to run qhelpgenerator on the
-# generated .qhp file.
-# This tag requires that the tag GENERATE_QHP is set to YES.
-
-QHG_LOCATION           =
-
-# If the GENERATE_ECLIPSEHELP tag is set to YES, additional index files will be
-# generated, together with the HTML files, they form an Eclipse help plugin. To
-# install this plugin and make it available under the help contents menu in
-# Eclipse, the contents of the directory containing the HTML and XML files needs
-# to be copied into the plugins directory of eclipse. The name of the directory
-# within the plugins directory should be the same as the ECLIPSE_DOC_ID value.
-# After copying Eclipse needs to be restarted before the help appears.
-# The default value is: NO.
-# This tag requires that the tag GENERATE_HTML is set to YES.
-
-GENERATE_ECLIPSEHELP   = NO
-
-# A unique identifier for the Eclipse help plugin. When installing the plugin
-# the directory name containing the HTML and XML files should also have this
-# name. Each documentation set should have its own identifier.
-# The default value is: org.doxygen.Project.
-# This tag requires that the tag GENERATE_ECLIPSEHELP is set to YES.
-
-ECLIPSE_DOC_ID         = org.doxygen.Project
-
-=======
->>>>>>> 7e2e4448
 # If you want full control over the layout of the generated HTML pages it might
 # be necessary to disable the index and replace it with your own. The
 # DISABLE_INDEX tag can be used to turn on/off the condensed index (tabs) at top
@@ -1005,19 +530,6 @@
 
 USE_MATHJAX            = YES
 
-<<<<<<< HEAD
-# When MathJax is enabled you can set the default output format to be used for
-# the MathJax output. See the MathJax site (see:
-# https://docs.mathjax.org/en/latest/output/index.html) for more details.
-# Possible values are: HTML-CSS (which is slower, but has the best
-# compatibility), NativeMML (i.e. MathML) and SVG.
-# The default value is: HTML-CSS.
-# This tag requires that the tag USE_MATHJAX is set to YES.
-
-MATHJAX_FORMAT         = HTML-CSS
-
-=======
->>>>>>> 7e2e4448
 # When MathJax is enabled you need to specify the location relative to the HTML
 # output directory using the MATHJAX_RELPATH option. The destination directory
 # should contain the MathJax.js script. For instance, if the mathjax directory
@@ -1068,74 +580,6 @@
 
 SEARCHENGINE           = NO
 
-<<<<<<< HEAD
-# When the SERVER_BASED_SEARCH tag is enabled the search engine will be
-# implemented using a web server instead of a web client using Javascript. There
-# are two flavors of web server based searching depending on the EXTERNAL_SEARCH
-# setting. When disabled, doxygen will generate a PHP script for searching and
-# an index file used by the script. When EXTERNAL_SEARCH is enabled the indexing
-# and searching needs to be provided by external tools. See the section
-# "External Indexing and Searching" for details.
-# The default value is: NO.
-# This tag requires that the tag SEARCHENGINE is set to YES.
-
-SERVER_BASED_SEARCH    = NO
-
-# When EXTERNAL_SEARCH tag is enabled doxygen will no longer generate the PHP
-# script for searching. Instead the search results are written to an XML file
-# which needs to be processed by an external indexer. Doxygen will invoke an
-# external search engine pointed to by the SEARCHENGINE_URL option to obtain the
-# search results.
-#
-# Doxygen ships with an example indexer (doxyindexer) and search engine
-# (doxysearch.cgi) which are based on the open source search engine library
-# Xapian (see: https://xapian.org/).
-#
-# See the section "External Indexing and Searching" for details.
-# The default value is: NO.
-# This tag requires that the tag SEARCHENGINE is set to YES.
-
-EXTERNAL_SEARCH        = NO
-
-# The SEARCHENGINE_URL should point to a search engine hosted by a web server
-# which will return the search results when EXTERNAL_SEARCH is enabled.
-#
-# Doxygen ships with an example indexer (doxyindexer) and search engine
-# (doxysearch.cgi) which are based on the open source search engine library
-# Xapian (see: https://xapian.org/). See the section "External Indexing and
-# Searching" for details.
-# This tag requires that the tag SEARCHENGINE is set to YES.
-
-SEARCHENGINE_URL       =
-
-# When SERVER_BASED_SEARCH and EXTERNAL_SEARCH are both enabled the unindexed
-# search data is written to a file for indexing by an external tool. With the
-# SEARCHDATA_FILE tag the name of this file can be specified.
-# The default file is: searchdata.xml.
-# This tag requires that the tag SEARCHENGINE is set to YES.
-
-SEARCHDATA_FILE        = searchdata.xml
-
-# When SERVER_BASED_SEARCH and EXTERNAL_SEARCH are both enabled the
-# EXTERNAL_SEARCH_ID tag can be used as an identifier for the project. This is
-# useful in combination with EXTRA_SEARCH_MAPPINGS to search through multiple
-# projects and redirect the results back to the right project.
-# This tag requires that the tag SEARCHENGINE is set to YES.
-
-EXTERNAL_SEARCH_ID     =
-
-# The EXTRA_SEARCH_MAPPINGS tag can be used to enable searching through doxygen
-# projects other than the one defined by this configuration file, but that are
-# all added to the same external search index. Each project needs to have a
-# unique id set via EXTERNAL_SEARCH_ID. The search mapping then maps the id of
-# to a relative location where the documentation can be found. The format is:
-# EXTRA_SEARCH_MAPPINGS = tagname1=loc1 tagname2=loc2 ...
-# This tag requires that the tag SEARCHENGINE is set to YES.
-
-EXTRA_SEARCH_MAPPINGS  =
-
-=======
->>>>>>> 7e2e4448
 #---------------------------------------------------------------------------
 # Configuration options related to the LaTeX output
 #---------------------------------------------------------------------------
@@ -1145,169 +589,6 @@
 
 GENERATE_LATEX         = NO
 
-<<<<<<< HEAD
-# The LATEX_OUTPUT tag is used to specify where the LaTeX docs will be put. If a
-# relative path is entered the value of OUTPUT_DIRECTORY will be put in front of
-# it.
-# The default directory is: latex.
-# This tag requires that the tag GENERATE_LATEX is set to YES.
-
-LATEX_OUTPUT           = latex
-
-# The LATEX_CMD_NAME tag can be used to specify the LaTeX command name to be
-# invoked.
-#
-# Note that when enabling USE_PDFLATEX this option is only used for generating
-# bitmaps for formulas in the HTML output, but not in the Makefile that is
-# written to the output directory.
-# The default file is: latex.
-# This tag requires that the tag GENERATE_LATEX is set to YES.
-
-LATEX_CMD_NAME         = latex
-
-# The MAKEINDEX_CMD_NAME tag can be used to specify the command name to generate
-# index for LaTeX.
-# The default file is: makeindex.
-# This tag requires that the tag GENERATE_LATEX is set to YES.
-
-MAKEINDEX_CMD_NAME     = makeindex
-
-# If the COMPACT_LATEX tag is set to YES, doxygen generates more compact LaTeX
-# documents. This may be useful for small projects and may help to save some
-# trees in general.
-# The default value is: NO.
-# This tag requires that the tag GENERATE_LATEX is set to YES.
-
-COMPACT_LATEX          = NO
-
-# The PAPER_TYPE tag can be used to set the paper type that is used by the
-# printer.
-# Possible values are: a4 (210 x 297 mm), letter (8.5 x 11 inches), legal (8.5 x
-# 14 inches) and executive (7.25 x 10.5 inches).
-# The default value is: a4.
-# This tag requires that the tag GENERATE_LATEX is set to YES.
-
-PAPER_TYPE             = a4
-
-# The EXTRA_PACKAGES tag can be used to specify one or more LaTeX package names
-# that should be included in the LaTeX output. The package can be specified just
-# by its name or with the correct syntax as to be used with the LaTeX
-# \usepackage command. To get the times font for instance you can specify :
-# EXTRA_PACKAGES=times or EXTRA_PACKAGES={times}
-# To use the option intlimits with the amsmath package you can specify:
-# EXTRA_PACKAGES=[intlimits]{amsmath}
-# If left blank no extra packages will be included.
-# This tag requires that the tag GENERATE_LATEX is set to YES.
-
-EXTRA_PACKAGES         = path
-
-# The LATEX_HEADER tag can be used to specify a personal LaTeX header for the
-# generated LaTeX document. The header should contain everything until the first
-# chapter. If it is left blank doxygen will generate a standard header. See
-# section "Doxygen usage" for information on how to let doxygen write the
-# default header to a separate file.
-#
-# Note: Only use a user-defined header if you know what you are doing! The
-# following commands have a special meaning inside the header: $title,
-# $datetime, $date, $doxygenversion, $projectname, $projectnumber,
-# $projectbrief, $projectlogo. Doxygen will replace $title with the empty
-# string, for the replacement values of the other commands the user is referred
-# to HTML_HEADER.
-# This tag requires that the tag GENERATE_LATEX is set to YES.
-
-LATEX_HEADER           =
-
-# The LATEX_FOOTER tag can be used to specify a personal LaTeX footer for the
-# generated LaTeX document. The footer should contain everything after the last
-# chapter. If it is left blank doxygen will generate a standard footer. See
-# LATEX_HEADER for more information on how to generate a default footer and what
-# special commands can be used inside the footer.
-#
-# Note: Only use a user-defined footer if you know what you are doing!
-# This tag requires that the tag GENERATE_LATEX is set to YES.
-
-LATEX_FOOTER           =
-
-# The LATEX_EXTRA_STYLESHEET tag can be used to specify additional user-defined
-# LaTeX style sheets that are included after the standard style sheets created
-# by doxygen. Using this option one can overrule certain style aspects. Doxygen
-# will copy the style sheet files to the output directory.
-# Note: The order of the extra style sheet files is of importance (e.g. the last
-# style sheet in the list overrules the setting of the previous ones in the
-# list).
-# This tag requires that the tag GENERATE_LATEX is set to YES.
-
-LATEX_EXTRA_STYLESHEET =
-
-# The LATEX_EXTRA_FILES tag can be used to specify one or more extra images or
-# other source files which should be copied to the LATEX_OUTPUT output
-# directory. Note that the files will be copied as-is; there are no commands or
-# markers available.
-# This tag requires that the tag GENERATE_LATEX is set to YES.
-
-LATEX_EXTRA_FILES      =
-
-# If the PDF_HYPERLINKS tag is set to YES, the LaTeX that is generated is
-# prepared for conversion to PDF (using ps2pdf or pdflatex). The PDF file will
-# contain links (just like the HTML output) instead of page references. This
-# makes the output suitable for online browsing using a PDF viewer.
-# The default value is: YES.
-# This tag requires that the tag GENERATE_LATEX is set to YES.
-
-PDF_HYPERLINKS         = YES
-
-# If the USE_PDFLATEX tag is set to YES, doxygen will use pdflatex to generate
-# the PDF file directly from the LaTeX files. Set this option to YES, to get a
-# higher quality PDF documentation.
-# The default value is: YES.
-# This tag requires that the tag GENERATE_LATEX is set to YES.
-
-USE_PDFLATEX           = YES
-
-# If the LATEX_BATCHMODE tag is set to YES, doxygen will add the \batchmode
-# command to the generated LaTeX files. This will instruct LaTeX to keep running
-# if errors occur, instead of asking the user for help. This option is also used
-# when generating formulas in HTML.
-# The default value is: NO.
-# This tag requires that the tag GENERATE_LATEX is set to YES.
-
-LATEX_BATCHMODE        = NO
-
-# If the LATEX_HIDE_INDICES tag is set to YES then doxygen will not include the
-# index chapters (such as File Index, Compound Index, etc.) in the output.
-# The default value is: NO.
-# This tag requires that the tag GENERATE_LATEX is set to YES.
-
-LATEX_HIDE_INDICES     = NO
-
-# If the LATEX_SOURCE_CODE tag is set to YES then doxygen will include source
-# code with syntax highlighting in the LaTeX output.
-#
-# Note that which sources are shown also depends on other settings such as
-# SOURCE_BROWSER.
-# The default value is: NO.
-# This tag requires that the tag GENERATE_LATEX is set to YES.
-
-LATEX_SOURCE_CODE      = NO
-
-# The LATEX_BIB_STYLE tag can be used to specify the style to use for the
-# bibliography, e.g. plainnat, or ieeetr. See
-# https://en.wikipedia.org/wiki/BibTeX and \cite for more info.
-# The default value is: plain.
-# This tag requires that the tag GENERATE_LATEX is set to YES.
-
-LATEX_BIB_STYLE        = plain
-
-# If the LATEX_TIMESTAMP tag is set to YES then the footer of each generated
-# page will contain the date and time when the page was generated. Setting this
-# to NO can help when comparing the output of multiple runs.
-# The default value is: NO.
-# This tag requires that the tag GENERATE_LATEX is set to YES.
-
-LATEX_TIMESTAMP        = NO
-
-=======
->>>>>>> 7e2e4448
 #---------------------------------------------------------------------------
 # Configuration options related to the RTF output
 #---------------------------------------------------------------------------
@@ -1337,17 +618,6 @@
 # Configuration options for the AutoGen Definitions output
 #---------------------------------------------------------------------------
 
-<<<<<<< HEAD
-# If the GENERATE_AUTOGEN_DEF tag is set to YES, doxygen will generate an
-# AutoGen Definitions (see https://autogen.sourceforge.net/) file that captures the
-# structure of the code including all documentation. Note that this feature is
-# still experimental and incomplete at the moment.
-# The default value is: NO.
-
-GENERATE_AUTOGEN_DEF   = NO
-
-=======
->>>>>>> 7e2e4448
 #---------------------------------------------------------------------------
 # Configuration options related to the Perl module output
 #---------------------------------------------------------------------------
@@ -1372,31 +642,6 @@
 # This tag requires that the tag ENABLE_PREPROCESSING is set to YES.
 
 EXPAND_ONLY_PREDEF     = YES
-<<<<<<< HEAD
-
-# If the SEARCH_INCLUDES tag is set to YES, the include files in the
-# INCLUDE_PATH will be searched if a #include is found.
-# The default value is: YES.
-# This tag requires that the tag ENABLE_PREPROCESSING is set to YES.
-
-SEARCH_INCLUDES        = YES
-
-# The INCLUDE_PATH tag can be used to specify one or more directories that
-# contain include files that are not input files but should be processed by the
-# preprocessor.
-# This tag requires that the tag SEARCH_INCLUDES is set to YES.
-
-INCLUDE_PATH           =
-
-# You can use the INCLUDE_FILE_PATTERNS tag to specify one or more wildcard
-# patterns (like *.h and *.hpp) to filter out the header-files in the
-# directories. If left blank, the patterns specified with FILE_PATTERNS will be
-# used.
-# This tag requires that the tag ENABLE_PREPROCESSING is set to YES.
-
-INCLUDE_FILE_PATTERNS  =
-=======
->>>>>>> 7e2e4448
 
 # The PREDEFINED tag can be used to specify one or more macro names that are
 # defined before the preprocessor is started (similar to the -D option of e.g.
@@ -1414,28 +659,6 @@
                          "CGAL_NP_TEMPLATE_PARAMETERS_2=NamedParameters2 = CGAL::parameters::Default_named_parameter" \
                          "CGAL_NP_CLASS_2=NamedParameters2" \
                          CGAL_DEPRECATED
-<<<<<<< HEAD
-
-# If the MACRO_EXPANSION and EXPAND_ONLY_PREDEF tags are set to YES then this
-# tag can be used to specify a list of macro names that should be expanded. The
-# macro definition that is found in the sources will be used. Use the PREDEFINED
-# tag if you want to use a different macro definition that overrules the
-# definition found in the source code.
-# This tag requires that the tag ENABLE_PREPROCESSING is set to YES.
-
-EXPAND_AS_DEFINED      =
-
-# If the SKIP_FUNCTION_MACROS tag is set to YES then doxygen's preprocessor will
-# remove all references to function-like macros that are alone on a line, have
-# an all uppercase name, and do not end with a semicolon. Such function macros
-# are typically used for boiler-plate code, and will confuse the parser if not
-# removed.
-# The default value is: YES.
-# This tag requires that the tag ENABLE_PREPROCESSING is set to YES.
-
-SKIP_FUNCTION_MACROS   = YES
-=======
->>>>>>> 7e2e4448
 
 #---------------------------------------------------------------------------
 # Configuration options related to external references
@@ -1468,82 +691,6 @@
 
 CLASS_DIAGRAMS         = NO
 
-<<<<<<< HEAD
-# You can define message sequence charts within doxygen comments using the \msc
-# command. Doxygen will then run the mscgen tool (see:
-# https://www.mcternan.me.uk/mscgen/) to produce the chart and insert it in the
-# documentation. The MSCGEN_PATH tag allows you to specify the directory where
-# the mscgen tool resides. If left empty the tool is assumed to be found in the
-# default search path.
-
-MSCGEN_PATH            =
-
-# You can include diagrams made with dia in doxygen documentation. Doxygen will
-# then run dia to produce the diagram and insert it in the documentation. The
-# DIA_PATH tag allows you to specify the directory where the dia binary resides.
-# If left empty dia is assumed to be found in the default search path.
-
-DIA_PATH               =
-
-# If set to YES the inheritance and collaboration graphs will hide inheritance
-# and usage relations if the target is undocumented or is not a class.
-# The default value is: YES.
-
-HIDE_UNDOC_RELATIONS   = YES
-
-# If you set the HAVE_DOT tag to YES then doxygen will assume the dot tool is
-# available from the path. This tool is part of Graphviz (see:
-# https://www.graphviz.org/), a graph visualization toolkit from AT&T and Lucent
-# Bell Labs. The other options in this section have no effect if this option is
-# set to NO
-# The default value is: NO.
-
-HAVE_DOT               = NO
-
-# The DOT_NUM_THREADS specifies the number of dot invocations doxygen is allowed
-# to run in parallel. When set to 0 doxygen will base this on the number of
-# processors available in the system. You can set it explicitly to a value
-# larger than 0 to get control over the balance between CPU load and processing
-# speed.
-# Minimum value: 0, maximum value: 32, default value: 0.
-# This tag requires that the tag HAVE_DOT is set to YES.
-
-DOT_NUM_THREADS        = 0
-
-# When you want a differently looking font in the dot files that doxygen
-# generates you can specify the font name using DOT_FONTNAME. You need to make
-# sure dot is able to find the font, which can be done by putting it in a
-# standard location or by setting the DOTFONTPATH environment variable or by
-# setting DOT_FONTPATH to the directory containing the font.
-# The default value is: Helvetica.
-# This tag requires that the tag HAVE_DOT is set to YES.
-
-DOT_FONTNAME           = Helvetica
-
-# The DOT_FONTSIZE tag can be used to set the size (in points) of the font of
-# dot graphs.
-# Minimum value: 4, maximum value: 24, default value: 10.
-# This tag requires that the tag HAVE_DOT is set to YES.
-
-DOT_FONTSIZE           = 10
-
-# By default doxygen will tell dot to use the default font as specified with
-# DOT_FONTNAME. If you specify a different font using DOT_FONTNAME you can set
-# the path where dot can find it using this tag.
-# This tag requires that the tag HAVE_DOT is set to YES.
-
-DOT_FONTPATH           =
-
-# If the CLASS_GRAPH tag is set to YES then doxygen will generate a graph for
-# each documented class showing the direct and indirect inheritance relations.
-# Setting this tag to YES will force the CLASS_DIAGRAMS tag to NO.
-# The default value is: YES.
-# This tag requires that the tag HAVE_DOT is set to YES.
-
-CLASS_GRAPH            = YES
-
-=======
->>>>>>> 7e2e4448
 # If the COLLABORATION_GRAPH tag is set to YES then doxygen will generate a
 # graph for each documented class showing the direct and indirect implementation
 # dependencies (inheritance, containment, and class references variables) of the
@@ -1593,24 +740,6 @@
 
 DIRECTORY_GRAPH        = NO
 
-<<<<<<< HEAD
-# The DOT_IMAGE_FORMAT tag can be used to set the image format of the images
-# generated by dot. For an explanation of the image formats see the section
-# output formats in the documentation of the dot tool (Graphviz (see:
-# https://www.graphviz.org/)).
-# Note: If you choose svg you need to set HTML_FILE_EXTENSION to xhtml in order
-# to make the SVG files visible in IE 9+ (other browsers do not have this
-# requirement).
-# Possible values are: png, jpg, gif, svg, png:gd, png:gd:gd, png:cairo,
-# png:cairo:gd, png:cairo:cairo, png:cairo:gdiplus, png:gdiplus and
-# png:gdiplus:gdiplus.
-# The default value is: png.
-# This tag requires that the tag HAVE_DOT is set to YES.
-
-DOT_IMAGE_FORMAT       = png
-
-=======
->>>>>>> 7e2e4448
 # If DOT_IMAGE_FORMAT is set to svg, then this option can be set to YES to
 # enable generation of interactive SVG images that allow zooming and panning.
 #
