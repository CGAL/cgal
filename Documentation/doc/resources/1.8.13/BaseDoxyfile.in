--- conflicted
+++ resolved
@@ -203,12 +203,8 @@
                          "cgalParamSectionEnd=\cgalParamNEnd" \
                          "cgalParamPrecondition{1}=<li><b>Precondition: </b>\1</li>" \
                          "cgalBigO{1}=\f$O(\1)\f$" \
-<<<<<<< HEAD
-                         "cgalBigOLarge{1}=\f$O\left(\1\right)\f$"
-=======
                          "cgalBigOLarge{1}=\f$O\left(\1\right)\f$" \
                          "cgalInclude{1}=\#`include<\1>`"
->>>>>>> 3a54848e
 
 # Doxygen selects the parser to use depending on the extension of the files it
 # parses. With this tag you can assign which parser to use for a given
