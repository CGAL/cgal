--- conflicted
+++ resolved
@@ -3326,7 +3326,6 @@
   year={1997}
 }
 
-<<<<<<< HEAD
 @article{cgal:bc:jlw-ggcccsp-07, 
   title={A general geometric construction of coordinates in a convex simplicial polytope}, 
   volume={24}, 
@@ -3337,7 +3336,7 @@
   year={2007}, 
   pages={161–178}
 }
-=======
+
 @article{cgal:y-sefpdss,
   author = {Yuksel, Cem},
   title = {Sample Elimination for Generating Poisson Disk Sample Sets},
@@ -3350,7 +3349,6 @@
   year = {2015}
 }
 
->>>>>>> 5ed3b0d2
 % ----------------------------------------------------------------------------
 % END OF BIBFILE
 % ----------------------------------------------------------------------------