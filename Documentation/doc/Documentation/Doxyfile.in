# this package is a little peculiar and different from the other packages
@INCLUDE = ${CGAL_DOC_PACKAGE_DEFAULTS}
PROJECT_NAME        = "CGAL ${CGAL_CREATED_VERSION_NUM} - Manual"
PROJECT_BRIEF       =
OUTPUT_DIRECTORY    = ${CGAL_DOC_OUTPUT_DIR}/Manual

INPUT = ${CMAKE_SOURCE_DIR}/Documentation/doc/Documentation \
        ${CMAKE_BINARY_DIR}/how_to_cite_cgal.txt

HTML_HEADER         = ${CGAL_DOC_HEADER}
LAYOUT_FILE         = ${CMAKE_SOURCE_DIR}/Documentation/DoxygenLayout.xml
GENERATE_TAGFILE    = ${CGAL_DOC_TAG_GEN_DIR}/Manual.tag
EXAMPLE_PATH        = ${CMAKE_SOURCE_DIR}/Convex_hull_2/examples
FILTER_PATTERNS     = *.txt=${CMAKE_BINARY_DIR}/pkglist_filter

HTML_EXTRA_FILES += ${CMAKE_SOURCE_DIR}/Documentation/hacks.js \
                    ${CMAKE_SOURCE_DIR}/Documentation/cgal_stylesheet.css \
                    ${CMAKE_BINARY_DIR}/how_to_cite_cgal.bib \
                    ${CMAKE_BINARY_DIR}/how_to_cite.html

ALLEXTERNALS             = true
EXTERNAL_GROUPS          = false
GENERATE_TODOLIST        = false
GENERATE_DEPRECATEDLIST  = false
GENERATE_TESTLIST        = false
GENERATE_BUGLIST         = false
SEARCHENGINE             = true

ALIASES                 += "cgalPkgDescriptionBegin{2}=\subsection \2 \1"
ALIASES                 += "cgalPkgManuals{2}=<div class=\"PkgManuals\"> <span> \ref \1 \"User Manual\" </span> <span style=\"padding-left: 20px;\">\ref \2 \"Reference Manual\" </span> </div>"
ALIASES                 += "cgalReleaseNumber=${CGAL_CREATED_VERSION_NUM}"

# all image paths, maybe auto-generate this?
IMAGE_PATH = ${CMAKE_SOURCE_DIR}/Documentation/doc/Documentation/fig \
             ${CMAKE_SOURCE_DIR}/Algebraic_foundations/doc/Algebraic_foundations/fig \
             ${CMAKE_SOURCE_DIR}/AABB_tree/doc/AABB_tree/fig \
             ${CMAKE_SOURCE_DIR}/Polygon/doc/Polygon/fig \
             ${CMAKE_SOURCE_DIR}/Number_types/doc/Number_types/fig \
             ${CMAKE_SOURCE_DIR}/Alpha_shapes_2/doc/Alpha_shapes_2/fig \
             ${CMAKE_SOURCE_DIR}/Alpha_shapes_3/doc/Alpha_shapes_3/fig \
             ${CMAKE_SOURCE_DIR}/Apollonius_graph_2/doc/Apollonius_graph_2/fig \
             ${CMAKE_SOURCE_DIR}/Bounding_volumes/doc/Bounding_volumes/fig \
             ${CMAKE_SOURCE_DIR}/Inscribed_areas/doc/Inscribed_areas/fig \
             ${CMAKE_SOURCE_DIR}/Matrix_search/doc/Matrix_search/fig \
             ${CMAKE_SOURCE_DIR}/Box_intersection_d/doc/Box_intersection_d/fig \
             ${CMAKE_SOURCE_DIR}/CGAL_ipelets/doc/CGAL_ipelets/fig \
             ${CMAKE_SOURCE_DIR}/Circulator/doc/Circulator/fig \
             ${CMAKE_SOURCE_DIR}/Convex_decomposition_3/doc/Convex_decomposition_3/fig \
             ${CMAKE_SOURCE_DIR}/Convex_hull_2/doc/Convex_hull_2/fig \
             ${CMAKE_SOURCE_DIR}/Convex_hull_3/doc/Convex_hull_3/fig \
             ${CMAKE_SOURCE_DIR}/Convex_hull_d/doc/Convex_hull_d/fig \
             ${CMAKE_SOURCE_DIR}/Envelope_2/doc/Envelope_2/fig \
             ${CMAKE_SOURCE_DIR}/Envelope_3/doc/Envelope_3/fig \
             ${CMAKE_SOURCE_DIR}/Generator/doc/Generator/fig \
             ${CMAKE_SOURCE_DIR}/Geomview/doc/Geomview/fig \
             ${CMAKE_SOURCE_DIR}/GraphicsView/doc/GraphicsView/fig \
             ${CMAKE_SOURCE_DIR}/HalfedgeDS/doc/HalfedgeDS/fig \
             ${CMAKE_SOURCE_DIR}/BGL/doc/BGL/fig \
             ${CMAKE_SOURCE_DIR}/Combinatorial_map/doc/Combinatorial_map/fig \
             ${CMAKE_SOURCE_DIR}/Linear_cell_complex/doc/Linear_cell_complex/fig \
             ${CMAKE_SOURCE_DIR}/Interval_skip_list/doc/Interval_skip_list/fig \
             ${CMAKE_SOURCE_DIR}/Nef_2/doc/Nef_2/fig \
             ${CMAKE_SOURCE_DIR}/Nef_S2/doc/Nef_S2/fig \
             ${CMAKE_SOURCE_DIR}/Nef_3/doc/Nef_3/fig \
             ${CMAKE_SOURCE_DIR}/QP_solver/doc/QP_solver/fig \
             ${CMAKE_SOURCE_DIR}/Mesh_2/doc/Mesh_2/fig \
             ${CMAKE_SOURCE_DIR}/Surface_mesher/doc/Surface_mesher/fig \
             ${CMAKE_SOURCE_DIR}/Mesh_3/doc/Mesh_3/fig \
             ${CMAKE_SOURCE_DIR}/Jet_fitting_3/doc/Jet_fitting_3/fig \
             ${CMAKE_SOURCE_DIR}/Minkowski_sum_2/doc/Minkowski_sum_2/fig \
             ${CMAKE_SOURCE_DIR}/Minkowski_sum_3/doc/Minkowski_sum_3/fig \
             ${CMAKE_SOURCE_DIR}/Miscellany/doc/Miscellany/fig \
             ${CMAKE_SOURCE_DIR}/Modular_arithmetic/doc/Modular_arithmetic/fig \
             ${CMAKE_SOURCE_DIR}/Partition_2/doc/Partition_2/fig \
             ${CMAKE_SOURCE_DIR}/Interpolation/doc/Interpolation/fig \
             ${CMAKE_SOURCE_DIR}/Kernel_23/doc/Kernel_23/fig \
             ${CMAKE_SOURCE_DIR}/Circular_kernel_2/doc/Circular_kernel_2/fig \
             ${CMAKE_SOURCE_DIR}/Circular_kernel_3/doc/Circular_kernel_3/fig \
             ${CMAKE_SOURCE_DIR}/Algebraic_kernel_d/doc/Algebraic_kernel_d/fig \
             ${CMAKE_SOURCE_DIR}/Kernel_d/doc/Kernel_d/fig \
             ${CMAKE_SOURCE_DIR}/Point_set_2/doc/Point_set_2/fig \
             ${CMAKE_SOURCE_DIR}/SearchStructures/doc/SearchStructures/fig \
             ${CMAKE_SOURCE_DIR}/Polytope_distance_d/doc/Polytope_distance_d/fig \
             ${CMAKE_SOURCE_DIR}/Polyhedron/doc/Polyhedron/fig \
             ${CMAKE_SOURCE_DIR}/Polynomial/doc/Polynomial/fig \
             ${CMAKE_SOURCE_DIR}/Principal_component_analysis/doc/Principal_component_analysis/fig \
             ${CMAKE_SOURCE_DIR}/STL_Extension/doc/STL_Extension/fig \
             ${CMAKE_SOURCE_DIR}/Skin_surface_3/doc/Skin_surface_3/fig \
             ${CMAKE_SOURCE_DIR}/Snap_rounding_2/doc/Snap_rounding_2/fig \
             ${CMAKE_SOURCE_DIR}/Arrangement_on_surface_2/doc/Sweep_line_2/fig \
             ${CMAKE_SOURCE_DIR}/Arrangement_on_surface_2/doc/Arrangement_on_surface_2/fig \
             ${CMAKE_SOURCE_DIR}/Boolean_set_operations_2/doc/Boolean_set_operations_2/fig \
             ${CMAKE_SOURCE_DIR}/Triangulation_2/doc/TDS_2/fig \
             ${CMAKE_SOURCE_DIR}/Triangulation_2/doc/Triangulation_2/fig \
             ${CMAKE_SOURCE_DIR}/Triangulation_3/doc/TDS_3/fig \
             ${CMAKE_SOURCE_DIR}/Triangulation_3/doc/Triangulation_3/fig \
             ${CMAKE_SOURCE_DIR}/Ridges_3/doc/Ridges_3/fig \
             ${CMAKE_SOURCE_DIR}/Point_set_processing_3/doc/Point_set_processing_3/fig \
             ${CMAKE_SOURCE_DIR}/Point_set_processing_3/doc/Property_map/fig \
             ${CMAKE_SOURCE_DIR}/Kinetic_data_structures/doc/Kinetic_framework/fig \
             ${CMAKE_SOURCE_DIR}/Periodic_2_triangulation_2/doc/Periodic_2_triangulation_2/fig \
             ${CMAKE_SOURCE_DIR}/Periodic_3_triangulation_3/doc/Periodic_3_triangulation_3/fig \
             ${CMAKE_SOURCE_DIR}/Spatial_searching/doc/Spatial_searching/fig \
             ${CMAKE_SOURCE_DIR}/Spatial_sorting/doc/Spatial_sorting/fig \
             ${CMAKE_SOURCE_DIR}/Segment_Delaunay_graph_2/doc/Segment_Delaunay_graph_2/fig \
             ${CMAKE_SOURCE_DIR}/Straight_skeleton_2/doc/Straight_skeleton_2/fig \
             ${CMAKE_SOURCE_DIR}/Voronoi_diagram_2/doc/Voronoi_diagram_2/fig \
             ${CMAKE_SOURCE_DIR}/Surface_mesh_simplification/doc/Surface_mesh_simplification/fig \
             ${CMAKE_SOURCE_DIR}/Surface_mesh_segmentation/doc/Surface_mesh_segmentation/fig \
             ${CMAKE_SOURCE_DIR}/Subdivision_method_3/doc/Subdivision_method_3/fig \
             ${CMAKE_SOURCE_DIR}/Surface_mesh_parameterization/doc/Surface_mesh_parameterization/fig \
             ${CMAKE_SOURCE_DIR}/Surface_reconstruction_points_3/doc/Surface_reconstruction_points_3/fig \
             ${CMAKE_SOURCE_DIR}/Stream_lines_2/doc/Stream_lines_2/fig \
             ${CMAKE_SOURCE_DIR}/Stream_support/doc/Stream_support/fig \
<<<<<<< HEAD
             ${CMAKE_SOURCE_DIR}/Surface_modeling/doc/Surface_modeling/fig \
=======
             ${CMAKE_SOURCE_DIR}/Advancing_front_surface_reconstruction/doc/Advancing_front_surface_reconstruction/fig \
>>>>>>> b0ed2823
<|MERGE_RESOLUTION|>--- conflicted
+++ resolved
@@ -112,8 +112,5 @@
              ${CMAKE_SOURCE_DIR}/Surface_reconstruction_points_3/doc/Surface_reconstruction_points_3/fig \
              ${CMAKE_SOURCE_DIR}/Stream_lines_2/doc/Stream_lines_2/fig \
              ${CMAKE_SOURCE_DIR}/Stream_support/doc/Stream_support/fig \
-<<<<<<< HEAD
              ${CMAKE_SOURCE_DIR}/Surface_modeling/doc/Surface_modeling/fig \
-=======
              ${CMAKE_SOURCE_DIR}/Advancing_front_surface_reconstruction/doc/Advancing_front_surface_reconstruction/fig \
->>>>>>> b0ed2823
