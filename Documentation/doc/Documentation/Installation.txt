--- conflicted
+++ resolved
@@ -73,11 +73,7 @@
 sudo port install cgal +qt5 +universal +demos
 </PRE>
 
-<<<<<<< HEAD
-The setup is similar for <a href="https://mxcl.github.com/homebrew/"><tt>homebrew</tt></a> .
-=======
 The setup is similar for <a href="https://brew.sh/"><tt>homebrew</tt></a> .
->>>>>>> 490589b4
 
 \subsection sseccgaldebian CGAL on Linux 
 
@@ -140,11 +136,7 @@
 
 
 The directories `include/CGAL/CORE` and `src/CGALCore` contain a
-<<<<<<< HEAD
-distribution of the \sc{Core} library\cgalFootnote{<A HREF="https://www.cs.nyu.edu/exact/">`https://www.cs.nyu.edu/exact/`</A>} version 1.7 for
-=======
 distribution of the \sc{Core} library\cgalFootnote{<A HREF="https://cs.nyu.edu/exact/">`https://cs.nyu.edu/exact/`</A>} version 1.7 for
->>>>>>> 490589b4
 dealing with algebraic numbers. \sc{Core} is not part of \cgal and has its
 own license.
 
@@ -178,19 +170,11 @@
 
 In order to configure, build, and install the \cgal libraries, examples and
 demos, you need CMake, a cross-platform "makefile generator".
-<<<<<<< HEAD
-If CMake is not installed already you can obtain it from <A HREF="https://www.cmake.org/">`https://www.cmake.org/`</A>.
-CMake version 3.1 or higher is required.
-This manual explains only those features of
-CMake which are needed in order to build \cgal. Please refer to the 
-CMake documentation at <A HREF="https://www.cmake.org/">`https://www.cmake.org/`</A> for further details.
-=======
 If CMake is not installed already you can obtain it from <A HREF="https://cmake.org/">`https://cmake.org/`</A>.
 CMake version 3.1 or higher is required.
 This manual explains only those features of
 CMake which are needed in order to build \cgal. Please refer to the 
 CMake documentation at <A HREF="https://cmake.org/">`https://cmake.org/`</A> for further details.
->>>>>>> 490589b4
 
 Before building \cgal you have to choose the compiler/linker, 
 set compiler and linker flags, specify which
