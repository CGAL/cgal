/*!
\page installation Installation
\cgalAutoToc
\authors Eric Berberich, Joachim Reichel, and Fernando Cacciola

\section installation_introduction Introduction
 
This document describes how to install \cgal on Windows, Unix-like systems, and MacOS X.

Ideally, setting up \cgal amounts to:

<PRE>
cd CGAL-\cgalReleaseNumber # go to \cgal directory
cmake . # configure \cgal
make # build the \cgal libraries
</PRE>

Compiling an example or a demo shipped with \cgal is similarly simple:

<PRE>
cd examples/Triangulation_2 # go to an example directory
cmake -DCGAL_DIR=$HOME/CGAL-\cgalReleaseNumber . # configure the examples
make # build the examples 
</PRE>

<PRE>
cd demo/Triangulation_2 # go to a demo directory
cmake -DCGAL_DIR=$HOME/CGAL-\cgalReleaseNumber . # configure the demos
make # build the demos 
</PRE>

Compiling an own non-shipped program is also close:

<PRE>
cd /path/to/program 
cgal_create_CMakeLists -s executable 
cmake -DCGAL_DIR=$HOME/CGAL-\cgalReleaseNumber . 
make
</PRE>

where the second line creates a `CMakeLists.txt` file (check
its options in Section \ref seccreate_cgal_CMakeLists for various details).


In a less ideal world, you probably have to install CMake, a makefile
generator, and third party libraries. That is what this manual is about.

\section secprerequisites Prerequisites 

Installing \cgal requires a few components to be installed ahead: a
supported compiler (see Section \ref seccompilers, CMake, \sc{Boost}, and at least \sc{Gmp}, and \sc{Mpfr}; see 
Section \ref secessential3rdpartysoftware for more details on
essential third party software.

\section secshippedcgal OS Specific Installation

Some operating systems with package managers offer \cgal and its
essential third party software through the manager, 
for instance, Mac OS X, or some Linux distribution (e.g. Debian).
For Windows, an installer is provided.

\subsection sseccgalmacosxe CGAL on MAC OS X 

For instance, use macports in the following way:

<PRE>
sudo port install cgal
</PRE>

or if Qt5 are desired

<PRE>
sudo port install cgal +qt5 +universal +demos
</PRE>

The setup is similar for <a href="https://brew.sh/"><tt>homebrew</tt></a> .

\subsection sseccgaldebian CGAL on Linux 

For instance in debian/Ubuntu, use apt-get in the following way:

<PRE>
sudo apt-get install libcgal-dev
</PRE>

To get the demos use

<PRE>
sudo apt-get install libcgal-demo
</PRE>

Check the \cgal-FAQ for source repository of newest releases.

On other distributions, please consult your package manager documentation.

\subsection sseccgalwindows CGAL on Windows

You can download and run `CGAL-\cgalReleaseNumber``-Setup.exe` from https://www.cgal.org/download.html.
It is a self extracting executable that installs the \cgal source, and that allows you
to select and download some precompiled third party libraries. However, you will need to compile
the library using your favorite compiler.

A <a href="https://www.cgal.org/download/windows.html">tutorial</a> is provided on how to proceed with Microsoft Visual Studio.



\section secgettingcgal Downloading CGAL 

You can obtain the \cgal library from 
<A HREF="https://www.cgal.org/download.html">https://www.cgal.org/download.html</A>
and install it yourself.

After you have downloaded the file `CGAL-\cgalReleaseNumber``.tar.gz` containing the
\cgal sources, you have to unpack it. Under a Unix-like shell, use the
command:

<PRE>
tar xzf CGAL-\cgalReleaseNumber.tar.gz
</PRE>

In both cases the directory `CGAL-\cgalReleaseNumber` will be created. This directory
contains the following subdirectories:


| Directory   | Contents   | 
| :-----------| :----------|
| `auxiliary`  | precompiled \sc{Gmp} and \sc{Mpfr} for Windows |
| `cmake/modules` | modules for finding and using libraries |
| `config` |configuration files for install script |
| `demo` | demo programs (most of them need \sc{Qt}, geomview or other third-party products) |
| `doc_html` |documentation (HTML) | 
| `examples` | example programs |
| `include`  | header files |
| `scripts`  | some useful scripts (e.g. for creating CMakeLists.txt files) |
| `src`      | source files |


The directories `include/CGAL/CORE` and `src/CGALCore` contain a
distribution of the \sc{Core} library\cgalFootnote{<A HREF="https://cs.nyu.edu/exact/">`https://cs.nyu.edu/exact/`</A>} version 1.7 for
dealing with algebraic numbers. \sc{Core} is not part of \cgal and has its
own license.

The directory `include/CGAL/OpenNL` contains a distribution of the 
Open Numerical Library which provides solvers for sparse linear systems,
especially designed for the Computer Graphics community. \sc{OpenNL} is not part
of \cgal and has its own license.

The only documentation shipped with \cgal sources is the present
installation manual. The \cgal manual must be downloaded separately from
<A HREF="https://www.cgal.org/download.html">`https://www.cgal.org/download.html`</A>.

\section seccompilers Supported Compilers 

In order to build the \cgal libraries, you need a \cpp compiler. 
\cgal \cgalReleaseNumber is supported, that is continuously tested, for the following compilers/operating systems:


| Compiler | Operating System |
| :------- | :--------------- |
|\sc{Gnu} `g++` 4.1 or later\cgalFootnote{<A HREF="http://gcc.gnu.org/">`http://gcc.gnu.org/`</A>} | Linux / MacOS X |
|          | \sc{MS} Windows | 
|\sc{MS} Visual `C++` 12.0, 14.0, 15.9 (\sc{Visual Studio} 2013, 2015, and 2017)\cgalFootnote{<A HREF="https://visualstudio.microsoft.com/">`https://visualstudio.microsoft.com/`</A>} | \sc{MS} Windows |
| `Clang` \cgalFootnote{<A HREF="http://clang.llvm.org/">`http://clang.llvm.org/`</A>} compiler version 7.0.1 | Linux  |
| Apple `Clang` compiler version 7.0.2 | MacOS X |

It may work for older versions of the above listed compilers.


\section secconfigwithcmake Configuring CGAL with CMake 

In order to configure, build, and install the \cgal libraries, examples and
demos, you need CMake, a cross-platform "makefile generator".
If CMake is not installed already you can obtain it from <A HREF="https://cmake.org/">`https://cmake.org/`</A>.
CMake version 3.1 or higher is required.
This manual explains only those features of
CMake which are needed in order to build \cgal. Please refer to the 
CMake documentation at <A HREF="https://cmake.org/">`https://cmake.org/`</A> for further details.

Before building \cgal you have to choose the compiler/linker, 
set compiler and linker flags, specify which
third-party libraries you want to use and where they can be found, and 
which \cgal libraries you want to build. Gathering
all this information is called <I>configuration</I>. 
The end of the process is marked by the generation of a makefile or a
Visual \cpp solution and project file that you can use to build \cgal.

\subsection installation_configuring_gui Configuring CGAL with the CMake GUI

The simplest way to start the configuration is to run the graphical
user interface of CMake. We recommend to use `cmake-gui`. You must pass as 
argument the root directory of \cgal. For example:

<PRE>
cd CGAL-\cgalReleaseNumber
cmake-gui . # Notice the dot to indicate the current directory.
</PRE>

After `cmake-gui` opens, press 'Configure'. 
A dialog will pop up and you will have to choose what shall gets generated.
After you have made your choice and pressed 'Finish', you will see
the output of configuration tests in the lower portion of the application. 
When these tests are done, you will see many
red entries in the upper portion of the application. Just ignore them and press 'Configure'. 
By now CMake should have found many libraries and have initialized variables. 
If you still find red entries, you have to provide the necessary information. 
This typically happens if you have installed software at non-standard locations.
Providing information and pressing 'Configure' goes on until 
all entries are grayed. You are now ready to press 'Generate'. Once this is
done, you can quit `cmake-gui`.

\subsection installation_configuring_cmd Configuring CGAL with the cmake Command-Line Tool

Alternatively, you can run the command-line tool called
`cmake`. You pass as argument the root directory of
\cgal. For example:

<PRE>
cd CGAL-\cgalReleaseNumber
cmake . # Notice the dot to indicate the current directory.
</PRE>

The very first thing CMake does is to detect the compiler to use. This
detection is performed by a special CMake module called a
<I>generator</I>. 
A CMake generator understands the build requirements for a
particular compiler/linker and generates the necessary files for that. For
example, the <I>UNIX Makefiles</I> generator understands the GNU chain
of tools (\gcc, ld etc.) and produces makefiles, which can be used to build a
target by a simple call to `make`. Likewise, the <I>Visual Studio
2010</I> generator produces solution and project files and can be manually
launched in the VS IDE to build the target.

Each platform has a default generator, so you only need to select one when
the default is not what you want. For example, under Windows, it is
possible to generate <I>NMakefiles</I> instead of Visual Studio project
files in order to build the library with `nmake`. Running
`cmake` with no parameters in a command-line prints the list of
available generators supported by your platform and CMake version. If the
generator you need is not listed there, you can try a newer 
CMake version, as generators are hardcoded into CMake, and additional
generators are added with each release.

Since the choice of the generator determines the type of build files to generate, in some cases
you choose a particular generator as a mean to choose a specific compiler (because they use different 
build files). For example, the following generates solution files for
use in Visual \cpp 15.0 on a 64bit machine:

<PRE>
cd CGAL-\cgalReleaseNumber
cmake -G"Visual Studio 15 2017 Win64" . 
</PRE>

In other cases, however, the generator doesn't directly identify a
specific compiler but a chain of tools.
For example, the `UNIX Makefiles` generator produces `makefiles` that call some auto-detected
command-line compiler, like \gcc. If you need the makefiles to use a different compiler, you need to
specify the desired compiler in the call to CMake, as in this example:

<PRE>
cd CGAL-\cgalReleaseNumber
cmake -DCMAKE_CXX_COMPILER:FILEPATH=g++-4.7 . 
</PRE>

CMake maintains configuration parameters in so-called <I>cmake variables</I>, like the `CMAKE_CXX_COMPILER`
in the example above. These variables <I>are not environment variables</I> but <I>CMake variables</I>. Some of the CMake 
variables represent user choices, such as `WITH_examples` or `CMAKE_BUILD_TYPE=Release`, while others
indicate the details of a third-party library, such as `Boost_INCLUDE_DIR` or the compiler flags to use,
such as `CMAKE_CXX_FLAGS`.

The command line tool `cmake` accepts CMake variables as arguments of the form `-D<VAR>:<TYPE>=<VALUE>`, as
in the example above, but this is only useful if you already know which variables need to be explicitly defined.

\cgalAdvancedBegin
CMake keeps the variables that a user can manipulate in a
so-called <I>CMake cache</I>, a simple text file named
`CMakeCache.txt`, whose entries are of the form
`VARIABLE:TYPE=VALUE`. Advanced users can manually edit this file,
instead of going through the interactive configuration session.
\cgalAdvancedEnd

The configuration process not only determines the location of the required dependencies, it also dynamically generates a
`compiler_config.h` file, which encodes the properties of your system and a special file named 
`CGALConfig.cmake`, which is used to build programs using \cgal. The
purpose of this file is explained below.

\section seclibraries CGAL Libraries 

\cgal is split into five libraries. During configuration, you can select the libraries that 
you would like to build by setting a CMake variable of the form <TT>WITH_<library></TT>. By default all 
are switched `ON`. All activated libraries are build after
configuration; see \ref secbuilding

We next list the libraries and essential 3rd party software
(see \ref secessential3rdpartysoftware) for each library:

| Library   | CMake Variable | Functionality | Dependencies |
| :-------- | :------------- | :------------ | :----------- |
| `%CGAL`   | none           | Main library  | \sc{Gmp}, \sc{Mpfr}, \sc{Boost} (headers) |
| `CGAL_Core` | `WITH_CGAL_Core`  | The CORE library for algebraic numbers.\cgalFootnote{CGAL_Core is not part of \cgal, but a custom version of the \sc{Core} library distributed by \cgal for the user convenience and it has it's own license.}  | \sc{Gmp} and \sc{Mpfr} |
| `CGAL_ImageIO` | `WITH_CGAL_ImageIO` | Utilities to read and write image files  | \sc{zlib}, \sc{Vtk}(optional) |
| `CGAL_Qt5`  | `WITH_CGAL_Qt5` | `QGraphicsView` support for \sc{Qt}5-based demos | \sc{Qt}5 |

\subsection installation_debug Debug vs. Release

The CMake variable `CMAKE_BUILD_TYPE` indicates how to build
the libraries. It accepts the values `Release` or
`Debug`. The default is `Release` and should be kept, unless you want to debug
your program.

This is not an issue for solution/project files, as there the user selects the build type from within the IDE.

\subsection installation_static Static vs. Shared Libraries

Shared libraries, also called <I>dynamic-link libraries</I>, are built by default
(`.dll` on Windows, `.so` on Linux, `.dylib` on MacOS). You
can choose to produce static libraries instead by setting the CMake
variable `BUILD_SHARED_LIBS` to `FALSE`. If you use
`cmake-gui`, a tick box for that variable is available to set it.

\subsection subsection_headeronly Header-only Option

\subsubsection subsection_headeronly_withconfiguration Header-only with CMake Configuration

Since \cgal 4.9, \cgal can be used in header-only mode, i.e. without compiling the \cgal libraries and linking with these libraries when compiling examples, tests and demos. This possibility can be enabled by setting the value of the CMake variable `CGAL_HEADER_ONLY` to `ON`. CMake version 3.0.0 or higher is required to use this option.

One advantage of using \cgal in header-only mode is that you do not need to compile and install \cgal libraries before compiling a given example or demo. Note that even in header-only mode we still need to run CMake on \cgal in order to generate different configuration files. So, setting up \cgal becomes now:

<PRE>
cd CGAL-\cgalReleaseNumber # go to \cgal directory
cmake -DCGAL_HEADER_ONLY=ON . # configure \cgal
</PRE>

and we do not need to run `make` anymore.

\subsubsection subsection_headeronly_without_configuration Header-only without CMake Configuration

Since \cgal 4.12, \cgal can be used in header-only mode, without even
configuring \cgal\. Programs using \cgal (examples, tests, demos, etc.)
must be directly configured using CMake. In this case, \cgal will be
configured at the same time. The variable `CGAL_DIR` must point to the root
directory of the \cgal source code (either the root of the unpacked release
tarball, or the root of the Git working directory).

So, using \cgal becomes now:

<PRE>
cd /path/to/your/code # go to the directory of the code source using \cgal
cmake -DCGAL_DIR=<CGAL-root> .
</PRE>

\subsubsection subsection_headeronly_dependencies CGAL Dependencies

\cgal can be used as a header-only library, though not all its dependencies
are header-only. The libraries \sc{Gmp} and \sc{Mpfr}, for example, are not
header-only.

\subsubsection subsection_headeronly_pbonwindows Possible Problem on Windows

There is one possible problem when using \cgal in header-only mode on a Windows operating system when compiling a program using several modules (executable programs or dynamic-link libraries DLL). If two different modules use the same static variable, this variable is defined independently in each of these modules. If one module modifies the value of this variable, it will not be modified in the other module, which could induce an unexpected behavior. In \cgal, this concerns only a few specific variables: the <A HREF="https://doc.cgal.org/latest/Generator/classCGAL_1_1Random.html">default random</A>, the <A HREF="https://doc.cgal.org/latest/STL_Extension/group__PkgSTLExtensionAssertions.html">failure behavior</A>, `CGAL::IO::Mode`. One example is the following: if you change the default random in one DLL, then if you use the default random in another DLL, you will not obtain the modified default random but the original one.

\section secessential3rdpartysoftware Essential Third Party Libraries 

The focus of \cgal is on geometry, and we rely on other
highly specialized libraries and software for non-geometric issues,
for instance, for numeric solvers, or visualization. We first list software
that is essential to build (all) libraries of \cgal, that is, 
this software must be found during the configuration of \cgal for an
actived library of \cgal (i.e.\ <TT>WITH_<library>=ON</TT>);
see \ref sec3partysoftwareconfig to specify the location of 3rd
party software.

The libraries \stl (shipped with any compiler) and \sc{Boost} are essential to all components (i.e.\ libCGAL,
libCGAL_Core, libCGAL_ImageIO, and libCGAL_Qt5).

\subsection thirdpartystl Standard Template Library (STL) 

\cgal heavily uses the \stl, and in particular adopted
many of its design ideas. You can find online
documentation for the \stl at various web sites, for instance, 
<A HREF="http://www.cplusplus.com/reference/">`http://www.cplusplus.com/reference/`</A>,
or <A HREF="https://msdn.microsoft.com/en-us/library/1fe2x6kt(v=vs.140).aspx">`https://msdn.microsoft.com/en-us/library/1fe2x6kt(v=vs.140).aspx`</A>.

The \stl comes with the compiler, so there is nothing to install.

\subsection thirdpartyBoost Boost 

The \sc{Boost} libraries are a set of portable C++ source libraries. Most of
\sc{Boost} libraries are header-only, but a few of them need to be compiled or
installed as binaries.

\cgal only requires the headers of the \sc{Boost} libraries, but some demos and examples depend on the binary library `Boost.Program_options`.

As an exception, because of a bug in the \gcc compiler about the \cpp 11
keyword `thread_local`, the `CGAL_Core` library always requires
the binary library `Boost.Thread` if the \gcc compiler version 9.0 or
earlier is used.

In case the \sc{Boost} libraries are not installed on your system already, you
can obtain them from <A HREF="https://www.boost.org/">`https://www.boost.org/`</A>. For Visual C++ you can download precompiled libraries
from <A HREF="https://sourceforge.net/projects/boost/files/boost-binaries/">`https://sourceforge.net/projects/boost/files/boost-binaries/`</A>.

As on Windows there is no canonical directory for where to find
\sc{Boost}, we recommend that you define the environment variable
`BOOST_ROOT` and set it to where you have installed \sc{Boost}, e.g.,
<A HREF="C:\boost\boost_1_41_0">`C:\boost\boost_1_41_0`</A>.

\subsection thirdpartyMPFR GMP and MPFR

The components libCGAL, libCGAL_Core, and libCGAL_Qt5 require 
\sc{Gmp} and \sc{Mpfr} which are libraries for multi precision integers and rational numbers,
and for multi precision floating point numbers.

\cgal combines floating point arithmetic with exact arithmetic,
in order to be efficient and reliable. \cgal has a built-in 
number type for that, but \sc{Gmp} and \sc{Mpfr} provide a faster
solution, and we recommend to use them.

Having \sc{Gmp} version 4.2 or higher and \sc{Mpfr} version 2.2.1 or higher
installed is recommended. These libraries can be obtained from
<A HREF="https://gmplib.org/">`https://gmplib.org/`</A> and <A HREF="https://www.mpfr.org/">`https://www.mpfr.org/`</A>, respectively.

As Visual \cpp is not properly
supported by the \sc{Gmp} and \sc{Mpfr} projects, we provide precompiled versions
of \sc{Gmp} and \sc{Mpfr}, which can be downloaded with the installer
`CGAL-\cgalReleaseNumber``-Setup.exe`.

\subsection thirdpartyzlib zlib 

\sc{zlib} is a data compression library, and is essential for the component libCGAL_ImageIO.

In \cgal this library is used in the examples of the \ref PkgSurfaceMesher3Ref package.

If it is not already on your system,
for instance, on Windows, you can download it from <A HREF="http://www.zlib.net/">`http://www.zlib.net/`</A>.

\subsection thirdpartyQt Qt5

Qt is a cross-platform application and UI framework.

The component libCGAL_Qt5 requires \sc{Qt}5 installed on your system. 
In case \sc{Qt} is not yet installed on your system, you can download 
it from <A HREF="http://www.qt-project.org/">`http://www.qt-project.org/`</A>.


The exhaustive list of \sc{Qt}5 components used in demos is:
`Core`, `Gui`, `Help`, `OpenGL`, `Script`, `ScriptTools`, `Svg`, `Widgets`,
`qcollectiongenerator` (with `sqlite` driver plugin) and `Xml`.

\sc{Qt} version 5.9.0 or later is required.

\section installation_examples CGAL Examples and Demos

\cgal is distributed with a large collection of examples and demos. By default, these are <B>not</B> configured along with
the \cgal libraries, unless you set the variables `WITH_examples=ON` and/or `WITH_demos=ON`.

Nevertheless, even when configured with \cgal, they are not automatically built along with the libraries.
You must build the `examples` or `demos` targets (or IDE projects) explicitly.

If you do not plan to compile any demos, you might skip some of the essential libraries (as \sc{Qt}),
as the corresponding \cgal-libraries are not linked. But for
your own demos you might need these \cgal-libraries.

\section secoptional3rdpartysoftware Optional Third Party Libraries 

Optional 3rd party software can be used by \cgal for various reasons:
Usually certain optional libraries are required to build examples and
demos shipped with \cgal or to build your own project using \cgal. 
Another reason is to speed up basic tasks. 

\subsection thirdpartyLeda LEDA

\leda is a library of efficient data structures and
algorithms. Like \sc{Core}, \leda offers a real number data type.

In \cgal this library is optional, and its number types can 
be used as an alternative to \sc{Gmp}, \sc{Mpfr}, and \sc{Core}.

Free and commercial editions of \leda are available from <A HREF="https://www.algorithmic-solutions.com">`https://www.algorithmic-solutions.com`</A>.

\subsection thirdpartyMPFI MPFI

\sc{Mpfi} provides arbitrary precision interval arithmetic with intervals
represented using \sc{Mpfr} reliable floating-point numbers. 
It is based on the libraries \sc{Gmp} and \sc{Mpfr}.
In the setting of \cgal, this library is
optional: it is used by some models of the
\ref PkgAlgebraicKernelDRef "Algebraic Kernel".

\sc{Mpfi} can be downloaded from <A HREF="http://mpfi.gforge.inria.fr/">`http://mpfi.gforge.inria.fr/`</A>. Version 1.4 or higher is recommended.

\subsection thirdpartyRS3 RS and RS3

\sc{Rs} (Real Solutions) is devoted to the study of the real roots of
polynomial systems with a finite number of complex roots (including
univariate polynomials). In \cgal, \sc{Rs} is used by one model of the
\ref PkgAlgebraicKernelDRef "Algebraic Kernel".

\sc{Rs} is freely distributable for non-commercial use. You can download it
from <a href="http://vegas.loria.fr/rs/">`http://vegas.loria.fr/rs/`</a>. Actually, the \sc{Rs} package also includes \sc{Rs3}, the
successor of \sc{Rs}, which is used in conjunction with it.

The libraries \sc{Rs} and \sc{Rs3} need \sc{Mpfi}, which can be downloaded from
<A HREF="http://mpfi.gforge.inria.fr/">`http://mpfi.gforge.inria.fr/`</A>.

\subsection thirdpartyNTL NTL

\sc{Ntl} provides data structures and algorithms for signed, arbitrary
length integers, and for vectors, matrices, and polynomials over the 
integers and over finite fields. The optional library \sc{Ntl} is used by \cgal 
to speed up operations of the Polynomial package, such as GCDs. It is recommended to install \sc{Ntl} with support from \sc{Gmp}.

\sc{Ntl} can be downloaded from <A HREF="http://www.shoup.net/ntl/">`http://www.shoup.net/ntl/`</A>. Version 5.1 or higher is recommended.

\subsection thirdpartyEigen Eigen 

\sc{Eigen} is a `C++` template library for linear algebra. \sc{Eigen} supports all
matrix sizes, various matrix decomposition methods and sparse linear solvers.

In \cgal, \sc{Eigen} provides sparse linear solvers in the \ref PkgPoissonSurfaceReconstruction3Ref
and the \ref PkgSurfaceMeshParameterizationRef packages. 

In addition, \sc{Eigen} also provides singular value decomposition for the \ref PkgJetFitting3Ref
and the \ref PkgRidges3Ref packages.

The \sc{Eigen} web site is <A HREF="http://eigen.tuxfamily.org/index.php?title=Main_Page">`http://eigen.tuxfamily.org`</A>.

\subsection thirdpartyESBTL ESBTL

The \sc{Esbtl} (Easy Structural Biology Template Library) is a library that allows
the handling of \sc{Pdb} data.

In \cgal the \sc{Esbtl} is used in an example of the
\ref PkgSkinSurface3Ref package.

It can be downloaded from <A HREF="http://esbtl.sourceforge.net/">`http://esbtl.sourceforge.net/`</A>.

\subsection thirdpartyTBB Intel TBB

\sc{Tbb} (Threading Building Blocks) is a library developed by Intel Corporation for writing software 
programs that take advantage of multi-core processors.

In \cgal, \sc{Tbb} is used by the packages that offer parallel code.

The \sc{Tbb} web site is <A HREF="https://www.threadingbuildingblocks.org">`https://www.threadingbuildingblocks.org`</A>.

\subsection thirdpartyLASlib LASlib

\sc{LASlib} is a `C++` library for handling LIDAR data sets stored in
the LAS format (or the compressed LAZ format).

In \cgal, \sc{LASlib} is used to provide input and output functions in
the \ref PkgPointSetProcessing3Ref package.

The \sc{LASlib} web site is <a
href="https://rapidlasso.com/lastools/">`https://rapidlasso.com/lastools/`</a>. \sc{LASlib}
is usually distributed along with LAStools: for simplicity, \cgal
provides <a href="https://github.com/CGAL/LAStools">a fork with a
CMake based install procedure</a>.

\subsection thirdpartyOpenCV OpenCV

\sc{OpenCV} (Open Computer Vision) is a library designed for computer
vision, computer graphics and machine learning.

In \cgal, \sc{OpenCV} is used by the \ref PkgClassificationRef package.

The \sc{OpenCV} web site is <A HREF="https://opencv.org/">`https://opencv.org/`</A>.

\subsection thirdpartyTensorFlow TensorFlow

\sc{TensorFlow} is a library designed for machine learning and deep learning.

In \cgal, the C++ API of \sc{TensorFlow} is used by the \ref
PkgClassificationRef package for neural network. The C++ API can be
compiled using CMake: it is distributed as part of the official
package and is located in `tensorflow/contrib/cmake`. Be sure to
enable and compile the following targets:

- `tensorflow_BUILD_ALL_KERNELS`
- `tensorflow_BUILD_PYTHON_BINDINGS`
- `tensorflow_BUILD_SHARED_LIB`.

The \sc{TensorFlow} web site is <A HREF="https://www.tensorflow.org/">`https://www.tensorflow.org/`</A>.

\subsection thirdpartyMETIS METIS

\sc{METIS} is a library developed by the <A HREF="http://glaros.dtc.umn.edu/gkhome/">Karypis Lab</A>
and designed to partition graphs and produce fill-reducing matrix orderings.

\cgal offers wrappers around some of the methods of the \sc{METIS} library
to allow the partitioning of graphs that are models of the concepts of the
<A HREF="https://www.boost.org/libs/graph/doc/index.html">Boost Graph Library</A>,
and, by extension, of surface meshes (see Section \ref BGLPartitioning of the package \ref PkgBGL).

More information is available on the METIS library
at <A HREF="http://glaros.dtc.umn.edu/gkhome/metis/metis/overview">`http://glaros.dtc.umn.edu/gkhome/metis/metis/overview`</A>.

<<<<<<< HEAD
\subsection thirdpartyCeres Ceres Solver

\sc{Ceres} is an open source C++ library for modeling and solving large, complicated optimization problems.

In \cgal, \sc{Ceres} is used by the \ref PkgPolygonMeshProcessingRef package for mesh smoothing, which
requires solving complex non-linear least squares problems.

Visit the official website of the library at <A HREF="http://ceres-solver.org/index.html">`ceres-solver.org`</A>
for more information.
=======
\subsection thirdpartyGLPK GLPK

\sc{GLPK} (GNU Linear Programming Kit) is a library for solving linear programming (LP), mixed integer programming (MIP), and other related problems.

In \cgal, \sc{GLPK} provides an optional linear integer program solver in the \ref PkgPolygonalSurfaceReconstruction package.

The \sc{GLPK} web site is <A HREF="https://www.gnu.org/software/glpk/">`https://www.gnu.org/software/glpk/`</A>.


\subsection thirdpartySCIP SCIP 

\sc{SCIP} (Solving Constraint Integer Programs) is currently one of the fastest open source solvers for mixed integer programming (MIP) and mixed integer nonlinear programming (MINLP).

In \cgal, \sc{SCIP} provides an optional linear integer program solver in the \ref PkgPolygonalSurfaceReconstruction package.

The \sc{SCIP} web site is <A HREF="http://scip.zib.de/">`http://scip.zib.de/`</A>.

>>>>>>> be306a35

\section secbuilding Building CGAL 

The results of a successful configuration are build files that control the build step.
The nature of the build files depends on the generator used during configuration, but in all cases they 
contain several <I>targets</I>, one per library, and a default global target corresponding 
to all the libraries.

For example, in a \sc{Unix}-like environment the default generator produces
makefiles. You can use the `make` command-line tool for the
succeeding build step as follows:

<PRE>

cd CGAL-\cgalReleaseNumber

# build all the selected libraries at once

make 

</PRE>

The resulting libraries are placed in the subdirectory `lib` under `<CMAKE_BINARY_DIR>`
(which is `CGAL-\cgalReleaseNumber` in case you run an in-source-configuration).

With generators other than `UNIX Makefiles` the resulting build files
are solution and project files which
should be launched in an \sc{Ide}, such as Visual Studio or KDevelop3. They will contain the targets described
above, which you can manually build as with any other solution/project within your \sc{Ide}.

Alternatively, you can build it with the command line version of the
\sc{Visual Studio Ide}:

<PRE>

devenv CGAL.sln /Build Debug

</PRE>

The "Debug" argument is needed because CMake creates solution files for
all four configurations, and you need to explicitly choose one when building
(the other choices are Release, RelWithDebInfo and MinSizeRel).

\cgalAdvancedBegin
The build files produced by CMake are autoconfigured. That
is, if you change any of the dependencies, the build step
automatically goes all the way back to the configuration step. This
way, once the target has been configured the very first time by
invoking cmake, you don't necessarily need to invoke `cmake`
again. Rebuilding will call itself `cmake` and re-generate the
build file whenever needed. Keep this in mind if you configure \cgal
for the Visual Studio IDE since a build could then change the
solution/project file in-place and VS will prompt you to reload it.
\cgalAdvancedEnd

If you have turned on the configuration of examples
(`-DWITH_examples=ON`) and/or demos (`-DWITH_demos=ON`), there will be additional
targets named `examples` and `demos`, plus one target for
each example and each demo in the build files.
None of these targets are included by default, so you need to build them explicitly
<I>after</I> the \cgal libraries have been successfully built.
The targets `examples` and `demos` include themselves all the targets
for examples and demos respectively.

<PRE>

# build all examples at once
make examples 

# build all demos at once
make demos

</PRE>

\cgalAdvancedBegin
When using `UNIX Makefiles` you can find out the
exact name of the example or demo target of a particular package by
typing `make help | grep <package>`.
\cgalAdvancedEnd

\section secinstalling Installing CGAL 

On many platforms, library pieces such as headers, docs and binaries
are expected to be placed in specific locations. A typical example
being <A HREF="/usr/include">`/usr/include`</A> and <A HREF="/usr/lib">`/usr/lib`</A> on \sc{Unix}-like
operating systems or <A HREF="C:/Program Files/">`C:/Program Files/`</A> on Windows. The process
of placing or copying the library elements into its standard location
is sometimes referred to as <I>Installation</I> and it is a
postprocessing step after the build step.

CMake carries out the installation by producing a build target named <I>install</I>. 
The following example shows a typical session from configuration to
installation in a \sc{Unix}-like environment:

<PRE>

cd CGAL-\cgalReleaseNumber

cmake . # configure
make # compile
make install # install

</PRE>

If you use a generator that produces IDE files (for Visual Studio for instance) there will be an optional
`INSTALL` project, which you will be able to <I>"build"</I> to execute the installation step.

\cgalAdvancedBegin
The files are copied into a directory tree relative to the <I>installation directory</I> determined by the 
CMake variable `CMAKE_INSTALL_PREFIX`. This variable defaults to `/usr/local` under \sc{Unix}-like operating systems
and <A HREF="C:\ProgramFiles">`C:\Program Files`</A> under Windows. If you want to install to a different location, you must override that CMake
variable explicitly <I>at the configuration time</I> and not when executing the install step.
\cgalAdvancedEnd

The file `CGALConfig.cmake` is installed by default in
`$CMAKE_INSTALLED_PREFIX/lib/``CGAL-\cgalReleaseNumber`.

\section seccmakeoutofsource Multiple Variants of Makefiles (out-of-source build)


While you can choose between release or debug builds, and shared or static libraries,
it is not possible to generate different variants during a single configuration. You need to run CMake in a 
different directory for each variant you are interested in, each with its own selection of configuration parameters.

CMake stores the resulting makefiles and project files, along with several temporary and auxiliary files such
as the variables cache, in the directory where it is executed, called `CMAKE_BINARY_DIR`, but it
takes the source files and configuration scripts from
`CMAKE_SOURCE_DIR`.

The binary and source directories do not need to be the same. Thus, you can configure multiple variants by creating a
distinct directory for each configuration and by running CMake from there. This is known in CMake terminology
as <I>out-of-source configuration</I>, as opposite to an <I>in-source
configuration</I>, as showed in the previous sections.

You can, for example, generate subdirectories `CGAL-\cgalReleaseNumber``/cmake/platforms/debug` and 
`CGAL-\cgalReleaseNumber``/cmake/platforms/release` for two configurations, respectively:

<PRE>
mkdir CGAL-\cgalReleaseNumber/cmake/platforms/debug
cd CGAL-\cgalReleaseNumber/cmake/platforms/debug
cmake -DCMAKE_BUILD_TYPE=Debug ../../..

mkdir CGAL-\cgalReleaseNumber/cmake/platforms/release
cd CGAL-\cgalReleaseNumber/cmake/platforms/release
cmake -DCMAKE_BUILD_TYPE=Release ../../..
</PRE>

\section installation_configuring_using Configuring and Building Programs Using CGAL

Ideally, configuring and compiling a demo/example/program amounts to

<PRE>

cd CGAL-\cgalReleaseNumber/examples/Triangulation_2
cmake -DCGAL_DIR=$HOME/CGAL-\cgalReleaseNumber .
make

</PRE>

In this ideal world, as for all shipped examples and demos of \cgal, the
required `CMakeLists.txt` is already provided.

CMake can also be used to configure and build user programs via such
CMake-scripts. In this less ideal world, one has to provide the
`CMakeLists.txt` script either manually, or with the help of a
shell-script that is introduced below.

For a user program `executable.cpp`, the ideal world looks like this:

<PRE>
cd /path/to/program 
cgal_create_CMakeLists -s executable
cmake -DCGAL_DIR=$HOME/CGAL-\cgalReleaseNumber . 
make
</PRE>

In both examples we specify the `CGAL_DIR`:
During configuration of the \cgal libraries a file named `CGALConfig.cmake` is generated in \cgal's root directory (in contrast
to \cgal's source directory that has been used for installation). This file
contains the definitions of several CMake variable that summarize the
configuration of \cgal. In order to configure a program, you need
to indicate the location of that config file in the CMake variable
`CGAL_DIR` (as indicated in the example above). 
`CGAL_DIR` can also be an environment variable. Setting
`CGAL_DIR` makes particular sense if having multiple
out-of-source builds of \cgal as in Section \ref seccmakeoutofsource.

If you have installed \cgal, `CGAL_DIR` must afterwards be set to
`$CMAKE_INSTALLED_PREFIX/lib/CGAL`. Note that \cgal is
recommended to be installed in release mode when using it to build programs.

\subsection installation_creating Creating a CMake Script for a Program Using CGAL

For compiling a non-shipped program, it is
recommended, to also rely on a CMake-supported configuration using a
`CMakeLists.txt` used for configuration.

Use the following Bourne-shell script for programs that are relatively
simple to configure:

\subsection seccreate_cgal_CMakeLists cgal_create_CMakeLists

The Bourne-shell script `cgal_create_CMakeLists.txt` resides in the
`CGAL-\cgalReleaseNumber``/scripts` directory. It can be used to create
`CMakeLists.txt` files for compiling \cgal applications. Executing
`cgal_create_CMakeLists.txt` in an application directory creates a
`CMakeLists.txt` containing rules to build the contained
application(s). Three command line options determine details of the
configuration.

<DL>
<DT><B>`-s source`</B><DD> If this parameter is given the script will
create <B>a single executable</B> for 'source' linked with
compilations of all other source files
(`*.cc`, `*.cp`, `*.cxx`, `*.cpp`, `*.CPP`, `*.c++`, or `*.C`).
This behaviour is usually needed for (graphical) demos. 

If the parameter is not given, the script creates <B>one executable for each given
source file</B>.
<DT><B>`-c com1:com2:...`</B><DD> Lists components ("com1",
"com2") of \cgal to which the executable(s) should be linked. Valid components are \cgal's
libraries (i.e.\ "Core", "ImageIO", and "Qt5"). An example is `-c Core`.

<DT><B>`-b boost1:boost2:...`</B><DD> Lists components ("boost1",
"boost2") of \sc{Boost} to which the executable(s) should be
linked. Valid options are, for instance, "filesystem" or "program_options".

</DL>

This options should suffice to create `CMakeLists.txt` script
for most directories containing programs. However, in some special
cases, it might still be required to create the script manually, for
instance, if some source files/executables need a different linking than
other source files.

\subsection seccreate_cgal_cmake_script cgal_create_cmake_script

\deprecated For backward-compatibility we still provide the
Bourne-shell script `cgal_create_cmake_script` that is
contained in the `CGAL-\cgalReleaseNumber``/scripts` directory. It can be used
to create `CMakeLists.txt` files for compiling \cgal
applications. Executing `cgal_create_cmake_script` in an
application directory creates a `CMakeLists.txt` containing
rules for every C++ source file there. The script is deprecated,
as it only works for applications with a single course file that only
need libCGAL and libCGAL_Core.

Such a shell-script simply creates a CMake script. Processing it
with CMake, searches for \cgal using `find_package`. If found,
the variable `CGAL_USE_FILE` is set to a compilation environment CMake file. Including
this file within a CMake script sets up include paths and libraries to
link with \cgal and essential third party libraries. Beyond,
`find_package` can demand for `COMPONENTS` of \cgal,
that is, all \cgal libraries `libCGAL_Core` (<i>Core</i>),
libCGAL_ImageIO (<i>ImageIO</i>), and libCGAL_Qt5
(<i>Qt5</i>) or optional 3rd party software such as <i>MPFI</i>, <i>RS3</i>.
A user is free to create the `CMakeLists.txt`
without calling the script (manual creation).

\subsection installation_custom Custom Flags in the Programs Using CGAL

Normally, programs linked with \cgal must be compiled with the same flags
used by the compilation of \cgal libraries. For this reason, the <I>very first</I> time
a program is configured, all the flags given by the CMake variables `CMAKE_*_FLAGS`
are <I>locked</I> in the sense that the values recorded in `CGALConfig.cmake` 
are used to override any values given by CMake itself or yourself.

This does not apply to the additional flags that can be given via `CGAL_*_FLAGS`.

Such <I>inherited</I> values are then recorded in the current CMake cache for the program.
The flags are then <I>unlocked</I> in the sense that at any subsequent configuration you can
provide your own flags and this time they will not be overridden.

When using the interactive `cmake-gui` the first press on `Configure` unlocks
the flags, so that you can edit them as needed.

\cgalAdvancedBegin
The locking of flags is controlled by the variable
`CGAL_DONT_OVERRIDE_CMAKE_FLAGS` which starts out FALSE and is
toggled right after the flags have been loaded from
`CGALConfig.cmake`.

If you use the command line tool you can specify flags <I>directly</I> by setting the
controlling variable right up front:

<PRE>
cd CGAL-\cgalReleaseNumber
cmake -DCMAKE_BUILD_TYPE=Release -DCMAKE_CXX_FLAGS=-g .
cd CGAL-\cgalReleaseNumber/examples/Triangulation_2
cmake -DCGAL_DIR=CGAL-\cgalReleaseNumber -DCMAKE_BUILD_TYPE=Debug -DCMAKE_CXX_FLAGS=-O2 -DCGAL_DONT_OVERRIDE_CMAKE_FLAGS=TRUE . 
</PRE>
\cgalAdvancedEnd

\section installation_summary Summary of CGAL's Configuration Variables

Most configuration variables are not environment variables but
<I>CMake variables</I>. They are given in the command line to CMake
via the `-D` option, or passed from the interactive interface
of `cmake-gui`. Unless indicated differently, all the variables
summarized below are CMake variables.

\subsection installation_component_selection Component Selection

The following boolean variables indicate which \cgal components to
configure and build. Their values can be ON or OFF.


| Variable | %Default Value   |
| :------- | :--------------- |
| `WITH_examples`     | OFF   |
| `WITH_demos`        | OFF   |
| `WITH_CGAL_Core`    | ON    |
| `WITH_CGAL_Qt5`     | ON    |
| `WITH_CGAL_ImageIO` | ON    |

\subsection installation_flags Compiler and Linker Flags

The following variables specify compiler and linker flags. Each variable holds a 
space-separated list of command-line switches for the compiler and linker and 
their default values are automatically defined by CMake based on the target platform.

Have in mind that these variables specify a list of flags, not just one
single flag. If you provide your own definition for a variable, you will <I>entirely</I> override
the list of flags chosen by CMake for that particular variable.

The variables that correspond to both debug and release builds are always
used in conjunction with those for the specific build type.


| Program               | Both Debug and Release      |  Release Only                        |  Debug Only  |
| :------               | :----------------------     | :-------------                       | :----------- |
| C++ Compiler          | `CMAKE_CXX_FLAGS`           | `CMAKE_CXX_FLAGS_RELEASE`            | `CMAKE_CXX_FLAGS_DEBUG` |
| Linker (shared libs)  | `CMAKE_SHARED_LINKER_FLAGS` | `CMAKE_SHARED_LINKER_FLAGS_RELEASE`  | `CMAKE_SHARED_LINKER_FLAGS_DEBUG` |
| Linker (static libs)  | `CMAKE_MODULE_LINKER_FLAGS` | `CMAKE_MODULE_LINKER_FLAGS_RELEASE`  | `CMAKE_MODULE_LINKER_FLAGS_DEBUG` |
| Linker (programs)     | `CMAKE_EXE_LINKER_FLAGS`    | `CMAKE_EXE_LINKER_FLAGS_RELEASE`     | `CMAKE_EXE_LINKER_FLAGS_DEBUG`|


\subsection installation_additional_flags Additional Compiler and Linker Flags

The following variables can be used to <I>add</I> flags without overriding the ones
defined by cmake.


| Program               | Both Debug and Release      |  Release Only                        |  Debug Only  |
| :------               | :----------------------     | :-------------                       | :----------- |
| C++ Compiler          | `CGAL_CXX_FLAGS`            | `CGAL_CXX_FLAGS_RELEASE`             | `CGAL_CXX_FLAGS_DEBUG` |
| Linker (shared libs)  | `CGAL_SHARED_LINKER_FLAGS`  | `CGAL_SHARED_LINKER_FLAGS_RELEASE`   | `CGAL_SHARED_LINKER_FLAGS_DEBUG` |
| Linker (static libs)  | `CGAL_MODULE_LINKER_FLAGS`  | `CGAL_MODULE_LINKER_FLAGS_RELEASE`   | `CGAL_MODULE_LINKER_FLAGS_DEBUG` |
| Linker (programs)     | `CGAL_EXE_LINKER_FLAGS`     | `CGAL_EXE_LINKER_FLAGS_RELEASE`      | `CGAL_EXE_LINKER_FLAGS_DEBUG` |

\subsection installation_misc Miscellaneous Variables


| Variable              | Description                                                           | Type        | %Default Value | 
| :-                    | :-                    | :-   |  :-            |
| `CMAKE_BUILD_TYPE`    | Indicates type of build. Possible values are 'Debug' or 'Release'     | CMake       | Release |
| `CMAKE_CXX_COMPILER`  | Full-path to the executable corresponding to the C++ compiler to use. | CMake       | platform-dependent |
| `CXX`                 | Idem                                                                  | Environment | Idem |


\subsection installation_variables_building Variables Used Only When Building Programs (Such as Demos or Examples)


| Variable              | Description                                                           | Type        | %Default Value | 
| :-                    | :-                    | :-   |  :-            |
| `CGAL_DIR`            | Full-path to the binary directory where \cgal was configured          |Either CMake or Environment | none |


\subsection installation_variables_third_party Variables Providing Information About 3rd-Party Libraries
\anchor sec3partysoftwareconfig

The following variables provide information about the availability and
location of the 3rd party libraries used by \cgal. CMake automatically
searches for dependencies so you need to specify these variables if 
CMake was unable to locate something. This is indicated by a value ending in
`NOTFOUND`.

Since 3rd-party libraries are system wide, many of the CMake variables listed below can alternatively
be given as similarly-named environment variables instead. Keep in mind that you must provide one or the
other but never both.

\subsection installation_boost Boost Libraries

In most cases, if \sc{Boost} is not automatically found, setting the `BOOST_ROOT` 
variable is enough. If it is not, you can specify the header and library
directories individually. You can also provide the full pathname to a specific compiled library
if it cannot be found in the library directory or its name is non-standard.

By default, when \sc{Boost} binary libraries are needed, the shared versions
are used if present. You can set the variable
`CGAL_Boost_USE_STATIC_LIBS` to `ON` if you want to link
with static versions explicitly.

On Windows, if you link with \sc{Boost} shared libraries, you must ensure that
the `.dll` files are found by the dynamic linker, at run time. 
For example, you can add the path to the \sc{Boost} `.dll` to the
`PATH` environment variable.

| Variable              | Description                                                           | Type        |
| :-                    | :-                    | :-             |
| `BOOST_ROOT`\cgalFootnote{The environment variable can be spelled either `BOOST_ROOT` or `BOOSTROOT`} | Root directory of your \sc{Boost} installation | Either CMake or Environment |
| `Boost_INCLUDE_DIR`   | Directory containing the `boost/version.hpp` file  | CMake |
| `BOOST_INCLUDEDIR`    | Idem | Environment |
| `Boost_LIBRARY_DIRS`  | Directory containing the compiled \sc{Boost} libraries  | CMake | 
| `BOOST_LIBRARYDIR`    | Idem | Environment |
| `Boost_(xyz)_LIBRARY_RELEASE`  | Full pathname to a release build of the compiled 'xyz' \sc{Boost} library | CMake | 
| `Boost_(xyz)_LIBRARY_DEBUG` | Full pathname to a debug build of the compiled 'xyz' \sc{Boost} library | CMake |


\subsection installation_gmp GMP and MPFR Libraries

Under Windows, auto-linking is used, so only the <I>directory</I> 
containing the libraries is needed and you would specify `GMP|MPFR_LIBRARY_DIR` rather than
`GMP|MPFR_LIBRARIES`. On the other hand, under Linux the actual library filename is needed.
Thus you would specify `GMP|MPFR_LIBRARIES`. In no case you need to specify both.

\cgal uses both \sc{Gmp} and \sc{Mpfr} so both need to be supported. If either of them is unavailable the 
usage of \sc{Gmp} and of \sc{Mpfr} will be disabled.


| Variable              | Description                                                           | Type        |
| :-                    | :-                    | :-             |
| `CGAL_DISABLE_GMP`    | Indicates whether to search and use \sc{Gmp}/\sc{Mpfr} or not  | CMake | 
| `GMP_DIR`  | Directory of \sc{Gmp} default installation  | Environment |
| `GMP_INCLUDE_DIR`  | Directory containing the `gmp.h` file  | CMake | 
| `GMP_INC_DIR` | Idem | Environment |
| `GMP_LIBRARIES_DIR`  | Directory containing the compiled \sc{Gmp} library | CMake |
| `GMP_LIB_DIR` | Idem | Environment |
| `GMP_LIBRARIES` | Full pathname of the compiled \sc{Gmp} library  | CMake |
| `MPFR_INCLUDE_DIR` | Directory containing the `mpfr.h` file | CMake |
| `MPFR_INC_DIR`  | Idem | Environment | 
| `MPFR_LIBRARIES_DIR` | Directory containing the compiled \sc{Mpfr} library | CMake |
| `MPFR_LIB_DIR` | Idem | Environment |
| `MPFR_LIBRARIES`  | Full pathname of the compiled \sc{Mpfr} library | CMake |



Under Linux, the \sc{Gmpxx} is also searched for, and you may specify the following variables:


| Variable              | Description                                                           | Type        |
| :-                    | :-                    | :-             |
| `GMPXX_DIR` | Directory of \sc{gmpxx} default installation | Environment |
| `GMPXX_INCLUDE_DIR`  | Directory containing the `gmpxx.h` file  | CMake |
| `GMPXX_LIBRARIES`  | Full pathname of the compiled \sc{Gmpxx} library  | CMake |



\subsection installation_qt5 Qt5 Library

You must set the cmake or environment variable `Qt5_DIR` to point to the path
to the directory containing the file `Qt5Config.cmake` created by your \sc{Qt}5 installation. If you are
using the open source edition it should be `<path>/qt-everywhere-opensource-src-<version>/qtbase/lib/cmake/Qt5`.

\subsection installation_leda LEDA Library

When the \leda libraries are not automatically found, yet they are installed on the system
with base names 'leda' and 'ledaD' (for the release and debug versions resp.), it might 
be sufficient to just indicate the library directory via the `LEDA_LIBRARY_DIRS` variable.
If that doesn't work because, for example, the names are different, you can provide the full pathnames of each variant
via `LEDA_LIBRARY_RELEASE` and `LEDA_LIBRARY_DEBUG`.

The variables specifying definitions and flags can be left undefined if they are not needed by LEDA.


| Variable               | Description           | Type        |
| :-                     | :-                    | :-             |
| `WITH_LEDA`            | Indicates whether to search and use \leda or not | CMake |
| `LEDA_DIR`             | Directory of \sc{LEDA} default installation | Environment |
| `LEDA_INCLUDE_DIR`     | Directory containing the file `LEDA/system/basic.h` | CMake |
| `LEDA_LIBRARIES`       | Directory containing the compiled \leda libraries | CMake |
| `LEDA_INC_DIR`         | Directory containing the file `LEDA/system/basic.h` | Environment |
| `LEDA_LIB_DIR`         | Directory containing the compiled \leda libraries  | Environment |
| `LEDA_LIBRARY_RELEASE` | Full pathname to a release build of the \leda library | CMake |
| `LEDA_LIBRARY_DEBUG`   | Full pathname to a debug build of the \leda library | CMake |
| `LEDA_DEFINITIONS`     | Preprocessor definitions | CMake |
| `LEDA_CXX_FLAGS`       | Compiler flags | CMake |
| `LEDA_LINKER_FLAGS`    | Linker flags | CMake |


\subsection installation_mpfi MPFI Library

\cgal provides a number type based on this library, but the \cgal library
itself does not depend on \sc{Mpfi}. This means that this library must be
configured when compiling an application that uses the above number type.

When \sc{Mpfi} files are not on the standard path, the locations of the headers
and library files must be specified by using environment variables.


| Variable             | Description           | Type        |
| :-                   | :-                    | :-             |
| `MPFI_DIR`           |Directory of \sc{MPFI} default installation | Environment |
| `MPFI_INCLUDE_DIR`   | Directory containing the `mpfi.h` file | CMake | 
| `MPFI_INC_DIR`       | Idem | Environment |
| `MPFI_LIBRARIES_DIR` | Directory containing the compiled \sc{Mpfi} library | CMake |
| `MPFI_LIB_DIR`       | Idem | Environment |
| `MPFI_LIBRARIES`     | Full pathname of the compiled \sc{Mpfi} library | CMake |



\subsection installation_rs RS and RS3 Library

As said before, only the \cgal univariate algebraic kernel depends on the
library Rs. As the algebraic kernel is not compiled as a part of the \cgal
library, this library is not detected nor configured at installation time.

CMake will try to find Rs in the standard header and library
directories. When it is not automatically detected, the locations of the
headers and library files must be specified using environment variables.

Rs needs \sc{Gmp} 4.2 or later and \sc{Mpfi} 1.3.4 or later. The variables
related to the latter library may also need to be defined.


| Variable             | Description           | Type        |
| :-                   | :-                    | :-             |
| `RS_DIR` | Directory of \sc{Rs} default installation | Environment |
| `RS_INCLUDE_DIR` | Directory containing the `rs_exports.h` file | CMake |
| `RS_INC_DIR` | Idem | Environment |
| `RS_LIBRARIES_DIR`  | Directory containing the compiled \sc{Rs} library | CMake |
| `RS_LIB_DIR` | Idem | Environment |
| `RS_LIBRARIES` | Full pathname of the compiled \sc{Rs} library | CMake |

Similar variables exist for \sc{Rs3}.

| Variable             | Description           | Type        |
| :-                   | :-                    | :-       
| `RS3_DIR` | Directory of \sc{Rs3} default installation | Environment |
| `RS3_INCLUDE_DIR` | Directory containing the file `rs3_fncts.h` file | CMake |
| `RS3_INC_DIR` | Idem | Environment |
| `RS3_LIBRARIES_DIR` | Directory containing the compiled \sc{Rs3} library | CMake |
| `RS3_LIB_DIR` | Idem | Environment |
| `RS3_LIBRARIES` | Full pathname of the compiled \sc{Rs3} library | CMake |


\subsection installation_ntl NTL Library

Some polynomial computations in \cgal's algebraic kernel 
are speed up when \sc{Ntl} is available. 
As the algebraic kernel is not compiled as a part of the \cgal
library, this library is not detected nor configured at installation time.

CMake will try to find \sc{Ntl} in the standard header and library
directories. When it is not automatically detected, the locations of the
headers and library files must be specified using environment variables.

| Variable             | Description           | Type        |
| :-                   | :-                    | :-             |
| `NTL_DIR` | Directory of \sc{NTL} default installation | Environment |
| `NTL_INCLUDE_DIR` | Directory containing the `NTL/ZZX.h` file | CMake |
| `NTL_INC_DIR` | Idem | Environment |
| `NTL_LIBRARIES_DIR` | Directory containing the compiled \sc{Ntl} library | CMake |
| `NTL_LIB_DIR` | Idem | Environment |
| `NTL_LIBRARIES` | Full pathname of the compiled \sc{Ntl} library | CMake |

\subsection installation_eigen Eigen Library

\sc{Eigen} is a header-only template library.
Only the <I>directory</I> containing the header files of \sc{Eigen} 3.1 (or greater) is needed.


| Variable             | Description           | Type        |
| :-                   | :-                    | :-             |
| `EIGEN3_INCLUDE_DIR` | Directory containing the file `signature_of_eigen3_matrix_library` | CMake |
| `EIGEN3_INC_DIR` | Idem | Environment |

\subsection installation_esbtl ESBTL Library

One skin surface example requires the \sc{Esbtl} library in order to read \sc{Pdb} files.

If \sc{Esbtl} is not automatically found, setting the `ESBTL_INC_DIR`
environment variable is sufficient.


| Variable             | Description           | Type        |
| :-                   | :-                    | :-             |
| `ESBTL_DIR` | Directory of \sc{ESBTL} default installation | Environment |
| `ESBTL_INC_DIR` | Directory containing the `ESBTL/default.h` file | Environment |
| `ESBTL_INCLUDE_DIR` | Directory containing the `ESBTL/default.h` file | CMake |

\subsection installation_tbb TBB Library

If \sc{Tbb} is not automatically found, the user must set the `TBBROOT`
environment variable. The environment variable `TBB_ARCH_PLATFORM=<arch>/<compiler>` must be set. 
`<arch>` is `ia32` or `intel64`. `<compiler>` describes the Linux kernel, gcc version or Visual Studio version
used. It should be set to what is used in `$TBBROOT/lib/<arch>`.

For windows users, the folder `TBBROOT/bin/<arch>/<compiler>` should be added to the `PATH` variable.

Note that the variables in the table below are being used.

| Variable             | Description           | Type        |
| :-                   | :-                    | :-             |
| `TBBROOT` | Directory of \sc{Tbb} default installation | Environment |
| `TBB_INCLUDE_DIRS` | Directory containing the `tbb/tbb.h` file | CMake |
| `TBB_LIBRARY_DIRS` | Directory(ies) containing the compiled TBB libraries | CMake |
| `TBB_LIBRARIES` | Full pathnames of the compiled TBB libraries (both release and debug versions, using "optimized" and "debug" CMake keywords). Note that if the debug versions are not found, the release versions will be used instead for the debug mode. | CMake |
| `TBB_RELEASE_LIBRARY` | Full pathname of the compiled TBB release library | CMake |
| `TBB_MALLOC_RELEASE_LIBRARY` | Full pathname of the compiled TBB release malloc library | CMake |
| `TBB_DEBUG_LIBRARY` | Full pathname of the compiled TBB debug library | CMake |
| `TBB_MALLOC_DEBUG_LIBRARY` | Full pathname of the compiled TBB debug malloc library | CMake |
| `TBB_MALLOCPROXY_DEBUG_LIBRARY` | Full pathname of the compiled TBB debug malloc_proxy library (optional) | CMake |
| `TBB_MALLOCPROXY_RELEASE_LIBRARY` | Full pathname of the compiled TBB release malloc_proxy library (optional) | CMake |

\section installation_compiler_workarounds Compiler Workarounds

A number of boolean flags are used to workaround compiler bugs and
limitations. They all start with the prefix `CGAL_CFG`. These
flags are used to work around compiler bugs and limitations. For
example, the flag `CGAL_CFG_NO_CPP0X_LONG_LONG` denotes
that the compiler does not know the type `long long`.

For each installation a file <TT><CGAL/compiler_config.h></TT>
is defined, with the correct
settings of all flags. This file is generated automatically by CMake,
and it is located in the `include` directory of where you run
CMake. For an in-source configuration this means
`CGAL-\cgalReleaseNumber``/include`.

The test programs used to generate the `compiler_config.h`
file can be found in `config/testfiles`.
Both
`compiler_config.h` and the test programs contain a short
description of the problem. In case of trouble with one of the
`CGAL_CFG` flags, it is a good idea to take a look at it.

The file `CGAL/compiler_config.h` is included from
`<CGAL/config.h>`.
which is included by all \cgal header files.

\section seccompileroptimisations Compiler Optimizations 

By default CMake generates makefiles for Release mode, with 
optimization flags switched on, and vcproj files for Release
and Debug modes.

*/ <|MERGE_RESOLUTION|>--- conflicted
+++ resolved
@@ -595,7 +595,6 @@
 More information is available on the METIS library
 at <A HREF="http://glaros.dtc.umn.edu/gkhome/metis/metis/overview">`http://glaros.dtc.umn.edu/gkhome/metis/metis/overview`</A>.
 
-<<<<<<< HEAD
 \subsection thirdpartyCeres Ceres Solver
 
 \sc{Ceres} is an open source C++ library for modeling and solving large, complicated optimization problems.
@@ -605,7 +604,7 @@
 
 Visit the official website of the library at <A HREF="http://ceres-solver.org/index.html">`ceres-solver.org`</A>
 for more information.
-=======
+
 \subsection thirdpartyGLPK GLPK
 
 \sc{GLPK} (GNU Linear Programming Kit) is a library for solving linear programming (LP), mixed integer programming (MIP), and other related problems.
@@ -614,7 +613,6 @@
 
 The \sc{GLPK} web site is <A HREF="https://www.gnu.org/software/glpk/">`https://www.gnu.org/software/glpk/`</A>.
 
-
 \subsection thirdpartySCIP SCIP 
 
 \sc{SCIP} (Solving Constraint Integer Programs) is currently one of the fastest open source solvers for mixed integer programming (MIP) and mixed integer nonlinear programming (MINLP).
@@ -622,8 +620,6 @@
 In \cgal, \sc{SCIP} provides an optional linear integer program solver in the \ref PkgPolygonalSurfaceReconstruction package.
 
 The \sc{SCIP} web site is <A HREF="http://scip.zib.de/">`http://scip.zib.de/`</A>.
-
->>>>>>> be306a35
 
 \section secbuilding Building CGAL 
 
