--- conflicted
+++ resolved
@@ -524,7 +524,14 @@
 
 The \sc{Eigen} web site is <A HREF="http://eigen.tuxfamily.org/index.php?title=Main_Page">`http://eigen.tuxfamily.org`</A>.
 
-<<<<<<< HEAD
+\subsection thirdpartyOpenGR OpenGR 
+
+\sc{OpenGR} is a is a set C++ libraries for 3D Global Registration released under the terms of the APACHE V2 licence.
+
+\cgal provides wrappers for the Super4PCS algorithm of \sc{OpenGR} in the \ref PkgPointSetProcessing3Ref packages. 
+
+The \sc{OpenGR} web site is <A HREF="https://github.com/STORM-IRIT/OpenGR">`https://github.com/STORM-IRIT/OpenGR`</A>.
+
 \subsection thirdpartylibpointmatcher PointMatcher 
 
 \sc{libpointmatcher} is a modular library implementing the Iterative Closest Point (ICP) algorithm for aligning point clouds, released under a permissive BSD license.
@@ -532,15 +539,6 @@
 \cgal provides wrappers for the ICP algorithm of \sc{libpointmatcher} in the \ref PkgPointSetProcessing3Ref packages. 
 
 The \sc{libpointmatcher} web site is <A HREF="https://github.com/ethz-asl/libpointmatcher">`https://github.com/ethz-asl/libpointmatcher`</A>.
-=======
-\subsection thirdpartyOpenGR OpenGR 
-
-\sc{OpenGR} is a is a set C++ libraries for 3D Global Registration released under the terms of the APACHE V2 licence.
-
-\cgal provides wrappers for the Super4PCS algorithm of \sc{OpenGR} in the \ref PkgPointSetProcessing3Ref packages. 
-
-The \sc{OpenGR} web site is <A HREF="https://github.com/STORM-IRIT/OpenGR">`https://github.com/STORM-IRIT/OpenGR`</A>.
->>>>>>> 7029fe4d
 
 \subsection thirdpartyESBTL ESBTL
 
