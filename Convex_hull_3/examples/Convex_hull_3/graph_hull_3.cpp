#include <CGAL/Exact_predicates_inexact_constructions_kernel.h>
#include <CGAL/Polyhedron_3.h>
#include <CGAL/Surface_mesh.h>
#include <CGAL/convex_hull_3.h>
#include <vector>
#include <fstream>


typedef CGAL::Exact_predicates_inexact_constructions_kernel  K;
typedef K::Point_3                                Point_3;
typedef CGAL::Surface_mesh<Point_3>               Surface_mesh;


int main(int argc, char* argv[])
{
  const char* filename = (argc>1) ? argv[1] : "data/star.off";
  Surface_mesh poly;
<<<<<<< HEAD
  if(!CGAL::read_polygon_mesh(filename, poly))
=======
  if(!CGAL::IO::read_polygon_mesh(filename, poly))
>>>>>>> cf69d322
  {
    std::cerr<< "Cannot open input file." <<std::endl;
    return 1;
  }

  // compute convex hull
  Surface_mesh chull;
  CGAL::convex_hull_3(poly, chull);

  std::cout << "The convex hull contains " << chull.number_of_vertices() << " vertices" << std::endl;
  return 0;
}<|MERGE_RESOLUTION|>--- conflicted
+++ resolved
@@ -15,11 +15,7 @@
 {
   const char* filename = (argc>1) ? argv[1] : "data/star.off";
   Surface_mesh poly;
-<<<<<<< HEAD
-  if(!CGAL::read_polygon_mesh(filename, poly))
-=======
   if(!CGAL::IO::read_polygon_mesh(filename, poly))
->>>>>>> cf69d322
   {
     std::cerr<< "Cannot open input file." <<std::endl;
     return 1;
