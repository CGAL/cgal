#include <CGAL/Exact_predicates_inexact_constructions_kernel.h>
#include <CGAL/Polyhedron_items_with_id_3.h>
#include <CGAL/Polyhedron_3.h>

#include <CGAL/mesh_segmentation.h>
#include <CGAL/property_map.h>

#include <iostream>
#include <fstream>

typedef CGAL::Exact_predicates_inexact_constructions_kernel K;
typedef CGAL::Polyhedron_3<K, CGAL::Polyhedron_items_with_id_3>  Polyhedron;
typedef boost::graph_traits<Polyhedron>::face_descriptor face_descriptor;

// Property map associating a face with an integer as id to an
// element in a vector stored internally
template<class ValueType>
struct Face_with_id_pmap
    : public boost::put_get_helper<ValueType&,
             Face_with_id_pmap<ValueType> >
{
    typedef face_descriptor key_type;
    typedef ValueType value_type;
    typedef value_type& reference;
    typedef boost::lvalue_property_map_tag category;

    Face_with_id_pmap(
      std::vector<ValueType>& internal_vector
    ) : internal_vector(internal_vector) { }

    reference operator[](key_type key) const
    { return internal_vector[key->id()]; }
private:
    std::vector<ValueType>& internal_vector;
};

int main(int argc, char* argv[])
{
    // create and read Polyhedron
    Polyhedron mesh;
<<<<<<< HEAD
    const char* filename = (argc > 1) ? argv[1] : "data/cactus.off";
    std::ifstream input(filename);
=======
    std::ifstream input(CGAL::data_file_path("meshes/cactus.off"));
>>>>>>> 3610121c
    if ( !input || !(input >> mesh) || mesh.empty() || ( !CGAL::is_triangle_mesh(mesh)) ) {
      std::cerr << "Input is not a triangle mesh" << std::endl;
      return EXIT_FAILURE;
    }

    // assign id field for each face
    std::size_t face_id = 0;
    for(face_descriptor f : faces( mesh) ) {
        f->id() = face_id++;
    }

    // create a property-map for SDF values
    std::vector<double> sdf_values(num_faces(mesh));
    Face_with_id_pmap<double> sdf_property_map(sdf_values);

    CGAL::sdf_values(mesh, sdf_property_map);

    // access SDF values (with constant-complexity)
    for(face_descriptor f : faces(mesh)) {
        std::cout << sdf_property_map[f] << " ";
    }
    std::cout << std::endl;

    // create a property-map for segment-ids
    std::vector<std::size_t> segment_ids(num_faces(mesh));
    Face_with_id_pmap<std::size_t> segment_property_map(segment_ids);

    CGAL::segmentation_from_sdf_values(mesh, sdf_property_map, segment_property_map);

    // access segment-ids (with constant-complexity)
    for(face_descriptor f : faces(mesh)) {
        std::cout << segment_property_map[f] << " ";
    }
    std::cout << std::endl;
    return EXIT_SUCCESS;
}<|MERGE_RESOLUTION|>--- conflicted
+++ resolved
@@ -38,12 +38,7 @@
 {
     // create and read Polyhedron
     Polyhedron mesh;
-<<<<<<< HEAD
-    const char* filename = (argc > 1) ? argv[1] : "data/cactus.off";
-    std::ifstream input(filename);
-=======
     std::ifstream input(CGAL::data_file_path("meshes/cactus.off"));
->>>>>>> 3610121c
     if ( !input || !(input >> mesh) || mesh.empty() || ( !CGAL::is_triangle_mesh(mesh)) ) {
       std::cerr << "Input is not a triangle mesh" << std::endl;
       return EXIT_FAILURE;
