--- conflicted
+++ resolved
@@ -21,11 +21,7 @@
 
   // create and read LCC
   LCC mesh;
-<<<<<<< HEAD
-  if(!CGAL::Polygon_mesh_processing::read_polygon_mesh(filename, mesh) ||
-=======
   if(!CGAL::Polygon_mesh_processing::IO::read_polygon_mesh(filename, mesh) ||
->>>>>>> cf69d322
      !CGAL::is_triangle_mesh(mesh))
   {
     std::cerr << "Invalid input file." << std::endl;
