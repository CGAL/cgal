#define CGAL_BGL_TESTSUITE
#include <CGAL/Exact_predicates_inexact_constructions_kernel.h>

#include <OpenMesh/Core/IO/MeshIO.hh>
#include <OpenMesh/Core/Mesh/PolyMesh_ArrayKernelT.hh>

#include <CGAL/boost/graph/graph_traits_PolyMesh_ArrayKernelT.h>

#include <CGAL/mesh_segmentation.h>

#include <CGAL/property_map.h>

#include <iostream>
#include <fstream>

typedef CGAL::Exact_predicates_inexact_constructions_kernel Kernel;
typedef OpenMesh::PolyMesh_ArrayKernelT</* MyTraits*/> Mesh;
typedef boost::graph_traits<Mesh>::face_descriptor face_descriptor;

int main(int argc, char** argv )
{
  const std::string filename = (argc > 1) ? argv[1] : CGAL::data_file_path("meshes/cactus.off");

  Mesh mesh;
<<<<<<< HEAD
  const char* filename = (argc > 1) ? argv[1] : "data/cactus.off";
  OpenMesh::IO::read_mesh(mesh, filename);

  if (!CGAL::is_triangle_mesh(mesh)){
=======
  OpenMesh::IO::read_mesh(mesh, filename);

  if (!CGAL::is_triangle_mesh(mesh))
  {
>>>>>>> 3610121c
    std::cerr << "Input geometry is not triangulated." << std::endl;
    return EXIT_FAILURE;
  }

  std::cout << "#F : " << num_faces(mesh) << std::endl;
  std::cout << "#H : " << num_halfedges(mesh) << std::endl;
  std::cout << "#V : " << num_vertices(mesh) << std::endl;

  // create a property-map for SDF values
  typedef std::map<face_descriptor, double> Facet_double_map;
  Facet_double_map internal_sdf_map;
  boost::associative_property_map<Facet_double_map> sdf_property_map(internal_sdf_map);

  // compute SDF values
  CGAL::sdf_values(mesh, sdf_property_map);

  // create a property-map for segment-ids
  typedef std::map<face_descriptor, std::size_t> Facet_int_map;
  Facet_int_map internal_segment_map;
  boost::associative_property_map<Facet_int_map> segment_property_map(internal_segment_map);

  // segment the mesh using default parameters for number of levels, and smoothing lambda
  // Any other scalar values can be used instead of using SDF values computed using the CGAL function
  std::size_t number_of_segments = CGAL::segmentation_from_sdf_values(mesh, sdf_property_map, segment_property_map);

  std::cout << "Number of segments: " << number_of_segments << std::endl;
  // print segment-ids

  for(face_descriptor f : faces(mesh)) {
      // ids are between [0, number_of_segments -1]
      std::cout << segment_property_map[f] << " ";
  }
  std::cout << std::endl;

  const std::size_t number_of_clusters = 4;       // use 4 clusters in soft clustering
  const double smoothing_lambda = 0.3;  // importance of surface features, suggested to be in-between [0,1]

  // Note that we can use the same SDF values (sdf_property_map) over and over again for segmentation.
  // This feature is relevant for segmenting the mesh several times with different parameters.
  CGAL::segmentation_from_sdf_values(mesh, sdf_property_map, segment_property_map, number_of_clusters, smoothing_lambda);
  return EXIT_SUCCESS;
}<|MERGE_RESOLUTION|>--- conflicted
+++ resolved
@@ -22,17 +22,10 @@
   const std::string filename = (argc > 1) ? argv[1] : CGAL::data_file_path("meshes/cactus.off");
 
   Mesh mesh;
-<<<<<<< HEAD
-  const char* filename = (argc > 1) ? argv[1] : "data/cactus.off";
-  OpenMesh::IO::read_mesh(mesh, filename);
-
-  if (!CGAL::is_triangle_mesh(mesh)){
-=======
   OpenMesh::IO::read_mesh(mesh, filename);
 
   if (!CGAL::is_triangle_mesh(mesh))
   {
->>>>>>> 3610121c
     std::cerr << "Input geometry is not triangulated." << std::endl;
     return EXIT_FAILURE;
   }
