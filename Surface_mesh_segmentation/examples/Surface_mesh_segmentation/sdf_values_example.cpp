--- conflicted
+++ resolved
@@ -15,15 +15,9 @@
 {
   // create and read Polyhedron
   Polyhedron mesh;
-<<<<<<< HEAD
-  const char* filename = (argc > 1) ? argv[1] : "data/cactus.off";
-  std::ifstream input(filename);
-  if ( !input || !(input >> mesh) || mesh.empty() || ( !CGAL::is_triangle_mesh(mesh)) ) {
-=======
   std::ifstream input(CGAL::data_file_path("meshes/cactus.off"));
   if ( !input || !(input >> mesh) || mesh.empty() || ( !CGAL::is_triangle_mesh(mesh)) )
   {
->>>>>>> 3610121c
     std::cerr << "Input is not a triangle mesh" << std::endl;
     return EXIT_FAILURE;
   }
