--- conflicted
+++ resolved
@@ -13,33 +13,42 @@
 
 int main(int argc, char* argv[])
 {
-<<<<<<< HEAD
-  // create and read Polyhedron
-  Polyhedron mesh;
-  const char* filename = (argc > 1) ? argv[1] : "data/cactus.off";
-  std::ifstream input(filename);
+    // create and read Polyhedron
+    Polyhedron mesh;
+    std::ifstream input(CGAL::data_file_path("meshes/cactus.off"));
+    if ( !input || !(input >> mesh) || mesh.empty()  || ( !CGAL::is_triangle_mesh(mesh)))
+    {
+      std::cerr << "Input is not a triangle mesh." << std::endl;
+      return EXIT_FAILURE;
+    }
 
-  if ( !input || !(input >> mesh) || mesh.empty()  || ( !CGAL::is_triangle_mesh(mesh))) {
-   std::cerr << "Input is not a triangle mesh." << std::endl;
-   return EXIT_FAILURE;
-  }
+    // create a property-map for SDF values
+    typedef std::map<face_descriptor, double> Facet_double_map;
+    Facet_double_map internal_sdf_map;
+    boost::associative_property_map<Facet_double_map> sdf_property_map(internal_sdf_map);
 
   // create a property-map for SDF values
   typedef std::map<Polyhedron::Facet_const_handle, double> Facet_double_map;
   Facet_double_map internal_sdf_map;
   boost::associative_property_map<Facet_double_map> sdf_property_map(internal_sdf_map);
 
-  // compute SDF values using default parameters for number of rays, and cone angle
-  CGAL::sdf_values(mesh, sdf_property_map);
+    // create a property-map for segment-ids
+    typedef std::map<face_descriptor, std::size_t> Facet_int_map;
+    Facet_int_map internal_segment_map;
+    boost::associative_property_map<Facet_int_map> segment_property_map(internal_segment_map);
 
   // create a property-map for segment-ids
   typedef std::map<Polyhedron::Facet_const_handle, std::size_t> Facet_int_map;
   Facet_int_map internal_segment_map;
   boost::associative_property_map<Facet_int_map> segment_property_map(internal_segment_map);
 
-  // segment the mesh using default parameters for number of levels, and smoothing lambda
-  // Any other scalar values can be used instead of using SDF values computed using the CGAL function
-  std::size_t number_of_segments = CGAL::segmentation_from_sdf_values(mesh, sdf_property_map, segment_property_map);
+    std::cout << "Number of segments: " << number_of_segments << std::endl;
+    // print segment-ids
+    for(face_descriptor f : faces(mesh)) {
+        // ids are between [0, number_of_segments -1]
+        std::cout << segment_property_map[f] << " ";
+    }
+    std::cout << std::endl;
 
   std::cout << "Number of segments: " << number_of_segments << std::endl;
   // print segment-ids
@@ -59,49 +68,4 @@
    mesh, sdf_property_map, segment_property_map, number_of_clusters, smoothing_lambda);
 
   return EXIT_SUCCESS;
-=======
-    // create and read Polyhedron
-    Polyhedron mesh;
-    std::ifstream input(CGAL::data_file_path("meshes/cactus.off"));
-    if ( !input || !(input >> mesh) || mesh.empty()  || ( !CGAL::is_triangle_mesh(mesh)))
-    {
-      std::cerr << "Input is not a triangle mesh." << std::endl;
-      return EXIT_FAILURE;
-    }
-
-    // create a property-map for SDF values
-    typedef std::map<face_descriptor, double> Facet_double_map;
-    Facet_double_map internal_sdf_map;
-    boost::associative_property_map<Facet_double_map> sdf_property_map(internal_sdf_map);
-
-    // compute SDF values using default parameters for number of rays, and cone angle
-    CGAL::sdf_values(mesh, sdf_property_map);
-
-    // create a property-map for segment-ids
-    typedef std::map<face_descriptor, std::size_t> Facet_int_map;
-    Facet_int_map internal_segment_map;
-    boost::associative_property_map<Facet_int_map> segment_property_map(internal_segment_map);
-
-    // segment the mesh using default parameters for number of levels, and smoothing lambda
-    // Any other scalar values can be used instead of using SDF values computed using the CGAL function
-    std::size_t number_of_segments = CGAL::segmentation_from_sdf_values(mesh, sdf_property_map, segment_property_map);
-
-    std::cout << "Number of segments: " << number_of_segments << std::endl;
-    // print segment-ids
-    for(face_descriptor f : faces(mesh)) {
-        // ids are between [0, number_of_segments -1]
-        std::cout << segment_property_map[f] << " ";
-    }
-    std::cout << std::endl;
-
-    const std::size_t number_of_clusters = 4;       // use 4 clusters in soft clustering
-    const double smoothing_lambda = 0.3;  // importance of surface features, suggested to be in-between [0,1]
-
-    // Note that we can use the same SDF values (sdf_property_map) over and over again for segmentation.
-    // This feature is relevant for segmenting the mesh several times with different parameters.
-    CGAL::segmentation_from_sdf_values(
-      mesh, sdf_property_map, segment_property_map, number_of_clusters, smoothing_lambda);
-
-    return EXIT_SUCCESS;
->>>>>>> 3610121c
 }