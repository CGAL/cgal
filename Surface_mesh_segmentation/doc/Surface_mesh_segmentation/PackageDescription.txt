/// \defgroup PkgSurfaceMeshSegmentationRef Triangulated Surface Mesh Segmentation Reference

/// \defgroup PkgSurfaceMeshSegmentationConcepts Concepts
/// \ingroup PkgSurfaceMeshSegmentationRef


/*!
\addtogroup PkgSurfaceMeshSegmentationRef

\cgalPkgDescriptionBegin{Triangulated Surface Mesh Segmentation,PkgSurfaceMeshSegmentation}
\cgalPkgPicture{segmentation_ico.png}

\cgalPkgSummaryBegin
<<<<<<< HEAD
\cgalPkgAuthor{Ilker %O. Yaz, Liubomyr Piadyk, and Sébastien Loriot}
\cgalPkgDesc{This package provides 2 methods to generate a segmentation of
              a triangulated surface mesh. The first algorithm computes the
=======
\cgalPkgAuthors{Ilker %O. Yaz and Sébastien Loriot}
\cgalPkgDesc{This package provides a method to generate a segmentation of
              a triangulated surface mesh. The algorithm first computes the
>>>>>>> 3610121c
              <em>Shape Diameter Function</em> (SDF) for all facets and applies a
              graph-cut based algorithm over these values. Low level functions are
              provided to replace any intermediate step by a custom one. The second 
              algorithm finds a set of nearly convex surfaces that 
              satisfy specified concavity constraint.}
\cgalPkgManuals{Chapter_3D_SurfaceSegmentation,PkgSurfaceMeshSegmentationRef}
\cgalPkgSummaryEnd

\cgalPkgShortInfoBegin
\cgalPkgSince{4.4}
\cgalPkgDependsOn{\ref PkgAABBTree and \ref PkgConvexHull3}
\cgalPkgBib{cgal:y-smsimpl}
\cgalPkgLicense{\ref licensesGPL "GPL"}
\cgalPkgDemo{CGAL Lab,CGALlab.zip}
\cgalPkgShortInfoEnd

\cgalPkgDescriptionEnd

\cgalClassifedRefPages

\cgalCRPSection{Concepts}
- `#SegmentationGeomTraits`

<<<<<<< HEAD
## Main Functions ##
- `#CGAL::approximate_convex_segmentation()`
- `#CGAL::concavity_values()`
=======
\cgalCRPSection{Main Functions}
>>>>>>> 3610121c
- `#CGAL::sdf_values()`
- `#CGAL::sdf_values_postprocessing()`
- `#CGAL::segmentation_from_sdf_values()`
- `#CGAL::segmentation_via_sdf_values()`

*/<|MERGE_RESOLUTION|>--- conflicted
+++ resolved
@@ -11,15 +11,9 @@
 \cgalPkgPicture{segmentation_ico.png}
 
 \cgalPkgSummaryBegin
-<<<<<<< HEAD
-\cgalPkgAuthor{Ilker %O. Yaz, Liubomyr Piadyk, and Sébastien Loriot}
-\cgalPkgDesc{This package provides 2 methods to generate a segmentation of
+\cgalPkgAuthors{Ilker %O. Yaz, Liubomyr Piadyk, and Sébastien Loriot}
+\cgalPkgDesc{This package provides two methods to generate a segmentation of
               a triangulated surface mesh. The first algorithm computes the
-=======
-\cgalPkgAuthors{Ilker %O. Yaz and Sébastien Loriot}
-\cgalPkgDesc{This package provides a method to generate a segmentation of
-              a triangulated surface mesh. The algorithm first computes the
->>>>>>> 3610121c
               <em>Shape Diameter Function</em> (SDF) for all facets and applies a
               graph-cut based algorithm over these values. Low level functions are
               provided to replace any intermediate step by a custom one. The second 
@@ -43,13 +37,9 @@
 \cgalCRPSection{Concepts}
 - `#SegmentationGeomTraits`
 
-<<<<<<< HEAD
-## Main Functions ##
+\cgalCRPSection{Main Functions}
 - `#CGAL::approximate_convex_segmentation()`
 - `#CGAL::concavity_values()`
-=======
-\cgalCRPSection{Main Functions}
->>>>>>> 3610121c
 - `#CGAL::sdf_values()`
 - `#CGAL::sdf_values_postprocessing()`
 - `#CGAL::segmentation_from_sdf_values()`
