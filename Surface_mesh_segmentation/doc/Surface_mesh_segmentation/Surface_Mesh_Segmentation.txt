namespace CGAL {
/*!
\mainpage User Manual
\anchor Chapter_3D_SurfaceSegmentation

\cgalAutoToc
\author Ilker %O. Yaz, Liubomyr Piadyk, and Sébastien Loriot

\cgalFigureBegin{Segmentation_Elephant_main,elephant_sdf_partition.png}
The shape diameter function applied to the elephant and the corresponding segmentation (using 6 clusters).
\cgalFigureEnd

\section Surface_mesh_segmentationIntroduction Introduction
Mesh segmentation is the process of decomposing a mesh into smaller and meaningful sub-meshes.
This process is used in applications such as modeling, rigging, texturing, shape-retrieval, deformation ...
We refer to a comprehensive survey on mesh segmentation \cgalCite{Shamir2008SegmentationSurvey} for different segmentation techniques.

This package provides implementations of two different algorithms:

- The first one is an implementation of the algorithm relying on the <em>Shape Diameter Function</em> \cgalCite{Shapira2008Consistent} (SDF).
Given a triangulated surface mesh (simply <em>mesh</em> in the following) bounding a 3D solid object,
the SDF provides an estimate of the local object diameter for each facet of the mesh (the SDF values).
The segmentation algorithm first applies a soft clustering on the facets using the associated SDF values.
The final segmentation is then obtained via a graph-cut algorithm that considers surface-based features (dihedral-angle and concavity)
together with the result of the soft clustering. The computation of the SDF values and the mesh segmentation result are offered as independent functions.
This allows an alternative implementation of the SDF to be directly plugged into the segmentation algorithm,
and also to reuse the SDF values several times with different parameters for the segmentation algorithm.

- The second one is an implementation of the approximate convex segmentation algorithm proposed by
Mamou and Ghorbel \cgalCite{mamou2009simple}. It is based on an iterative edge collapsed in the
dual graph of the input triangle mesh, so as to minimize the concavity value and aspect ratio of each segment
at each collapse. The computation of the concavity value and the approximate convex segmentation
computation are provided as separated functions.

\section Surface_mesh_segmentationOverviewoftheSegmentation Overview of the Segmentation Process using SDF values

\subsection Surface_mesh_segmentationShapeDiameterFunction Shape Diameter Function
The Shape Diameter Function provides a connection between the surface mesh and the volume of the subtended 3D bounded object.
More specifically, the SDF is a scalar-valued function defined on facets of the mesh that measures the corresponding local object diameter.
The SDF is used to distinguish between thin and thick parts by adding a local notion of thickness to the facets.
In addition, the SDF is pose-invariant: SDF values remain largely unaffected after changes of pose (see \cgalFigureRef{Segmentation_pose_changes}).

\cgalFigureBegin{Segmentation_pose_changes,pose_changes_sdf_low_3.png}
Influence of pose changes over SDF values and the segmentation.
\cgalFigureEnd

\subsubsection Surface_mesh_segmentationRawSDF Computing Raw SDF Values
For a given input mesh, the raw SDF values are computed by processing each facet one by one. For each facet,
several rays are sampled in a cone constructed using the centroid of the facet as apex and inward-normal of the facet as axis.
Each ray is truncated into a segment, its endpoints being the apex of the cone and the first mesh facet intersection point.
Using the lengths of these truncated rays, which intuitively correspond to a local volume sampling,
the raw SDF value is computed by first applying an outlier removal procedure and then taking the average of the lengths.

The raw SDF values are computed through function `sdf_values()`, setting `postprocess` to `false`.

\note This package also accepts input meshes with holes. In such a case, rays that can not be truncated to segments,
or rays that form an obtuse angle with the inward-normal of the first intersected facet are ignored.
Only facets having no ray get no raw SDF values

\subsubsection Surface_mesh_segmentationPostprocessing Post-processing of Raw SDF Values
After having calculated the raw SDF value for each facet, the SDF values used in the segmentation algorithm are
the result of several post-processing steps:

- Facets with no raw SDF values are assigned the average raw SDF value of their edge-adjacent neighbors. If there is still a facet having no SDF value,
the minimum amongst all the SDF values is assigned to it (this is a deviation from the description of the algorithm in \cgalCite{Shapira2008Consistent}).
The main reason for not assigning 0 to facets with no SDF values is that it can obstruct log-normalization process done at the beginning of `segmentation_from_sdf_values()`.

- A bilateral smoothing \cgalCite{Tomasi1998Bilateral} is applied.
  This smoothing technique removes the noise while trying to keep fast changes on SDF values unchanged since they are natural candidates for segment boundaries.
  The bilateral smoothing \cgalCite{Tomasi1998Bilateral} has three parameters that are set as follows:
  -\f$ w = \lfloor\sqrt{  |F| / 2000}\rfloor + 1 \f$, the window size (i.e. maximum level for breadth-first neighbor selection), where \f$ F \f$ denotes the set of facets
  -\f$ \sigma_s = w / 2 \f$, the spatial parameter
  -\f$ \sigma_{r_i} = \sqrt{1/|w_i| \sum_{f_j \in w_i}(SDF(f_j) - SDF(f_i))^2} \f$, the range parameter set for each facet \f$ f_i \f$; \f$ w_i \f$ denotes the set of neighboring facets of \f$ f_i \f$ collected using \f$ w \f$ in the facet neighbor breadth-first search

  Large window sizes are more effective at eliminating noise but may over-smooth SDF values along segment boundaries.
  Large range parameters make smoothing closer to Gaussian smoothing and may also lead to over-smoothed SDF values.
- SDF values are linearly normalized between [0,1].

These post-processing steps can be applied to raw SDF values (or an alternative set of similar scalar values associated with facets) using the function `sdf_values_postprocessing()`.

\subsection Surface_mesh_segmentationSoftClustering Soft Clustering

Given a number \f$ k \f$  of clusters, the soft clustering is a Gaussian mixture model that consists in fitting \f$ k \f$
Gaussian distributions to the distribution of the SDF values of the facets. It is initialized with k-means++ \cgalCite{Arthur2007Kmeans}, and run multiple times with random seeds.
Among these runs, the best result is used for initializing the expectation-maximization algorithm for fitting the Gaussian distributions.

\note There is no direct relationship between the number of clusters (parameter for soft clustering) and the  final number of segments.
Intuitively, the number of clusters represents the number of levels of a segmentation by clustering facets that have close SDF values
without considering their connectivity.  However, a large number of clusters is likely to result in detailed segmentation of the mesh
with a large number of segments, see \cgalFigureRef{Segmentation_levels}.

\cgalFigureBegin{Segmentation_levels,effect_of_levels.png}
Influence of the number of clusters over the segmentation. The number of clusters are set to 4, 3, and 2 respectively.
\cgalFigureEnd

The output of this procedure is a matrix that contains probability values for each facet to belong to each cluster.
These probability values are used as input to the hard clustering.

\subsection Surface_mesh_segmentationGraphCut Hard clustering

The hard clustering yields the final segmentation of the input mesh and results from minimizing an energy function
combining the aforementioned probability matrix and geometric surface features.

The energy function minimized using alpha-expansion graph cut algorithm \cgalCite{Boykov2001FastApproximate} is defined as follows:

  <table border="0">
  <tr>
         <td>
                \f$ E(\bar{x}) = \sum\limits_{f \in F} e_1(f, x_f) + \lambda \sum\limits_{ \{f,g\} \in N} e_2(x_f, x_g) \f$

                \f$ e_1(f, x_f) = -\log(\max(P(f|x_f), \epsilon_1)) \f$

                \f$ e_2(x_f, x_g) =
                \left \{
                \begin{array}{rl}
                        -\log(w\max(1 - |\theta(f,g)|/\pi, \epsilon_2)) &\mbox{ $x_f \ne x_g$} \\
                        0 &\mbox{ $x_f = x_g$}
                \end{array}
                \right \} \f$
         </td>
     <td>
where:
  - \f$F\f$ denotes the set of facets,
  - \f$N\f$ denotes the set of pairs of neighboring facets,
  - \f$x_f\f$ denotes the cluster assigned to facet \f$f\f$,
  - \f$P(f|x_p)\f$ denotes the probability of assigning facet \f$f\f$ to cluster \f$x_p\f$,
  - \f$\theta(f,g)\f$ denotes the dihedral angle between neighboring facets \f$f\f$ and \f$g\f$:
         convex angles, \f$[-\pi, 0]\f$, and concave angles, \f$]0, \pi]\f$, are weighted by \f$w=0.08\f$ and \f$w=1\f$, respectively,
  - \f$\epsilon_1, \epsilon_2\f$ denote minimal probability and angle thresholds, respectively,
  - \f$\lambda \in [0,1]\f$ denotes a smoothness parameter.
         </td>
  </tr>
  </table>

Note both terms of the energy function, \f$ e_1 \f$ and \f$ e_2 \f$, are always non-negative.
The first term of the energy function provides the contribution of the soft clustering probabilities.
The second term of the energy function is a geometric criterion that is larger the closer to \f$\pm\pi\f$ the dihedral angle between two adjacent facets not in the same cluster is.
The smoothness parameter makes this geometric criterion more or less prevalent.

Assigning a high value to the smoothness parameter results in a small number of segments (since constructing a segment boundary would be expensive).
In other words, merging facets that are placed under different clusters is less expensive than separating them and creating boundaries.
On the contrary, assigning smaller values to smoothness parameter results in a high number of segments, by getting closer to the result of the soft clustering
(notice that setting \f$ \lambda=0 \f$ provides the result of the soft clustering). \cgalFigureRef{Segmentation_lambdas} depicts the influence of the smoothness parameter.

\cgalFigureBegin{Segmentation_lambdas,dino_different_lambda_small.png}
Influence of the smoothness parameter lambda over the segmentation (using 10 clusters). Smoothness parameters are set to 0.0, 0.1, 0.25, 0.5 and 1.0 respectively. The coloring reflects the segmentation result before assigning each connected component to its own segment.
\cgalFigureEnd

The hard clustering assigns a cluster id to each facet (see \cgalFigureRef{Cluster_vs_segment} (a)).
A segment consists in a set of connected facets in the same cluster (see \cgalFigureRef{Cluster_vs_segment} (b)).
By default the function `segmentation_from_sdf_values()` assigns to each facet the id of its segment.
It assigns to each facet the id of its cluster when `output_cluster_ids` is set to `true`.


\cgalFigureBegin{Cluster_vs_segment,cluster_vs_segment.png}
Clusters and segments. The input number of clusters is set to 5. <b>(a)</b> Result of the hard-clustering. <b>(b)</b> Segments are extracted from the computed clusters.
\cgalFigureEnd


\section Surface_mesh_segmentationApprCvxDmpOverview Overview of the Approximate Convex Segmentation 

\subsection Surface_mesh_segmentationConcavity Concavity Value

In this package, the concavity of a triangle mesh \f$ S \f$ is defined as the maximal distance of the points of the vertices of the triangle mesh to the convex hull of the mesh. More specifically, it is defined as:

\f$ C(S) = \max\limits_{v \in vertices(S)} ||p(v) - proj(p(v))|| \f$, where \f$p(v)\f$ is the point of vertex \f$v\f$ and \f$ proj(M) \f$ is the projection of the point \f$ M \f$ on the convex hull of \f$S\f$. See Figure \cgalFigureRef{Concavity_value} for an illustration).

The projection used can be either the projection onto the convex hull along the normal of the vertex, or the projection to the convex hull that minimizes the distance to the convex hull. See Figure \cgalFigureRef{Concavity_values_elephant_demo} for a comparision of the result of the two different projections.

Note that the formula given above is also valid for a subset of vertices of a triangle mesh, in which case the maximum is taken over the points of those vertices, and the convex hull computed only using those points.

<<<<<<< HEAD
\cgalFigureBegin{Concavity_value,concavity_value.png}
Distance computation of the point \f$ M_0 \f$ to its projection \f$ Proj(M_0) \f$ on the convex hull \f$ CH(S) \f$ of \f$ S \f$.
\cgalFigureEnd

\cgalFigureBegin{Concavity_values_elephant_demo,concavity_values-elephant.png, concavity_values-elephant-shortest.png}
\b Left: Concavity per face using the projection along the vertex normal; \b Right: Concavity per face using the projection to the closest point.
Concavity per face is estimated as the average value of concavities per vertices of the face in the Polyhedron demo.
\cgalFigureEnd

The concavity value is used as cost in the dual edge collapse process. It affects the order in which dual edges are collapsed and thus the produced segmentation.

\subsection Surface_mesh_segmentationDecimation Segmentation Procedure

The approximate convex segmentation is an iterative algorithm based on the collapse of dual edges.
At the beginning each dual vertex is considered to belong to its own segment.
At each step, the dual edge (`v`, `w`) with the lowest collapse cost is selected and collapsed.
The collapse process consists in merging dual vertices `v` and `w` as well as the segments they belong to.
The collapse costs are updated for all modified and new edges.
The algorithm stops when the minimal concavity value for all remaining dual edges is above the input threshold,
or if the number of segments is equal to the requested number.
The current segmentation is then returned.

The collapse cost of the edge between vertices `v` and `w` is computed as follows:
<table border="0">
    <tr>
        <td>
            \f$ E(v, w) = \frac{C(S(v, w))}{D} + \alpha E_{shape}(S(v, w)) \f$
        </td>
        <td>
            where:
            - \f$S(v, w)\f$ denotes the set of faces that belongs to the segments of the dual vertices \f$ v \f$ and \f$ w \f$,
            - \f$ C(S(v, w)) \f$ the concavity value of the vertices of \f$ S(v, w) \f$,
            - \f$ D \f$ denotes a normalization factor equal to the length of the diagonal of the bounding box of \f$ S \f$,
            - \f$ E_{shape}{(S(v, w))} = \frac{\rho^2(S(v, w))}{4 \pi \times \sigma(S(v, w))} \f$ with \f$ \rho(S(v, w)) \f$ the perimeter of \f$S(v, w)\f$ (sum of the length of edges on the boundary of the patch) and \f$ \sigma(S(v, w)) \f$ the area of \f$ S(v, w) \f$.
            - \f$ \alpha \f$ denotes a parameter controlling the contribution of the aspect ratio \f$ E_{shape}(v, w) \f$ with respect to the concavity cost.
        </td>
    </tr>
</table>

The cost \f$ E_{shape} \f$ was introduced in order to favor the generation of compact clusters.
In the case of a disk this cost equals to one.
The more irregular a surface is the higher its aspect ratio.

Some results of the approximate convex segmentation algorithm:

\cgalFigureBegin{ApproxDecompExamples,approximate_convex_segmentation_examples.png}
Segmented a sword into 5 segments, a cactus into 4 segments, an elephant into 16 segments, and a dino into 10 segments using normal projection method to compute concavity values. The top images depict the segmentations, while the bottom images - the convex hulls of each segment.
\cgalFigureEnd

\section Surface_mesh_segmentationAPI Summary of the API
6 functions are provided:
	- `sdf_values()` : computes the SDF value of each facet of an input mesh in either raw or post-processed form.
=======
\subsection Surface_mesh_segmentationAPI Summary
Four functions are provided:
        - `sdf_values()` : computes the SDF value of each facet of an input mesh in either raw or post-processed form.
>>>>>>> 3610121c
           SDF values are associated to facets using a property map (see \ref Chapter_CGAL_and_Boost_Property_Maps
"CGAL and Boost Property Maps").
        - `sdf_values_postprocessing()` : post-processes raw SDF values. The post-processing is decoupled from
             the function `sdf_values()` to allow the use of alternative methods to compute SDF values or additional post-processing step.
        - `segmentation_from_sdf_values()` : computes the mesh segmentation from the SDF values of the facets of an input mesh.
            The input SDF values can be any set of scalar values associated to each facet as long as they have been normalized between 0 and 1.
            This function allows using the same SDF values with different parameters for the segmentation stage.
            The segment or cluster ids are associated to the facets using a property map.
<<<<<<< HEAD
	- `segmentation_via_sdf_values()` : combines the three functions above.
    - `concavity_values()` : computes the concavity value of a segment described by an id in a triangle mesh or the concavity value of the triangle mesh itself.
    - `approximate_convex_segmentation()` : computes approximate convex segmentation of a triangle mesh, which is the smallest set of segments satisfying concavity constraint.
=======
        - `segmentation_via_sdf_values()` : combines the three functions above.
>>>>>>> 3610121c

These functions expect as input a triangulated surface mesh bounding a 3D solid object, with
the following properties:
- Combinatorially 2-manifold;
- Intersection-free;
- The vertices of the facets are oriented counterclockwise when seen from outside of the object;
- Boundary free (but for the convexity value and the approximate convex segmentation computations).

\note The current implementations execute fine on meshes that do not match
some of these properties but may produce unreliable or meaningless segmentations.

The current implementation of the computation of the SDF and concavity values relies on the \ref PkgAABBTree package.
This operation is reliable when the `AABBTraits` model provided has exact predicates.
`::CGAL::Exact_predicates_inexact_constructions_kernel` is recommended as geometric traits for this algorithm.

\section SDFExamples Examples

\subsection Example_1 Example: Computation of SDF Values
\cgalExample{Surface_mesh_segmentation/sdf_values_example.cpp}

\subsection Example_2 Example: Segmentation from SDF Values
\cgalExample{Surface_mesh_segmentation/segmentation_from_sdf_values_example.cpp}

\subsubsection Example_3 Computation of SDF Values and Segmentation
The function `segmentation_via_sdf_values()` combines the computation of sdf values, the post-processing and the segmentation.
Note that when computing several segmentations of a mesh with different parameters (i.e. number of levels, and smoothing lambda),
it is advised to first compute the SDF values using `sdf_values()` and use them in calls of the function `segmentation_from_sdf_values()`.

\cgalExample{Surface_mesh_segmentation/segmentation_via_sdf_values_example.cpp}

\subsection Surface_mesh_segmentationUsingapolyhedron Using a Polyhedron with an ID per Facet
The previous examples use a `std::map` as property maps for storing the SDF values and the segmentation results. This example uses
a polyhedron type with a facet type storing an extra ID field, together with a vector, as underlying data structure in the property maps.
The main advantage is to decrease from log to constant the complexity for accessing the data associated to facets.

\cgalExample{Surface_mesh_segmentation/segmentation_with_facet_ids_example.cpp}


\subsection Surface_mesh_segmentationUsingSM Using a Surface_mesh
When using a `Surface_mesh`, you can use the built-in property mechanism.

\cgalExample{Surface_mesh_segmentation/segmentation_from_sdf_values_SM_example.cpp}

<<<<<<< HEAD
\subsection Surface_mesh_segmentationIndependantmeshpersegment Independent Triangle Mesh per Segment
=======
\subsection Surface_mesh_segmentationIndependentmeshpersegment Independent TriangleMesh per Segment
>>>>>>> 3610121c
 It is possible to consider each segment as an independent triangle mesh, like in the following example, where the area of each segment is computed.

\cgalExample{Surface_mesh_segmentation/extract_segmentation_into_mesh_example.cpp}

\subsection Concavity_value_polyhedron Computation of Concavity Value
The following example shows how to compute the concavity of a triangle mesh.

\cgalExample{Surface_mesh_segmentation/concavity_value_example.cpp}

\subsubsection Concavity_value_SM Using a Surface_mesh
The same example as the previous one but uses a `Surface_mesh` datatype.
\cgalExample{Surface_mesh_segmentation/concavity_value_SM_example.cpp}

\subsection Approx_convex_segmentation_polyhedron Approximate Convex Segmentation
\cgalExample{Surface_mesh_segmentation/approximate_convex_segmentation_example.cpp}

\subsubsection Approx_convex_segmentation_SM Using Built-in Properties of a Surface_mesh
This example uses the `Surface_mesh` datatype instead of `Polyhedron_3` together with its built-in property mechanism.
\cgalExample{Surface_mesh_segmentation/approximate_convex_segmentation_SM_example.cpp}

\subsubsection Approx_convex_segmentation_convex_hulls Extracting Convex Hulls
Extends the base example with the computation of convex hull per segment.
\cgalExample{Surface_mesh_segmentation/approximate_convex_segmentation_convex_hulls_example.cpp}

<BR>
\section Performances Performances
<!-- \subsection SMSRuntime Run-time of the functions sdf_values() and segmentation_from_sdf_values() -->

<<<<<<< HEAD
The following tables provide the run-time of the functions `sdf_values()` and `segmentation_from_sdf_values()`.
The results were produced with the release 4.4 of \cgal, on an Intel i7 3.2 Ghz laptop with 8 GB RAM, compiled by Visual C++ 2010 with /O2 option.
=======
The following tables provide the runtime of the functions `sdf_values()` and `segmentation_from_sdf_values()`.
The results were produced with the release 4.4 of \cgal, on an Intel i7 3.2 GHz laptop with 8 GB RAM, compiled by Visual C++ 2010 with /O2 option.
>>>>>>> 3610121c
The polyhedron types are using `Polyhedron_items_with_id_3` as item class.
The models used for the benchmarks are the <i>dinosaur</i> model with 7,828 facets,  the <i>bear</i> model with 20,188 facets and the <i>elephant</i> model with 88,928 facets.

Run-time in seconds of `sdf_values()` with 25 rays showing the cost of the robustness:

<center>
Number of triangles  | `%Simple_cartesian<double>` | `%Exact_predicates_inexact_constructions_kernel` (`EPICK`)
---------------------| -------------------------:  | --------------------------------------------------------:
  7,828              |  2.3                        |  3.8
 20,188              |  6.1                        |  9.5
 88,928              | 46.1                        | 62.3
</center>

<!-- This is only to keep the results, the flag is not documented
<center>
Number of triangles  | `%Simple_cartesian<double>` | `%Exact_predicates_inexact_constructions_kernel` (`EPICK`) | `EPICK` with `Fast_sdf_calculation_mode = false`
---------------------| -------------------------:  | --------------------------------------------------------:  | -----------------------------------------------:
  5,558              |  1.6                        |  3.9                                                       |   8.4
 34,986              | 13.6                        | 26.2                                                       |  63.9
100,332              | 48.7                        | 88.1                                                       | 169.2
</center>
-->

Run-time in milliseconds of `segmentation_from_sdf_values()` (using `%Simple_cartesian<double>` or `EPICK` gives the same results),
the graph-cut part is using the library <a href="http://pub.ist.ac.at/~vnk/software.html">MaxFlow</a> v2.21:

<center>
Number of triangles  | Number of cluster = 2 | Number of cluster = 5 | Number of cluster = 10 | Number of cluster = 15
---------------------| -------------------:  | -------------------:  | --------------------:  | ---------------------:
7,828                |    38                 |    61                 |    141                 |     204
20,188               |    50                 |   163                 |    483                 |     608
88,928               |   314                 | 1,260                 |  2,736                 |   4,239
</center>

<!-- \subsection ACDRuntime Runtime of the functions concavity_values() and convex_segmentation() -->

The following tables describe the run-times of `concavity_values()` and `approximate_convex_segmentation()` functions.
All the run-times were produced using the release build of \cgal 4.12 on an Intel i7 laptop, compiled by g++ 7.2.0 under VMware.
In all the benchmarks `%Exact_predicates_inexact_constructions_kernel` (`EPICK`) was used as the kernel.
Used meshes: sword.off (1036 triangles), cactus.off (1236 triangles), elephant.off (5558 triangles), dino.off (7828 triangles).

<center>
Number of triangles  |  Run-time (ms)
---------------------| -------------:
 1,036               |  2.9
 1,236               |  1.7
 5,558               |  7.9
 7,828               |  9.9
</center>

Each cell of the next table contains run-time in seconds. It's clearly visible that the run-time not only depends on the number of triangles but also on the structure of a mesh (the more distinct segments it has the faster the algorithm executes).

<center>
Number of triangles  | Concavity threshold = 0.01 | Concavity threshold = 0.05 | Concavity threshold = 0.5
---------------------| ------------------------:  | ------------------------:  | ---------------------:
 1,036               | 3.8                        | 3.9                        | 3.9
 1,236               | 10.8                       | 14.2                       | 20.4
 5,558               | 32.7                       | 59.3                       | 365.9
 7,828               | 20.9                       | 43.4                       | 148.7
</center>

<!-- Internal for developers:
These are the run-times in case CGAL_DO_NOT_USE_BOYKOV_KOLMOGOROV_MAXFLOW_SOFTWARE is defined, in which
case boost::boykov_kolmogorov_max_flow is used instead of MaxFlow
<center>
Number of triangles  | Number of cluster = 2 | Number of cluster = 5 | Number of cluster = 10 | Number of cluster = 15
---------------------| -------------------:  | -------------------:  | --------------------:  | -------------------:
5,558                |    55                 |   215                 |    538                 |     847
34,986               |   351                 | 1,279                 |  3,551                 |   5,875
100,332              | 1,112                 | 4,227                 | 11,850                 |  23,408
</center>

\section ImplementationDetails Implementation Details
\subsection RaySamplingInShapeDiameterFunction Ray Sampling in Shape Diameter Function
\cgalFigureBegin{Segmentation_vogel,vogel_uniform_biased.png}
Comparison of biased toward the center and uniform disk sampling for 64 rays.
\cgalFigureEnd

We generate a set of sample points in a unit circle and place it tangent to the cone, with it supporting plane orthogonal to the cone direction. Then we combine each point with the apex of the cone to construct the rays.
The sampling method is biased toward the center \cite Vogel1979Sampling in order to make the sampling uniform to the angle.
As a result, we do not use the weighting scheme from the original algorithm in order to reduce the contributions of rays with larger angles.
A comparison with biased and uniform sampling of points can be seen in \cgalFigureRef{Segmentation_vogel}. The final SDF value of a facet is then calculated by averaging the ray lengths falling into 1.5 Median Absolute Deviation (MAD) from the median of all lengths.
-->

<!--
\subsection SMSBench Mesh Segmentation Benchmark
The mesh segmentation problem being ill-posed, the mesh segmentation community have proposed some benchmarks to evaluate the
quality of a given algorithm. A benchmark is composed of a set of models and a software responsible for scoring
the results. On a particular benchmark \cite Chen2009SegmentationBenchmark, the current implementation obtains the
score of XXX. The code used in the benchmark is provided as an example XXX.
\todo Add the score and the source code used for the benchmark
-->


\section Surface_mesh_segmentationImplementationhistory Design and Implementation History
The initial implementation of this package is the result of the work of Ilker O. Yaz during the 2012 season
of the Google Summer of Code. He has been mentored by Sébastien Loriot who also contributed to the documentation
and the API definition. The addition of the approximate convex segmentation method has been done during the 2018 season
of the Google Summer of Code by Liubomyr Piadyk, also mentored by Sébastien Loriot.

*/
} /* namespace CGAL */<|MERGE_RESOLUTION|>--- conflicted
+++ resolved
@@ -169,7 +169,6 @@
 
 Note that the formula given above is also valid for a subset of vertices of a triangle mesh, in which case the maximum is taken over the points of those vertices, and the convex hull computed only using those points.
 
-<<<<<<< HEAD
 \cgalFigureBegin{Concavity_value,concavity_value.png}
 Distance computation of the point \f$ M_0 \f$ to its projection \f$ Proj(M_0) \f$ on the convex hull \f$ CH(S) \f$ of \f$ S \f$.
 \cgalFigureEnd
@@ -219,14 +218,9 @@
 Segmented a sword into 5 segments, a cactus into 4 segments, an elephant into 16 segments, and a dino into 10 segments using normal projection method to compute concavity values. The top images depict the segmentations, while the bottom images - the convex hulls of each segment.
 \cgalFigureEnd
 
-\section Surface_mesh_segmentationAPI Summary of the API
+\subsection Surface_mesh_segmentationAPI Summary
 6 functions are provided:
-	- `sdf_values()` : computes the SDF value of each facet of an input mesh in either raw or post-processed form.
-=======
-\subsection Surface_mesh_segmentationAPI Summary
-Four functions are provided:
         - `sdf_values()` : computes the SDF value of each facet of an input mesh in either raw or post-processed form.
->>>>>>> 3610121c
            SDF values are associated to facets using a property map (see \ref Chapter_CGAL_and_Boost_Property_Maps
 "CGAL and Boost Property Maps").
         - `sdf_values_postprocessing()` : post-processes raw SDF values. The post-processing is decoupled from
@@ -235,13 +229,9 @@
             The input SDF values can be any set of scalar values associated to each facet as long as they have been normalized between 0 and 1.
             This function allows using the same SDF values with different parameters for the segmentation stage.
             The segment or cluster ids are associated to the facets using a property map.
-<<<<<<< HEAD
-	- `segmentation_via_sdf_values()` : combines the three functions above.
-    - `concavity_values()` : computes the concavity value of a segment described by an id in a triangle mesh or the concavity value of the triangle mesh itself.
-    - `approximate_convex_segmentation()` : computes approximate convex segmentation of a triangle mesh, which is the smallest set of segments satisfying concavity constraint.
-=======
-        - `segmentation_via_sdf_values()` : combines the three functions above.
->>>>>>> 3610121c
+	      - `segmentation_via_sdf_values()` : combines the three functions above.
+        - `concavity_values()` : computes the concavity value of a segment described by an id in a triangle mesh or the concavity value of the triangle mesh itself.
+        - `approximate_convex_segmentation()` : computes approximate convex segmentation of a triangle mesh, which is the smallest set of segments satisfying concavity constraint.
 
 These functions expect as input a triangulated surface mesh bounding a 3D solid object, with
 the following properties:
@@ -285,11 +275,7 @@
 
 \cgalExample{Surface_mesh_segmentation/segmentation_from_sdf_values_SM_example.cpp}
 
-<<<<<<< HEAD
 \subsection Surface_mesh_segmentationIndependantmeshpersegment Independent Triangle Mesh per Segment
-=======
-\subsection Surface_mesh_segmentationIndependentmeshpersegment Independent TriangleMesh per Segment
->>>>>>> 3610121c
  It is possible to consider each segment as an independent triangle mesh, like in the following example, where the area of each segment is computed.
 
 \cgalExample{Surface_mesh_segmentation/extract_segmentation_into_mesh_example.cpp}
@@ -318,13 +304,8 @@
 \section Performances Performances
 <!-- \subsection SMSRuntime Run-time of the functions sdf_values() and segmentation_from_sdf_values() -->
 
-<<<<<<< HEAD
-The following tables provide the run-time of the functions `sdf_values()` and `segmentation_from_sdf_values()`.
-The results were produced with the release 4.4 of \cgal, on an Intel i7 3.2 Ghz laptop with 8 GB RAM, compiled by Visual C++ 2010 with /O2 option.
-=======
 The following tables provide the runtime of the functions `sdf_values()` and `segmentation_from_sdf_values()`.
 The results were produced with the release 4.4 of \cgal, on an Intel i7 3.2 GHz laptop with 8 GB RAM, compiled by Visual C++ 2010 with /O2 option.
->>>>>>> 3610121c
 The polyhedron types are using `Polyhedron_items_with_id_3` as item class.
 The models used for the benchmarks are the <i>dinosaur</i> model with 7,828 facets,  the <i>bear</i> model with 20,188 facets and the <i>elephant</i> model with 88,928 facets.
 
