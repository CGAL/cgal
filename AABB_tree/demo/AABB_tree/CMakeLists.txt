--- conflicted
+++ resolved
@@ -23,13 +23,8 @@
 # Find CGAL and CGAL Qt6
 find_package(CGAL REQUIRED OPTIONAL_COMPONENTS Qt6)
 
-<<<<<<< HEAD
 # Find Qt6 itself
-find_package(Qt6 QUIET COMPONENTS  OpenGLWidgets Gui Svg Qml)
-=======
-# Find Qt5 itself
-find_package(Qt5 QUIET COMPONENTS Widgets OpenGL)
->>>>>>> fe5a36c0
+find_package(Qt6 QUIET COMPONENTS OpenGLWidgets Widgets OpenGL Qml)
 
 if(CGAL_Qt6_FOUND AND Qt6_FOUND)
 
@@ -58,13 +53,8 @@
     #${CGAL_Qt6_MOC_FILES}
   )
   # Link with Qt libraries
-<<<<<<< HEAD
-  target_link_libraries(AABB_demo PRIVATE Qt6::OpenGLWidgets Qt6::Gui Qt6::Qml
+  target_link_libraries(AABB_demo PRIVATE Qt6::OpenGLWidgets Qt6::Widgets Qt6::OpenGL Qt6::Qml
                                           CGAL::CGAL CGAL::CGAL_Qt6)
-=======
-  target_link_libraries(AABB_demo PRIVATE Qt5::Widgets Qt5::OpenGL
-                                          CGAL::CGAL CGAL::CGAL_Qt5)
->>>>>>> fe5a36c0
 
   add_to_cached_list(CGAL_EXECUTABLE_TARGETS AABB_demo)
 
