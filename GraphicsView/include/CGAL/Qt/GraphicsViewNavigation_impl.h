// Copyright (c) 2008  GeometryFactory Sarl (France).
// All rights reserved.
//
// This file is part of CGAL (www.cgal.org).
//
// $URL$
// $Id$
// SPDX-License-Identifier: GPL-3.0-or-later OR LicenseRef-Commercial
//
//
// Author(s)     : Andreas Fabri <Andreas.Fabri@geometryfactory.com>
//                 Laurent Rineau <Laurent.Rineau@geometryfactory.com>

#ifdef CGAL_HEADER_ONLY
#define CGAL_INLINE_FUNCTION inline

#include <CGAL/license/GraphicsView.h>

#else
#define CGAL_INLINE_FUNCTION
#endif

#include <CGAL/Qt/GraphicsViewNavigation.h>
#include <CGAL/Qt/utility.h> // for mapToScene(QGraphicsView*, QRect)
#include <cmath>
#include <iostream>
// #include <boost/format.hpp>

#include <QEvent>
#include <QMouseEvent>
#include <QWheelEvent>
#include <QGraphicsView>
#include <QGraphicsScene>
#include <QGraphicsRectItem>
#include <QFlags>
#include <QScrollBar>

namespace CGAL {
namespace Qt {

  CGAL_INLINE_FUNCTION
  GraphicsViewNavigation::GraphicsViewNavigation()
    : rectItem(new QGraphicsRectItem),
      dragging(false)
  {
    QColor rect_color(250, 221, 0);
    rect_color.setAlpha(50);
    rectItem->setBrush(rect_color);
    rect_color.setAlpha(255);
    rectItem->setPen(QPen(rect_color, 0, ::Qt::DashLine));
    rectItem->hide();
    rectItem->setZValue(10000);
  }

  CGAL_INLINE_FUNCTION
  GraphicsViewNavigation::~GraphicsViewNavigation()
  {
    delete rectItem;
  }

  CGAL_INLINE_FUNCTION
  bool
  GraphicsViewNavigation::eventFilter(QObject *obj, QEvent *event)
  {
    QGraphicsView* v = qobject_cast<QGraphicsView*>(obj);
    if(v == nullptr) {
      QWidget* viewport = qobject_cast<QWidget*>(obj);
      if(viewport == nullptr) {
        return false;
      }
      v = qobject_cast<QGraphicsView*>(viewport->parent());
      if(v == nullptr) {
        return false;
      }
    }
    switch(event->type())
    {
    case QEvent::KeyPress: {
      QKeyEvent *keyEvent = static_cast<QKeyEvent*>(event);
      int offset = 10;
      if( (keyEvent->modifiers() & ::Qt::ShiftModifier)
          || (keyEvent->modifiers() & ::Qt::ControlModifier) ) {
        offset = 20;
      }
      switch (keyEvent->key()) {
      case ::Qt::Key_Up:
        translateView(v, 0, -offset);
        break;
      case ::Qt::Key_Down:
        translateView(v, 0, offset);
        break;
      case ::Qt::Key_Left:
        translateView(v, -offset, 0);
        break;
      case ::Qt::Key_Right:
        translateView(v, offset, 0);
        break;
      case ::Qt::Key_PageUp:
        v->rotate(-6);
        break;
      case ::Qt::Key_PageDown:
        v->rotate(6);
        break;
      case ::Qt::Key_Plus:
        scaleView(v, 1.2);
        break;
      case ::Qt::Key_Minus:
        scaleView(v, 1 / 1.2);
        break;
      case ::Qt::Key_Control:
        cursor_backup = v->cursor();
        v->setCursor(::Qt::CrossCursor);
        CGAL_FALLTHROUGH;
      default:
        return false;
      }
      //         display_parameters();
      return true;
      break;
    } // end case KeyPress
    case QEvent::KeyRelease: {
      QKeyEvent *keyEvent = static_cast<QKeyEvent*>(event);
      if(keyEvent->key() == ::Qt::Key_Control) {
        if(rectItem->isVisible() ) {
          dragging = false;
          v->scene()->removeItem(rectItem);
          rectItem->hide();
        }
        v->setCursor(cursor_backup);
        return true;
      }
      return false;
      break;
    } // end case KeyRelease
    case QEvent::Wheel: {
      QWheelEvent *wheelEvent = static_cast<QWheelEvent*>(event);
      double zoom_ratio = 240.0;
      if( (wheelEvent->modifiers() & ::Qt::ShiftModifier)
          || (wheelEvent->modifiers() & ::Qt::ControlModifier) ) {
        zoom_ratio = 120.0;
      }
      scaleView(v, pow((double)2, -wheelEvent->angleDelta().y() / zoom_ratio));

      //         display_parameters();
      return true;
      break;
    } // end case Wheel
    case QEvent::MouseButtonPress: {
      QMouseEvent* mouseEvent = static_cast<QMouseEvent*>(event);
      if( (mouseEvent->modifiers() == (::Qt::ControlModifier | ::Qt::ShiftModifier))
          && mouseEvent->button() == ::Qt::RightButton )
      {
        QPoint offset = mouseEvent->pos() - v->viewport()->rect().center();
        translateView(v, offset.x(), offset.y());
        return true;
      }
      else if( mouseEvent->modifiers() == ::Qt::ControlModifier ) {
        if(mouseEvent->button() == ::Qt::LeftButton) {
          rect_first_point = v->mapToScene(mouseEvent->pos());
          rectItem->setRect(QRectF(rect_first_point, QSizeF(0.,0.)));
          rectItem->show();
          v->scene()->addItem(rectItem);
          return true;
        }
        else if( mouseEvent->button() == ::Qt::RightButton) {
          dragging = true;
          dragging_start = v->mapToScene(mouseEvent->pos());
          v->setCursor(::Qt::ClosedHandCursor);
          return true;
        }
      }
      return false;
      break;
    } // end case MouseRelease
    case QEvent::MouseMove: {
      QMouseEvent* mouseEvent = static_cast<QMouseEvent*>(event);
      QPointF pos = v->mapToScene(mouseEvent->pos());
      QString xy = QString(" ") + QString::number(pos.x(),'g', 6) + " , " + QString::number(pos.y(),'g', 6) + " ";
      Q_EMIT mouseCoordinates(xy);
      if(rectItem->isVisible()) {
        QPointF size = v->mapToScene(mouseEvent->pos());
        size = size - rect_first_point;
        rectItem->setRect(rect_first_point.x(),
                          rect_first_point.y(),
                          size.x(),
                          size.y());
      }
      if( dragging )
      {
//         std::cerr << boost::format("mouseMove: globalpos=(%1%, %2%)\n"
//                                    "           pos=(%3%, %4%)\n"
//                                    "           sender=%5% (class %6%), parent class %7%\n")
//           % mouseEvent->globalPos().x()
//           % mouseEvent->globalPos().y()
//           % mouseEvent->pos().x()
//           % mouseEvent->pos().y()
//           % (&*obj)
//           % obj->metaObject()->className()
//           % obj->parent()->metaObject()->className();

//         drag_to(mouseEvent->pos());
      }
      break;
    } // end MouseMove
    case QEvent::MouseButtonRelease: {
      QMouseEvent* mouseEvent = static_cast<QMouseEvent*>(event);
      if(rectItem->isVisible() && mouseEvent->button() == ::Qt::LeftButton){
        v->setSceneRect(v->sceneRect() | rectItem->rect());
        v->fitInView(rectItem->rect(), ::Qt::KeepAspectRatio);
        v->scene()->removeItem(rectItem);
        rectItem->hide();
        return true;
      }
      else if(  mouseEvent->button() == ::Qt::RightButton ) {
        if(dragging) {
          dragging = false;
          drag_to(v, mouseEvent->pos());
          v->setCursor(cursor_backup);
          return true;
        }
      }
      return false;
      break;
    } // end MouseRelease
    default:
      return false;
    } // end switch
    return false;
  }


  CGAL_INLINE_FUNCTION
  void
  GraphicsViewNavigation::scaleView(QGraphicsView* v, qreal scaleFactor)
  {
    QPointF center = v->mapToScene(v->viewport()->rect().center());
//     qreal factor = v->matrix().scale(scaleFactor, scaleFactor).mapRect(QRectF(0, 0, 1, 1)).width();
    //if (factor < 0.001 || factor > 2000)
    //    return;

    v->scale(scaleFactor, scaleFactor);
    QPoint offset = v->mapFromScene(center) - v->viewport()->rect().center();
    translateView(v, offset.x(), offset.y());
  }

  CGAL_INLINE_FUNCTION
  void GraphicsViewNavigation::drag_to(QGraphicsView* v, QPoint new_pos)
  {
    QPoint dragging_start_in_view = v->mapFromScene(dragging_start);
    QPoint offset = new_pos - dragging_start_in_view;
//     std::cerr << boost::format("drag_to: origin=(%1%, %2%)\n"
//                                "         offset=(%3%, %4%)\n")
//       % dragging_start_in_view.x() % dragging_start_in_view.y()
//       % offset.x() % offset.y();
    translateView(v, -offset.x(), -offset.y());
    dragging_start_in_view = v->mapFromScene(dragging_start);
//     std::cerr << boost::format("         after=(%1%, %2%)\n")
//       % dragging_start_in_view.x() % dragging_start_in_view.y();
  }

  CGAL_INLINE_FUNCTION
  void GraphicsViewNavigation::translateView(QGraphicsView* v, int dx,  int dy)
  {
    if( dx == 0 && dy == 0 ) {
      return;
    }

    int horizontalScrollBarValue = v->horizontalScrollBar()->value();
    int verticalScrollBarValue = v->verticalScrollBar()->value();

    if( (horizontalScrollBarValue + dx <=
         v->horizontalScrollBar()->maximum()) &&
        (horizontalScrollBarValue + dx >=
         v->horizontalScrollBar()->minimum()) &&
        (verticalScrollBarValue + dy <=
         v->verticalScrollBar()->maximum()) &&
        (verticalScrollBarValue + dy >=
         v->verticalScrollBar()->minimum()) )
    {
      v->horizontalScrollBar()->setValue(horizontalScrollBarValue + dx);
      v->verticalScrollBar()->setValue(verticalScrollBarValue + dy);
    }
    else
    {
      QRect vp_rect = v->viewport()->rect();
      QPointF new_center = v->mapToScene(vp_rect.center() + QPoint(dx, dy));
      vp_rect |= vp_rect.translated(dx, dy);
      QRectF rect = mapToScene(v, vp_rect);
      v->setSceneRect(v->sceneRect() | rect);
      v->centerOn(new_center);

      // QGraphicsView::centerOn makes rounding errors.
      // The following two "if" make them unnoticeable when dx==0 or dy==0.
      if(dx == 0) {
        v->horizontalScrollBar()->setValue(horizontalScrollBarValue);
      }
      if(dy == 0) {
        v->verticalScrollBar()->setValue(verticalScrollBarValue);
      }
    }
//     display_parameters();
  }

<<<<<<< HEAD
  // CGAL_INLINE_FUNCTION
  // void GraphicsViewNavigation::display_parameters(QGraphicsView* v)
  // {
  //   std::cerr << 
  //     boost::format("matrix translation=(%1%, %2%)\n"
  //                   "       rotation=(%3% - %4% )\n"
  //                   "                (%5% - %6% )\n")
  //     % v->matrix().dx()
  //     % v->matrix().dy()
  //     % v->matrix().m11()
  //     % v->matrix().m12()
  //     % v->matrix().m21()
  //     % v->matrix().m22();
=======
  CGAL_INLINE_FUNCTION
  void GraphicsViewNavigation::display_parameters(QGraphicsView* v)
  {
    std::cerr <<
      boost::format("matrix translation=(%1%, %2%)\n"
                    "       rotation=(%3% - %4% )\n"
                    "                (%5% - %6% )\n")
      % v->transform().dx()
      % v->transform().dy()
      % v->transform().m11()
      % v->transform().m12()
      % v->transform().m21()
      % v->transform().m22();
>>>>>>> 01f8f1bc

  //   QRect vp_rect = v->viewport()->rect();
  //   QPoint vp_top_left = vp_rect.topLeft();
  //   QPoint vp_bottom_right = vp_rect.bottomRight();
  //   QPointF top_left = v->mapToScene(vp_top_left);
  //   QPointF bottom_right = v->mapToScene(vp_bottom_right);

<<<<<<< HEAD
  //   std::cerr <<
  //     boost::format("view=(%1% - %2%) x (%3% - %4%)\n")
  //     % top_left.x() % bottom_right.x()
  //     % top_left.y() % bottom_right.y();
  //   std::cerr <<
  //     boost::format("viewport=(%1% - %2%) x (%3% - %4%)\n")
  //     % vp_top_left.x() % vp_bottom_right.x()
  //     % vp_top_left.y() % vp_bottom_right.y();
  //   std::cerr <<
  //     boost::format("scrollbars=(%1% <= %2% <= %3%) x (%4% <= %5% <= %6%)\n")
  //     % v->horizontalScrollBar()->minimum() 
  //     % v->horizontalScrollBar()->value()
  //     % v->horizontalScrollBar()->maximum()
  //     % v->verticalScrollBar()->minimum() 
  //     % v->verticalScrollBar()->value()
  //     % v->verticalScrollBar()->maximum();
  // }
=======
    std::cerr <<
      boost::format("view=(%1% - %2%) x (%3% - %4%)\n")
      % top_left.x() % bottom_right.x()
      % top_left.y() % bottom_right.y();
    std::cerr <<
      boost::format("viewport=(%1% - %2%) x (%3% - %4%)\n")
      % vp_top_left.x() % vp_bottom_right.x()
      % vp_top_left.y() % vp_bottom_right.y();
    std::cerr <<
      boost::format("scrollbars=(%1% <= %2% <= %3%) x (%4% <= %5% <= %6%)\n")
      % v->horizontalScrollBar()->minimum()
      % v->horizontalScrollBar()->value()
      % v->horizontalScrollBar()->maximum()
      % v->verticalScrollBar()->minimum()
      % v->verticalScrollBar()->value()
      % v->verticalScrollBar()->maximum();
  }
>>>>>>> 01f8f1bc

} // namespace Qt
} // namespace CGAL
<|MERGE_RESOLUTION|>--- conflicted
+++ resolved
@@ -24,7 +24,7 @@
 #include <CGAL/Qt/utility.h> // for mapToScene(QGraphicsView*, QRect)
 #include <cmath>
 #include <iostream>
-// #include <boost/format.hpp>
+#include <boost/format.hpp>
 
 #include <QEvent>
 #include <QMouseEvent>
@@ -301,21 +301,6 @@
 //     display_parameters();
   }
 
-<<<<<<< HEAD
-  // CGAL_INLINE_FUNCTION
-  // void GraphicsViewNavigation::display_parameters(QGraphicsView* v)
-  // {
-  //   std::cerr << 
-  //     boost::format("matrix translation=(%1%, %2%)\n"
-  //                   "       rotation=(%3% - %4% )\n"
-  //                   "                (%5% - %6% )\n")
-  //     % v->matrix().dx()
-  //     % v->matrix().dy()
-  //     % v->matrix().m11()
-  //     % v->matrix().m12()
-  //     % v->matrix().m21()
-  //     % v->matrix().m22();
-=======
   CGAL_INLINE_FUNCTION
   void GraphicsViewNavigation::display_parameters(QGraphicsView* v)
   {
@@ -329,33 +314,13 @@
       % v->transform().m12()
       % v->transform().m21()
       % v->transform().m22();
->>>>>>> 01f8f1bc
-
-  //   QRect vp_rect = v->viewport()->rect();
-  //   QPoint vp_top_left = vp_rect.topLeft();
-  //   QPoint vp_bottom_right = vp_rect.bottomRight();
-  //   QPointF top_left = v->mapToScene(vp_top_left);
-  //   QPointF bottom_right = v->mapToScene(vp_bottom_right);
-
-<<<<<<< HEAD
-  //   std::cerr <<
-  //     boost::format("view=(%1% - %2%) x (%3% - %4%)\n")
-  //     % top_left.x() % bottom_right.x()
-  //     % top_left.y() % bottom_right.y();
-  //   std::cerr <<
-  //     boost::format("viewport=(%1% - %2%) x (%3% - %4%)\n")
-  //     % vp_top_left.x() % vp_bottom_right.x()
-  //     % vp_top_left.y() % vp_bottom_right.y();
-  //   std::cerr <<
-  //     boost::format("scrollbars=(%1% <= %2% <= %3%) x (%4% <= %5% <= %6%)\n")
-  //     % v->horizontalScrollBar()->minimum() 
-  //     % v->horizontalScrollBar()->value()
-  //     % v->horizontalScrollBar()->maximum()
-  //     % v->verticalScrollBar()->minimum() 
-  //     % v->verticalScrollBar()->value()
-  //     % v->verticalScrollBar()->maximum();
-  // }
-=======
+
+    QRect vp_rect = v->viewport()->rect();
+    QPoint vp_top_left = vp_rect.topLeft();
+    QPoint vp_bottom_right = vp_rect.bottomRight();
+    QPointF top_left = v->mapToScene(vp_top_left);
+    QPointF bottom_right = v->mapToScene(vp_bottom_right);
+
     std::cerr <<
       boost::format("view=(%1% - %2%) x (%3% - %4%)\n")
       % top_left.x() % bottom_right.x()
@@ -373,7 +338,6 @@
       % v->verticalScrollBar()->value()
       % v->verticalScrollBar()->maximum();
   }
->>>>>>> 01f8f1bc
 
 } // namespace Qt
 } // namespace CGAL
