// Copyright (c) 2018  GeometryFactory Sarl (France).
// All rights reserved.
//
// This file is part of CGAL (www.cgal.org).
// You can redistribute it and/or modify it under the terms of the GNU
// General Public License as published by the Free Software Foundation,
// either version 3 of the License, or (at your option) any later version.
//
// Licensees holding a valid commercial license may use this file in
// accordance with the commercial license agreement provided with the software.
//
// This file is provided AS IS with NO WARRANTY OF ANY KIND, INCLUDING THE
// WARRANTY OF DESIGN, MERCHANTABILITY AND FITNESS FOR A PARTICULAR PURPOSE.
//
// $URL$
// $Id$
// SPDX-License-Identifier: GPL-3.0+
//
//
// Author(s)     : Guillaume Damiand <guillaume.damiand@liris.cnrs.fr>

#ifndef CGAL_BASIC_VIEWER_QT_H
#define CGAL_BASIC_VIEWER_QT_H

#include <CGAL/license/GraphicsView.h>
#include <iostream>

#ifdef CGAL_USE_BASIC_VIEWER

#ifdef __GNUC__
#if  __GNUC__ >= 9
#  pragma GCC diagnostic push
#  pragma GCC diagnostic ignored "-Wdeprecated-copy"
#endif
#endif

#include <QApplication>
#include <QKeyEvent>

#include <CGAL/Qt/qglviewer.h>
#include <QKeyEvent>
#include <QOpenGLFunctions>
#include <QOpenGLVertexArrayObject>
#include <QGLBuffer>
#include <QOpenGLShaderProgram>

#ifdef __GNUC__
#if __GNUC__ >= 9
#  pragma GCC diagnostic pop
#endif
#endif

#include <vector>
#include <cstdlib>
#include <cfloat>

#include <CGAL/Buffer_for_vao.h>
#include <CGAL/Qt/CreateOpenGLContext.h>
#include <CGAL/Qt/constraint.h>
#include <CGAL/Random.h>

namespace CGAL
{

//------------------------------------------------------------------------------
const char vertex_source_color[] =
  {
    "#version 120 \n"
    "attribute highp vec4 vertex;\n"
    "attribute highp vec3 normal;\n"
    "attribute highp vec3 color;\n"

    "uniform highp mat4 mvp_matrix;\n"
    "uniform highp mat4 mv_matrix; \n"

    "varying highp vec4 fP; \n"
    "varying highp vec3 fN; \n"
    "varying highp vec4 fColor; \n"

    "uniform highp float point_size; \n"
    "void main(void)\n"
    "{\n"
    "   fP = mv_matrix * vertex; \n"
    "   fN = mat3(mv_matrix)* normal; \n"
    "   fColor = vec4(color, 1.0); \n"
    "   gl_PointSize = point_size;\n"
    "   gl_Position = mvp_matrix * vertex;\n"
    "}"
  };

const char fragment_source_color[] =
  {
    "#version 120 \n"
    "varying highp vec4 fP; \n"
    "varying highp vec3 fN; \n"
    "varying highp vec4 fColor; \n"
    "uniform vec4 light_pos;  \n"
    "uniform vec4 light_diff; \n"
    "uniform vec4 light_spec; \n"
    "uniform vec4 light_amb;  \n"
    "uniform float spec_power ; \n"

    "void main(void) { \n"

    "   vec3 L = light_pos.xyz - fP.xyz; \n"
    "   vec3 V = -fP.xyz; \n"

    "   vec3 N = normalize(fN); \n"
    "   L = normalize(L); \n"
    "   V = normalize(V); \n"

    "   vec3 R = reflect(-L, N); \n"
    "   vec4 diffuse = max(dot(N,L), 0.0) * light_diff * fColor; \n"
    "   vec4 specular = pow(max(dot(R,V), 0.0), spec_power) * light_spec; \n"

    "gl_FragColor = light_amb*fColor + diffuse  ; \n"
    "} \n"
    "\n"
  };

const char vertex_source_p_l[] =
  {
    "#version 120 \n"
    "attribute highp vec4 vertex;\n"
    "attribute highp vec3 color;\n"
    "uniform highp mat4 mvp_matrix;\n"
    "varying highp vec4 fColor; \n"
    "uniform highp float point_size; \n"
    "void main(void)\n"
    "{\n"
    "   gl_PointSize = point_size;\n"
    "   fColor = vec4(color, 1.0); \n"
    "   gl_Position = mvp_matrix * vertex;\n"
    "}"
  };

const char fragment_source_p_l[] =
  {
    "#version 120 \n"
    "varying highp vec4 fColor; \n"
    "void main(void) { \n"
    "gl_FragColor = fColor; \n"
    "} \n"
    "\n"
  };
//------------------------------------------------------------------------------
inline CGAL::Color get_random_color(CGAL::Random& random)
{
  CGAL::Color res;
  do
  {
    res=CGAL::Color(random.get_int(0,256),
                    random.get_int(0,256),
                    random.get_int(0,256));
  }
  while(res.red()==255 && res.green()==255 && res.blue()==255);
  return res;
}
//------------------------------------------------------------------------------
class Basic_viewer_qt : public CGAL::QGLViewer
{
public:
  typedef CGAL::Exact_predicates_inexact_constructions_kernel Local_kernel;
  typedef Local_kernel::Point_3  Local_point;
  typedef Local_kernel::Vector_3 Local_vector;

  // Constructor/Destructor
  Basic_viewer_qt(QWidget* parent,
                  const char* title="",
                  bool draw_vertices=false,
                  bool draw_edges=true,
                  bool draw_faces=true,
                  bool use_mono_color=false,
                  bool inverse_normal=false,
                  bool draw_rays=true,
                  bool draw_lines=true) :
    CGAL::QGLViewer(parent),
    m_draw_vertices(draw_vertices),
    m_draw_edges(draw_edges),
    m_draw_rays(draw_rays),
    m_draw_lines(draw_lines),
    m_draw_faces(draw_faces),
    m_flatShading(true),
    m_use_mono_color(use_mono_color),
    m_inverse_normal(inverse_normal),
    m_size_points(7.),
    m_size_edges(3.1),
    m_size_rays(3.1),
    m_size_lines(3.1),
    m_vertices_mono_color(200, 60, 60),
    m_edges_mono_color(0, 0, 0),
    m_rays_mono_color(0, 0, 0),
    m_lines_mono_color(0, 0, 0),
    m_faces_mono_color(60, 60, 200),
    m_ambient_color(0.6f, 0.5f, 0.5f, 0.5f),
    m_are_buffers_initialized(false),
    m_buffer_for_mono_points(&arrays[POS_MONO_POINTS],
                             nullptr,
                             &m_bounding_box,
                             nullptr, nullptr, nullptr),
    m_buffer_for_colored_points(&arrays[POS_COLORED_POINTS],
                                nullptr,
                                &m_bounding_box,
                                &arrays[COLOR_POINTS],
                                nullptr, nullptr),
    m_buffer_for_mono_segments(&arrays[POS_MONO_SEGMENTS],
                               nullptr,
                               &m_bounding_box,
                               nullptr, nullptr, nullptr),
    m_buffer_for_colored_segments(&arrays[POS_COLORED_SEGMENTS],
                                  nullptr,
                                  &m_bounding_box,
                                  &arrays[COLOR_SEGMENTS],
                                  nullptr, nullptr),
    m_buffer_for_mono_rays(&arrays[POS_MONO_RAYS],
                            nullptr,
                            &m_bounding_box,
                            nullptr, nullptr),
    m_buffer_for_colored_rays(&arrays[POS_COLORED_RAYS],
                               nullptr,
                               &m_bounding_box,
                               &arrays[COLOR_RAYS],
                               nullptr, nullptr),
    m_buffer_for_mono_lines(&arrays[POS_MONO_RAYS],
                           nullptr,
                           &m_bounding_box,
                           nullptr, nullptr),
    m_buffer_for_colored_lines(&arrays[POS_COLORED_LINES],
                              nullptr,
                              &m_bounding_box,
                              &arrays[COLOR_LINES],
                              nullptr, nullptr),
    m_buffer_for_mono_faces(&arrays[POS_MONO_FACES],
                            nullptr,
                            &m_bounding_box,
                            nullptr,
                            &arrays[FLAT_NORMAL_MONO_FACES],
                            &arrays[SMOOTH_NORMAL_MONO_FACES]),
    m_buffer_for_colored_faces(&arrays[POS_COLORED_FACES],
                               nullptr,
                               &m_bounding_box,
                               &arrays[COLOR_FACES],
                               &arrays[FLAT_NORMAL_COLORED_FACES],
                               &arrays[SMOOTH_NORMAL_COLORED_FACES])
  {
    if (title[0]==0)
      setWindowTitle("CGAL Basic Viewer");
    else
      setWindowTitle(title);

    resize(500, 450);
  }

  ~Basic_viewer_qt()
  {
    for (unsigned int i=0; i<NB_VBO_BUFFERS; ++i)
      buffers[i].destroy();

    for (int i=0; i<NB_VAO_BUFFERS; ++i)
      vao[i].destroy();
  }

  void clear()
  {
    for (unsigned int i=0; i<LAST_INDEX; ++i)
    { arrays[i].clear(); }

    m_bounding_box=CGAL::Bbox_3();
  }

  bool is_empty() const
  {
    return (m_buffer_for_mono_points.is_empty() &&
            m_buffer_for_colored_points.is_empty() &&
            m_buffer_for_mono_segments.is_empty() &&
            m_buffer_for_colored_segments.is_empty() &&
            m_buffer_for_mono_rays.is_empty() &&
            m_buffer_for_colored_rays.is_empty() &&
            m_buffer_for_mono_lines.is_empty() &&
            m_buffer_for_colored_lines.is_empty() &&
            m_buffer_for_mono_faces.is_empty() &&
            m_buffer_for_colored_faces.is_empty());
  }

  const CGAL::Bbox_3& bounding_box() const
  { return m_bounding_box; }

  bool has_zero_x() const
  {
    return
      m_buffer_for_mono_points.has_zero_x() && 
      m_buffer_for_colored_points.has_zero_x() &&
      m_buffer_for_mono_segments.has_zero_x() &&
      m_buffer_for_colored_segments.has_zero_x() &&
      m_buffer_for_mono_faces.has_zero_x() &&
      m_buffer_for_colored_faces.has_zero_x();
  }  

  bool has_zero_y() const
  {
    return
      m_buffer_for_mono_points.has_zero_y() && 
      m_buffer_for_colored_points.has_zero_y() &&
      m_buffer_for_mono_segments.has_zero_y() &&
      m_buffer_for_colored_segments.has_zero_y() &&
      m_buffer_for_mono_faces.has_zero_y() &&
      m_buffer_for_colored_faces.has_zero_y();
  }
  
  bool has_zero_z() const
  {
    return
      m_buffer_for_mono_points.has_zero_z() && 
      m_buffer_for_colored_points.has_zero_z() &&
      m_buffer_for_mono_segments.has_zero_z() &&
      m_buffer_for_colored_segments.has_zero_z() &&
      m_buffer_for_mono_faces.has_zero_z() &&
      m_buffer_for_colored_faces.has_zero_z();
  }
  
  template<typename KPoint>
  void add_point(const KPoint& p)
  { m_buffer_for_mono_points.add_point(p); }

  template<typename KPoint>
  void add_point(const KPoint& p, const CGAL::Color& acolor)
  { m_buffer_for_colored_points.add_point(p, acolor); }

  template<typename KPoint>
  void add_segment(const KPoint& p1, const KPoint& p2)
  { m_buffer_for_mono_segments.add_segment(p1, p2); }

  template<typename KPoint>
  void add_segment(const KPoint& p1, const KPoint& p2,
                   const CGAL::Color& acolor)
  { m_buffer_for_colored_segments.add_segment(p1, p2, acolor); }

  template <typename KPoint, typename KVector>
  void update_bounding_box_for_ray(const KPoint &p, const KVector &v) {
    // m_buffer_for_mono_points.add_point(p);
    Local_point lp = internal::get_local_point(p);
    Local_vector lv = internal::get_local_vector(v);
    CGAL::Bbox_3 b = (lp + lv).bbox();
    m_bounding_box += b;
    // m_bounding_box += CGAL::Bbox_3(b.xmin(), 0, b.ymin(), b.xmax(), 0,
    // b.ymax());
  }

  template <typename KPoint, typename KVector>
  void update_bounding_box_for_line(const KPoint &p, const KVector &v,
                                    const KVector &pv)
  {
    Local_point lp = internal::get_local_point(p);
    Local_vector lv = internal::get_local_vector(v);
    Local_vector lpv = internal::get_local_vector(pv);

    CGAL::Bbox_3 b = lp.bbox() + (lp + lv).bbox() + (lp + lpv).bbox();
    m_bounding_box += b;
  }

  template <typename KPoint, typename KVector>
  void add_ray(const KPoint &p, const KVector &v)
  {
    float bigNumber = 1e30;
    m_buffer_for_mono_rays.add_ray_segment(p, (p + (bigNumber)*v));
  }

  template <typename KPoint, typename KVector>
  void add_ray(const KPoint &p, const KVector &v, const CGAL::Color &acolor)
  {
    float bigNumber = 1e30;
    m_buffer_for_colored_rays.add_ray_segment(p, (p + (bigNumber)*v), acolor);
  }

  template <typename KPoint, typename KVector>
  void add_line(const KPoint &p, const KVector &v)
  {
    float bigNumber = 1e30;
    m_buffer_for_mono_lines.add_line_segment((p - (bigNumber)*v),
                                             (p + (bigNumber)*v));
  }

  template <typename KPoint, typename KVector>
  void add_line(const KPoint &p, const KVector &v, const CGAL::Color &acolor)
  {
    float bigNumber = 1e30;
    m_buffer_for_colored_lines.add_line_segment((p - (bigNumber)*v),
                                                (p + (bigNumber)*v), acolor);
  }

  bool is_a_face_started() const
  {
    return m_buffer_for_mono_faces.is_a_face_started() ||
      m_buffer_for_colored_faces.is_a_face_started();
  }

  void face_begin()
  {
    if (is_a_face_started())
    {
      std::cerr<<"You cannot start a new face before to finish the previous one."<<std::endl;
    }
    else
    { m_buffer_for_mono_faces.face_begin(); }
  }

  void face_begin(const CGAL::Color& acolor)
  {
    if (is_a_face_started())
    {
      std::cerr<<"You cannot start a new face before to finish the previous one."<<std::endl;
    }
    else
    { m_buffer_for_colored_faces.face_begin(acolor); }
  }

  template<typename KPoint>
  bool add_point_in_face(const KPoint& kp)
  {
    if (m_buffer_for_mono_faces.is_a_face_started())
    { return m_buffer_for_mono_faces.add_point_in_face(kp); }
    else if (m_buffer_for_colored_faces.is_a_face_started())
    { return m_buffer_for_colored_faces.add_point_in_face(kp); }
    return false;
  }

  template<typename KPoint, typename KVector>
  bool add_point_in_face(const KPoint& kp, const KVector& p_normal)
  {
    if (m_buffer_for_mono_faces.is_a_face_started())
    { return m_buffer_for_mono_faces.add_point_in_face(kp, p_normal); }
    else if (m_buffer_for_colored_faces.is_a_face_started())
    { return m_buffer_for_colored_faces.add_point_in_face(kp, p_normal); }
    return false;
  }

  void face_end()
  {
    if (m_buffer_for_mono_faces.is_a_face_started())
    { m_buffer_for_mono_faces.face_end(); }
    else if (m_buffer_for_colored_faces.is_a_face_started())
    { return m_buffer_for_colored_faces.face_end(); }
  }

protected:
  void compile_shaders()
  {
    rendering_program_face.removeAllShaders();
    rendering_program_p_l.removeAllShaders();

    // Create the buffers
    for (unsigned int i=0; i<NB_VBO_BUFFERS; ++i)
    {
      if(!buffers[i].isCreated() && !buffers[i].create())
      { std::cerr<<"VBO Creation number "<<i<<" FAILED"<<std::endl; }
    }

    for (int i=0; i<NB_VAO_BUFFERS; ++i)
    {
      if(!vao[i].isCreated() && !vao[i].create())
      { std::cerr<<"VAO Creation number "<<i<<" FAILED"<<std::endl; }
    }

    // Vertices and segments shader
    QOpenGLShader *vertex_shader_p_l = new QOpenGLShader(QOpenGLShader::Vertex);
    if(!vertex_shader_p_l->compileSourceCode(vertex_source_p_l))
    { std::cerr<<"Compiling vertex source FAILED"<<std::endl; }

    QOpenGLShader *fragment_shader_p_l= new QOpenGLShader(QOpenGLShader::Fragment);
    if(!fragment_shader_p_l->compileSourceCode(fragment_source_p_l))
    { std::cerr<<"Compiling fragmentsource FAILED"<<std::endl; }

    if(!rendering_program_p_l.addShader(vertex_shader_p_l))
    { std::cerr<<"adding vertex shader FAILED"<<std::endl; }
    if(!rendering_program_p_l.addShader(fragment_shader_p_l))
    { std::cerr<<"adding fragment shader FAILED"<<std::endl; }
    if(!rendering_program_p_l.link())
    { std::cerr<<"linking Program FAILED"<<std::endl; }

    // Faces shader
    QOpenGLShader *vertex_shader_face = new QOpenGLShader(QOpenGLShader::Vertex);
    if(!vertex_shader_face->compileSourceCode(vertex_source_color))
    { std::cerr<<"Compiling vertex source FAILED"<<std::endl; }

    QOpenGLShader *fragment_shader_face= new QOpenGLShader(QOpenGLShader::Fragment);
    if(!fragment_shader_face->compileSourceCode(fragment_source_color))
    { std::cerr<<"Compiling fragmentsource FAILED"<<std::endl; }

    if(!rendering_program_face.addShader(vertex_shader_face))
    { std::cerr<<"adding vertex shader FAILED"<<std::endl; }
    if(!rendering_program_face.addShader(fragment_shader_face))
    { std::cerr<<"adding fragment shader FAILED"<<std::endl; }
    if(!rendering_program_face.link())
    { std::cerr<<"linking Program FAILED"<<std::endl; }
  }

  void initialize_buffers()
  {
    rendering_program_p_l.bind();

    // 1) POINT SHADER

    // 1.1) Mono points
    vao[VAO_MONO_POINTS].bind();

    unsigned int bufn = 0;
    assert(bufn<NB_VBO_BUFFERS);
    buffers[bufn].bind();
    buffers[bufn].allocate(arrays[POS_MONO_POINTS].data(),
                           static_cast<int>(arrays[POS_MONO_POINTS].size()*sizeof(float)));
    rendering_program_p_l.enableAttributeArray("vertex");
    rendering_program_p_l.setAttributeBuffer("vertex",GL_FLOAT,0,3);

    buffers[bufn].release();

    rendering_program_p_l.disableAttributeArray("color");

    vao[VAO_MONO_POINTS].release();

    // 1.2) Color points
    vao[VAO_COLORED_POINTS].bind();

    ++bufn;
    assert(bufn<NB_VBO_BUFFERS);
    buffers[bufn].bind();
    buffers[bufn].allocate(arrays[POS_COLORED_POINTS].data(),
                           static_cast<int>(arrays[POS_COLORED_POINTS].size()*sizeof(float)));
    rendering_program_p_l.enableAttributeArray("vertex");
    rendering_program_p_l.setAttributeBuffer("vertex",GL_FLOAT,0,3);
    buffers[bufn].release();

    ++bufn;
    assert(bufn<NB_VBO_BUFFERS);
    buffers[bufn].bind();
    buffers[bufn].allocate(arrays[COLOR_POINTS].data(),
                           static_cast<int>(arrays[COLOR_POINTS].size()*sizeof(float)));
    rendering_program_p_l.enableAttributeArray("color");
    rendering_program_p_l.setAttributeBuffer("color",GL_FLOAT,0,3);
    buffers[bufn].release();

    vao[VAO_COLORED_POINTS].release();

    // 2) SEGMENT SHADER

    // 2.1) Mono segments
    vao[VAO_MONO_SEGMENTS].bind();

    ++bufn;
    assert(bufn<NB_VBO_BUFFERS);
    buffers[bufn].bind();
    buffers[bufn].allocate(arrays[POS_MONO_SEGMENTS].data(),
                           static_cast<int>(arrays[POS_MONO_SEGMENTS].size()*sizeof(float)));
    rendering_program_p_l.enableAttributeArray("vertex");
    rendering_program_p_l.setAttributeBuffer("vertex",GL_FLOAT,0,3);

    buffers[bufn].release();

    rendering_program_p_l.disableAttributeArray("color");

    vao[VAO_MONO_SEGMENTS].release();

    // 2.1) Color segments
    vao[VAO_COLORED_SEGMENTS].bind();

    ++bufn;
    assert(bufn<NB_VBO_BUFFERS);
    buffers[bufn].bind();
    buffers[bufn].allocate(arrays[POS_COLORED_SEGMENTS].data(),
                           static_cast<int>(arrays[POS_COLORED_SEGMENTS].size()*sizeof(float)));
    rendering_program_p_l.enableAttributeArray("vertex");
    rendering_program_p_l.setAttributeBuffer("vertex",GL_FLOAT,0,3);

    buffers[bufn].release();

    ++bufn;
    assert(bufn<NB_VBO_BUFFERS);
    buffers[bufn].bind();
    buffers[bufn].allocate(arrays[COLOR_SEGMENTS].data(),
                           static_cast<int>(arrays[COLOR_SEGMENTS].size()*sizeof(float)));
    rendering_program_p_l.enableAttributeArray("color");
    rendering_program_p_l.setAttributeBuffer("color",GL_FLOAT,0,3);
    buffers[bufn].release();

    vao[VAO_COLORED_SEGMENTS].release();

    rendering_program_p_l.release();

    // 3) RAYS SHADER

    // 3.1) Mono rays
    vao[VAO_MONO_RAYS].bind();

    ++bufn;
    assert(bufn<NB_VBO_BUFFERS);
    buffers[bufn].bind();
    buffers[bufn].allocate(arrays[POS_MONO_RAYS].data(),
                           static_cast<int>(arrays[POS_MONO_RAYS].size()*sizeof(float)));
    rendering_program_p_l.enableAttributeArray("vertex");
    rendering_program_p_l.setAttributeArray("vertex",GL_FLOAT,0,3);

    buffers[bufn].release();

    rendering_program_p_l.disableAttributeArray("color");

    vao[VAO_MONO_RAYS].release();

    // 3.2) Color rays

    vao[VAO_COLORED_RAYS].bind();

    ++bufn;
    assert(bufn<NB_VBO_BUFFERS);
    buffers[bufn].bind();
    buffers[bufn].allocate(arrays[POS_COLORED_RAYS].data(),
                           static_cast<int>(arrays[POS_COLORED_RAYS].size()*sizeof(float)));
    rendering_program_p_l.enableAttributeArray("vertex");
    rendering_program_p_l.setAttributeBuffer("vertex",GL_FLOAT,0,3);

    buffers[bufn].release();

    ++bufn;
    assert(bufn<NB_VBO_BUFFERS);
    buffers[bufn].bind();
    buffers[bufn].allocate(arrays[COLOR_RAYS].data(),
                           static_cast<int>(arrays[COLOR_RAYS].size()*sizeof(float)));
    rendering_program_p_l.enableAttributeArray("color");
    rendering_program_p_l.setAttributeBuffer("color",GL_FLOAT,0,3);
    buffers[bufn].release();

    vao[VAO_COLORED_RAYS].release();

    rendering_program_p_l.release();

    // 4) LINES SHADER
    // 4.1) Mono lines
    vao[VAO_MONO_LINES].bind();

    ++bufn;
    assert(bufn<NB_VBO_BUFFERS);
    buffers[bufn].bind();
    buffers[bufn].allocate(arrays[POS_MONO_LINES].data(),
                           static_cast<int>(arrays[POS_MONO_LINES].size()*sizeof(float)));
    rendering_program_p_l.enableAttributeArray("vertex");
    rendering_program_p_l.setAttributeArray("vertex",GL_FLOAT,0,3);

    buffers[bufn].release();

    rendering_program_p_l.disableAttributeArray("color");

    vao[VAO_MONO_LINES].release();

    // 4.2 Color lines

    vao[VAO_COLORED_LINES].bind();

    ++bufn;
    assert(bufn<NB_VBO_BUFFERS);
    buffers[bufn].bind();
    buffers[bufn].allocate(arrays[POS_COLORED_LINES].data(),
                           static_cast<int>(arrays[POS_COLORED_LINES].size()*sizeof(float)));
    rendering_program_p_l.enableAttributeArray("vertex");
    rendering_program_p_l.setAttributeBuffer("vertex",GL_FLOAT,0,3);

    buffers[bufn].release();

    ++bufn;
    assert(bufn<NB_VBO_BUFFERS);
    buffers[bufn].bind();
    buffers[bufn].allocate(arrays[COLOR_LINES].data(),
                           static_cast<int>(arrays[COLOR_LINES].size()*sizeof(float)));
    rendering_program_p_l.enableAttributeArray("color");
    rendering_program_p_l.setAttributeBuffer("color",GL_FLOAT,0,3);
    buffers[bufn].release();

    vao[VAO_COLORED_LINES].release();

    rendering_program_p_l.release();

    // 5) FACE SHADER
    rendering_program_face.bind();

    // 5.1) Mono faces
    vao[VAO_MONO_FACES].bind();

    // 5.1.1) points of the mono faces
    ++bufn;
    assert(bufn<NB_VBO_BUFFERS);
    buffers[bufn].bind();
    buffers[bufn].allocate(arrays[POS_MONO_FACES].data(),
                           static_cast<int>(arrays[POS_MONO_FACES].size()*sizeof(float)));
    rendering_program_face.enableAttributeArray("vertex");
    rendering_program_face.setAttributeBuffer("vertex",GL_FLOAT,0,3);

    buffers[bufn].release();

    // 5.1.2) normals of the mono faces
    ++bufn;
    assert(bufn<NB_VBO_BUFFERS);
    buffers[bufn].bind();
    if (m_flatShading)
    {
      buffers[bufn].allocate(arrays[FLAT_NORMAL_MONO_FACES].data(),
                                    static_cast<int>(arrays[FLAT_NORMAL_MONO_FACES].size()*
                                                     sizeof(float)));
    }
    else
    {
      buffers[bufn].allocate(arrays[SMOOTH_NORMAL_MONO_FACES].data(),
                                    static_cast<int>(arrays[SMOOTH_NORMAL_MONO_FACES].size()*
                                                       sizeof(float)));
    }
    rendering_program_face.enableAttributeArray("normal");
    rendering_program_face.setAttributeBuffer("normal",GL_FLOAT,0,3);

    buffers[bufn].release();

    // 5.1.3) color of the mono faces
    rendering_program_face.disableAttributeArray("color");
    vao[VAO_MONO_FACES].release();

    // 5.2) Color faces
    vao[VAO_COLORED_FACES].bind();

    // 5.2.1) points of the color faces
    ++bufn;
    assert(bufn<NB_VBO_BUFFERS);
    buffers[bufn].bind();
    buffers[bufn].allocate(arrays[POS_COLORED_FACES].data(),
                           static_cast<int>(arrays[POS_COLORED_FACES].size()*sizeof(float)));
    rendering_program_face.enableAttributeArray("vertex");
    rendering_program_face.setAttributeBuffer("vertex",GL_FLOAT,0,3);

    buffers[bufn].release();

    // 5.2.2) normals of the color faces
    ++bufn;
    assert(bufn<NB_VBO_BUFFERS);
    buffers[bufn].bind();
    if (m_flatShading)
    {
      buffers[bufn].allocate(arrays[FLAT_NORMAL_COLORED_FACES].data(),
                                    static_cast<int>(arrays[FLAT_NORMAL_COLORED_FACES].size()*
                                                     sizeof(float)));
    }
    else
    {
      buffers[bufn].allocate(arrays[SMOOTH_NORMAL_COLORED_FACES].data(),
                                    static_cast<int>(arrays[SMOOTH_NORMAL_COLORED_FACES].size()*
                                                     sizeof(float)));
    }
    rendering_program_face.enableAttributeArray("normal");
    rendering_program_face.setAttributeBuffer("normal",GL_FLOAT,0,3);

    buffers[bufn].release();

    // 5.2.3) colors of the faces
    ++bufn;
    assert(bufn<NB_VBO_BUFFERS);
    buffers[bufn].bind();
    buffers[bufn].allocate(arrays[COLOR_FACES].data(),
                           static_cast<int>(arrays[COLOR_FACES].size()*sizeof(float)));
    rendering_program_face.enableAttributeArray("color");
    rendering_program_face.setAttributeBuffer("color",GL_FLOAT,0,3);

    buffers[bufn].release();

    vao[VAO_COLORED_FACES].release();

    rendering_program_face.release();

    m_are_buffers_initialized = true;
  }

  void attrib_buffers(CGAL::QGLViewer* viewer)
  {
    QMatrix4x4 mvpMatrix;
    QMatrix4x4 mvMatrix;
    double mat[16];
    viewer->camera()->getModelViewProjectionMatrix(mat);
    for(int i=0; i < 16; i++)
    {
      mvpMatrix.data()[i] = (float)mat[i];
    }
    viewer->camera()->getModelViewMatrix(mat);
    for(int i=0; i < 16; i++)
    {
      mvMatrix.data()[i] = (float)mat[i];
    }
    // define material
    QVector4D diffuse( 0.9f,
                       0.9f,
                       0.9f,
                       0.9f );

    QVector4D specular( 0.0f,
                        0.0f,
                        0.0f,
                        1.0f );

    CGAL::Bbox_3 bb;
    if (bb==bounding_box()) // Case of "empty" bounding box
    {
      bb=Local_point(CGAL::ORIGIN).bbox();
      bb=bb + Local_point(1,1,1).bbox(); // To avoid a warning from Qglviewer
    }
    else
    { bb=bounding_box(); }

    QVector4D position((bb.xmax()-bb.xmin())/2,
                       (bb.ymax()-bb.ymin())/2,
                       bb.zmax(), 0.0);
    GLfloat shininess =  1.0f;

    rendering_program_face.bind();
    int mvpLocation = rendering_program_face.uniformLocation("mvp_matrix");
    int mvLocation = rendering_program_face.uniformLocation("mv_matrix");
    int lightLocation[5];
    lightLocation[0] = rendering_program_face.uniformLocation("light_pos");
    lightLocation[1] = rendering_program_face.uniformLocation("light_diff");
    lightLocation[2] = rendering_program_face.uniformLocation("light_spec");
    lightLocation[3] = rendering_program_face.uniformLocation("light_amb");
    lightLocation[4] = rendering_program_face.uniformLocation("spec_power");

    rendering_program_face.setUniformValue(lightLocation[0], position);
    rendering_program_face.setUniformValue(lightLocation[1], diffuse);
    rendering_program_face.setUniformValue(lightLocation[2], specular);
    rendering_program_face.setUniformValue(lightLocation[3], m_ambient_color);
    rendering_program_face.setUniformValue(lightLocation[4], shininess);
    rendering_program_face.setUniformValue(mvpLocation, mvpMatrix);
    rendering_program_face.setUniformValue(mvLocation, mvMatrix);
    rendering_program_face.release();

    rendering_program_p_l.bind();
    int mvpLocation2 = rendering_program_p_l.uniformLocation("mvp_matrix");
    rendering_program_p_l.setUniformValue(mvpLocation2, mvpMatrix);
    rendering_program_p_l.release();
  }

  virtual void draw()
  {
    glEnable(GL_DEPTH_TEST);
    if(!m_are_buffers_initialized)
    { initialize_buffers(); }

    QColor color;
    attrib_buffers(this);

    if(m_draw_vertices)
    {
      rendering_program_p_l.bind();

      vao[VAO_MONO_POINTS].bind();
      color.setRgbF((double)m_vertices_mono_color.red()/(double)255,
                    (double)m_vertices_mono_color.green()/(double)255,
                    (double)m_vertices_mono_color.blue()/(double)255);
      rendering_program_p_l.setAttributeValue("color",color);
      rendering_program_p_l.setUniformValue("point_size", GLfloat(m_size_points));
      glDrawArrays(GL_POINTS, 0, static_cast<GLsizei>(arrays[POS_MONO_POINTS].size()/3));
      vao[VAO_MONO_POINTS].release();

      vao[VAO_COLORED_POINTS].bind();
      if (m_use_mono_color)
      {
        color.setRgbF((double)m_vertices_mono_color.red()/(double)255,
                      (double)m_vertices_mono_color.green()/(double)255,
                    (double)m_vertices_mono_color.blue()/(double)255);
        rendering_program_p_l.disableAttributeArray("color");
        rendering_program_p_l.setAttributeValue("color",color);
      }
      else
      {
        rendering_program_p_l.enableAttributeArray("color");
      }
      rendering_program_p_l.setUniformValue("point_size", GLfloat(m_size_points));
      glDrawArrays(GL_POINTS, 0, static_cast<GLsizei>(arrays[POS_COLORED_POINTS].size()/3));
      vao[VAO_COLORED_POINTS].release();

      rendering_program_p_l.release();
    }

    if(m_draw_edges)
    {
      rendering_program_p_l.bind();

      vao[VAO_MONO_SEGMENTS].bind();
      color.setRgbF((double)m_edges_mono_color.red()/(double)255,
                    (double)m_edges_mono_color.green()/(double)255,
                    (double)m_edges_mono_color.blue()/(double)255);
      rendering_program_p_l.setAttributeValue("color",color);
      glLineWidth(m_size_edges);
      glDrawArrays(GL_LINES, 0, static_cast<GLsizei>(arrays[POS_MONO_SEGMENTS].size()/3));
      vao[VAO_MONO_SEGMENTS].release();

      vao[VAO_COLORED_SEGMENTS].bind();
      if (m_use_mono_color)
      {
        color.setRgbF((double)m_edges_mono_color.red()/(double)255,
                      (double)m_edges_mono_color.green()/(double)255,
                      (double)m_edges_mono_color.blue()/(double)255);
        rendering_program_p_l.disableAttributeArray("color");
        rendering_program_p_l.setAttributeValue("color",color);
      }
      else
      {
        rendering_program_p_l.enableAttributeArray("color");
      }
      glLineWidth(m_size_edges);
      glDrawArrays(GL_LINES, 0, static_cast<GLsizei>(arrays[POS_COLORED_SEGMENTS].size()/3));
      vao[VAO_COLORED_SEGMENTS].release();

      rendering_program_p_l.release();
    }

    if(m_draw_rays)
    {
        rendering_program_p_l.bind();

        vao[VAO_MONO_RAYS].bind();
        color.setRgbF((double)m_rays_mono_color.red()/(double)255,
                      (double)m_rays_mono_color.green()/(double)255,
                      (double)m_rays_mono_color.blue()/(double)255);
        rendering_program_p_l.setAttributeValue("color",color);
        glLineWidth(m_size_rays);
        glDrawArrays(GL_LINES, 0, static_cast<GLsizei>(arrays[POS_MONO_RAYS].size()/3));
        vao[VAO_MONO_RAYS].release();

        vao[VAO_COLORED_RAYS].bind();
        if (m_use_mono_color)
        {
            color.setRgbF((double)m_rays_mono_color.red()/(double)255,
                          (double)m_rays_mono_color.green()/(double)255,
                          (double)m_rays_mono_color.blue()/(double)255);
            rendering_program_p_l.disableAttributeArray("color");
            rendering_program_p_l.setAttributeValue("color",color);
        }
        else
        {
            rendering_program_p_l.enableAttributeArray("color");
        }
        glLineWidth(m_size_rays);
        glDrawArrays(GL_LINES, 0, static_cast<GLsizei>(arrays[POS_COLORED_RAYS].size()/3));
        vao[VAO_COLORED_RAYS].release();

        rendering_program_p_l.release();
    }

    if(m_draw_lines)
    {
        rendering_program_p_l.bind();

        vao[VAO_MONO_LINES].bind();
        color.setRgbF((double)m_lines_mono_color.red()/(double)255,
                      (double)m_lines_mono_color.green()/(double)255,
                      (double)m_lines_mono_color.blue()/(double)255);
        rendering_program_p_l.setAttributeValue("color",color);
        glLineWidth(m_size_lines);
        glDrawArrays(GL_LINES, 0, static_cast<GLsizei>(arrays[POS_MONO_LINES].size()/3));
        vao[VAO_MONO_LINES].release();

        rendering_program_p_l.release();

        vao[VAO_COLORED_LINES].bind();
        if (m_use_mono_color)
        {
            color.setRgbF((double)m_rays_mono_color.red()/(double)255,
                          (double)m_rays_mono_color.green()/(double)255,
                          (double)m_rays_mono_color.blue()/(double)255);
            rendering_program_p_l.disableAttributeArray("color");
            rendering_program_p_l.setAttributeValue("color",color);
        }
        else
        {
            rendering_program_p_l.enableAttributeArray("color");
        }
        glLineWidth(m_size_lines);
        glDrawArrays(GL_LINES, 0, static_cast<GLsizei>(arrays[POS_COLORED_LINES].size()/3));
        vao[VAO_COLORED_LINES].release();

        rendering_program_p_l.release();
    }

    if (m_draw_faces)
    {
      rendering_program_face.bind();

      vao[VAO_MONO_FACES].bind();
      color.setRgbF((double)m_faces_mono_color.red()/(double)255,
                    (double)m_faces_mono_color.green()/(double)255,
                    (double)m_faces_mono_color.blue()/(double)255);
      rendering_program_face.setAttributeValue("color",color);
      glDrawArrays(GL_TRIANGLES, 0, static_cast<GLsizei>(arrays[POS_MONO_FACES].size()/3));
      vao[VAO_MONO_FACES].release();

      vao[VAO_COLORED_FACES].bind();
      if (m_use_mono_color)
      {
        color.setRgbF((double)m_faces_mono_color.red()/(double)255,
                      (double)m_faces_mono_color.green()/(double)255,
                      (double)m_faces_mono_color.blue()/(double)255);
        rendering_program_face.disableAttributeArray("color");
        rendering_program_face.setAttributeValue("color",color);
      }
      else
      {
        rendering_program_face.enableAttributeArray("color");
      }
      glDrawArrays(GL_TRIANGLES, 0, static_cast<GLsizei>(arrays[POS_COLORED_FACES].size()/3));
      vao[VAO_COLORED_FACES].release();

      rendering_program_face.release();
    }

    if (!is_empty() && (has_zero_x() || has_zero_y() || has_zero_z()))
    {
      camera()->setType(CGAL::qglviewer::Camera::ORTHOGRAPHIC);
      //      Camera Constraint:
      constraint.setRotationConstraintType(CGAL::qglviewer::AxisPlaneConstraint::AXIS);
      constraint.setTranslationConstraintType(CGAL::qglviewer::AxisPlaneConstraint::FREE);

      double cx=0., cy=0., cz=0.;
      if (has_zero_x())      { cx=1.; }
      else if (has_zero_y()) { cy=1.; }
      else                   { cz=1.; }
    
      camera()->setViewDirection(CGAL::qglviewer::Vec(-cx,-cy,-cz));
      constraint.setRotationConstraintDirection(CGAL::qglviewer::Vec(cx, cy, cz));
      camera()->frame()->setConstraint(&constraint);
    }
  }

  virtual void redraw()
  {
    initialize_buffers();
    update();
  }

  virtual void init()
  {
    // Restore previous viewer state.
    restoreStateFromFile();
    initializeOpenGLFunctions();

    // Define 'Control+Q' as the new exit shortcut (default was 'Escape')
    setShortcut(qglviewer::EXIT_VIEWER, ::Qt::CTRL+::Qt::Key_Q);

    // Add custom key description (see keyPressEvent).
    setKeyDescription(::Qt::Key_E, "Toggles edges display");
    setKeyDescription(::Qt::Key_F, "Toggles faces display");
    setKeyDescription(::Qt::Key_G, "Switch between flat/Gouraud shading display");
    setKeyDescription(::Qt::Key_M, "Toggles mono color");
    setKeyDescription(::Qt::Key_N, "Inverse direction of normals");
    setKeyDescription(::Qt::Key_V, "Toggles vertices display");
    setKeyDescription(::Qt::Key_Plus, "Increase size of edges");
    setKeyDescription(::Qt::Key_Minus, "Decrease size of edges");
    setKeyDescription(::Qt::Key_Plus+::Qt::ControlModifier, "Increase size of vertices");
    setKeyDescription(::Qt::Key_Minus+::Qt::ControlModifier, "Decrease size of vertices");
    setKeyDescription(::Qt::Key_PageDown, "Increase light (all colors, use shift/alt/ctrl for one rgb component)");
    setKeyDescription(::Qt::Key_PageUp, "Decrease light (all colors, use shift/alt/ctrl for one rgb component)");

    // Light default parameters
    glLineWidth(m_size_edges);
    glEnable(GL_POLYGON_OFFSET_FILL);
    glPolygonOffset(1.f,1.f);
    glClearColor(1.0f,1.0f,1.0f,0.0f);
    glDisable(GL_BLEND);
    glEnable(GL_LINE_SMOOTH);
    glDisable(GL_POLYGON_SMOOTH_HINT);
    glBlendFunc(GL_ONE, GL_ZERO);
    glHint(GL_LINE_SMOOTH_HINT, GL_FASTEST);

    compile_shaders();
      
    CGAL::Bbox_3 bb;
    if (bb==bounding_box()) // Case of "empty" bounding box
    {
      bb=Local_point(CGAL::ORIGIN).bbox();
      bb=bb + Local_point(1,1,1).bbox(); // To avoid a warning from Qglviewer
    }
    else
    { bb=bounding_box(); }
    this->camera()->setSceneBoundingBox(CGAL::qglviewer::Vec(bb.xmin(),
                                                       bb.ymin(),
                                                       bb.zmin()),
                                        CGAL::qglviewer::Vec(bb.xmax(),
                                                       bb.ymax(),
                                                       bb.zmax()));

    this->showEntireScene();
  }

  void negate_all_normals()
  {
    for (unsigned int k=BEGIN_NORMAL; k<END_NORMAL; ++k)
    {
      for (std::size_t i=0; i<arrays[k].size(); ++i)
      { arrays[k][i]=-arrays[k][i]; }
    }
  }

  virtual void keyPressEvent(QKeyEvent *e)
  {
    const ::Qt::KeyboardModifiers modifiers = e->modifiers();

    if ((e->key()==::Qt::Key_E) && (modifiers==::Qt::NoButton))
    {
      m_draw_edges=!m_draw_edges;
      displayMessage(QString("Draw edges=%1.").arg(m_draw_edges?"true":"false"));
      update();
    }else if ((e->key()==::Qt::Key_F) && (modifiers==::Qt::NoButton))
    {
      m_draw_faces=!m_draw_faces;
      displayMessage(QString("Draw faces=%1.").arg(m_draw_faces?"true":"false"));
      update();
    }
    else if ((e->key()==::Qt::Key_G) && (modifiers==::Qt::NoButton))
    {
      m_flatShading=!m_flatShading;
      if (m_flatShading)
        displayMessage("Flat shading.");
      else
        displayMessage("Gouraud shading.");
      redraw();
    }
    else if ((e->key()==::Qt::Key_M) && (modifiers==::Qt::NoButton))
    {
      m_use_mono_color=!m_use_mono_color;
      displayMessage(QString("Mono color=%1.").arg(m_use_mono_color?"true":"false"));
      update();
    }
    else if ((e->key()==::Qt::Key_N) && (modifiers==::Qt::NoButton))
    {
      m_inverse_normal=!m_inverse_normal;
      displayMessage(QString("Inverse normal=%1.").arg(m_inverse_normal?"true":"false"));
      negate_all_normals();
      redraw();
    }
    else if ((e->key()==::Qt::Key_V) && (modifiers==::Qt::NoButton))
    {
      m_draw_vertices=!m_draw_vertices;
      displayMessage(QString("Draw vertices=%1.").arg(m_draw_vertices?"true":"false"));
      update();
    }
    else if ((e->key()==::Qt::Key_Plus) && (!modifiers.testFlag(::Qt::ControlModifier))) // No ctrl
    {
      m_size_edges+=.5;
      displayMessage(QString("Size of edges=%1.").arg(m_size_edges));
      update();
    }
    else if ((e->key()==::Qt::Key_Minus) && (!modifiers.testFlag(::Qt::ControlModifier))) // No ctrl
    {
      if (m_size_edges>.5) m_size_edges-=.5;
      displayMessage(QString("Size of edges=%1.").arg(m_size_edges));
      update();
    }
    else if ((e->key()==::Qt::Key_Plus) && (modifiers.testFlag(::Qt::ControlModifier)))
    {
      m_size_points+=.5;
      displayMessage(QString("Size of points=%1.").arg(m_size_points));
      update();
    }
    else if ((e->key()==::Qt::Key_Minus) && (modifiers.testFlag(::Qt::ControlModifier)))
    {
      if (m_size_points>.5) m_size_points-=.5;
      displayMessage(QString("Size of points=%1.").arg(m_size_points));
      update();
    }
    else if ((e->key()==::Qt::Key_PageUp) && (modifiers==::Qt::NoButton))
    {
      m_ambient_color.setX(m_ambient_color.x()+.1);
      if (m_ambient_color.x()>1.) m_ambient_color.setX(1.);
      m_ambient_color.setY(m_ambient_color.x()+.1);
      if (m_ambient_color.y()>1.) m_ambient_color.setY(1.);
      m_ambient_color.setZ(m_ambient_color.x()+.1);
      if (m_ambient_color.z()>1.) m_ambient_color.setZ(1.);
      displayMessage(QString("Light color=(%1 %2 %3).").
                     arg(m_ambient_color.x()).arg(m_ambient_color.y()).arg(m_ambient_color.z()));
      update();
    }
    else if ((e->key()==::Qt::Key_PageDown) && (modifiers==::Qt::NoButton))
    {
      m_ambient_color.setX(m_ambient_color.x()-.1);
      if (m_ambient_color.x()<0.) m_ambient_color.setX(0.);
      m_ambient_color.setY(m_ambient_color.y()-.1);
      if (m_ambient_color.y()<0.) m_ambient_color.setY(0.);
      m_ambient_color.setZ(m_ambient_color.z()-.1);
      if (m_ambient_color.z()<0.) m_ambient_color.setZ(0.);
      displayMessage(QString("Light color=(%1 %2 %3).").
                     arg(m_ambient_color.x()).arg(m_ambient_color.y()).arg(m_ambient_color.z()));
      update();
    }
    else if ((e->key()==::Qt::Key_PageUp) && (modifiers==::Qt::ShiftModifier))
    {
      m_ambient_color.setX(m_ambient_color.x()+.1);
      if (m_ambient_color.x()>1.) m_ambient_color.setX(1.);
      displayMessage(QString("Light color=(%1 %2 %3).").
                     arg(m_ambient_color.x()).arg(m_ambient_color.y()).arg(m_ambient_color.z()));
      update();
    }
    else if ((e->key()==::Qt::Key_PageUp) && (modifiers==::Qt::AltModifier))
    {
      m_ambient_color.setY(m_ambient_color.y()+.1);
      if (m_ambient_color.y()>1.) m_ambient_color.setY(1.);
      displayMessage(QString("Light color=(%1 %2 %3).").
                     arg(m_ambient_color.x()).arg(m_ambient_color.y()).arg(m_ambient_color.z()));
      update();
    }
    else if ((e->key()==::Qt::Key_PageUp) && (modifiers==::Qt::ControlModifier))
    {
      m_ambient_color.setZ(m_ambient_color.z()+.1);
      if (m_ambient_color.z()>1.) m_ambient_color.setZ(1.);
      displayMessage(QString("Light color=(%1 %2 %3).").
                     arg(m_ambient_color.x()).arg(m_ambient_color.y()).arg(m_ambient_color.z()));
      update();
    }
    else if ((e->key()==::Qt::Key_PageDown) && (modifiers==::Qt::ShiftModifier))
    {
      m_ambient_color.setX(m_ambient_color.x()-.1);
      if (m_ambient_color.x()<0.) m_ambient_color.setX(0.);
      displayMessage(QString("Light color=(%1 %2 %3).").
                     arg(m_ambient_color.x()).arg(m_ambient_color.y()).arg(m_ambient_color.z()));
      update();
    }
    else if ((e->key()==::Qt::Key_PageDown) && (modifiers==::Qt::AltModifier))
    {
      m_ambient_color.setY(m_ambient_color.y()-.1);
      if (m_ambient_color.y()<0.) m_ambient_color.setY(0.);
      displayMessage(QString("Light color=(%1 %2 %3).").
                     arg(m_ambient_color.x()).arg(m_ambient_color.y()).arg(m_ambient_color.z()));
      update();
    }
    else if ((e->key()==::Qt::Key_PageDown) && (modifiers==::Qt::ControlModifier))
    {
      m_ambient_color.setZ(m_ambient_color.z()-.1);
      if (m_ambient_color.z()<0.) m_ambient_color.setZ(0.);
      displayMessage(QString("Light color=(%1 %2 %3).").
                     arg(m_ambient_color.x()).arg(m_ambient_color.y()).arg(m_ambient_color.z()));
      update();
    }
    else
      CGAL::QGLViewer::keyPressEvent(e);
  }

  virtual QString helpString() const
  { return helpString("CGAL Basic Viewer"); }

  virtual QString helpString(const char* title) const
  {
    QString text(QString("<h2>")+QString(title)+QString("</h2>"));
    text += "Use the mouse to move the camera around the object. ";
    text += "You can respectively revolve around, zoom and translate with "
      "the three mouse buttons. ";
    text += "Left and middle buttons pressed together rotate around the "
      "camera view direction axis<br><br>";
    text += "Pressing <b>Alt</b> and one of the function keys "
      "(<b>F1</b>..<b>F12</b>) defines a camera keyFrame. ";
    text += "Simply press the function key again to restore it. "
      "Several keyFrames define a ";
    text += "camera path. Paths are saved when you quit the application "
      "and restored at next start.<br><br>";
    text += "Press <b>F</b> to display the frame rate, <b>A</b> for the "
      "world axis, ";
    text += "<b>Alt+Return</b> for full screen mode and <b>Control+S</b> "
      "to save a snapshot. ";
    text += "See the <b>Keyboard</b> tab in this window for a complete "
      "shortcut list.<br><br>";
    text += "Double clicks automates single click actions: A left button "
      "double click aligns the closer axis with the camera (if close enough). ";
    text += "A middle button double click fits the zoom of the camera and "
      "the right button re-centers the scene.<br><br>";
    text += "A left button double click while holding right button pressed "
      "defines the camera <i>Revolve Around Point</i>. ";
    text += "See the <b>Mouse</b> tab and the documentation web pages for "
      "details.<br><br>";
    text += "Press <b>Escape</b> to exit the viewer.";
    return text;
  }

protected:
  bool m_draw_vertices;
  bool m_draw_edges;
  bool m_draw_rays;
  bool m_draw_lines;
  bool m_draw_faces;
  bool m_flatShading;
  bool m_use_mono_color;
  bool m_inverse_normal;

  double m_size_points;
  double m_size_edges;
  double m_size_rays;
  double m_size_lines;

  CGAL::Color m_vertices_mono_color;
  CGAL::Color m_edges_mono_color;
  CGAL::Color m_rays_mono_color;
  CGAL::Color m_lines_mono_color;
  CGAL::Color m_faces_mono_color;
  QVector4D   m_ambient_color;

  bool m_are_buffers_initialized;
  CGAL::Bbox_3 m_bounding_box;

<<<<<<< HEAD
=======
  // CGAL::qglviewer::LocalConstraint constraint;
  CGAL::qglviewer::WorldConstraint constraint;

>>>>>>> d3b9d895
  // The following enum gives the indices of different elements of arrays vectors.
  enum
  {
    BEGIN_POS=0,
    POS_MONO_POINTS=BEGIN_POS,
    POS_COLORED_POINTS,
    POS_MONO_SEGMENTS,
    POS_COLORED_SEGMENTS,
    POS_MONO_RAYS,
    POS_COLORED_RAYS,
    POS_MONO_LINES,
    POS_COLORED_LINES,
    POS_MONO_FACES,
    POS_COLORED_FACES,
    END_POS,
    BEGIN_COLOR=END_POS,
    COLOR_POINTS=BEGIN_COLOR,
    COLOR_SEGMENTS,
    COLOR_RAYS,
    COLOR_LINES,
    COLOR_FACES,
    END_COLOR,
    BEGIN_NORMAL=END_COLOR,
    SMOOTH_NORMAL_MONO_FACES=BEGIN_NORMAL,
    FLAT_NORMAL_MONO_FACES,
    SMOOTH_NORMAL_COLORED_FACES,
    FLAT_NORMAL_COLORED_FACES,
    END_NORMAL,
    LAST_INDEX=END_NORMAL
  };
  std::vector<float> arrays[LAST_INDEX];

  Buffer_for_vao<float> m_buffer_for_mono_points;
  Buffer_for_vao<float> m_buffer_for_colored_points;
  Buffer_for_vao<float> m_buffer_for_mono_segments;
  Buffer_for_vao<float> m_buffer_for_colored_segments;
  Buffer_for_vao<float> m_buffer_for_mono_rays;
  Buffer_for_vao<float> m_buffer_for_colored_rays;
  Buffer_for_vao<float> m_buffer_for_mono_lines;
  Buffer_for_vao<float> m_buffer_for_colored_lines;
  Buffer_for_vao<float> m_buffer_for_mono_faces;
  Buffer_for_vao<float> m_buffer_for_colored_faces;

  static const unsigned int NB_VBO_BUFFERS=(END_POS-BEGIN_POS)+
    (END_COLOR-BEGIN_COLOR)+2; // +2 for 2 vectors of normals

  QGLBuffer buffers[NB_VBO_BUFFERS];

  // The following enum gives the indices of the differents vao.
  enum
    { VAO_MONO_POINTS=0,
      VAO_COLORED_POINTS,
      VAO_MONO_SEGMENTS,
      VAO_COLORED_SEGMENTS,
      VAO_MONO_RAYS,
      VAO_COLORED_RAYS,
      VAO_MONO_LINES,
      VAO_COLORED_LINES,
      VAO_MONO_FACES,
      VAO_COLORED_FACES,
      NB_VAO_BUFFERS
    };
  QOpenGLVertexArrayObject vao[NB_VAO_BUFFERS];

  QOpenGLShaderProgram rendering_program_face;
  QOpenGLShaderProgram rendering_program_p_l;
};

} // End namespace CGAL

#else // CGAL_USE_BASIC_VIEWER

namespace CGAL
{

<<<<<<< HEAD
template<class T, class ColorFunctor>
void draw(const T&, const char*, bool, const ColorFunctor&)
{
  std::cerr<<"Impossible to draw because CGAL_USE_BASIC_VIEWER is not defined."
           <<std::endl;
}

template<class T>
void draw(const T&, const char*, bool)
{
  std::cerr<<"Impossible to draw because CGAL_USE_BASIC_VIEWER is not defined."
           <<std::endl;
}

template<class T>
void draw(const T&, const char*)
{
  std::cerr<<"Impossible to draw because CGAL_USE_BASIC_VIEWER is not defined."
           <<std::endl;
}

template<class T>
void draw(const T&)
{
  std::cerr<<"Impossible to draw because CGAL_USE_BASIC_VIEWER is not defined."
           <<std::endl;
}
=======
  template<class T>
  void draw(const T&, const char* ="", bool=false)
  { 
    std::cerr<<"Impossible to draw, CGAL_USE_BASIC_VIEWER is not defined."<<std::endl;
  }
>>>>>>> d3b9d895

} // End namespace CGAL

#endif // CGAL_USE_BASIC_VIEWER

#endif // CGAL_BASIC_VIEWER_QT_H<|MERGE_RESOLUTION|>--- conflicted
+++ resolved
@@ -1300,12 +1300,9 @@
   bool m_are_buffers_initialized;
   CGAL::Bbox_3 m_bounding_box;
 
-<<<<<<< HEAD
-=======
   // CGAL::qglviewer::LocalConstraint constraint;
   CGAL::qglviewer::WorldConstraint constraint;
 
->>>>>>> d3b9d895
   // The following enum gives the indices of different elements of arrays vectors.
   enum
   {
@@ -1381,41 +1378,11 @@
 namespace CGAL
 {
 
-<<<<<<< HEAD
-template<class T, class ColorFunctor>
-void draw(const T&, const char*, bool, const ColorFunctor&)
-{
-  std::cerr<<"Impossible to draw because CGAL_USE_BASIC_VIEWER is not defined."
-           <<std::endl;
-}
-
-template<class T>
-void draw(const T&, const char*, bool)
-{
-  std::cerr<<"Impossible to draw because CGAL_USE_BASIC_VIEWER is not defined."
-           <<std::endl;
-}
-
-template<class T>
-void draw(const T&, const char*)
-{
-  std::cerr<<"Impossible to draw because CGAL_USE_BASIC_VIEWER is not defined."
-           <<std::endl;
-}
-
-template<class T>
-void draw(const T&)
-{
-  std::cerr<<"Impossible to draw because CGAL_USE_BASIC_VIEWER is not defined."
-           <<std::endl;
-}
-=======
   template<class T>
   void draw(const T&, const char* ="", bool=false)
   { 
     std::cerr<<"Impossible to draw, CGAL_USE_BASIC_VIEWER is not defined."<<std::endl;
   }
->>>>>>> d3b9d895
 
 } // End namespace CGAL
 
