#include <fstream>
#include <boost/config.hpp>
#include <boost/version.hpp>

// CGAL headers
#include <CGAL/Exact_predicates_inexact_constructions_kernel.h>
#include <CGAL/Delaunay_triangulation_2.h>

#include <CGAL/point_generators_2.h>

// Qt headers
#include <QtGui>
#include <QString>
#include <QActionGroup>
#include <QFileDialog>
#include <QInputDialog>

// GraphicsView items and event filters (input classes)
#include "TriangulationCircumcircle.h"
#include "TriangulationMovingPoint.h"
#include "TriangulationConflictZone.h"
#include "TriangulationRemoveVertex.h"
#include "TriangulationPointInputAndConflictZone.h"
#include <CGAL/Qt/TriangulationGraphicsItem.h>
#include <CGAL/Qt/VoronoiGraphicsItem.h>
#include <CGAL/IO/WKT.h>

// for viewportsBbox
#include <CGAL/Qt/utility.h>

// the two base classes
#include "ui_Delaunay_triangulation_2.h"
#include <CGAL/Qt/DemosMainWindow.h>

typedef CGAL::Exact_predicates_inexact_constructions_kernel K;
typedef K::Point_2 Point_2;
typedef K::Iso_rectangle_2 Iso_rectangle_2;

typedef CGAL::Delaunay_triangulation_2<K> Delaunay;

class MainWindow :
  public CGAL::Qt::DemosMainWindow,
  public Ui::Delaunay_triangulation_2
{
  Q_OBJECT

private:
  Delaunay dt;
  QGraphicsScene scene;

  CGAL::Qt::TriangulationGraphicsItem<Delaunay> * dgi;
  CGAL::Qt::VoronoiGraphicsItem<Delaunay> * vgi;

  CGAL::Qt::TriangulationMovingPoint<Delaunay> * mp;
  CGAL::Qt::TriangulationConflictZone<Delaunay> * cz;
  CGAL::Qt::TriangulationRemoveVertex<Delaunay> * trv;
  CGAL::Qt::TriangulationPointInputAndConflictZone<Delaunay> * pi;
  CGAL::Qt::TriangulationCircumcircle<Delaunay> *tcc;
public:
  MainWindow();

public Q_SLOTS:

  void processInput(CGAL::Object o);

  void on_actionMovingPoint_toggled(bool checked);

  void on_actionShowConflictZone_toggled(bool checked);

  void on_actionCircumcenter_toggled(bool checked);

  void on_actionShowDelaunay_toggled(bool checked);

  void on_actionShowVoronoi_toggled(bool checked);

  void on_actionInsertPoint_toggled(bool checked);

  void on_actionInsertRandomPoints_triggered();

  void on_actionLoadPoints_triggered();

  void on_actionSavePoints_triggered();

  void on_actionClear_triggered();

  void on_actionRecenter_triggered();

  virtual void open(QString fileName);

Q_SIGNALS:
  void changed();
};


MainWindow::MainWindow()
  : DemosMainWindow()
{
  setupUi(this);

  this->graphicsView->setAcceptDrops(false);

  // Add a GraphicItem for the Delaunay triangulation
  dgi = new CGAL::Qt::TriangulationGraphicsItem<Delaunay>(&dt);

  QObject::connect(this, SIGNAL(changed()),
                   dgi, SLOT(modelChanged()));

  dgi->setVerticesPen(QPen(Qt::red, 3, Qt::SolidLine, Qt::RoundCap, Qt::RoundJoin));
  scene.addItem(dgi);

  // Add a GraphicItem for the Voronoi diagram
  vgi = new CGAL::Qt::VoronoiGraphicsItem<Delaunay>(&dt);

  QObject::connect(this, SIGNAL(changed()),
                   vgi, SLOT(modelChanged()));

  vgi->setEdgesPen(QPen(Qt::blue, 0, Qt::SolidLine, Qt::RoundCap, Qt::RoundJoin));
  scene.addItem(vgi);
  vgi->hide();

  // Setup input handlers. They get events before the scene gets them
  // and the input they generate is passed to the triangulation with
  // the signal/slot mechanism
  pi = new CGAL::Qt::TriangulationPointInputAndConflictZone<Delaunay>(&scene, &dt, this );

  QObject::connect(pi, SIGNAL(generate(CGAL::Object)),
                   this, SLOT(processInput(CGAL::Object)));

  mp = new CGAL::Qt::TriangulationMovingPoint<Delaunay>(&dt, this);
  // TriangulationMovingPoint<Delaunay> emits a modelChanged() signal each
  // time the moving point moves.
  // The following connection is for the purpose of emitting changed().
  QObject::connect(mp, SIGNAL(modelChanged()),
                   this, SIGNAL(changed()));

  trv = new CGAL::Qt::TriangulationRemoveVertex<Delaunay>(&dt, this);
  QObject::connect(trv, SIGNAL(modelChanged()),
                   this, SIGNAL(changed()));

  tcc = new CGAL::Qt::TriangulationCircumcircle<Delaunay>(&scene, &dt, this);
  tcc->setPen(QPen(Qt::red, 0, Qt::SolidLine, Qt::RoundCap, Qt::RoundJoin));

  cz = new CGAL::Qt::TriangulationConflictZone<Delaunay>(&scene, &dt, this);

  //
  // Manual handling of actions
  //

  QObject::connect(this->actionQuit, SIGNAL(triggered()),
                   this, SLOT(close()));

  // We put mutually exclusive actions in an QActionGroup
  QActionGroup* ag = new QActionGroup(this);
  ag->addAction(this->actionInsertPoint);
  ag->addAction(this->actionMovingPoint);
  ag->addAction(this->actionCircumcenter);
  ag->addAction(this->actionShowConflictZone);

  // Check two actions
  this->actionInsertPoint->setChecked(true);
  this->actionShowDelaunay->setChecked(true);

  //
  // Setup the scene and the view
  //
  scene.setItemIndexMethod(QGraphicsScene::NoIndex);
  scene.setSceneRect(-100, -100, 100, 100);
  this->graphicsView->setScene(&scene);
  this->graphicsView->setMouseTracking(true);

  // Turn the vertical axis upside down
  this->graphicsView->transform().scale(1, -1);

  // The navigation adds zooming and translation functionality to the
  // QGraphicsView
  this->addNavigation(this->graphicsView);

  this->setupStatusBar();
  this->setupOptionsMenu();
  this->addAboutDemo(":/cgal/help/about_Delaunay_triangulation_2.html");
  this->addAboutCGAL();
  this->setupExportSVG(actionExport_SVG, graphicsView);

  this->addRecentFiles(this->menuFile, this->actionQuit);
  connect(this, SIGNAL(openRecentFile(QString)),
          this, SLOT(open(QString)));
}


void
MainWindow::processInput(CGAL::Object o)
{
  Point_2 p;
  if(CGAL::assign(p, o)){
    dt.insert(p);
  }
  Q_EMIT( changed());
}


/*
 *  Qt Automatic Connections
 *  https://doc.qt.io/qt-5/designer-using-a-ui-file.html#automatic-connections
 *
 *  setupUi(this) generates connections to the slots named
 *  "on_<action_name>_<signal_name>"
 */
void
MainWindow::on_actionInsertPoint_toggled(bool checked)
{
  if(checked){
    scene.installEventFilter(pi);
    scene.installEventFilter(trv);
  } else {
    scene.removeEventFilter(pi);
    scene.removeEventFilter(trv);
  }
}


void
MainWindow::on_actionMovingPoint_toggled(bool checked)
{

  if(checked){
    scene.installEventFilter(mp);
  } else {
    scene.removeEventFilter(mp);
  }
}


void
MainWindow::on_actionShowConflictZone_toggled(bool checked)
{

  if(checked){
    scene.installEventFilter(cz);
  } else {
    scene.removeEventFilter(cz);
  }
}

void
MainWindow::on_actionCircumcenter_toggled(bool checked)
{
  if(checked){
    scene.installEventFilter(tcc);
    tcc->show();
  } else {
    scene.removeEventFilter(tcc);
    tcc->hide();
  }
}


void
MainWindow::on_actionShowDelaunay_toggled(bool checked)
{
  dgi->setVisibleEdges(checked);
}


void
MainWindow::on_actionShowVoronoi_toggled(bool checked)
{
  vgi->setVisible(checked);
}


void
MainWindow::on_actionClear_triggered()
{
  dt.clear();
  Q_EMIT( changed());
}


void
MainWindow::on_actionInsertRandomPoints_triggered()
{
  QRectF rect = CGAL::Qt::viewportsBbox(&scene);
  CGAL::Qt::Converter<K> convert;
  Iso_rectangle_2 isor = convert(rect);
  CGAL::Random_points_in_iso_rectangle_2<Point_2> pg((isor.min)(), (isor.max)());
  bool ok = false;

  const int number_of_points =
    QInputDialog::getInt(this,
                             tr("Number of random points"),
                             tr("Enter number of random points"),
                             100,
                             0,
                             (std::numeric_limits<int>::max)(),
                             1,
                             &ok);

  if(!ok) {
    return;
  }

  // wait cursor
  QApplication::setOverrideCursor(Qt::WaitCursor);
  std::vector<Point_2> points;
  points.reserve(number_of_points);
  for(int i = 0; i < number_of_points; ++i){
    points.push_back(*pg++);
  }
  dt.insert(points.begin(), points.end());
  // default cursor
  QApplication::restoreOverrideCursor();
  Q_EMIT( changed());
}


void
MainWindow::on_actionLoadPoints_triggered()
{
  QString fileName = QFileDialog::getOpenFileName(this,
                                                  tr("Open Points file"),
                                                  ".",
                                                  tr("CGAL files (*.pts.cgal);;"
                                                     "WKT files (*.WKT *.wkt);;"
                                                     "All files (*)"));
  if(! fileName.isEmpty()){
    open(fileName);
  }
}


void
MainWindow::open(QString fileName)
{
  // wait cursor
  QApplication::setOverrideCursor(Qt::WaitCursor);
  std::ifstream ifs(qPrintable(fileName));

  K::Point_2 p;
  std::vector<K::Point_2> points;
  if(fileName.endsWith(".wkt", Qt::CaseInsensitive))
  {
<<<<<<< HEAD
    CGAL::read_multi_point_WKT(ifs, points);
=======
#if BOOST_VERSION >= 105600 && (! defined(BOOST_GCC) || BOOST_GCC >= 40500)
    CGAL::IO::read_multi_point_WKT(ifs, points);
#endif
>>>>>>> a99916f6
  }
  else
    while(ifs >> p) {
      // ignore whatever comes after x and y
      ifs.ignore((std::numeric_limits<std::streamsize>::max)(), '\n');
      points.push_back(p);
    }
  dt.insert(points.begin(), points.end());

  // default cursor
  QApplication::restoreOverrideCursor();
  this->addToRecentFiles(fileName);
  actionRecenter->trigger();
  Q_EMIT( changed());

}

void
MainWindow::on_actionSavePoints_triggered()
{
  QString fileName = QFileDialog::getSaveFileName(this,
                                                  tr("Save points"),
                                                  ".",
                                                  tr("CGAL files (*.pts.cgal);;"
                                                     "WKT files (*.WKT *.wkt);;"
                                                     "All files (*)"));
  if(! fileName.isEmpty()){
    std::ofstream ofs(qPrintable(fileName));
    if(fileName.endsWith(".wkt", Qt::CaseInsensitive))
    {
      std::vector<K::Point_2> points;
      points.reserve(dt.number_of_vertices());
      for(Delaunay::Finite_vertices_iterator
          vit = dt.finite_vertices_begin(),
          end = dt.finite_vertices_end();
          vit!= end; ++vit)
      {
        points.push_back(vit->point());
      }
<<<<<<< HEAD
      CGAL::write_multi_point_WKT(ofs, points);
=======
      CGAL::IO::write_multi_point_WKT(ofs, points);
#endif
>>>>>>> a99916f6
    }
    else
      for(Delaunay::Finite_vertices_iterator
          vit = dt.finite_vertices_begin(),
          end = dt.finite_vertices_end();
          vit!= end; ++vit)
      {
        ofs << vit->point() << std::endl;
      }
  }
}


void
MainWindow::on_actionRecenter_triggered()
{
  this->graphicsView->setSceneRect(dgi->boundingRect());
  this->graphicsView->fitInView(dgi->boundingRect(), Qt::KeepAspectRatio);
}


#include "Delaunay_triangulation_2.moc"
#include <CGAL/Qt/resources.h>

int main(int argc, char **argv)
{
  QApplication app(argc, argv);

  app.setOrganizationDomain("geometryfactory.com");
  app.setOrganizationName("GeometryFactory");
  app.setApplicationName("Delaunay_triangulation_2 demo");

  // Import resources from libCGAL (QT5).
  CGAL_QT_INIT_RESOURCES;

  MainWindow mainWindow;
  mainWindow.show();

  QStringList args = app.arguments();
  args.removeAt(0);
  Q_FOREACH(QString filename, args) {
    mainWindow.open(filename);
  }

  return app.exec();
}<|MERGE_RESOLUTION|>--- conflicted
+++ resolved
@@ -339,13 +339,7 @@
   std::vector<K::Point_2> points;
   if(fileName.endsWith(".wkt", Qt::CaseInsensitive))
   {
-<<<<<<< HEAD
-    CGAL::read_multi_point_WKT(ifs, points);
-=======
-#if BOOST_VERSION >= 105600 && (! defined(BOOST_GCC) || BOOST_GCC >= 40500)
     CGAL::IO::read_multi_point_WKT(ifs, points);
-#endif
->>>>>>> a99916f6
   }
   else
     while(ifs >> p) {
@@ -385,12 +379,7 @@
       {
         points.push_back(vit->point());
       }
-<<<<<<< HEAD
-      CGAL::write_multi_point_WKT(ofs, points);
-=======
       CGAL::IO::write_multi_point_WKT(ofs, points);
-#endif
->>>>>>> a99916f6
     }
     else
       for(Delaunay::Finite_vertices_iterator
