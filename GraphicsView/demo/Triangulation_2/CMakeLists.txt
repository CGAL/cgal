--- conflicted
+++ resolved
@@ -3,22 +3,12 @@
 
 project (Triangulation_2_Demo)
 
-<<<<<<< HEAD
-cmake_minimum_required(VERSION 2.8.11)
-=======
 cmake_minimum_required(VERSION 3.1)
 if(NOT POLICY CMP0070 AND POLICY CMP0053)
   # Only set CMP0053 to OLD with CMake<3.10, otherwise there is a warning.
   cmake_policy(SET CMP0053 OLD)
 endif()
 
-find_package(CGAL COMPONENTS Qt5)
-
-include(${CGAL_USE_FILE})
-
-
-find_package(Qt5 QUIET COMPONENTS Xml Script OpenGL Svg)
->>>>>>> 62c70d41
 
 set(CMAKE_AUTOMOC TRUE)
 set(CMAKE_AUTOUIC TRUE)
