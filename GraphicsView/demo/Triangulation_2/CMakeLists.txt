--- conflicted
+++ resolved
@@ -63,29 +63,10 @@
 
 add_to_cached_list( CGAL_EXECUTABLE_TARGETS Regular_triangulation_2 )
 
-<<<<<<< HEAD
-include(${CGAL_MODULES_DIR}/CGAL_add_test.cmake)
-foreach(target 
-=======
-# Link with Qt libraries
-target_link_libraries( Regular_triangulation_2 ${QT_LIBRARIES} )
-# Link with CGAL
-target_link_libraries( Regular_triangulation_2 ${CGAL_LIBRARIES} ${CGAL_3RD_PARTY_LIBRARIES})
-
 include(${CGAL_MODULES_DIR}/CGAL_add_test.cmake)
 foreach(target
->>>>>>> 1dd41508
     Constrained_Delaunay_triangulation_2
     Delaunay_triangulation_2
     Regular_triangulation_2)
   cgal_add_compilation_test(${target})
 endforeach()
-<<<<<<< HEAD
-=======
-
-else()
-
-  message(STATUS "NOTICE: This demo requires CGAL and Qt5, and will not be compiled.")
-
-endif()
->>>>>>> 1dd41508
