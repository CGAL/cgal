--- conflicted
+++ resolved
@@ -1,13 +1,11 @@
 message("Configuring libCGAL_Qt5")
 
-<<<<<<< HEAD
-include(CGAL_SetupCGAL_Qt5Dependencies)
-=======
 if(NOT POLICY CMP0070 AND POLICY CMP0053)
   # Only set CMP0053 to OLD with CMake<3.10, otherwise there is a warning.
   cmake_policy(SET CMP0053 OLD)
 endif()
->>>>>>> 62c70d41
+
+include(CGAL_SetupCGAL_Qt5Dependencies)
 
 if(CGAL_Qt5_MISSING_DEPS)
   message(STATUS "libCGAL_Qt5 is missing the dependencies: ${CGAL_Qt5_MISSING_DEPS} cannot be configured.")
