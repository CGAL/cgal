// Copyright (c) 2019-2024  GeometryFactory Sarl (France).
// All rights reserved.
//
// This file is part of CGAL (www.cgal.org).
//
// $URL$
// $Id$
// SPDX-License-Identifier: GPL-3.0-or-later OR LicenseRef-Commercial
//
// Author(s)     : Laurent Rineau

#ifndef CGAL_CONFORMING_CONSTRAINED_DELAUNAY_TRIANGULATION_3_H
#define CGAL_CONFORMING_CONSTRAINED_DELAUNAY_TRIANGULATION_3_H

#include <CGAL/license/Constrained_triangulation_3.h>

#include <CGAL/Conforming_constrained_Delaunay_triangulation_3_fwd.h>

#include <CGAL/Constrained_triangulation_3/internal/config.h>

#include <CGAL/Triangulation_simplex_base_with_time_stamp.h>
#include <CGAL/Conforming_constrained_Delaunay_triangulation_vertex_base_3.h>
#include <CGAL/Conforming_constrained_Delaunay_triangulation_cell_base_3.h>
#include <CGAL/Triangulation_vertex_base_3.h>
#include <CGAL/Triangulation_cell_base_3.h>
#include <CGAL/Triangulation_vertex_base_with_info_2.h>
#include <CGAL/Triangulation_face_base_with_info_2.h>
#include <CGAL/Constrained_Delaunay_triangulation_2.h>
#include <CGAL/Constrained_triangulation_plus_2.h>
#include <CGAL/Projection_traits_3.h>
#include <CGAL/Spatial_sort_traits_adapter_3.h>
#include <CGAL/Union_find.h>
#include <CGAL/circulator.h>
#include <CGAL/intersection_3.h>
#include <CGAL/iterator.h>
#include <CGAL/Iterator_range.h>
#include <CGAL/Bbox_3.h>
#include <CGAL/assertions.h>
#include <CGAL/type_traits.h>
#include <CGAL/unordered_flat_map.h>
#include <CGAL/utility.h>

#include <CGAL/boost/graph/Dual.h>
#include <CGAL/boost/graph/generators.h>
#include <CGAL/boost/graph/graph_traits_Triangulation_data_structure_2.h>
#include <CGAL/boost/graph/graph_traits_Constrained_Delaunay_triangulation_2.h>
#include <CGAL/boost/graph/graph_traits_Constrained_triangulation_plus_2.h>

#ifndef CGAL_CDT_3_DISABLE_INPUT_CHECKS
#  include <CGAL/Polygon_mesh_processing/self_intersections.h>
#  include <CGAL/Polygon_mesh_processing/triangulate_faces.h>
#  include <CGAL/Polygon_mesh_processing/polygon_soup_self_intersections.h>
#endif

#include <CGAL/Polygon_mesh_processing/polygon_soup_to_polygon_mesh.h>
#include <CGAL/Polygon_mesh_processing/orient_polygon_soup.h>

#include <CGAL/Compact_container.h>

#include <CGAL/Constrained_triangulation_3/internal/cdt_debug_io.h>
#include <CGAL/Mesh_3/io_signature.h>

#include <CGAL/Conforming_Delaunay_triangulation_3.h>

#include <boost/container/flat_set.hpp>
#include <boost/container/map.hpp>
#include <boost/container/small_vector.hpp>
#include <boost/dynamic_bitset.hpp>
#include <boost/graph/adjacency_list.hpp>
#include <boost/graph/breadth_first_search.hpp>
#include <boost/graph/filtered_graph.hpp>
#include <boost/iterator/filter_iterator.hpp>
#include <boost/iterator/function_output_iterator.hpp>
#include <boost/unordered_map.hpp>

#include <algorithm>
#include <array>
#include <cstddef>
#include <exception>
#include <functional>
#include <iostream>
#include <iterator>
#include <map>
#include <optional>
#include <sstream>
<<<<<<< HEAD
#include <stack>
=======
#include <utility>
>>>>>>> afa449f4
#include <vector>
#if __has_include(<version>)
#  include <version>
#endif
#if CGAL_CXX20 && __has_include(<ranges>)
#  include <ranges>
#endif


namespace CGAL {

#ifndef DOXYGEN_RUNNING

template <typename Range_of_segments>
auto segment_soup_to_polylines_point_type_aux(const Range_of_segments& segment_soup) {
  for(auto [a, b]: segment_soup) {
    return a;
  }
  CGAL_unreachable();
}

template <typename Range_of_segments>
auto segment_soup_to_polylines(const Range_of_segments& segment_soup) {
  using Point = decltype(segment_soup_to_polylines_point_type_aux(segment_soup));

  std::vector<std::vector<Point>> polylines;

  using Graph = boost::adjacency_list<boost::listS, boost::vecS, boost::undirectedS, Point>;
  using Map2v = std::map<Point, typename Graph::vertex_descriptor>;
  Graph graph;
  Map2v map2v;
  auto get_v = [&](const Point& p) {
    auto it = map2v.find(p);
    if(it != map2v.end()) return it->second;
    auto v = boost::add_vertex(p, graph);
    map2v.emplace(p, v);
    return v;
  };
  for(auto [a, b]: segment_soup) {
    auto va = get_v(a);
    auto vb = get_v(b);
    boost::add_edge(va, vb, graph);
  }

  struct Polylines_visitor
  {
    Graph& graph;
    std::vector<std::vector<Point>>& polylines;

    void start_new_polyline() { polylines.emplace_back(); }
    void add_node(typename Graph::vertex_descriptor vd) { polylines.back().push_back(graph[vd]); }
    void end_polyline() {}
  };
  Polylines_visitor visitor{graph, polylines};
  CGAL::split_graph_into_polylines(graph, visitor);

  return polylines;
}

template <class K>
typename K::Boolean
does_first_triangle_intersect_second_triangle_interior(const typename K::Triangle_3& t1,
                                                       const typename K::Triangle_3& t2,
                                                       const K& k)
{
  typedef typename K::Point_3 Point_3;

  CGAL_kernel_precondition(!k.is_degenerate_3_object() (t1) );
  CGAL_kernel_precondition(!k.is_degenerate_3_object() (t2) );

  auto vertex_on = k.construct_vertex_3_object();
  auto orientation = k.orientation_3_object();

  const Point_3& p = vertex_on(t1,0);
  const Point_3& q = vertex_on(t1,1);
  const Point_3& r = vertex_on(t1,2);
  const Point_3& a = vertex_on(t2,0);
  const Point_3& b = vertex_on(t2,1);
  const Point_3& c = vertex_on(t2,2);

  // TODO: use boost::containers::static_vector
  std::array<const Point_3*,3> t1_vertices_in_the_line;
  int nb_of_t1_vertices_in_the_line = 0;
  auto push_to_t1_vertices_in_the_line = [&t1_vertices_in_the_line, &nb_of_t1_vertices_in_the_line](const Point_3* p) {
    t1_vertices_in_the_line.at(nb_of_t1_vertices_in_the_line++) = p;
  };

  std::array<const Point_3*,3> t2_vertices_in_the_line;
  int nb_of_t2_vertices_in_the_line = 0;
  auto push_to_t2_vertices_in_the_line = [&t2_vertices_in_the_line, &nb_of_t2_vertices_in_the_line](const Point_3* p) {
    t2_vertices_in_the_line.at(nb_of_t2_vertices_in_the_line++) = p;
  };

  const Point_3* s_min1;
  const Point_3* t_min1;
  const Point_3* s_max1;
  const Point_3* t_max1;

  // Compute distance signs  of p, q and r to the plane of triangle(a,b,c)
  const Orientation dp = make_certain(orientation(a,b,c,p));
  const Orientation dq = make_certain(orientation(a,b,c,q));
  const Orientation dr = make_certain(orientation(a,b,c,r));

  if(dp == COPLANAR) push_to_t1_vertices_in_the_line(&p);
  if(dq == COPLANAR) push_to_t1_vertices_in_the_line(&q);
  if(dr == COPLANAR) push_to_t1_vertices_in_the_line(&r);

  auto comp = k.compare_xyz_3_object();
  auto sort_ptrs = [&comp](const Point_3* p1, const Point_3* p2) { return comp(*p1, *p2) == SMALLER; };
  auto intersection_is_a_vertex_or_a_common_edge = [&]() {
    CGAL_assume(nb_of_t1_vertices_in_the_line >= 0 && nb_of_t1_vertices_in_the_line <= 3);
    std::sort(t1_vertices_in_the_line.data(), t1_vertices_in_the_line.data() + nb_of_t1_vertices_in_the_line,
              sort_ptrs);
    CGAL_assume(nb_of_t2_vertices_in_the_line >= 0 && nb_of_t2_vertices_in_the_line <= 3);
    std::sort(t2_vertices_in_the_line.data(), t2_vertices_in_the_line.data() + nb_of_t2_vertices_in_the_line,
              sort_ptrs);
    std::size_t nb_of_common_vertices = 0;
    std::set_intersection(
        t1_vertices_in_the_line.data(), t1_vertices_in_the_line.data() + nb_of_t1_vertices_in_the_line,
        t2_vertices_in_the_line.data(), t2_vertices_in_the_line.data() + nb_of_t2_vertices_in_the_line,
        CGAL::Counting_output_iterator(&nb_of_common_vertices), sort_ptrs);
    return nb_of_common_vertices == 1 || nb_of_common_vertices == 2;
  };

  switch(dp)
  {
    case POSITIVE:
      if(dq == POSITIVE)
      {
        if(dr == POSITIVE)
          // pqr lies in the open positive halfspace induced by
          // the plane of triangle(a,b,c)
          return false;
        // r is isolated on the negative side of the plane
        s_min1 = &q; t_min1 = &r; s_max1 = &r; t_max1 = &p;
      }
      else
      {
        if(dr == POSITIVE)
        {
          // q is isolated on the negative side of the plane
          s_min1 =  &p; t_min1 =  &q; s_max1 =  &q; t_max1 =  &r;
        }
        else
        {
          // p is isolated on the positive side of the plane
          s_min1 =  &p; t_min1 =  &q; s_max1 =  &r; t_max1 =  &p;
        }
      }
      break;

    case NEGATIVE:
      if(dq == NEGATIVE)
      {
        if(dr == NEGATIVE)
          // pqr lies in the open negative halfspace induced by
          // the plane of triangle(a,b,c)
          return false;
        // r is isolated on the positive side of the plane
        s_min1 =  &r; t_min1 =  &p; s_max1 =  &q; t_max1 =  &r;

      }
      else
      {
        if(dr == NEGATIVE)
        {
          // q is isolated on the positive side of the plane
          s_min1 =  &q; t_min1 =  &r; s_max1 =  &p; t_max1 =  &q;
        } else {
          // p is isolated on the negative side of the plane
          s_min1 =  &r; t_min1 =  &p; s_max1 =  &p; t_max1 =  &q;
        }
      }
      break;

    case COPLANAR:
      switch(dq)
      {
        case POSITIVE:
          if(dr == POSITIVE )
          {
            // p is isolated on the negative side of the plane
            s_min1 =  &r; t_min1 =  &p; s_max1 =  &p; t_max1 =  &q;
          }
          else
          {
            // q is isolated on the positive side of the plane
            s_min1 =  &q; t_min1 =  &r; s_max1 =  &p; t_max1 =  &q;
          }
          break;

        case NEGATIVE:
          if(dr == NEGATIVE )
          {
            // p is isolated on the positive side of the plane
            s_min1 =  &p; t_min1 =  &q; s_max1 =  &r; t_max1 =  &p;
          }
          else
          {
            // q is isolated on the negative side of the plane
            s_min1 =  &p; t_min1 =  &q; s_max1 =  &q; t_max1 =  &r;
          }
          break;

        case COPLANAR:
          switch(dr)
          {
            case POSITIVE:
              // r is isolated on the positive side of the plane
              s_min1 =  &r; t_min1 =  &p; s_max1 =  &q; t_max1 =  &r;
              break;

            case NEGATIVE:
              // r is isolated on the negative side of the plane
              s_min1 =  &q; t_min1 =  &r; s_max1 =  &r; t_max1 =  &p;
              break;

            case COPLANAR: {
              push_to_t2_vertices_in_the_line(&a);
              push_to_t2_vertices_in_the_line(&b);
              push_to_t2_vertices_in_the_line(&c);
              if(intersection_is_a_vertex_or_a_common_edge()) return false;
              return CGAL::Intersections::internal::do_intersect_coplanar(t1,t2,k);
            }
            default: // should not happen.
              CGAL_kernel_assertion(false);
              return false;
          }
          break;

        default: // should not happen.
          CGAL_kernel_assertion(false);
          return false;
      }
      break;

    default: // should not happen.
      CGAL_kernel_assertion(false);
      return false;
  }

  const Point_3* s_min2;
  const Point_3* t_min2;
  const Point_3* s_max2;
  const Point_3* t_max2;

  // Compute distance signs  of a, b and c to the plane of triangle(p,q,r)
  const Orientation da = make_certain(orientation(p,q,r,a));
  const Orientation db = make_certain(orientation(p,q,r,b));
  const Orientation dc = make_certain(orientation(p,q,r,c));

  if(da == COPLANAR) push_to_t2_vertices_in_the_line(&a);
  if(db == COPLANAR) push_to_t2_vertices_in_the_line(&b);
  if(dc == COPLANAR) push_to_t2_vertices_in_the_line(&c);

  if(intersection_is_a_vertex_or_a_common_edge()) return false;

  switch(da)
  {
    case POSITIVE:
      if(db == POSITIVE)
      {
        if(dc == POSITIVE)
          // abc lies in the open positive halfspace induced by
          // the plane of triangle(p,q,r)
          return false;
        // c is isolated on the negative side of the plane
        s_min2 =  &b; t_min2 =  &c; s_max2 =  &c; t_max2 =  &a;
      }
      else
      {
        if(dc == POSITIVE)
        {
          // b is isolated on the negative side of the plane
          s_min2 =  &a; t_min2 =  &b; s_max2 =  &b; t_max2 =  &c;
        }
        else
        {
          // a is isolated on the positive side of the plane
          s_min2 =  &a; t_min2 =  &b; s_max2 =  &c; t_max2 =  &a;
        }
      }
      break;

    case NEGATIVE:
      if(db == NEGATIVE)
      {
        if(dc == NEGATIVE)
          // abc lies in the open negative halfspace induced by
          // the plane of triangle(p,q,r)
          return false;
        // c is isolated on the positive side of the plane
        s_min2 =  &c; t_min2 =  &a; s_max2 =  &b; t_max2 =  &c;

      }
      else
      {
        if(dc == NEGATIVE)
        {
          // b is isolated on the positive side of the plane
          s_min2 =  &b; t_min2 =  &c; s_max2 =  &a; t_max2 =  &b;
        } else {
          // a is isolated on the negative side of the plane
          s_min2 =  &c; t_min2 =  &a; s_max2 =  &a; t_max2 =  &b;
        }
      }
      break;

    case COPLANAR:
      switch(db)
      {
        case POSITIVE:
          if(dc == POSITIVE)
          {
            // a is isolated on the negative side of the plane
            s_min2 =  &c; t_min2 =  &a; s_max2 =  &a; t_max2 =  &b;
          }
          else
          {
            // b is isolated on the positive side of the plane
            s_min2 =  &b; t_min2 =  &c; s_max2 =  &a; t_max2 =  &b;
          }
          break;

        case NEGATIVE:
          if(dc == NEGATIVE)
          {
            // a is isolated on the positive side of the plane
            s_min2 =  &a; t_min2 =  &b; s_max2 =  &c; t_max2 =  &a;
          }
          else
          {
            // b is isolated on the negative side of the plane
            s_min2 =  &a; t_min2 =  &b; s_max2 =  &b; t_max2 =  &c;
          }
          break;

        case COPLANAR:
          switch(dc)
          {
            case POSITIVE:
              // c is isolated on the positive side of the plane
              s_min2 =  &c; t_min2 =  &a; s_max2 =  &b; t_max2 =  &c;
              break;

            case NEGATIVE:
              // c is isolated on the negative side of the plane
              s_min2 =  &b; t_min2 =  &c; s_max2 =  &c; t_max2 =  &a;
              break;

            case COPLANAR:
              // Supposed unreachable code
              // since the triangles are assumed to be non-flat

              return CGAL::Intersections::internal::do_intersect_coplanar(t1,t2,k);
            default: // should not happen.
              CGAL_kernel_assertion(false);
              return false;
          }
          break;

        default: // should not happen.
          CGAL_kernel_assertion(false);
          return false;
      }
      break;

    default: // should not happen.
      CGAL_kernel_assertion(false);
      return false;
  }

  return orientation(*s_min1, *t_min1, *s_min2, *t_min2) == NEGATIVE &&
         orientation(*s_max1, *t_max1, *t_max2, *s_max2) == NEGATIVE;
}

template <typename Kernel>
bool does_tetrahedron_intersect_triangle_interior(typename Kernel::Tetrahedron_3 tet,
                                                  typename Kernel::Triangle_3 tr,
                                                  const Kernel& k)
{
  CGAL_kernel_precondition(!k.is_degenerate_3_object()(tr));
  CGAL_kernel_precondition(!k.is_degenerate_3_object()(tet));

  for (int i = 0; i < 4; ++i)
  {
    if(does_first_triangle_intersect_second_triangle_interior(
           tr, k.construct_triangle_3_object()(tet[i], tet[(i + 1) % 4], tet[(i + 2) % 4]), k))
      return true;
  }

  // decltype(auto) p = k.construct_vertex_3_object()(tr, 0);
  // if(k.has_on_bounded_side_3_object()(tet, p))
  //   return true;

  return false;
}

} // namespace CGAL

namespace CGAL {

#if CGAL_CXX20 && __cpp_lib_concepts >= 201806L && __cpp_lib_ranges >= 201911L
template <typename Polygon, typename Kernel>
concept Polygon_3 = std::ranges::common_range<Polygon>
      && (std::is_convertible_v<std::ranges::range_value_t<Polygon>,
                                typename Kernel::Point_3>);
template <typename Polygons, typename Kernel>
concept Range_of_polygon_3 = std::ranges::common_range<Polygons>
      && Polygon_3<std::ranges::range_value_t<Polygons>, Kernel>;
#endif // concepts

template <class DSC, bool Const>
struct Output_rep<CGAL::internal::CC_iterator<DSC, Const>, With_point_and_info_tag>
  : public Output_rep<CGAL::internal::CC_iterator<DSC, Const>>
{
  int offset = 0;
  using Base = Output_rep<CGAL::internal::CC_iterator<DSC, Const>>;
  using CC_iterator = CGAL::internal::CC_iterator<DSC, Const>;
  using Compact_container = typename CC_iterator::CC;
  using Time_stamper = typename Compact_container::Time_stamper;

  using Base::Base;

  Output_rep(const CC_iterator& it, With_point_and_info_tag tag)
    : Base(it), offset(tag.offset)
  {
  }

  std::ostream& operator()(std::ostream& out) const {
    out << Time_stamper::display_id(this->it.operator->(), offset);
    if(this->it.operator->() != nullptr) {
      out << (this->it->ccdt_3_data().is_Steiner_vertex_on_edge() ? "(Steiner)" : "")
          << (this->it->ccdt_3_data().is_Steiner_vertex_in_face() ? "(Steiner in face)" : "")
          << "= " << this->it->point();
      if(this->it->ccdt_3_data().is_marked(CDT_3_vertex_marker::REGION_BORDER)) out << " (region border)";
      if(this->it->ccdt_3_data().is_marked(CDT_3_vertex_marker::REGION_INSIDE)) out << " (inside region)";
      if(this->it->ccdt_3_data().is_marked(CDT_3_vertex_marker::CAVITY)) out << " (cavity vertex)";
      if(this->it->ccdt_3_data().is_marked(CDT_3_vertex_marker::CAVITY_ABOVE)) out << " (vertex above)";
      if(this->it->ccdt_3_data().is_marked(CDT_3_vertex_marker::CAVITY_BELOW)) out << " (vertex below)";
      return out;
    }
    else
      return out;
  }
};

template <typename T_3>
class Conforming_constrained_Delaunay_triangulation_3_impl;

#endif // not DOXYGEN_RUNNING

/*!
 * \ingroup PkgConstrainedTriangulation3Classes
 * \brief This class template represents a 3D conforming constrained Delaunay triangulation.
 *
 * It contains a data member of type `Tr` and provides additional functionality for handling
 * polygonal constraints during the triangulation process.
 *
 * \tparam Traits is the geometric traits class and must be a model of `ConformingConstrainedDelaunayTriangulationTraits_3`.
 * \tparam Tr is the underlying triangulation class.
 *         It must be `CGAL::Default` or an instance of the `CGAL::Triangulation_3` class template with the same `Traits` template parameter.
 *         Its `Vertex` type must be a model of `ConformingConstrainedDelaunayTriangulationVertexBase_3`,
 *         and its `Cell` type must be a model of `ConformingConstrainedDelaunayTriangulationCellBase_3`.
 *         <br>
 *         The default value is `Triangulation_3<Traits, TDS>` where `TDS` is
 *         `Triangulation_data_structure_3<Conforming_constrained_Delaunay_triangulation_vertex_base_3<Traits>, Conforming_constrained_Delaunay_triangulation_cell_base_3<Traits>>`.
 *
 */
template <typename Traits, typename Tr = CGAL::Default>
class Conforming_constrained_Delaunay_triangulation_3
{
public:
  /** The internal triangulation type*/
  using Triangulation = typename CGAL::Default::Get<Tr,
          Triangulation_3<Traits,
            Triangulation_data_structure_3<Conforming_constrained_Delaunay_triangulation_vertex_base_3<Traits>,
                                           Conforming_constrained_Delaunay_triangulation_cell_base_3<Traits>>>
          >::type;

private:
  using DT_3 = Delaunay_triangulation_3<Traits, typename Triangulation::Triangulation_data_structure>;
  static_assert(std::is_base_of_v<Triangulation, DT_3>);

  using CDT_3_impl = Conforming_constrained_Delaunay_triangulation_3_impl<DT_3>;
  static_assert(CDT_3_impl::t_3_is_not_movable || CGAL::is_nothrow_movable_v<CDT_3_impl>);

  CDT_3_impl cdt_impl = {};

  using Is_constrained = typename CDT_3_impl::Is_constrained;

public:
  using Vertex_handle = typename Triangulation::Vertex_handle;

#ifndef DOXYGEN_RUNNING
  using Constrained_polyline_id = typename CDT_3_impl::Constrained_polyline_id;
#endif // not DOXYGEN_RUNNING
  using size_type = typename Triangulation::size_type;

  /// \cond SKIP_IN_MANUAL
  CDT_3_impl& impl() { return cdt_impl; }
  /// \endcond
public:
  /** \name Constructors
  @{

  \c Conforming_constrained_Delaunay_triangulation_3 can be constructed from either
  a polygon soup or a polygon mesh.

  Input Data
  ----------

  The input data requirements are described in the documentation of the
  \ref make_conforming_constrained_Delaunay_triangulation_3_input_data "function templates".
  */

  // -----------------------
  // Constructors
  // -----------------------

  /*!
    * \brief %Default constructor.
    *
    * This constructor initializes an empty `Conforming_constrained_Delaunay_triangulation_3` object.
    */
#ifdef DOXYGEN_RUNNING
  Conforming_constrained_Delaunay_triangulation_3();
#else
  Conforming_constrained_Delaunay_triangulation_3() = default;
#endif

#if !defined(CGAL_CDT_3_DISABLE_INPUT_CHECKS) && !defined(DOXYGEN_RUNNING)
  template <typename PolygonMesh, typename CGAL_NP_TEMPLATE_PARAMETERS>
  bool preconditions_verified_mesh(const PolygonMesh& mesh, const CGAL_NP_CLASS& np)
  {
    if(CGAL::is_triangle_mesh(mesh))
      return !CGAL::Polygon_mesh_processing::does_self_intersect(mesh, np);
    PolygonMesh triangle_mesh;
    CGAL::copy_face_graph(mesh, triangle_mesh, np);
    bool OK = CGAL::Polygon_mesh_processing::triangulate_faces(triangle_mesh, np);
    if (!OK) return false;
    return !CGAL::Polygon_mesh_processing::does_self_intersect(triangle_mesh);
  }

  template <typename PointRange, typename PolygonRange, typename CGAL_NP_TEMPLATE_PARAMETERS>
  bool preconditions_verified_soup(const PointRange& points,
                                   const PolygonRange& polygons,
                                   const CGAL_NP_CLASS& np)
  {
    return !CGAL::Polygon_mesh_processing::does_polygon_soup_self_intersect(points, polygons, np);
  }
#endif

  /*!
    * creates a 3D constrained Delaunay triangulation conforming to the faces of a polygon mesh,
    * following the same API and requirements as the function template
    * \ref make_conforming_constrained_Delaunay_triangulation_3(const PolygonMesh &mesh, const NamedParameters &np) "make_conforming_constrained_Delaunay_triangulation_3()".
    */
  template <typename PolygonMesh, typename CGAL_NP_TEMPLATE_PARAMETERS>
  Conforming_constrained_Delaunay_triangulation_3(const PolygonMesh& mesh, const CGAL_NP_CLASS& np = parameters::default_values())
      : cdt_impl(parameters::choose_parameter(parameters::get_parameter(np, internal_np::geom_traits), Traits{}))
  {
    // ----------------------------------
    // cstr... (polygon mesh)
    // ----------------------------------
    using parameters::choose_parameter;
    using parameters::get_parameter;
    namespace p = parameters;

    auto mesh_vp_map = choose_parameter(get_parameter(np, internal_np::vertex_point),
                                        get_const_property_map(vertex_point, mesh));
    this->debug() = choose_parameter(get_parameter(np, internal_np::debug), CDT_3::Debug_options{});

    using graph_traits = boost::graph_traits<PolygonMesh>;
    using vertex_descriptor = typename graph_traits::vertex_descriptor;
    using halfedge_descriptor = typename graph_traits::halfedge_descriptor;
    std::vector<std::vector<std::pair<vertex_descriptor, vertex_descriptor>>> patch_edges;

    auto tr_vertex_pmap = get(CGAL::dynamic_vertex_property_t<Vertex_handle>(), mesh);

    constexpr bool has_plc_face_id = !p::is_default_parameter<CGAL_NP_CLASS,  internal_np::plc_face_id_t>::value;

    if constexpr (has_plc_face_id) {
      auto v_selected_map = get(CGAL::dynamic_vertex_property_t<bool>{}, mesh);
      auto mesh_plc_face_id = get_parameter(np, internal_np::plc_face_id);
      using Patch_id_type = CGAL::cpp20::remove_cvref_t<decltype(get(mesh_plc_face_id, *faces(mesh).first))>;
      Patch_id_type max_patch_id{0};
      for(auto f : faces(mesh)) {
        max_patch_id = (std::max)(max_patch_id, get(mesh_plc_face_id, f));
      }
      auto number_of_patches = max_patch_id + 1;
      patch_edges.resize(number_of_patches);
      for(auto h : halfedges(mesh)) {
        if(is_border(h, mesh))
          continue;
        auto f = face(h, mesh);
        auto patch_id = get(mesh_plc_face_id, f);
        auto opp = opposite(h, mesh);
        if(is_border(opp, mesh) || patch_id != get(mesh_plc_face_id, face(opp, mesh))) {
          auto va = source(h, mesh);
          auto vb = target(h, mesh);
          patch_edges[patch_id].emplace_back(va, vb);
          put(v_selected_map, va, true);
          put(v_selected_map, vb, true);
        }
      }

      auto extra_isolated_mesh_vertices = std::invoke([&]()
      {
        std::vector<boost::container::flat_set<vertex_descriptor>> extra_isolated_vertices(number_of_patches);
        using Point = CGAL::cpp20::remove_cvref_t<decltype(get(mesh_vp_map, std::declval<vertex_descriptor>()))>;
        struct Point_info {
          halfedge_descriptor halfedge;
          int count;
        };

        using Point_to_point_info_map = std::conditional_t<
          CGAL::is_hashable_v<Point>,
          CGAL::unordered_flat_map<Point, Point_info>,
          std::map<Point, Point_info>>;

        Point_to_point_info_map points_to_halfedge;
        auto visited_halfedges = get(CGAL::dynamic_halfedge_property_t<bool>(), mesh);

        for(const auto h : halfedges(mesh)) {
          // If 'h' is not visited yet, we walk around the target of 'h' and mark these
          // halfedges as visited. Thus, if we are here and the target is already marked as visited,
          // it means that the vertex is non manifold.
          if(get(visited_halfedges, h))
            continue;

          const auto v = target(h, mesh);
          const auto& p = get(mesh_vp_map, v);

          bool is_vertex_non_manifold = false;

          put(visited_halfedges, h, true);

          const auto [it, inserted_new_point] = points_to_halfedge.emplace(p, Point_info{h, 1});
          if(!inserted_new_point) { // unsuccessful insertion: already seen this point, but not from this star

            auto& [first_halfedge, nb_of_occurrences] = it->second;
            is_vertex_non_manifold = true;

            // If this is the second time we visit that vertex and the first star was manifold, we have
            // not yet marked the vertex as non-manifold from the first star, but must do so now.
            if(nb_of_occurrences == 1) {
              if(is_border(first_halfedge, mesh)) {
                first_halfedge = opposite(first_halfedge, mesh);
              }
              auto first_patch_id = get(mesh_plc_face_id, face(first_halfedge, mesh));
              if(!is_border_edge(first_halfedge, mesh)) {
                // isolated non-manifold vertex on the patch `first_patch_id`
                extra_isolated_vertices[first_patch_id].insert(v);
              }
            }
            ++nb_of_occurrences;
          }

          // While walking the star of this halfedge, if we meet a border halfedge more than once,
          // it means the mesh is pinched and we are also in the case of a non-manifold situation.
          const auto [border_halfedge_counter, is_on_patch_border, patch_id_of_v] = std::invoke([&]() {
            int border_halfedge_counter = 0;
            bool is_on_patch_border = false;
            std::optional<Patch_id_type> opt_patch_id_of_v = std::nullopt;
            auto halfedge_around_v = h;
            do {
              const auto opposite_he = opposite(halfedge_around_v, mesh);
              put(visited_halfedges, halfedge_around_v, true);
              if(is_border(halfedge_around_v, mesh)) {
                ++border_halfedge_counter;
              } else {
                auto halfedge_patch_id = get(mesh_plc_face_id, face(halfedge_around_v, mesh));
                opt_patch_id_of_v = opt_patch_id_of_v.value_or(halfedge_patch_id);
                if(opt_patch_id_of_v != halfedge_patch_id) {
                  is_on_patch_border = true;
                  put(v_selected_map, v, true);
                }
              }

              halfedge_around_v = prev(opposite_he, mesh);
            } while(halfedge_around_v != h);

            CGAL_assertion(opt_patch_id_of_v.has_value());
            return std::make_tuple(border_halfedge_counter, is_on_patch_border, opt_patch_id_of_v.value());
          });

          if(border_halfedge_counter > 1) {
            is_vertex_non_manifold = true;
          }

          if(is_vertex_non_manifold) {
            if(is_on_patch_border == false) {
              // isolated non-manifold vertex on the patch `patch_id_of_v`
              extra_isolated_vertices[patch_id_of_v].insert(v);
            }
          }
        }
        return extra_isolated_vertices;
      });

      std::for_each(extra_isolated_mesh_vertices.begin(), extra_isolated_mesh_vertices.end(),
                    [&](const auto& isolated_vertices_in_patch) {
                      for(const auto vd : isolated_vertices_in_patch) {
                        put(v_selected_map, vd, true);
                      }
                    });

      cdt_impl.insert_vertices_range(vertices(mesh), mesh_vp_map, tr_vertex_pmap,
                                     p::vertex_is_constrained_map(v_selected_map));

      cdt_impl.template validate_distances_and_report<has_plc_face_id>(mesh, patch_edges, tr_vertex_pmap);

      {
        auto task_guard = CGAL::CDT_3_CONFORMING_TASK_guard();
        for(auto&& edges : patch_edges) {
          auto index = &edges - &patch_edges[0];
          auto face_index_opt =
              cdt_impl.insert_constrained_face_defined_by_its_border_edges(edges, mesh_vp_map, tr_vertex_pmap);
          for(auto vd : extra_isolated_mesh_vertices[index]) {
            auto vh = get(tr_vertex_pmap, vd);
            cdt_impl.mark_vertex_as_isolated_in_a_constrained_face(vh, face_index_opt);
          }
        }
      }
    } else {
      cdt_impl.insert_vertices_range(vertices(mesh), mesh_vp_map, tr_vertex_pmap);
      cdt_impl.template validate_distances_and_report<has_plc_face_id>(mesh, patch_edges, tr_vertex_pmap);
      {
        auto task_guard = CGAL::CDT_3_CONFORMING_TASK_guard();

        for(auto f : faces(mesh)) {
          auto face_vertices = vertices_around_face(halfedge(f, mesh), mesh);
          auto range_of_vertices = CGAL::make_transform_range_from_property_map(face_vertices, tr_vertex_pmap);
          cdt_impl.insert_constrained_face(range_of_vertices, false);
        }
      }
    }

    {
      auto task_guard = CGAL::CDT_3_CONFORMING_TASK_guard();
      cdt_impl.restore_Delaunay();
      if(cdt_impl.debug().display_statistics()) {
        std::cout << "[timings] restored Delaunay in " << task_guard.time_ms() << " ms\n";
        std::cout << "Number of vertices after Delaunay: " << cdt_impl.number_of_vertices() << "\n";
      }
    }

    const auto& visitor = parameters::get_parameter(np, internal_np::visitor);
    if constexpr (!std::is_same_v<CGAL::cpp20::remove_cvref_t<decltype(visitor)>, internal_np::Param_not_found>) {
      visitor(*this);
    }
    {
      auto task_guard = CGAL::CDT_3_CDT_TASK_guard();
      cdt_impl.restore_constrained_Delaunay();
      if(cdt_impl.debug().display_statistics()) {
        std::cout << "[timings] restored constrained Delaunay in " << task_guard.time_ms() << " ms\n";
        std::cout << "Number of vertices after CDT: " << cdt_impl.number_of_vertices() << "\n\n";
      }
    }

    // std::cerr << cdt_3_format("cdt_impl: {} vertices, {} cells\n", cdt_impl.number_of_vertices(),
    //                          cdt_impl.number_of_cells());
  }

  /*!
    * \brief creates a 3D constrained Delaunay triangulation conforming to the faces of a polygon soup,
    * following the same API and requirements as the function template
    * \ref make_conforming_constrained_Delaunay_triangulation_3(const PointRange &points, const PolygonRange &polygons, const NamedParameters &np) "make_conforming_constrained_Delaunay_triangulation_3()".
   */
  template <typename PointRange, typename PolygonRange, typename NamedParams = parameters::Default_named_parameters>
  Conforming_constrained_Delaunay_triangulation_3(const PointRange& points,
                                                  const PolygonRange& polygons,
                                                  const NamedParams& np = parameters::default_values())
      : cdt_impl(parameters::choose_parameter(parameters::get_parameter(np, internal_np::geom_traits), Traits{}))
  {
    // ----------------------------------
    // cstr... (polygon soup)
    // ----------------------------------
    using parameters::choose_parameter;
    using parameters::get_parameter;

    using PointRange_const_iterator = typename PointRange::const_iterator;
    using PointRange_value_type = typename std::iterator_traits<PointRange_const_iterator>::value_type;

    auto point_map = choose_parameter(get_parameter(np, internal_np::point_map),
                                                    CGAL::Identity_property_map<PointRange_value_type>{});

    constexpr bool has_plc_face_id = !parameters::is_default_parameter<NamedParams, internal_np::plc_face_id_t>::value;

    using std::cbegin;
    using std::cend;

    if constexpr (false == has_plc_face_id) {
      // One cannot use the input range directly because it may be a non-random-access range.
      auto points_vec = std::vector(cbegin(points), cend(points));

      // Create a property map: index -> point
      auto index_to_point_pmap = boost::make_function_property_map<std::size_t>(
        [&points_vec, point_map](std::size_t i) {
          return get(point_map, points_vec[i]);
        });

      // 2. Create a property map to store vertex handles: index -> vertex handle
      std::vector<Vertex_handle> vertices(points.size());
      auto index_to_vh_pmap = boost::make_iterator_property_map(
        vertices.begin(),
        boost::typed_identity_property_map<std::size_t>());

      // Insert vertices using a range of indices
      using counting_iterator = boost::counting_iterator<std::size_t>;
      cdt_impl.insert_vertices_range(
        CGAL::make_range(counting_iterator(0),counting_iterator(points.size())),
        index_to_point_pmap,
        index_to_vh_pmap);

      struct { // this is not a lambda so that the capture is copy-assignable
        std::vector<Vertex_handle>* vertices;
        const Vertex_handle& operator()(std::size_t i) const { return (*vertices)[i]; }
      } transform_function{&vertices};
      for(auto polygon : polygons) {
        auto first = boost::make_transform_iterator(cbegin(polygon), transform_function);
        auto last = boost::make_transform_iterator(cend(polygon), transform_function);
        cdt_impl.insert_constrained_face(CGAL::make_range(first, last), false);
      }
      cdt_impl.restore_Delaunay();
      cdt_impl.restore_constrained_Delaunay();
    } else {
      auto polygon_patch_map = get_parameter(np, internal_np::plc_face_id);
      static_assert(!std::is_same_v<decltype(polygon_patch_map), internal_np::Param_not_found>);

      using Point_type = CGAL::cpp20::remove_cvref_t<decltype(get(point_map, *cbegin(points)))>;
      using Surface_mesh = CGAL::Surface_mesh<Point_type>;
      using face_descriptor = typename Surface_mesh::Face_index;

      using PID = CGAL::cpp20::remove_cvref_t<decltype(get(polygon_patch_map, 0u))>;
      constexpr auto invalid_patch_id = (std::numeric_limits<PID>::max)();
      Surface_mesh surface_mesh;
      auto plc_face_id_pmap =
          surface_mesh.template add_property_map<face_descriptor, PID>("fpm", invalid_patch_id).first;

      auto to_point = [point_map](const PointRange_value_type& v) { return get(point_map, v); };
      auto first = boost::make_transform_iterator(cbegin(points), to_point);
      auto last = boost::make_transform_iterator(cend(points), to_point);
      std::vector<typename Traits::Point_3> rw_points(first, last);

      PolygonRange rw_polygons(polygons);
      namespace PMP = CGAL::Polygon_mesh_processing;
      PMP::orient_polygon_soup(rw_points, rw_polygons);

      auto polygon_to_face_output_iterator = boost::make_function_output_iterator(
          [plc_face_id_pmap, polygon_patch_map](std::pair<std::size_t, face_descriptor> pid_f) {
            put(plc_face_id_pmap, pid_f.second, get(polygon_patch_map, pid_f.first));
          });
      PMP::polygon_soup_to_polygon_mesh(std::move(rw_points), std::move(rw_polygons), surface_mesh,
                                        np.polygon_to_face_output_iterator(polygon_to_face_output_iterator));

      Conforming_constrained_Delaunay_triangulation_3 ccdt{std::move(surface_mesh),
                                                            CGAL::parameters::plc_face_id(plc_face_id_pmap)
                                                                .do_self_intersection_tests(false)
                                                                .geom_traits(cdt_impl.geom_traits())};
      *this = std::move(ccdt);
    }
  }

  /// @} // end constructors section

  // -----------------------
  // Accessors
  // -----------------------

  /// \name Accessors for the Underlying Triangulation
  /// @{
  /*!
    * \brief returns a const reference to the underlying triangulation.
    *
    * This allows the use of all non-modifying functions of the base triangulation.
    * See the other overload for a way to move the triangulation out of this object and then modify
    * it.
    *
    * Example usage:
    * \snippet[trimleft] conforming_constrained_Delaunay_triangulation_3.cpp use of ccdt.triangulation()
    */
  const Triangulation& triangulation() const& {
    return cdt_impl;
  }

  /*!
    * \brief moves and returns the underlying triangulation, then clears the object.
    *
    * This function allows the underlying triangulation to be moved out of this object.
    *
    * Example usage:
    * \snippet[trimleft] conforming_constrained_Delaunay_triangulation_3.cpp move ccdt to tr
    *
    * After calling this function, `ccdt` will be empty and `tr` will be move-constructed from the underlying triangulation, avoiding any copy.
    *
    * \note This function is available only when the object is an rvalue.
    * \post After this function is called, the object is in a state equivalent to that of a default-constructed object.
    */
  Triangulation triangulation() && {
    Triangulation t = std::move(cdt_impl);
    *this = Conforming_constrained_Delaunay_triangulation_3{};
    return t;
  }
  /// @} // end triangulation section

  /**
   * A bidirectional iterator for visiting all constrained facets of the triangulation.
   * The value type of this iterator is `Triangulation::Facet`.
   */
#ifndef DOXYGEN_RUNNING
  using Constrained_facets_iterator = typename CDT_3_impl::Constrained_facets_iterator;
#else
  using Constrained_facets_iterator = unspecified_type;
#endif

  /**
   * \brief defines a range type for iterating over the constrained facets.
   *
   * This type is used to iterate through all facets that are constrained.
   * Its iterator type is `Constrained_facets_iterator`.
   */
  using Constrained_facets_range = CGAL::Iterator_range<Constrained_facets_iterator>;

  /// \name Accessors for Constrained Facets
  /// @{
  /*!
   * \brief returns whether a facet is constrained or not.
   * \param f is a facet of the triangulation, of type
   *        \link TriangulationDataStructure_3::Facet `Triangulation::Facet`\endlink,
   *        as defined by its triangulation data structure.
   */
  bool is_facet_constrained(const typename Triangulation::Facet& f) const {
    return cdt_impl.is_facet_constrained(f);
  }

  /*!
   * \brief same as `is_facet_constrained(f)` with `f` being `Triangulation::Facet(ch, index)`.
   */
  bool is_facet_constrained(typename Triangulation::Cell_handle ch, int index) const {
    return cdt_impl.is_facet_constrained(typename Triangulation::Facet(ch, index));
  }

  /*!
   * @brief same as `face_constraint_index(f)` with `f` being `Triangulation::Facet(ch, index)`.
   * @pre \link Conforming_constrained_Delaunay_triangulation_3::is_facet_constrained `is_facet_constrained`\endlink(`f`)
   */
  CDT_3_signed_index face_constraint_index(typename Triangulation::Cell_handle ch, int i) const
  {
    return ch->ccdt_3_data().face_constraint_index(i);
  }

  /*!
   * @brief returns the index of the constraint that constrains the
   * facet \p f
   * @pre \link Conforming_constrained_Delaunay_triangulation_3::is_facet_constrained `is_facet_constrained`\endlink(`f`)
   */
  CDT_3_signed_index face_constraint_index(const typename Triangulation::Facet& f) const
  {
    return face_constraint_index(f.first, f.second);
  }

  /*!
   * \brief returns the number of constrained facets in the triangulation.
   *
   */
  typename Triangulation::size_type number_of_constrained_facets() const {
    static_assert(std::is_same_v<decltype(cdt_impl.number_of_constrained_facets()), std::ptrdiff_t>);
    static_assert(std::is_same_v<typename Triangulation::size_type, std::size_t>);
    return static_cast<typename Triangulation::size_type>(cdt_impl.number_of_constrained_facets());
  }

/**
   * \brief returns an iterator to the start of the sequence of constrained facets.
   *
   * This function provides an iterator to the first facet that is constrained within the triangulation.
   * The sequence of constrained facets is in an arbitrary order.
   */
  Constrained_facets_iterator constrained_facets_begin() const {
    return cdt_impl.constrained_facets_begin();
  }

  /**
   * \brief returns the past-the-end iterator of the sequence of constrained facets.
   */
  Constrained_facets_iterator constrained_facets_end() const {
    return cdt_impl.constrained_facets_end();
  }

/**
  * \brief returns a range of the constrained facets.
  *
  * Its iterator type is `Constrained_facets_iterator`
  */
  Constrained_facets_range constrained_facets() const {
    return {constrained_facets_begin(), constrained_facets_end()};
  }
  /// @} // end constrained facets section

  /// \name Checking
  /// These methods are mainly a debugging help for the users of advanced features.
  /// @{
  /// @}

  // -----------------------
  // Debug and advanced control
  // -----------------------
public:
  /**
   * \brief Access debug options.
   *
   * Returns a reference to the debug options object that controls various debugging
   * and algorithmic behaviors. Use this to configure debug flags:
   *
   * \code
   * ccdt.debug().Steiner_points(true);
   * ccdt.debug().input_faces(true);
   * \endcode
   */
  CDT_3::Debug_options& debug()              { return cdt_impl.debug(); }
  const CDT_3::Debug_options& debug() const  { return cdt_impl.debug(); }

  // Algorithmic switches and tolerances
  void use_older_cavity_algorithm(bool b)           { cdt_impl.use_older_cavity_algorithm(b); }
  void use_finite_edges_map(bool b)                 { cdt_impl.use_finite_edges_map(b); }
  void set_segment_vertex_epsilon(double eps)       { cdt_impl.set_segment_vertex_epsilon(eps); }

  // Validation helpers
  bool is_conforming() const                        { return cdt_impl.is_conforming(); }
  bool is_valid(bool verbose = false) const         { return cdt_impl.is_valid(verbose); }

  // IO helpers for debugging
  bool write_missing_segments_file(std::ostream& out) { return cdt_impl.write_missing_segments_file(out); }
  void write_all_segments_file(std::ostream& out)     { cdt_impl.write_all_segments_file(out); }

  // Lightweight accessors used by tests/tools
  size_type number_of_vertices() const              { return static_cast<size_type>(cdt_impl.number_of_vertices()); }
  size_type number_of_cells() const                 { return triangulation().number_of_cells(); }

  // Ranges and utilities for post-processing (e.g., dumping Steiner vertices)
  auto finite_vertex_handles() const                { return cdt_impl.finite_vertex_handles(); }
  auto finite_cell_handles() const                  { return triangulation().finite_cell_handles(); }
  auto all_cell_handles() const                     { return triangulation().all_cell_handles(); }
  auto finite_facets() const                        { return triangulation().finite_facets(); }
  typename Triangulation::Cell_handle infinite_cell() const { return triangulation().infinite_cell(); }

  auto ancestors_of_Steiner_vertex_on_edge(Vertex_handle v) const
  { return cdt_impl.ancestors_of_Steiner_vertex_on_edge(v); }

  // Write facets (for debugging/output)
  template<typename CDT, typename FacetRange>
  void write_facets(std::ostream& out, const CDT& cdt, FacetRange&& facets) const {
    cdt_impl.write_facets(out, cdt, std::forward<FacetRange>(facets));
  }
};

#ifndef DOXYGEN_RUNNING
// ----------------------------------------------------------
// Conforming_constrained_Delaunay_triangulation_3_impl
// ----------------------------------------------------------
template <typename T_3>
class Conforming_constrained_Delaunay_triangulation_3_impl : public Conforming_Delaunay_triangulation_3<T_3> {
public:
  using Conforming_Dt = Conforming_Delaunay_triangulation_3<T_3>;
  using Conforming_Dt::tr;
  static_assert(Conforming_Dt::t_3_is_not_movable || CGAL::is_nothrow_movable_v<Conforming_Dt>);

  using Vertex_handle = typename T_3::Vertex_handle;
  using Edge = typename T_3::Edge;
  using Facet = typename T_3::Facet;
  using Cell_handle = typename T_3::Cell_handle;

  using Geom_traits = typename T_3::Geom_traits;
  using Point_3 = typename T_3::Point;
  using Segment_3 = typename Geom_traits::Segment_3;
  using Vector_3 = typename Geom_traits::Vector_3;
  using Locate_type = typename T_3::Locate_type;
  using size_type = typename T_3::size_type;

  using Vertex_marker = CDT_3_vertex_marker;
  using Cell_marker = CDT_3_cell_marker;

  using Face_index = CDT_3_signed_index;

  using Conforming_Dt::Conforming_Dt;

  using Tds = typename T_3::Triangulation_data_structure;
  using Concurrency_tag = typename Tds::Concurrency_tag;


  static std::string io_signature() {
    return Get_io_signature<Conforming_Dt>()();
  }

  struct Is_constrained {
    const Conforming_constrained_Delaunay_triangulation_3_impl& cdt;
    bool operator()(Facet f) const {
      return cdt.is_facet_constrained(f);
    }
  };

  using Constrained_facets_iterator = boost::filter_iterator<Is_constrained, typename T_3::All_facets_iterator>;
  using Constrained_facets_range = CGAL::Iterator_range<Constrained_facets_iterator>;

  Constrained_facets_iterator constrained_facets_begin() const {
    return {Is_constrained{*this}, this->all_facets_begin(), this->all_facets_end()};
  }
  Constrained_facets_iterator constrained_facets_end() const {
    return {Is_constrained{*this}, this->all_facets_end(), this->all_facets_end()};
  }
  Constrained_facets_range constrained_facets() const {
    return {constrained_facets_begin(), constrained_facets_end()};
  }
private:
  struct CDT_2_types
  {
    struct Projection_traits : public Projection_traits_3<Geom_traits>
    {
      using Projection_traits_3<Geom_traits>::Projection_traits_3; // inherit cstr
    };
    static_assert(CGAL::is_nothrow_movable_v<Projection_traits>);

    struct Vertex_info
    {
      Vertex_handle vertex_handle_3d = {};
    };

    using Color_value_type = std::int8_t;
    struct Face_info
    {
      Color_value_type is_outside_the_face = -1;
      Color_value_type is_in_region = 0;
      std::bitset<3> is_edge_also_in_3d_triangulation = 0;
      bool missing_subface = true;
      Facet facet_3d = {};
    };
    using Vb1 = Triangulation_vertex_base_with_info_2<Vertex_info, Projection_traits>;
    using Vb = Triangulation_simplex_base_with_time_stamp<Vb1>;
    using Fb1 = Triangulation_face_base_with_info_2<Face_info, Projection_traits>;
    using Fb = Constrained_triangulation_face_base_2<Projection_traits, Fb1>;
    using TDS = Triangulation_data_structure_2<Vb, Fb>;
    using Itag = No_constraint_intersection_requiring_constructions_tag;
    using CDT_base = Constrained_Delaunay_triangulation_2<Projection_traits, TDS, Itag>;
    using CDT = Constrained_triangulation_plus_2<CDT_base>;

    template <Color_value_type Face_info::* member_ptr> struct CDT_2_dual_color_map
    {
      using category = boost::read_write_property_map_tag;
      using reference = Color_value_type&;
      using value_type = Color_value_type;
      using key_type = typename CDT::Face_handle;

      friend reference get(CDT_2_dual_color_map, key_type fh) { return fh->info().*member_ptr; }
      friend void put(CDT_2_dual_color_map, key_type fh, value_type value) { fh->info().*member_ptr = value; }
    };
    using Color_map_is_outside_the_face = CDT_2_dual_color_map<&Face_info::is_outside_the_face>;
    using Color_map_is_in_region = CDT_2_dual_color_map<&Face_info::is_in_region>;
  }; // CDT_2_types
  using CDT_2 = typename CDT_2_types::CDT;
  using CDT_2_traits = typename CDT_2_types::Projection_traits;
  using CDT_2_face_handle = typename CDT_2::Face_handle;
  using CDT_2_edge = typename CDT_2::Edge;
  static_assert(CGAL::cdt_3_msvc_2019_or_older() || CGAL::is_nothrow_movable_v<CDT_2>);

protected:
  struct PLC_error : Error_exception {
    int face_index;
    int region_index;

    PLC_error(std::string msg, std::string file, int line, int face_index, int region_index)
        : Error_exception("CGAL CDT_3", msg, file, line), face_index(face_index), region_index(region_index)
    {
    }
  };

  using Constraint_hierarchy = typename Conforming_Dt::Constraint_hierarchy;
  using Subconstraint = typename Constraint_hierarchy::Subconstraint;
public:
  using Constrained_polyline_id = typename Constraint_hierarchy::Constraint_id;

protected:

  void register_facet_to_be_constrained(Cell_handle cell, int facet_index) {
    const auto face_id = static_cast<std::size_t>(cell->ccdt_3_data().face_constraint_index(facet_index));
    this->face_constraint_misses_subfaces_set(face_id);
    auto fh_2 = cell->ccdt_3_data().face_2(this->face_cdt_2[face_id], facet_index);
    fh_2->info().facet_3d = {};
    fh_2->info().missing_subface = true;
    this->set_facet_constrained({cell, facet_index}, -1, {});
  }

  void register_facet_to_be_constrained(Facet f) {
    const auto [cell, facet_index] = f;
    register_facet_to_be_constrained(cell, facet_index);
  }

  class Insert_in_conflict_visitor {
    Conforming_constrained_Delaunay_triangulation_3_impl<T_3> * self;
    typename Conforming_Dt::Insert_in_conflict_visitor conforming_dt_visitor;

  public:
    Insert_in_conflict_visitor(Conforming_constrained_Delaunay_triangulation_3_impl *self)
        : self(self), conforming_dt_visitor(self) {}

    template <class InputIterator>
    void process_cells_in_conflict(const InputIterator cell_it_begin, const InputIterator end) {
      CGAL_assertion(self->dimension() >= 2);
      if(self->cdt_2_are_initialized) {
        const int first_li = self->dimension() == 2 ? 3 : 0;
        for(auto cell_it = cell_it_begin; cell_it != end; ++cell_it) {
          auto c = *cell_it;
          for(int li = first_li; li < 4; ++li) {
            if(c->ccdt_3_data().is_facet_constrained(li)) {
              self->register_facet_to_be_constrained(c, li);
  #if CGAL_CDT_3_DEBUG_MISSING_TRIANGLES
              std::cerr << "Add missing triangle (from visitor), face #F" << face_id << ": \n";
              self->write_2d_triangle(std::cerr, fh_2);
  #endif // CGAL_CDT_3_DEBUG_MISSING_TRIANGLES
            }
          }
        }
      }
      conforming_dt_visitor.process_cells_in_conflict(cell_it_begin, end);
    }
    void after_insertion(Vertex_handle v) {
      conforming_dt_visitor.after_insertion(v);
    }

    void reinsert_vertices(Vertex_handle v) {
      after_insertion(v);
    }

    Vertex_handle replace_vertex(Cell_handle c, int index,
                                  const Point_3 &) const {
      return c->vertex(index);
    }

    void hide_point(Cell_handle, const Point_3 &) const {}

    void insert_Steiner_point_on_constraint(Constrained_polyline_id constraint,
                                            Vertex_handle va,
                                            Vertex_handle vb,
                                            Vertex_handle v_Steiner) const
    {
      const auto point = self->point(v_Steiner);
      if(!self->cdt_2_are_initialized) return;
      for(const auto& [_, poly_id] : CGAL::make_range(self->constraint_to_faces.equal_range(constraint))) {
        auto& non_const_cdt_2 = self->face_cdt_2[poly_id];
        const auto& cdt_2 = non_const_cdt_2;

        auto opt_edge = self->edge_of_cdt_2(cdt_2, va, vb);
        CGAL_assume(opt_edge != std::nullopt);
        CGAL_assertion(cdt_2.is_constrained(*opt_edge));
        auto [fh_2d, edge_index]= *opt_edge;
        const auto va_2d = fh_2d->vertex(cdt_2.cw(edge_index));
        const auto vb_2d = fh_2d->vertex(cdt_2.ccw(edge_index));

        const auto [mirror_fh_2d, mirror_edge_index] = cdt_2.mirror_edge(*opt_edge);

        const auto outside_on_right = fh_2d->info().is_outside_the_face;
        const auto outside_on_left = mirror_fh_2d->info().is_outside_the_face;
        const auto in_region_on_right = fh_2d->info().is_in_region;
        const auto in_region_on_left = mirror_fh_2d->info().is_in_region;

        fh_2d->set_constraint(edge_index, false);
        mirror_fh_2d->set_constraint(mirror_edge_index, false);
        const auto v_Steiner_2d = non_const_cdt_2.insert(point, fh_2d);
        v_Steiner_2d->info().vertex_handle_3d = v_Steiner;
        non_const_cdt_2.insert_constraint(va_2d, v_Steiner_2d);
        non_const_cdt_2.insert_constraint(vb_2d, v_Steiner_2d);

        // update the edge {fh_2d, edge_index}
        const bool is_edge = cdt_2.is_edge(va_2d, v_Steiner_2d, fh_2d, edge_index);
        CGAL_assume(is_edge);

        auto fc = cdt_2.incident_faces(v_Steiner_2d, fh_2d), fc_begin(fc);
        // circulators are counter-clockwise, so we start at the right of [va,v]
        do {
          fc->info().is_outside_the_face = outside_on_right;
          fc->info().is_in_region = in_region_on_right;
          ++fc;
        } while ( fc->vertex(cdt_2.ccw(fc->index(v_Steiner_2d))) != vb_2d );

        do {
          fc->info().is_outside_the_face = outside_on_left;
          fc->info().is_in_region = in_region_on_left;
        } while(++fc != fc_begin);
        fc = cdt_2.incident_faces(v_Steiner_2d, fh_2d);
        fc_begin  = fc;
        do {
          fc->info().missing_subface = true;
          const auto v_Steiner_index = fc->index(v_Steiner_2d);
          const auto other_edge = cdt_2.mirror_edge({fc, v_Steiner_index});
          fc->info().is_edge_also_in_3d_triangulation.set(other_edge.first->info().is_edge_also_in_3d_triangulation.test(other_edge.second));
        } while(++fc != fc_begin);

        self->face_constraint_misses_subfaces_set(poly_id);
      }
      conforming_dt_visitor.insert_Steiner_point_on_constraint(constraint, va, vb, v_Steiner);
    }

    Vertex_handle insert_in_triangulation(const Point_3& p, Locate_type lt, Cell_handle c, int li, int lj) {
      if(self->is_Delaunay)
        return self->insert_impl_do_not_split(p, lt, c, li, lj, *this);
      else
        return self->insert_in_cdt_3(p, lt, c, li, lj, *this);
    }
  };

public:
  Vertex_handle insert(const Point_3 &p, Locate_type lt, Cell_handle c,
                       int li, int lj, bool restore_Delaunay = true)
  {
    this->update_bbox(p);
    auto v = Conforming_Dt::insert_impl(p, lt, c, li, lj, insert_in_conflict_visitor);
    if(restore_Delaunay) {
      Conforming_Dt::restore_Delaunay(insert_in_conflict_visitor);
    }
    return v;
  }

  template <typename Visitor>
  Vertex_handle insert_in_cdt_3(const Point_3& p, [[maybe_unused]] Locate_type lt, Cell_handle ch, int, int,
                                Visitor& visitor)
  {
    CGAL_assertion(lt != Locate_type::VERTEX);
    boost::container::small_vector<Cell_handle,64> cells_of_original_cavity;
    boost::container::small_vector<Facet,64> exterior_border_facets_of_original_cavity;

    auto output_iterator_to_facets = boost::make_function_output_iterator(
        [&](Facet f) { exterior_border_facets_of_original_cavity.push_back(tr().mirror_facet(f)); });

    auto triple_of_output_iterators = make_triple(
        output_iterator_to_facets,
        std::back_inserter(cells_of_original_cavity),
        Emptyset_iterator{});

    switch(tr().dimension()) {
    case 3: {
      typename T_3::Conflict_tester_3 tester(p, this);
      this->find_conflicts(ch, tester, triple_of_output_iterators);
      break;
    } // dim 3
    case 2: {
      typename T_3::Conflict_tester_2 tester(p, this);
      this->find_conflicts(ch, tester, triple_of_output_iterators);
      break;
    } // dim 2
    default: CGAL_error();
    }

    // cleanup of tds_data after T_3::find_conflicts
    for(Cell_handle ch : cells_of_original_cavity) {
      ch->tds_data().clear();
    }
    for(auto [ch, _] : exterior_border_facets_of_original_cavity) {
      ch->tds_data().clear();
    }

    bool the_infinite_vertex_is_in_the_cavity = false;
    std::set<Vertex_handle> vertices_of_original_cavity;
    for(Cell_handle ch : cells_of_original_cavity) {
      for(int i = 0; i < 4; ++i) {
        auto v = ch->vertex(i);
        if(tr().is_infinite(v)) {
          the_infinite_vertex_is_in_the_cavity = true;
        }
        vertices_of_original_cavity.insert(v);
      }
    }
    // add one extra vertex for p:
    auto p_vh = this->tds().create_vertex();
    p_vh->set_point(p);
    vertices_of_original_cavity.insert(p_vh);

    // vertices of the border of the cavity should point to cells outside of it
    for(auto [c, index]: exterior_border_facets_of_original_cavity) {
      for(int i = 0; i < 3; ++i) {
        auto v = c->vertex(tr().vertex_triple_index(index, i));
        v->set_cell(c);
      }
    }

    const auto [cavity_triangulation, vertices_of_cavity, map_cavity_vertices_to_ambient_vertices,
                facets_of_cavity, interior_constrained_faces, cells_of_cavity] =
        triangulate_cavity(cells_of_original_cavity, exterior_border_facets_of_original_cavity,
                           vertices_of_original_cavity);

    for(auto f: interior_constrained_faces) {
      this->register_facet_to_be_constrained(f);
    }

    visitor.process_cells_in_conflict(cells_of_cavity.begin(), cells_of_cavity.end());

    typename T_3::Vertex_triple_Facet_map outer_map;
    for(auto f: facets_of_cavity) {
      typename T_3::Vertex_triple vt = this->make_vertex_triple(f);
      this->make_canonical_oriented_triple(vt);
      outer_map[vt] = f;
    }

    const auto inner_map = tr().create_triangulation_inner_map(
        cavity_triangulation, map_cavity_vertices_to_ambient_vertices, the_infinite_vertex_is_in_the_cavity);

    this->copy_triangulation_into_hole(map_cavity_vertices_to_ambient_vertices,
                                       std::move(outer_map),
                                       inner_map,
                                       this->new_cells_output_iterator());

    for(auto outside_facet : facets_of_cavity) {
      const auto [outside_cell, outside_face_index] = outside_facet;
      const auto mirror_facet = this->mirror_facet(outside_facet);
      if(outside_cell->ccdt_3_data().is_facet_constrained(outside_face_index)) {
        const auto poly_id = outside_cell->ccdt_3_data().face_constraint_index(outside_face_index);
        const CDT_2& cdt_2 = face_cdt_2[poly_id];
        const auto f2d = outside_cell->ccdt_3_data().face_2(cdt_2, outside_face_index);
        set_facet_constrained(mirror_facet, poly_id, f2d);
      }
    }

    for(auto c: cells_of_cavity) {
      this->tds().delete_cell(c);
    }

    this->new_vertex(p_vh);

    CGAL_assume(!this->debug().validity() || this->is_valid(true));

    return p_vh;
  }

  Vertex_handle insert(const Point_3 &p, Cell_handle start = {}, bool restore_Delaunay = true) {
    Locate_type lt;
    int li, lj;

    Cell_handle c = tr().locate(p, lt, li, lj, start);
    return insert(p, lt, c, li, lj, restore_Delaunay);
  }

  Constrained_polyline_id insert_constrained_edge(Vertex_handle va, Vertex_handle vb, bool restore_Delaunay = true)
  {
    const auto id = this->insert_constrained_edge_impl(va, vb, insert_in_conflict_visitor);
    if(restore_Delaunay) {
      this->restore_Delaunay();
    }
    return id;
  }

  void restore_Delaunay() {
    Conforming_Dt::restore_Delaunay(insert_in_conflict_visitor);
  }

  /**
   * Insert vertices from a range into the triangulation.
   *
   * @tparam VertexRange A range of vertex descriptors.
   * @tparam VertexPointMap A readable property map from vertex descriptor to Point_3.
   * @tparam VertexHandleMap A writable property map from vertex descriptor to Vertex_handle.
   * @tparam NamedParameters A sequence of named parameters.
   *
   * @param vertices The range of vertices to insert.
   * @param mesh_vpmap Property map to access vertex coordinates.
   * @param tr_vertex_pmap Property map to store the mapping from vertices to triangulation vertices.
   * @param np Optional named parameters:
   *   - `vertex_is_constrained_map`: A readable property map from vertex descriptor to bool.
   *     If provided, only vertices where the map returns true will be inserted.
   */
  template <typename VertexRange, typename VertexPointMap, typename VertexHandleMap,
            typename NamedParameters = parameters::Default_named_parameters>
  void insert_vertices_range(VertexRange&& vertices,
                             VertexPointMap vertex_point_map,
                             VertexHandleMap tr_vertex_pmap,
                             const NamedParameters& np = parameters::default_values())
  {
    auto task_guard = CGAL::CDT_3_INSERT_VERTICES_TASK_guard();

    using parameters::get_parameter;
    using parameters::is_default_parameter;

    constexpr bool has_v_filter = !is_default_parameter<NamedParameters, internal_np::vertex_is_constrained_t>::value;
    auto v_filter_map = get_parameter(np, internal_np::vertex_is_constrained);

    using std::begin; using std::end;
    std::vector vertices_vec(begin(vertices), end(vertices));

    using Search_traits = Spatial_sort_traits_adapter_3<Geom_traits, VertexPointMap>;
    spatial_sort<Concurrency_tag>(vertices_vec.begin(), vertices_vec.end(), Search_traits(vertex_point_map));

    Cell_handle hint_ch{};
    for(auto v : vertices_vec) {
      if constexpr(has_v_filter) {
        if(false == get(v_filter_map, v)) continue;
      }
      auto vh = this->insert(get(vertex_point_map, v), hint_ch, false);
      vh->ccdt_3_data().set_vertex_type(CDT_3_vertex_type::CORNER);
      hint_ch = vh->cell();
      put(tr_vertex_pmap, v, vh);
    }

    add_bbox_points_if_not_dimension_3();

    if(this->debug().display_statistics()) {

      std::cout << "[timings] inserted vertices in "
                << task_guard.time_ms() << " ms\n";
      std::cout << "Number of vertices: " << this->number_of_vertices() << "\n\n";
    }
  }

  /**
   * Insert a constrained face defined by its border edges.
   *
   * This function takes a set of border edges (as a segment soup) describing
   * the borders of a polygonal face in the input mesh. It reconstructs one or
   * more closed polylines from these segments, prioritizes the longest loop
   * when several exist, and inserts the corresponding face(s) as constrained
   * face(s) in the triangulation.
   *
   * @tparam Edges A range whose value_type is pair-like (u, v) with u and v
   *               being vertex descriptors of the PolygonMesh.
   * @tparam VertexPointMap A readable property map from vertex descriptor to Point_3.
   * @tparam VertexHandleMap A readable property map from vertex descriptor to Vertex_handle.
   *
   * @param edges The collection of border edges as a segment soup.
   * @param mesh_vd_to_point_pmap Property map used to access point coordinates
   *                              for bounding box computation (to identify the longest polyline).
   * @param mesh_vd_to_vh_pmap Property map used to convert mesh vertex descriptors
   *                           to triangulation Vertex_handle objects for insertion.
   *
   * @return An optional Face_index identifying the newly registered constrained face
   *         (polygon constraint id). If multiple closed polylines are reconstructed (e.g.,
   *         holes), the same Face_index is returned for the whole set. Returns std::nullopt
   *         if no face can be created (for example, when the input edge set is empty).
   */
  template <typename Edges, typename VertexPointMap, typename VertexHandleMap>
  std::optional<Face_index>
  insert_constrained_face_defined_by_its_border_edges(Edges edges,
                                                      VertexPointMap mesh_vd_to_point_pmap,
                                                      VertexHandleMap mesh_vd_to_vh_pmap)
  {
    std::optional<Face_index> face_index = std::nullopt;
    if(edges.empty())
      return std::nullopt;
    auto polylines = segment_soup_to_polylines(std::move(edges));
    while(true) {
      const auto non_closed_polylines_begin =
          std::partition(polylines.begin(), polylines.end(),
                         [](const auto& polyline) { return polyline.front() == polyline.back(); });
      if(non_closed_polylines_begin == polylines.end())
        break;
      Edges edges_copy;
      for(auto it = non_closed_polylines_begin; it != polylines.end(); ++it) {
        auto& polyline = *it;
        for(auto pit = polyline.begin(), end = polyline.end() - 1; pit != end; ++pit) {
          edges_copy.emplace_back(*pit, *(pit + 1));
        }
      }
      polylines.erase(non_closed_polylines_begin, polylines.end());
      auto other_polylines = segment_soup_to_polylines(std::move(edges_copy));
      polylines.insert(polylines.end(),
                       std::make_move_iterator(other_polylines.begin()),
                       std::make_move_iterator(other_polylines.end()));
    }

    auto get_point_bbox = tr().geom_traits().construct_bbox_3_object();
    auto get_bbox = [&](auto vd) { return get_point_bbox(get(mesh_vd_to_point_pmap, vd)); };
    struct Fake_geom_traits {
      using Construct_bbox_3 = std::reference_wrapper<const CGAL::cpp20::remove_cvref_t<decltype(get_bbox)>>;
      Construct_bbox_3 get_bbox_ref;
      Construct_bbox_3 construct_bbox_3_object() const { return get_bbox_ref; }
    } fake_geom_traits{std::cref(get_bbox)};

    if(polylines.size() > 1) {
      double max_sq_length = 0;
      auto longest_it = polylines.begin();
      for(auto it = polylines.begin(); it != polylines.end(); ++it) {
        auto& polyline = *it;
        auto bb = CGAL::bbox_3(polyline.begin(), polyline.end(), fake_geom_traits);
        double sq_diagonal_length = CGAL::square(bb.x_span()) +
                                    CGAL::square(bb.y_span()) +
                                    CGAL::square(bb.z_span());
        if(sq_diagonal_length > max_sq_length) {
          max_sq_length = sq_diagonal_length;
          longest_it = it;
        }
      }
      if(longest_it != polylines.begin()) {
        std::iter_swap(longest_it, polylines.begin());
      }
    }

    for(auto& polyline : polylines) {
      CGAL_assertion(!polyline.empty() && polyline.front() == polyline.back());
      polyline.pop_back();
      auto range_of_vertices = CGAL::make_transform_range_from_property_map(polyline, mesh_vd_to_vh_pmap);
      face_index = insert_constrained_face(range_of_vertices, false, face_index);
    }
    return face_index;
  }

  bool is_facet_constrained(Facet f) const {
    return f.first->ccdt_3_data().is_facet_constrained(f.second);
  }

  auto number_of_constrained_facets() const
  {
    return std::count_if(tr().all_facets_begin(), tr().all_facets_end(),
                         [this](auto f) { return is_facet_constrained(f); });
  }

  bool same_triangle(Facet f, CDT_2_face_handle fh) const {
    return true;
    const auto [c, facet_index] = f;
    std::array<Vertex_handle, 3> f_vertices{c->vertex(tr().vertex_triple_index(facet_index,0)),
                                            c->vertex(tr().vertex_triple_index(facet_index,1)),
                                            c->vertex(tr().vertex_triple_index(facet_index,2))};
    std::sort(f_vertices.begin(), f_vertices.end());
    std::array<Vertex_handle, 3> fh_vertices{fh->vertex(0)->info().vertex_handle_3d,
                                             fh->vertex(1)->info().vertex_handle_3d,
                                             fh->vertex(2)->info().vertex_handle_3d};
    std::sort(fh_vertices.begin(), fh_vertices.end());
    return (f_vertices == fh_vertices);
  }

  void set_facet_constrained(Facet f, CDT_3_signed_index polygon_contraint_id,
                             CDT_2_face_handle fh)
  {
    CGAL_assertion(fh == CDT_2_face_handle{} || same_triangle(f, fh));

    const auto [c, facet_index] = f;
    c->ccdt_3_data().set_facet_constraint(facet_index, polygon_contraint_id, fh);
    if(tr().dimension() > 2) {
      const auto [n, n_index] = tr().mirror_facet({c, facet_index});
      n->ccdt_3_data().set_facet_constraint(n_index, polygon_contraint_id, fh);
    }
    if(fh == CDT_2_face_handle{}) return;

    if(fh != CDT_2_face_handle{}) {
      fh->info().facet_3d = f;
    }
  }

  template <CGAL_TYPE_CONSTRAINT(Polygon_3<Geom_traits>) Polygon>
  std::optional<Face_index> register_new_constrained_polygon(Polygon&& polygon) {
    return insert_constrained_polygon(std::forward<Polygon>(polygon), false);
  }

  template <CGAL_TYPE_CONSTRAINT(Polygon_3<Geom_traits>) Polygon>
  std::optional<Face_index>
  insert_constrained_polygon(const Polygon& polygon, bool restore_Delaunay = true, std::optional<Face_index> face_index = std::nullopt)
  {
    std::vector<Vertex_handle> handles;
    handles.reserve(polygon.size());
    Cell_handle hint{};
    for(const auto& p : polygon) {
      const auto v = this->insert(p, hint, restore_Delaunay);
      handles.push_back(v);
      hint = v->cell();
    }
    return insert_constrained_face(std::move(handles), restore_Delaunay, face_index);
  }

  template <typename Vertex_handles>
  CGAL_CPP20_REQUIRE_CLAUSE(std::ranges::common_range<Vertex_handles> &&
                            (std::is_convertible_v<std::ranges::range_value_t<Vertex_handles>, Vertex_handle>))
  std::optional<Face_index> insert_constrained_face(Vertex_handles&& vertex_handles,
                                                      bool restore_Delaunay = true,
                                                      std::optional<Face_index> face_index = std::nullopt)
  {
    auto may_restore_Delaunay = make_scope_exit([this, do_it=restore_Delaunay]() {
      if(do_it) this->restore_Delaunay();
    });

    restore_Delaunay = false;

    if(this->debug().input_faces()) {
      std::cerr << "insert_constrained_face (" << std::size(vertex_handles) << " vertices):\n";
      for(auto v: vertex_handles) {
        std::cerr << "  - " << this->display_vert(v) << '\n';
      }
    }
    using std::begin;
    using std::endl;
    const auto first_it = begin(vertex_handles);
    const auto vend =  end(vertex_handles);
    const auto size = std::distance(first_it, vend);
    if(size < 2 && !face_index.has_value()) return {};
    if(size == 2 && !face_index.has_value()) {
      this->insert_constrained_edge(*first_it, *std::next(first_it), restore_Delaunay);
      return {};
    }
    CGAL::Circulator_from_container<std::remove_reference_t<Vertex_handles>> circ{&vertex_handles};
    const auto circ_end{circ};
    auto& borders = face_index.has_value() ? this->face_borders[face_index.value()] : this->face_borders.emplace_back();
    auto& border = borders.emplace_back();
    border.reserve(std::size(vertex_handles));
    const auto polygon_contraint_id = face_index.value_or(this->face_borders.size() - 1);
    do {
      const auto va = *circ;
      ++circ;
      const auto vb = *circ;
      const auto c_id = this->constraint_from_extremities(va, vb);
      if(c_id != Constrained_polyline_id{}) {
        const bool constraint_c_id_is_reversed =
            va != (*this->constraint_hierarchy.vertices_in_constraint_begin(c_id));
        border.push_back(Face_edge{c_id, constraint_c_id_is_reversed});
        constraint_to_faces.emplace(c_id, polygon_contraint_id);
      } else {
        const auto c_id = this->insert_constrained_edge(va, vb, restore_Delaunay);
        CGAL_assertion(c_id != Constrained_polyline_id{});
        border.push_back(Face_edge{c_id});
        constraint_to_faces.emplace(c_id, polygon_contraint_id);
      }
    } while(circ != circ_end);

    if(this->debug().input_faces()) {
      std::stringstream filename;
      filename << "dump-input-face-" << polygon_contraint_id << "_polygon_" << borders.size() - 1 << ".polylines.txt";
      std::ofstream os(filename.str());
      os.precision(17);
      os << vertex_handles.size() + 1 << "   ";
      for(auto v : vertex_handles) {
        os << this->point(v) << "  ";
      }
      os << this->point(*first_it) << std::endl;
    }

    if(!face_index.has_value()) {
      const auto accumulated_normal = std::invoke([&] {
        const auto last_it = std::next(first_it, size - 1);
        const auto &last_point = tr().point(*last_it);

        auto &&traits = tr().geom_traits();
        auto &&cross_product = traits.construct_cross_product_vector_3_object();
        auto &&vector = traits.construct_vector_3_object();
        auto &&sum_vector = traits.construct_sum_of_vectors_3_object();

        Vector_3 accumulated_normal = vector(CGAL::NULL_VECTOR);
        for (auto vit = first_it, next_it = std::next(first_it);
            next_it != last_it; ++vit, ++next_it) {
          accumulated_normal =
              sum_vector(accumulated_normal,
                        cross_product(vector(last_point, tr().point(*vit)),
                                      vector(last_point, tr().point(*next_it))));
        }
        if (accumulated_normal.x() < 0 ||
            (accumulated_normal.x() == 0 && accumulated_normal.y() < 0) ||
            (accumulated_normal.x() == 0 && accumulated_normal.y() == 0 &&
            accumulated_normal.z() < 0)
            )
        {
          accumulated_normal = - accumulated_normal;
        }
        return accumulated_normal;
      });

      face_cdt_2.emplace_back(CDT_2_traits{accumulated_normal});
      face_constraint_misses_subfaces.resize(face_cdt_2.size());
      extra_isolated_vertices.resize(face_cdt_2.size());
    }
    if(this->debug().input_faces()) {
      std::cerr << "insert_constrained_face return the polygon_contraint_id: " << polygon_contraint_id << '\n';
    }
    return polygon_contraint_id;
  }

  std::optional<std::vector<Vertex_handle>>
  sequence_of_Steiner_vertices(Vertex_handle va, Vertex_handle vb) const
  {
    std::vector<Vertex_handle> steiner_vertices;
    const auto c_id = this->constraint_from_extremities(va, vb);
    if(c_id != Constrained_polyline_id{}) {
      auto vit = this->constraint_hierarchy.vertices_in_constraint_begin(c_id);
      auto v_end = this->constraint_hierarchy.vertices_in_constraint_end(c_id);
      CGAL_assertion_code(const auto constraint_size = std::distance(vit, v_end);)
      if(vit != v_end)
      {
        const bool constraint_c_id_is_reversed = (*vit != va);
        CGAL_assertion(*vit == (constraint_c_id_is_reversed ? vb : va));
        if(++vit != v_end && vit != --v_end) {
          CGAL_assertion(constraint_size == std::distance(vit, v_end) + 2);
          CGAL_assertion(*v_end == (constraint_c_id_is_reversed ? va : vb));
          if(constraint_c_id_is_reversed) {
            using std::swap;
            swap(vit, v_end);
            --vit;
            --v_end;
          };
          while(vit != v_end) {
            steiner_vertices.push_back(*vit);
            if(constraint_c_id_is_reversed) {
              --vit;
            } else {
              ++vit;
            };
          }
        }
      }
    } else {
      return std::nullopt;
    }
    return {std::move(steiner_vertices)};
  }

  /**
   * \brief Marks a vertex as isolated within a constrained face.
   *
   * This function is used to track non-manifold vertices that are isolated
   * within a specific patch/face constraint. These vertices don't lie on
   * the border of the face but are contained within it.
   *
   * \param vh The vertex handle to mark as isolated
   * \param face_index_opt Optional face index identifying which constrained face contains the isolated vertex
   */
  void mark_vertex_as_isolated_in_a_constrained_face(Vertex_handle vh, std::optional<Face_index> face_index_opt)
  {
    if(!face_index_opt.has_value()) {
      return;
    }

    vh->ccdt_3_data().set_vertex_type(CDT_3_vertex_type::INPUT_VERTEX);

    const auto face_index = static_cast<std::size_t>(face_index_opt.value());

    extra_isolated_vertices.resize((std::max)(face_index + 1, extra_isolated_vertices.size()));

    extra_isolated_vertices[face_index].insert(vh);
  }


  struct Min_distance_result {
    double min_distance;
    std::array<Vertex_handle, 2> vertices_of_min_edge;
  };

  Min_distance_result compute_minimum_vertex_distance() const {
    const auto& tr = *this;
#if CGAL_CXX20 && __cpp_lib_concepts >= 201806L && __cpp_lib_ranges >= 201911L
    auto [min_sq_distance, min_edge] =
        (std::ranges::min)(tr.finite_edges() | std::views::transform([&](auto edge) {
                            return std::make_pair(tr.segment(edge).squared_length(), edge);
                          }));
#else
    auto transform_fct = [&](auto edge) { return std::make_pair(tr.segment(edge).squared_length(), edge); };
    auto min_p = transform_fct(*tr.finite_edges_begin());
    for (auto ite=tr.finite_edges_begin(); ite!=tr.finite_edges_end(); ++ite)
    {
      auto p = transform_fct(*ite);
      if (p < min_p)
        p = min_p;
    }
    auto [min_sq_distance, min_edge] = min_p;
#endif
    auto min_distance = CGAL::to_double(CGAL::approximate_sqrt(min_sq_distance));
    auto vertices_of_min_edge = this->vertices(min_edge);

    return {min_distance, vertices_of_min_edge};
  }

  static void print_minimum_distance_info(const Min_distance_result& min_dist) {
    std::cout << "Min distance between vertices: " << min_dist.min_distance << '\n'
              << "  between vertices:          : "
              << CGAL::IO::oformat(min_dist.vertices_of_min_edge[0], CGAL::With_point_tag{}) << "    "
              << CGAL::IO::oformat(min_dist.vertices_of_min_edge[1], CGAL::With_point_tag{}) << "\n\n";
  }

  struct Constraint_distance_result {
    double min_distance;
    Vertex_handle min_va, min_vb, min_vertex;
  };

  template <typename BordersOfPatches, typename VertexPointMap>
  Constraint_distance_result
  compute_constraint_vertex_distances_from_patches_borders(const BordersOfPatches& patch_edges,
                                                           const VertexPointMap& tr_vertex_pmap) const
  {

#if CGAL_CXX20 && __cpp_lib_concepts >= 201806L && __cpp_lib_ranges >= 201911L && \
               (!defined(_LIBCPP_STD_VER) || defined(_LIBCPP_HAS_NO_INCOMPLETE_RANGES))
    auto edge_results = patch_edges
      | std::views::join
      | std::views::transform([&](const auto& edge_pair) {
          auto [vda, vdb] = edge_pair;
          auto va = get(tr_vertex_pmap, vda);
          auto vb = get(tr_vertex_pmap, vdb);
          auto [min_dist, min_v] = this->min_distance_and_vertex_between_constraint_and_encroaching_vertex(va, vb);
          return std::make_tuple(CGAL::to_double(min_dist), va, vb, min_v);
        });

    auto min_result = std::ranges::min_element(edge_results, {}, [](const auto& tuple) {
      return std::get<0>(tuple);
    });

    auto [min_distance, min_va, min_vb, min_vertex] = *min_result;
#else
    double min_distance = (std::numeric_limits<double>::max)();
    Vertex_handle min_va, min_vb, min_vertex;

    for(const auto& edges : patch_edges) {
      for(auto [vda, vdb]: edges) {
        auto va = get(tr_vertex_pmap, vda);
        auto vb = get(tr_vertex_pmap, vdb);
        auto [min_dist, min_v] = this->min_distance_and_vertex_between_constraint_and_encroaching_vertex(va, vb);
        if(min_dist < min_distance) {
          min_distance = CGAL::to_double(min_dist);
          min_va = va;
          min_vb = vb;
          min_vertex = min_v;
        }
      }
    }
#endif

    return {min_distance, min_va, min_vb, min_vertex};
  }

  template <typename Mesh, typename VertexPointMap>
  Constraint_distance_result
  compute_constraint_vertex_distances_from_faces(const Mesh& mesh, const VertexPointMap& tr_vertex_pmap) const {
    double min_distance = (std::numeric_limits<double>::max)();
    Vertex_handle min_va, min_vb, min_vertex;

    for(auto face_descriptor : faces(mesh)) {
      auto he = halfedge(face_descriptor, mesh);
      const auto end = he;
      do {
        auto va = get(tr_vertex_pmap, source(he, mesh));
        auto vb = get(tr_vertex_pmap, target(he, mesh));
        auto [min_dist, min_v] = this->min_distance_and_vertex_between_constraint_and_encroaching_vertex(va, vb);
        if(min_dist < min_distance) {
          min_distance = CGAL::to_double(min_dist);
          min_va = va;
          min_vb = vb;
          min_vertex = min_v;
        }
        he = next(he, mesh);
      } while((he = next(he, mesh)) != end);
    }

    return {min_distance, min_va, min_vb, min_vertex};
  }

  template <bool merged_facets, typename Mesh, typename BordersOfPatches, typename VertexPointMap>
  void validate_constraint_vertex_distances_or_throw(const Mesh& mesh,
                                                     const BordersOfPatches& patch_edges,
                                                     const VertexPointMap& tr_vertex_pmap)
  {

    auto [min_distance, min_va, min_vb, min_vertex] =
        merged_facets ? compute_constraint_vertex_distances_from_patches_borders(patch_edges, tr_vertex_pmap)
                      : compute_constraint_vertex_distances_from_faces(mesh, tr_vertex_pmap);

    if(this->debug().display_statistics()) {
      std::cout << "Min distance between constraint segment and vertex: " << min_distance << '\n'
            << "  between segment                                 : "
            << CGAL::IO::oformat(min_va, CGAL::With_point_tag{}) << "    "
            << CGAL::IO::oformat(min_vb, CGAL::With_point_tag{}) << '\n'
            << "  and vertex                                      : "
            << CGAL::IO::oformat(min_vertex, CGAL::With_point_tag{}) << "\n\n";
    }
    this->check_segment_vertex_distance_or_throw(min_va, min_vb, min_vertex, min_distance);
  }

  template <bool merged_facets, typename Mesh, typename BordersOfPatches, typename VertexPointMap>
  void validate_vertex_vertex_distances_or_throw([[maybe_unused]] const Mesh& mesh,
                                                 [[maybe_unused]] const BordersOfPatches& patch_edges,
                                                 [[maybe_unused]] const VertexPointMap& tr_vertex_pmap)
  {

    auto result = this->compute_minimum_vertex_distance();

    if(this->debug().display_statistics()) {
      std::cout << "Min distance between vertices: " << result.min_distance << '\n'
                << "  between vertices           : "
                << CGAL::IO::oformat(result.vertices_of_min_edge[0], CGAL::With_point_tag{}) << "    "
                << CGAL::IO::oformat(result.vertices_of_min_edge[1], CGAL::With_point_tag{}) << "\n\n";
    }
    this->check_vertex_vertex_distance_or_throw(result.vertices_of_min_edge[0],
                                                result.vertices_of_min_edge[1],
                                                result.min_distance);
  }

  template <bool merged_facets, typename Mesh, typename BordersOfPatches, typename VertexPointMap>
  void validate_distances_and_report(const Mesh& mesh,
                                     const BordersOfPatches& patch_edges,
                                     const VertexPointMap& tr_vertex_pmap)
  {
    auto task_guard = CGAL::CDT_3_COMPUTE_DISTANCES_TASK_guard();
    if(this->debug().segment_vertex_epsilon() > 0) {
      this->validate_constraint_vertex_distances_or_throw<merged_facets>(mesh, patch_edges, tr_vertex_pmap);
    }
    if(this->debug().vertex_vertex_epsilon() > 0) {
      this->validate_vertex_vertex_distances_or_throw<merged_facets>(mesh, patch_edges, tr_vertex_pmap);
    }
    if((this->debug().segment_vertex_epsilon() > 0 || this->debug().vertex_vertex_epsilon() > 0) &&
       this->debug().display_statistics())
    {
      std::cout << "[timings] compute distances in " << task_guard.time_ms() << " ms\n";
    }
  }


private:

  void set_mark(Vertex_handle v, Vertex_marker m) {
    if(this->debug().regions()) {
      std::cerr << " set_mark(" << this->display_vert(v) << ", ";
      switch(m) {
        case Vertex_marker::CLEAR: std::cerr << "CLEAR"; break;
        case Vertex_marker::REGION_BORDER: std::cerr << "REGION_BORDER"; break;
        case Vertex_marker::REGION_INSIDE: std::cerr << "REGION_INSIDE"; break;
        case Vertex_marker::CAVITY: std::cerr << "CAVITY"; break;
        case Vertex_marker::CAVITY_ABOVE: std::cerr << "CAVITY_ABOVE"; break;
        case Vertex_marker::CAVITY_BELOW: std::cerr << "CAVITY_BELOW"; break;
        case Vertex_marker::nb_of_markers: CGAL_unreachable(); break;
      }
      std::cerr << ")\n";
    }
    v->ccdt_3_data().set_mark(m);
  }

  template <typename Range_of_vertices>
  void set_marks(Range_of_vertices&& vertices, Vertex_marker m) {
    for(auto v : vertices) {
      set_mark(v, m);
    }
  }

  void clear_mark(Vertex_handle v, Vertex_marker m) {
    v->ccdt_3_data().clear_mark(m);
  }

  template <typename Range_of_vertices>
  void clear_marks(Range_of_vertices&& vertices, Vertex_marker m) {
    for(auto v : vertices) {
      clear_mark(v, m);
    }
  }

  bool is_marked(Vertex_handle v, Vertex_marker m) const {
    return v->ccdt_3_data().is_marked(m);
  }

  bool is_marked(Vertex_handle v) const {
    return v->ccdt_3_data().is_marked();
  }

  class Non_planar_plc_facet_exception : public std::exception
  {
    const char* what() const throw()
    {
      return "ERROR : PLC facet is not coplanar";
    }
  };

  void fill_cdt_2(CDT_2& cdt_2, CDT_3_signed_index polygon_contraint_id)
  {
    const auto vec_of_handles = std::invoke([this, polygon_contraint_id]() {
      std::vector<std::vector<Vertex_handle>> vec_of_handles;
      for(const auto& border : this->face_borders[polygon_contraint_id]) {
        auto& handles = vec_of_handles.emplace_back();
        for(const auto& face_edge : border) {
          const auto c_id = face_edge.constrained_polyline_id;
          const bool reversed = face_edge.is_reverse;
          const auto v_begin = this->constraint_hierarchy.vertices_in_constraint_begin(c_id);
          const auto v_end = this->constraint_hierarchy.vertices_in_constraint_end(c_id);
          CGAL_assertion(std::distance(v_begin, v_end) >= 2);
          auto va = *v_begin;
          auto vb = *std::prev(v_end);
          if(reversed) {
            using std::swap;
            swap(va, vb);
          }
          if(handles.empty()) {
            handles.push_back(va);
          } else {
            CGAL_assertion(handles.back() == va);
          }
          handles.push_back(vb);
        }
        CGAL_assertion(handles.front() == handles.back());
      }
      return vec_of_handles;
    });

    if(this->debug().input_faces()) {
      std::cerr << "Polygon #" << polygon_contraint_id << " normal is: " << cdt_2.geom_traits().normal() << '\n';
      auto filename = "dump_cdt_2_polygons_" + std::to_string(polygon_contraint_id) + ".polylines.txt";
      std::cerr << "  dumping it to \"" << filename << "\".\n";
      std::ofstream out(filename);
      out.precision(17);
      for(const auto& handles : vec_of_handles) {
        out << handles.size() << "      ";
        for(auto it = handles.begin(), end = handles.end(); it != end; ++it) {
          out << "   " << tr().point(*it);
        }
        out << "   " << tr().point(handles.front()) << '\n';
      }
    }
    // create and fill the 2D triangulation
    {
      auto insert_constraint_in_cdt_2 = [&](const auto& va, const auto& vb) {
        if(this->debug().input_faces()) {
          std::cerr << "cdt_2.insert_constraint ("
                    << tr().point(va->info().vertex_handle_3d)
                    << " , "
                    << tr().point(vb->info().vertex_handle_3d)
                    << ")\n";
        }
        auto cstr_id = cdt_2.insert_constraint(va, vb);
        return cstr_id;
      };
      auto insert_vertex_in_cdt_2 = [&](const auto& v) {
        auto vh_2d = cdt_2.insert(tr().point(v));
        vh_2d->info().vertex_handle_3d = v;
        return vh_2d;
      };

      for(const auto& handles : vec_of_handles)
      {
        const auto first_2d  = insert_vertex_in_cdt_2(handles.front());
        auto previous_2d = first_2d;
        for(auto it = handles.begin(), end = std::prev(handles.end());
            it != end; /* incremented in the loop */)
        {
          const auto va = *it;
          CGAL_assertion(previous_2d->info().vertex_handle_3d == va);
          ++it;
          const auto vb = *it;
          const auto c_id = this->constraint_from_extremities(va, vb);
          if(c_id != Constrained_polyline_id{}) {
            auto vit = this->constraint_hierarchy.vertices_in_constraint_begin(c_id);
            auto v_end = this->constraint_hierarchy.vertices_in_constraint_end(c_id);
            CGAL_assertion_code(const auto constraint_size = std::distance(vit, v_end);)
            if(vit != v_end) {
              const bool constraint_c_id_is_reversed = (*vit != va);
              CGAL_assertion(*vit == (constraint_c_id_is_reversed ? vb : va));
              if(++vit != v_end && vit != --v_end) {
                CGAL_assertion(constraint_size == std::distance(vit, v_end) + 2);
                CGAL_assertion(*v_end == (constraint_c_id_is_reversed ? va : vb));
                if(constraint_c_id_is_reversed) {
                  using std::swap;
                  swap(vit, v_end);
                  --vit;
                  --v_end;
                };
                while(vit != v_end) {
                  auto vh_2d = insert_vertex_in_cdt_2(*vit);
                  insert_constraint_in_cdt_2(previous_2d, vh_2d);
                  previous_2d = vh_2d;
                  if(constraint_c_id_is_reversed) {
                    --vit;
                  } else {
                    ++vit;
                  };
                }
              }
            }
          }

          auto vh_2d = it == end ? first_2d : insert_vertex_in_cdt_2(vb);
          (void)vh_2d;
          try {
            insert_constraint_in_cdt_2(previous_2d, vh_2d);
          } catch(typename CDT_2::Intersection_of_constraints_exception&) {
            // intersection of constraints probably due to the projection
            throw Non_planar_plc_facet_exception();
          }
          previous_2d = vh_2d;
        }
      }
      for(auto vh_3d : extra_isolated_vertices[polygon_contraint_id]) {
        insert_vertex_in_cdt_2(vh_3d);
      }
      { // mark all the faces outside/inside, starting from one infinite face
        const bool simple_case =
            std::all_of(cdt_2.subconstraints_and_contexts_begin(), cdt_2.subconstraints_and_contexts_end(),
                        [](const auto& sc_and_context) { return sc_and_context.second->size() == 1; });

        const auto is_constrained_with_odd_nb_of_constraints =
            simple_case
                ? +[](const CDT_2&, const CDT_2_face_handle fh, const int index) { return fh->is_constrained(index); }
                : +[](const CDT_2& cdt_2, const CDT_2_face_handle fh, const int index) {
                    if(false == fh->is_constrained(index))
                      return false;
                    auto va = fh->vertex(cdt_2.cw(index));
                    auto vb = fh->vertex(cdt_2.ccw(index));
                    return cdt_2.contexts(va, vb).size() % 2 == 1;
                  };

        for(auto fh: cdt_2.all_face_handles())
        {
          fh->info().is_outside_the_face = -1;
        }
        struct Face_handle_and_outside {
          CDT_2_face_handle fh;
          bool outside;
        };
        const auto d = cdt_2.dimension();
        std::stack<Face_handle_and_outside> stack;
        stack.push({cdt_2.infinite_face(), true});
        while(!stack.empty()) {
          const auto [fh, outside] = stack.top();
          stack.pop();
          if(fh->info().is_outside_the_face == -1) {
            fh->info().is_outside_the_face = outside;
            CGAL_assertion(!cdt_2.is_infinite(fh) || outside == true);
            for(int i = 0; i <= d; ++i) {
              const auto neighbor = fh->neighbor(i);
              const auto new_outside = is_constrained_with_odd_nb_of_constraints(cdt_2, fh, i) ? !outside : outside;
              if(neighbor->info().is_outside_the_face == -1) {
                stack.push({neighbor, new_outside});
              }
            }
          }
        }
      } // end of marking inside/outside
      if(this->debug().input_faces()) {
        int counter = 0;
        for(const auto fh: cdt_2.finite_face_handles()) {
          if(!fh->info().is_outside_the_face) ++counter;
        }
        std::cerr << counter << " triangles(s) in the face\n";
      }
      if(this->debug().input_faces() &&
         Algebraic_structure_traits<typename Geom_traits::FT>::Is_exact::value &&
         !std::all_of(cdt_2.finite_face_handles().begin(), cdt_2.finite_face_handles().end(), [=](const auto fh) {
           const auto p0 = cdt_2.point(fh->vertex(0));
           const auto v1 = cdt_2.point(fh->vertex(1)) - p0;
           const auto v2 = cdt_2.point(fh->vertex(2)) - p0;
           return cross_product(cdt_2.geom_traits().normal(), cross_product(v1, v2)) == NULL_VECTOR;
         }))
      {
        std::cerr << std::string("Polygon #") + std::to_string(polygon_contraint_id) +
                         " is not coplanar.\n";
      }
    } // end of the construction of the CDT_2

    if(cdt_2.number_of_vertices() == 4) {
      // for polygons with 4 vertices, 2 triangles
      for(auto [ch, index]: cdt_2.finite_edges()) {
        if(!ch->is_constrained(index)) {
          // here the edge {ch, index} is the diagonal [ac] of the polygon [abcd]
          const auto vb = ch->vertex(index);
          const auto [ch2, index2] = cdt_2.mirror_edge({ch, index});
          const auto vd = ch2->vertex(index2);
          CGAL_assertion(!cdt_2.is_edge(vb, vd));
          const auto vb_3d = vb->info().vertex_handle_3d;
          const auto vd_3d = vd->info().vertex_handle_3d;
          if(this->is_edge(vb_3d, vd_3d)) {
            // let's insert the diagonal [bd] in the CDT_2
            cdt_2.insert_constraint(vb, vd);
            if(this->debug().verbose_special_cases()) {
              std::cerr << "NOTE: CDT_2 has 4 vertices. Flip the diagonal\n";
            }
          }
        }
        break;
      }
    }
  }

  void search_for_missing_subfaces(CDT_3_signed_index polygon_contraint_id)
  {
    const CDT_2& cdt_2 = face_cdt_2[polygon_contraint_id];

    for(const auto fh: cdt_2.all_face_handles())
    {
      if(fh->info().is_outside_the_face) continue;
      const auto v0 = fh->vertex(0)->info().vertex_handle_3d;
      const auto v1 = fh->vertex(1)->info().vertex_handle_3d;
      const auto v2 = fh->vertex(2)->info().vertex_handle_3d;
      Cell_handle c;
      int i, j, k;
      if(!tr().is_facet(v0, v1, v2, c, i, j, k)) {
        fh->info().missing_subface = true;
        face_constraint_misses_subfaces_set(static_cast<std::size_t>(polygon_contraint_id));
#if CGAL_CDT_3_DEBUG_MISSING_TRIANGLES
        std::cerr << cdt_3_format("Missing triangle in polygon #{}:\n", polygon_contraint_id);
        write_triangle(std::cerr, v0, v1, v2);
#endif // CGAL_CDT_3_DEBUG_MISSING_TRIANGLES
      } else {
        fh->info().missing_subface = false;
        const int facet_index = 6 - i - j - k;
        set_facet_constrained({c, facet_index}, polygon_contraint_id, fh);
      }
    }
  }

  static auto region(const CDT_2& cdt_2, CDT_2_face_handle fh)
  {
    std::vector<CDT_2_face_handle> fh_region;
    const auto cdt_2_dual_graph = CGAL::dual(cdt_2.tds());
    const boost::filtered_graph dual(
        cdt_2_dual_graph,
        +[](CDT_2_edge edge) { // the `+` forces conversion of the lambda to a function pointer
          const auto face = edge.first;
          const auto i = unsigned(edge.second);
          return false == face->info().is_edge_also_in_3d_triangulation.test(i);
        },
        +[](CDT_2_face_handle face_handle) { return false == face_handle->info().is_outside_the_face; });
    boost::breadth_first_search(dual, fh,
                                boost::color_map(typename CDT_2_types::Color_map_is_in_region())
                                    .visitor(boost::make_bfs_visitor(boost::write_property(
                                        boost::typed_identity_property_map<CDT_2_face_handle>(),
                                        std::back_inserter(fh_region), boost::on_finish_vertex()))));
    CGAL_assertion(!fh_region.empty());
    CGAL_assertion(fh == fh_region[0]);
    return fh_region;
  }

  auto brute_force_border_3_of_region([[maybe_unused]] CDT_3_signed_index face_index,
                                      [[maybe_unused]] int region_index,
                                      [[maybe_unused]] const CDT_2& cdt_2,
                                      const std::vector<CDT_2_face_handle>& fh_region)
  {
    const std::set<CDT_2_face_handle> fh_region_set{fh_region.begin(), fh_region.end()};
    std::vector<Edge> border_edges;
    for(const auto fh: fh_region) {
      for(int index = 0; index < 3; ++index) {
        if(fh_region_set.count(fh->neighbor(index)) > 0) continue;
        // otherwise we have a border edge: fh->neighbor(i) is not in the region
        const auto va = fh->vertex(CDT_2::ccw(index))->info().vertex_handle_3d;
        const auto vb = fh->vertex(CDT_2:: cw(index))->info().vertex_handle_3d;
        Cell_handle c;
        int i, j;
        CGAL_assume_code(bool b =)
        this->tds().is_edge(va, vb, c, i, j);
        CGAL_assume(b);
        border_edges.emplace_back(c, i, j);
      }
    }
    if(this->debug().regions()) {
      std::cerr << "region size is: " << fh_region.size() << "\n";
      std::cerr << "region border size is: " << border_edges.size() << "\n";
    }
    return border_edges;
  }

  struct Intersection_error : public std::runtime_error {
    using Seg = typename Geom_traits::Segment_3;
    using Tri = typename Geom_traits::Triangle_3;
    Intersection_error(Seg s, Tri t, std::string what) : std::runtime_error(what), segment(s), triangle(t) {}

    Seg segment;
    Tri triangle;
  };

  template <typename Fh_region>
  int does_edge_interior_intersect_region(Cell_handle cell, int index_vc, int index_vd,
                                          const CDT_2& cdt_2, const Fh_region& fh_region)
  {
    auto orientation = tr().geom_traits().orientation_3_object();
    const auto vc = cell->vertex(index_vd);
    const auto vd = cell->vertex(index_vc);
    const auto pc = this->point(vc);
    const auto pd = this->point(vd);
    for(const auto fh_2d : fh_region) {
      const auto v0 = fh_2d->vertex(0)->info().vertex_handle_3d;
      const auto v1 = fh_2d->vertex(1)->info().vertex_handle_3d;
      const auto v2 = fh_2d->vertex(2)->info().vertex_handle_3d;
      if(vc == v0 || vc == v1 || vc == v2 || vd == v0 || vd == v1 || vd == v2) {
        continue;
      }
      const auto t0 = cdt_2.point(fh_2d->vertex(0));
      const auto t1 = cdt_2.point(fh_2d->vertex(1));
      const auto t2 = cdt_2.point(fh_2d->vertex(2));

      const auto opc = orientation(t0, t1, t2, pc);
      const auto opd = orientation(t0, t1, t2, pd);
      if(opc == CGAL::COPLANAR || opd == CGAL::COPLANAR || opc == opd) {
        continue;
      } else {
        // otherwise the segment interior intersects the plane of the triangle
        if(orientation(pc, pd, t0, t1) != opc &&
           orientation(pc, pd, t1, t2) != opc &&
           orientation(pc, pd, t2, t0) != opc)
        {
          return static_cast<int>(opc);
        }
      }
    }
    return 0;
  }

  struct Search_first_intersection_result_type {
    Edge intersecting_edge;
    Edge border_edge;
  };

  // Given a region and a border edge of it, returns an edge in the link of the
  // border edge that intersects the region.
  // The returned edge has its first vertex above the region.
  template <typename Fh_region, typename Edges_container>
  std::optional<Search_first_intersection_result_type>
  search_first_intersection(CDT_3_signed_index /*face_index*/,
                            const CDT_2& cdt_2,
                            const Fh_region& fh_region,
                            const Edges_container& border_edges)
  {
    for(const auto border_edge: border_edges) {
      const auto [c, i, j] = border_edge;
      const Vertex_handle va_3d = c->vertex(i);
      const Vertex_handle vb_3d = c->vertex(j);

      // std::ofstream dump_edges_around("dump_edges_around.polylines.txt");
      // dump_edges_around.precision(17);

      auto cell_circ = this->incident_cells(c, i, j), end = cell_circ;
      CGAL_assertion(cell_circ != nullptr);
      do {
        if(this->is_infinite(cell_circ)) {
          continue;
        }
        const auto index_va = cell_circ->index(va_3d);
        const auto index_vb = cell_circ->index(vb_3d);
        const auto index_vc = this->next_around_edge(index_va, index_vb);
        const auto index_vd = this->next_around_edge(index_vb, index_va);

        //write_segment(dump_edges_around, cell_circ->vertex(index_vc), cell_circ->vertex(index_vd));
        if(is_marked(cell_circ->vertex(index_vc), Vertex_marker::REGION_BORDER)) continue;
        if(is_marked(cell_circ->vertex(index_vd), Vertex_marker::REGION_BORDER)) continue;
        int cd_intersects_region = does_edge_interior_intersect_region(cell_circ, index_vc, index_vd, cdt_2, fh_region);
        if(cd_intersects_region == 1) {
          return Search_first_intersection_result_type{ Edge{cell_circ, index_vc, index_vd}, border_edge };
        }
        if(cd_intersects_region == -1) {
          return Search_first_intersection_result_type{ Edge{cell_circ, index_vd, index_vc}, border_edge };
        }
      } while(++cell_circ != end);
    }
    return {};
  }

  struct Next_region : std::logic_error {
    using std::logic_error::logic_error;
    CDT_2_face_handle fh_2d;
    // create a new region
    Next_region(const std::string& what, CDT_2_face_handle fh) : std::logic_error(what), fh_2d(fh) {}
  };

  // -------------------------
  // construct_cavities
  // -------------------------

  template <typename Fh_region, typename Vertices_container, typename Edges_container>
  auto construct_cavities(CDT_3_signed_index face_index,
                          int region_index,
                          const CDT_2& cdt_2,
                          const Fh_region& fh_region,
                          const Vertices_container& region_border_vertices,
                          const Vertices_container& region_vertices,
                          Edge first_intersecting_edge,
                          Edges_container border_edges)
  {
    // outputs
    struct Outputs
    {
      std::vector<Edge> intersecting_edges;
      std::set<Cell_handle> intersecting_cells;
      std::vector<Vertex_handle> vertices_of_upper_cavity;
      std::vector<Vertex_handle> vertices_of_lower_cavity;
      std::vector<Facet> facets_of_upper_cavity;
      std::vector<Facet> facets_of_lower_cavity;
    } outputs{
        {}, {}, {region_vertices.begin(), region_vertices.end()}, {region_vertices.begin(), region_vertices.end()},
        {}, {}};

    auto& [intersecting_edges, intersecting_cells, vertices_of_upper_cavity, vertices_of_lower_cavity,
           facets_of_upper_cavity, facets_of_lower_cavity] = outputs;

    // to avoid "warning: captured structured bindings are a C++20 extension [-Wc++20-extensions]""
    auto& vertices_of_upper_cavity_ = vertices_of_upper_cavity;
    auto& vertices_of_lower_cavity_ = vertices_of_lower_cavity;
    const auto& cr_intersecting_cells = intersecting_cells;

    std::set<std::pair<Vertex_handle, Vertex_handle>> non_intersecting_edges_set;

    if constexpr (cdt_3_can_use_cxx20_format()) if(this->debug().regions()) {
      expensive_debug_dump_tetrahedra_intersect_region(face_index, region_index, cdt_2, fh_region);
    }

    detect_edges_and_cells_intersecting_region(face_index, region_index, cdt_2, fh_region, region_border_vertices,
                                               first_intersecting_edge, intersecting_edges, intersecting_cells,
                                               non_intersecting_edges_set);
    if(this->use_older_cavity_algorithm()) {
      process_older_cavity_algorithm(intersecting_edges, cr_intersecting_cells, vertices_of_upper_cavity,
                                     vertices_of_lower_cavity, facets_of_upper_cavity, facets_of_lower_cavity);
    } // older algorithm

    // those facets are viewed from the outside of the cavity
    const std::set<Facet> facets_of_border = std::invoke([&] {
      std::set<Facet> facets_of_border;
      if(this->use_newer_cavity_algorithm()) {
        for(auto c : cr_intersecting_cells) {
          for(int i = 0; i < 4; ++i) {
            auto n = c->neighbor(i);
            if(cr_intersecting_cells.count(n) == 0) {
              facets_of_border.emplace(n, n->index(c));
            }
          }
        }
      }
      return facets_of_border;
    });
    if(this->use_newer_cavity_algorithm()) {

      // create a union-find of the vertices of the cavity (but those on the region border)
      Union_find<Vertex_handle> vertices_of_cavity_union_find;
      using Union_find_handle = typename Union_find<Vertex_handle>::handle;
      Unique_hash_map<Vertex_handle, Union_find_handle> vertices_of_cavity_handles;
      for(auto c: cr_intersecting_cells) {
        for(auto v : tr().vertices(c)) {
          if(!is_marked(v)) {
            set_mark(v, Vertex_marker::CAVITY);
            vertices_of_cavity_handles[v] = vertices_of_cavity_union_find.make_set(v);
          }
        }
      }

      if(this->debug().regions()) {
        std::cerr << "...use edges of the border facets to unify sets\n";
      }
      for(auto facet: facets_of_border) {
        auto vertices = tr().vertices(facet);
        for(int i = 0; i < 3; ++i) {
          auto v1 = vertices[i];
          auto v2 = vertices[(i + 1) % 3];
          if(is_marked(v1, Vertex_marker::CAVITY) && is_marked(v2, Vertex_marker::CAVITY)) {
            vertices_of_cavity_union_find.unify_sets(vertices_of_cavity_handles[v1],
                                                     vertices_of_cavity_handles[v2]);
          }
        }
      }

      if(vertices_of_cavity_union_find.number_of_sets() > 2) {
        if(this->debug().regions()) {
          std::cerr << "...use non-intersecting edges to unify sets, until we have at most 2 sets\n";
        }
        for(auto c : cr_intersecting_cells) {

          for(int i = 0; i < 4; ++i) {
            for(int j = i + 1; j < 4; ++j) {
              const auto v1 = c->vertex(i);
              const auto v2 = c->vertex(j);
              if(is_marked(v1, Vertex_marker::CAVITY) && is_marked(v2, Vertex_marker::CAVITY) &&
                 non_intersecting_edges_set.count(make_sorted_pair(v1, v2)) > 0)
              {
                vertices_of_cavity_union_find.unify_sets(vertices_of_cavity_handles[v1],
                                                         vertices_of_cavity_handles[v2]);
              }
            }
          }
          if(vertices_of_cavity_union_find.number_of_sets() <= 2)
            break;
        }
      }

      // find a vertex and a border-facet above the region
      const auto [vertex_above, border_facet_above] = std::invoke([&] {
        Edges_container all_border_edges{border_edges.begin(), border_edges.end()};
        std::for_each(border_edges.begin(), border_edges.end(), [&](auto edge) {
          all_border_edges.emplace_back(edge.first, edge.third, edge.second);
        });
        for(const auto& border_edge: all_border_edges) {
          const auto [border_edge_va, border_edge_vb] = tr().vertices(border_edge);
          auto circ = tr().incident_cells(border_edge);
          CGAL_assertion(circ != nullptr);
          const auto end = circ;
          do {
            const auto index_va = circ->index(border_edge_va);
            const auto index_vb = circ->index(border_edge_vb);
            const auto face_index = tr().next_around_edge(index_va, index_vb);
            Facet facet{circ, face_index};
            if(facets_of_border.count(facet) > 0) {
              const auto other_vertex_index = 6 - index_va - index_vb - face_index;
              const auto other_vertex = circ->vertex(other_vertex_index);
              if(is_marked(other_vertex, Vertex_marker::CAVITY)) {
                  return std::make_pair(circ->vertex(other_vertex_index), facet);
              }
            }
          } while(++circ != end);
        }
        return std::make_pair(Vertex_handle{}, Facet{});
      });
      CGAL_assume(vertex_above != Vertex_handle{});
      if(this->debug().regions()) {
        std::cerr << "The vertex above the region is " << IO::oformat(vertex_above, with_point_and_info) << "\n";
      }
      // if there are still more than 2 sets, we need to propagate the information
      // using a DFS on the border facets
      if(vertices_of_cavity_union_find.number_of_sets() > 2) {
        if(this->debug().regions()) {
          std::cerr << "...propagate the information using a DFS on the border facets\n";
        }
        const auto border_edges_set = std::invoke([&] {
          using Ordered_pair = std::pair<Vertex_handle, Vertex_handle>;
          using Hash = boost::hash<Ordered_pair>;
          CGAL::unordered_flat_set<Ordered_pair, Hash> border_edges_set;
          for(auto edge : border_edges) {
            auto [va, vb] = tr().vertices(edge);
            border_edges_set.insert(make_sorted_pair(va, vb));
          }
          return border_edges_set;
        });
        CGAL::unordered_flat_set<Facet, boost::hash<Facet>> remaining_facets_of_border(facets_of_border.begin(),
                                                                                       facets_of_border.end());

        std::stack<Facet> stack;
        std::optional<Union_find_handle> reference_handle_of_the_connected_component;
        stack.push(border_facet_above);
        remaining_facets_of_border.erase(border_facet_above);
        while(!stack.empty()) {
          const auto facet = stack.top();
          stack.pop();
          const auto [cell, facet_index] = facet; // border facet seen from the outside of the cavity
          CGAL_assertion(cr_intersecting_cells.count(cell) == 0); //REMOVE
          CGAL_assertion(cr_intersecting_cells.count(cell->neighbor(facet_index)) > 0); //REMOVE
          const auto vertices = tr().vertices(facet);
          for(auto v : vertices) {
            if(is_marked(v, Vertex_marker::CAVITY)) {
              if(!reference_handle_of_the_connected_component) {
                reference_handle_of_the_connected_component = vertices_of_cavity_handles[v];
              } else {
                vertices_of_cavity_union_find.unify_sets(*reference_handle_of_the_connected_component,
                                                         vertices_of_cavity_handles[v]);
              }
            }
          }
          for(int i = 0; i < 3; ++i) {
            const auto va = vertices[i];
            const auto vb = vertices[tr().ccw(i)];

            if((is_marked(va, Vertex_marker::CAVITY) || is_marked(vb, Vertex_marker::CAVITY)) &&
               border_edges_set.count(make_sorted_pair(va, vb)) == 0)
            {
              // loop around the edge [va, vb] to get another facet on the border of the cavity
              auto previous_cell = cell;
              auto other_cell = cell->neighbor(facet_index);
              do {
                CGAL_assertion(cr_intersecting_cells.count(other_cell) >= 0); // REMOVE
                auto index_va = other_cell->index(va);
                auto index_vb = other_cell->index(vb);
                auto other_facet_index = tr().next_around_edge(index_vb, index_va);
                previous_cell = other_cell;
                other_cell = previous_cell->neighbor(other_facet_index);

              } while(cr_intersecting_cells.count(other_cell) > 0);
              const Facet neighbor_facet{other_cell, other_cell->index(previous_cell)};
              CGAL_assertion(facets_of_border.count(neighbor_facet) > 0);
              if(remaining_facets_of_border.erase(neighbor_facet) > 0) {
                stack.push(neighbor_facet);
              }
            }
          }

          // if the stack is empty but there are still facets to process, we start again to recover
          // another connected component of the cavity border
          if(stack.empty() && !remaining_facets_of_border.empty()) {
            stack.push(*remaining_facets_of_border.begin());
            remaining_facets_of_border.erase(remaining_facets_of_border.begin());
            reference_handle_of_the_connected_component.reset();
          }
        }
      }

      CGAL_assertion_msg(vertices_of_cavity_union_find.number_of_sets() <= 2,
                       std::invoke([&] {
                         std::stringstream ss;
                         ss << "Error: cavity has " << vertices_of_cavity_union_find.number_of_sets()
                            << " sub-cavities (should be <=2)\n";
                         return ss.str();
                       }).c_str());
      const auto vertex_above_handle = vertices_of_cavity_handles[vertex_above];

      // find a vertex below the region (if any)
      const auto vertex_below_handle = std::invoke([&] {
        auto [b, e] = make_prevent_deref_range(vertices_of_cavity_union_find);
        auto it = std::find_if_not(
            b, e, [&](auto handle) { return vertices_of_cavity_union_find.same_set(handle, vertex_above_handle); });
        if(it != e) {
          return *it;
        } else {
          return vertices_of_cavity_union_find.end();
        }
      });
      CGAL_assertion(vertex_below_handle == vertices_of_cavity_union_find.end() ||
                     !vertices_of_cavity_union_find.same_set(vertex_below_handle, vertex_above_handle));
      CGAL_assertion((vertex_below_handle == vertices_of_cavity_union_find.end()) ==
                     (vertices_of_cavity_union_find.number_of_sets() == 1));

      // use the union-find sets to mark vertices as above or below the region
      for(auto handle : make_prevent_deref_range(vertices_of_cavity_union_find))
      {
        auto v = *handle;
        clear_mark(v, Vertex_marker::CAVITY);
        if(vertices_of_cavity_union_find.same_set(handle, vertex_above_handle)) {
          vertices_of_upper_cavity.push_back(v);
          set_mark(v, Vertex_marker::CAVITY_ABOVE);
        } else if(vertex_below_handle != vertices_of_cavity_union_find.end() &&
                  vertices_of_cavity_union_find.same_set(handle, vertex_below_handle))
        {
          vertices_of_lower_cavity.push_back(v);
          set_mark(v, Vertex_marker::CAVITY_BELOW);
        } else {
          CGAL_error();
        }
      }

      // if any vertex is still unmarked, it means that the union-find did not
      // connect all the vertices of the cavity. Then propagate the information
      // using the intersecting cells.
      while(std::any_of(cr_intersecting_cells.begin(), cr_intersecting_cells.end(), [&](Cell_handle c) {
           const auto vs = tr().vertices(c);
           return std::any_of(vs.begin(), vs.end(), [&](auto v) {
            if(!is_marked(v)) {
              std::cerr << "INFO: Vertex " << IO::oformat(v, with_point_and_info) << " is not marked\n";
              return true;
            }
            return false;
          });
         }))
      {
        std::for_each(cr_intersecting_cells.begin(), cr_intersecting_cells.end(), [&](Cell_handle c) {
          for(int i = 0; i < 4; ++i) {
            for(int j = i + 1; j < 4; ++j) {
              auto v1 = c->vertex(i);
              auto v2 = c->vertex(j);
              if(is_marked(v1) != is_marked(v2)) {
                if(is_marked(v2)) {
                  std::swap(v1, v2);
                } // here v1 is marked and v2 is not
                if(is_marked(v1, Vertex_marker::CAVITY_ABOVE)) {
                  vertices_of_upper_cavity_.push_back(v2);
                  set_mark(v2, Vertex_marker::CAVITY_ABOVE);
                } else if(is_marked(v1, Vertex_marker::CAVITY_BELOW)) {
                  vertices_of_lower_cavity_.push_back(v2);
                  set_mark(v2, Vertex_marker::CAVITY_BELOW);
                }
              }
            }
          }
        });
      }

      // classify the facets of the border of the cavity
      for(auto facet: facets_of_border) {
        if(this->debug().regions()) {
          debug_output_facet_vertices({facet});
        }
        for(auto v: tr().vertices(facet)) {
          if(is_marked(v, Vertex_marker::CAVITY_ABOVE)) {
            facets_of_upper_cavity.push_back(facet);
            break;
          }
          if(is_marked(v, Vertex_marker::CAVITY_BELOW)) {
            facets_of_lower_cavity.push_back(facet);
            break;
          }
        }
      }
      clear_marks(vertices_of_upper_cavity, Vertex_marker::CAVITY_ABOVE);
      clear_marks(vertices_of_lower_cavity, Vertex_marker::CAVITY_BELOW);
    } // new algorithm

    if(this->debug().regions()) {
      debug_dump_cavity_outputs(face_index, region_index, intersecting_edges, facets_of_border, facets_of_upper_cavity, facets_of_lower_cavity);
      for(auto edge : intersecting_edges) {
        auto [v1, v2] = tr().vertices(edge);
        std::cerr << cdt_3_format("  edge: {}   {}\n", IO::oformat(v1, with_point_and_info),
                                IO::oformat(v2, with_point_and_info));
      }
    }
    return outputs;
  }

  // -------------------------
  // end of construct_cavities
  // -------------------------

  template <typename Tr, typename Function>
  static void visit_convex_hull_of_triangulation(const Tr& tr, Function f)
  {
    const auto inf_vh = tr.infinite_vertex();
    tr.incident_cells(inf_vh, boost::make_function_output_iterator([&](Cell_handle c) {
                        const auto facet_index = c->index(inf_vh);
                        f(Facet{c, facet_index});
                        return true;
                      }));
  }

  using Conforming_Dt::with_offset;
  using Conforming_Dt::with_point;
  using Conforming_Dt::with_point_and_info;

  // -------------------------
  // restore_subface_region
  // -------------------------

  template <typename Fh_region>
  void restore_subface_region(CDT_3_signed_index face_index, int region_index,
                              CDT_2& non_const_cdt_2, Fh_region& non_const_fh_region)
  {
    if(this->debug().regions()) {
      std::cerr << "restore_subface_region face index: " << face_index << ", region #" << region_index << "\n";
    }
    const auto& cdt_2 = non_const_cdt_2;
    const auto& fh_region = non_const_fh_region;
    const auto border_edges = brute_force_border_3_of_region(face_index, region_index, cdt_2, fh_region);
    const auto region_vertices = std::invoke([&]() {
      std::set<Vertex_handle> vertices;
      for(const auto fh_2d: fh_region) {
        for(int i = 0; i < 3; ++i) {
          vertices.insert(fh_2d->vertex(i)->info().vertex_handle_3d);
        }
      }
      return vertices;
    });
    const auto region_border_vertices = std::invoke([&]() {
      std::set<Vertex_handle> vertices;
      for(const auto& [c, i, j]: border_edges) {
        vertices.insert(c->vertex(i));
        vertices.insert(c->vertex(j));
      }
      return vertices;
    });
    if constexpr (cdt_3_can_use_cxx20_format()) if(this->debug().regions()) {
      std::cerr << "region_border_vertices.size() = " << region_border_vertices.size() << "\n";
      for(auto v : region_border_vertices) {
        std::cerr << cdt_3_format("  {}\n", IO::oformat(v, with_point));
      }
      std::ofstream out(cdt_3_format("dump_border_edges_region_{}_{}.polylines.txt", face_index, region_index));
      out.precision(17);
      for(auto edge : border_edges) {
        write_segment(out, edge);
      }
    }
    set_marks(region_border_vertices, Vertex_marker::REGION_BORDER);
    const auto found_edge_opt = search_first_intersection(face_index, cdt_2, fh_region, border_edges);
    clear_marks(region_border_vertices, Vertex_marker::REGION_BORDER);

    [[maybe_unused]] auto try_flip_region_size_4 = [&] {
      if(region_border_vertices.size() == 4) {
        std::set<Vertex_handle> vertices;
        std::set<Vertex_handle> diagonal;
        for(auto fh : fh_region) {
          for(int i = 0; i < 3; ++i) {
            auto [it, new_vertex] = vertices.insert(fh->vertex(i)->info().vertex_handle_3d);
            if(!new_vertex) {
              diagonal.insert(*it);
            }
          }
        }
        std::set<Vertex_handle> other_diagonal;
        std::set_difference(region_border_vertices.begin(), region_border_vertices.end(),
                            diagonal.begin(), diagonal.end(),
                            std::inserter(other_diagonal, other_diagonal.begin()));
        CGAL_assertion(diagonal.size() == 2);
        CGAL_assertion(other_diagonal.size() == 2);

        const auto diagonal_index = fh_region[0]->index(fh_region[1]);
        CGAL_assertion(diagonal_index >= 0 && diagonal_index < 3);
        const auto v0 = fh_region[0]->vertex(diagonal_index)->info().vertex_handle_3d;
        const auto v1 = fh_region[0]->vertex(cdt_2.ccw(diagonal_index))->info().vertex_handle_3d;
        const auto v2 = fh_region[0]->vertex(cdt_2.cw(diagonal_index))->info().vertex_handle_3d;
        const auto v3 = fh_region[1]->vertex(fh_region[1]->index(fh_region[0]))->info().vertex_handle_3d;
        if(tr().is_facet(v0, v1, v3) && tr().is_facet(v0, v3, v2))
        {
          if(cdt_2.orientation(v0->point(), v1->point(), v3->point()) == CGAL::POSITIVE &&
             cdt_2.orientation(v0->point(), v3->point(), v2->point()) == CGAL::POSITIVE)
          {
            if(this->debug().regions()) {
              std::cerr << "NOTE: the other diagonal is in the 3D triangulation: flip the edge\n";
            }
            non_const_cdt_2.flip(non_const_fh_region[0], diagonal_index);
            for(auto fh : fh_region) {
              for(int i = 0; i < 3; ++i) {
                const auto mirror_edge = cdt_2.mirror_edge({fh, i});
                fh->set_constraint(i, mirror_edge.first->is_constrained(mirror_edge.second));
              }
              int i, j, k;
              Cell_handle c;
              [[maybe_unused]] bool fh_is_3d_facet = tr().is_facet(fh->vertex(0)->info().vertex_handle_3d,
                                                                   fh->vertex(1)->info().vertex_handle_3d,
                                                                   fh->vertex(2)->info().vertex_handle_3d,
                                                                   c, i, j, k);
              CGAL_assertion(fh_is_3d_facet);
              set_facet_constrained({c, 6-i-j-k}, face_index, fh);
              fh->info().missing_subface = false;
            }
            return true;
          } else if(this->debug().regions()) {
            std::cerr << "NOTE: the other diagonal is in the 3D triangulation BUT the edge is not flippable!\n";
            std::cerr << "  The region " << region_index << " of face #F" << face_index << " has four points:\n";
            std::cerr << "    v0: " << v0->point() << '\n';
            std::cerr << "    v1: " << v1->point() << '\n';
            std::cerr << "    v2: " << v2->point() << '\n';
            std::cerr << "    v3: " << v3->point() << '\n';
          }
        }

        if constexpr (cdt_3_can_use_cxx20_format()) if(this->debug().regions()) {
          std::cerr << cdt_3_format
              ("NOTE: diagonal: {:.6} {:.6}  {} in tr\n",
              IO::oformat(*diagonal.begin(), with_point),
              IO::oformat(*std::next(diagonal.begin()), with_point),
              this->is_edge(*diagonal.begin(), *std::next(diagonal.begin())) ? "IS" : "is NOT");
          std::cerr << cdt_3_format(
              "NOTE: the other diagonal: {:.6} {:.6}  {} in tr\n",
              IO::oformat(*other_diagonal.begin(), with_point),
              IO::oformat(*std::next(other_diagonal.begin()), with_point),
              this->is_edge(*other_diagonal.begin(), *std::next(other_diagonal.begin())) ? "IS" : "is NOT");
          if(cdt_2.geom_traits().side_of_oriented_circle_2_object()(
                (*region_border_vertices.begin())->point(), (*std::next(region_border_vertices.begin()))->point(),
                (*std::next(region_border_vertices.begin(), 2))->point(),
                (*std::next(region_border_vertices.begin(), 3))->point()) == CGAL::ZERO)
          {
            std::cerr << cdt_3_format(
                "NOTE: In polygon #{}, region {}, the 4 vertices are co-circular in the 2D triangulation\n",
                face_index, region_index);
          }
          if(CGAL::coplanar(
                (*region_border_vertices.begin())->point(),
                (*std::next(region_border_vertices.begin()))->point(),
                (*std::next(region_border_vertices.begin(), 2))->point(),
                (*std::next(region_border_vertices.begin(), 3))->point()))
          {
            std::cerr << cdt_3_format("NOTE: In polygon #{}, region {}, the 4 vertices are coplanar\n",
                                    face_index, region_index);
            if(CGAL::coplanar_side_of_bounded_circle(
                (*region_border_vertices.begin())->point(),
                (*std::next(region_border_vertices.begin()))->point(),
                (*std::next(region_border_vertices.begin(), 2))->point(),
                (*std::next(region_border_vertices.begin(), 3))->point()) == CGAL::ON_BOUNDARY)
            {
              std::cerr << cdt_3_format(
                  "NOTE: In polygon #{}, region {}, the 4 vertices are co-circular in the 3D triangulation\n",
                  face_index, region_index);
            }
          }
        }
      }
      return false;
    };
    if(!found_edge_opt) {
      if(try_flip_region_size_4()) {
        return;
      }
      // {
      //   Conforming_constrained_Delaunay_triangulation_3_impl new_tr;
      //   for(const auto v : region_border_vertices) {
      //     new_tr.insert(v->point());
      //   }
      //   std::cerr << "new_tr.dimension() = " << new_tr.dimension() << '\n';
      //   std::ofstream out(std::string("dump_polygon_") + std::to_string(face_index) + "_tr.off");
      //   out.precision(17);
      //   if(new_tr.dimension() == 2) {
      //     write_facets(out, new_tr, new_tr.finite_facets());
      //   }
      //   else {
      //     write_facets(out, new_tr, std::views::filter(new_tr.finite_facets(), [&](auto f) {
      //                    return new_tr.is_infinite(f.first) || new_tr.is_infinite(f.first->neighbor(f.second));
      //                  }));
      //   }
      // }
      // {
      //   dump_edge_link(std::string("dump_around_edge_") + std::to_string(face_index) + "_" +
      //                  std::to_string(region_index) + ".polylines.txt", border_edges[0]);
      //   std::ofstream dump(std::string("dump_no_segment_found_") + std::to_string(face_index) + "_" +
      //                      std::to_string(region_index) + ".binary.cgal");
      //   CGAL::IO::save_binary_file(dump, *this);
      // }
      if(this->debug().regions()) {
        std::cerr << "ERROR: No first segment found intersecting region " << region_index
                  << " of face #" << face_index << "\n";
        dump_region(face_index, region_index, cdt_2);
      }
      throw Next_region{"No segment found", fh_region[0]};
    }
    CGAL_assertion(found_edge_opt != std::nullopt);

    set_marks(region_border_vertices, Vertex_marker::REGION_BORDER);
    for(auto v : region_vertices) {
      if(is_marked(v, Vertex_marker::REGION_BORDER))
        continue;
      set_mark(v, Vertex_marker::REGION_INSIDE);
    }

    Scope_exit guard{[&] {
      clear_marks(region_vertices, Vertex_marker::REGION_BORDER);
      clear_marks(region_vertices, Vertex_marker::REGION_INSIDE);
    }};

    const auto [first_intersecting_edge, _] = *found_edge_opt;
    const auto [intersecting_edges, original_intersecting_cells, original_vertices_of_upper_cavity,
                original_vertices_of_lower_cavity, original_facets_of_upper_cavity, original_facets_of_lower_cavity] =
        construct_cavities(face_index, region_index, cdt_2, fh_region, region_border_vertices, region_vertices,
                           first_intersecting_edge, border_edges);

    const std::set<Point_3> polygon_points = std::invoke([&](){
      std::set<Point_3> polygon_points;
      for(auto vh : region_vertices) {
        polygon_points.insert(this->point(vh));
      }
      return polygon_points;
    });

    auto is_facet_of_polygon = [&](const auto& tr, Facet f) {
      const auto [c, facet_index] = f;
      for(int i = 0; i < 3; ++i) {
        const auto vh = c->vertex(T_3::vertex_triple_index(facet_index, i));
        if(0 == polygon_points.count(tr.point(vh))) {
          return false;
        }
      }
      return true;
    };

    if constexpr (cdt_3_can_use_cxx20_format()) if(this->debug().regions()) {
      std::cerr << cdt_3_format("Cavity has {} piercing cells and {} piercing edges, "
                              "{} vertices in upper cavity and {} in lower, "
                              "{} facets in upper cavity and {} in lower\n",
                              original_intersecting_cells.size(),
                              intersecting_edges.size(),
                              original_vertices_of_upper_cavity.size(),
                              original_vertices_of_lower_cavity.size(),
                              original_facets_of_upper_cavity.size(),
                              original_facets_of_lower_cavity.size());
    }
    auto register_internal_constrained_facet = [this](Facet f) { this->register_facet_to_be_constrained(f); };

    if(this->debug().copy_triangulation_into_hole()) {
      std::cerr << "# upper cavity\n";
    }
    [[maybe_unused]] const auto [upper_cavity_triangulation, vertices_of_upper_cavity,
                                 map_upper_cavity_vertices_to_ambient_vertices, facets_of_upper_cavity,
                                 interior_constrained_faces_upper, cells_of_upper_cavity] =
        triangulate_cavity(original_intersecting_cells, original_facets_of_upper_cavity, original_vertices_of_upper_cavity);
    const auto& upper_cavity_triangulation_ = upper_cavity_triangulation;
    std::for_each(interior_constrained_faces_upper.begin(), interior_constrained_faces_upper.end(),
                  register_internal_constrained_facet);
    if(this->debug().copy_triangulation_into_hole()) {
      std::cerr << "# lower cavity\n";
    }
    [[maybe_unused]] const auto [lower_cavity_triangulation, vertices_of_lower_cavity,
                                 map_lower_cavity_vertices_to_ambient_vertices, facets_of_lower_cavity,
                                 interior_constrained_faces_lower, cells_of_lower_cavity] =
        triangulate_cavity(original_intersecting_cells, original_facets_of_lower_cavity, original_vertices_of_lower_cavity);
    const auto& lower_cavity_triangulation_ = lower_cavity_triangulation;
    std::for_each(interior_constrained_faces_lower.begin(), interior_constrained_faces_lower.end(),
                  register_internal_constrained_facet);

    // the following transform_reduce is like `std::any_of` but without the fast-exit
    if(std::transform_reduce(fh_region.begin(), fh_region.end(), false, std::logical_or<bool>{}, [&](auto fh) {
      const auto v0 = fh->vertex(0)->info().vertex_handle_3d;
      const auto v1 = fh->vertex(1)->info().vertex_handle_3d;
      const auto v2 = fh->vertex(2)->info().vertex_handle_3d;
      auto is_fh_facet_of = [&](const auto& tr) -> std::optional<Facet> {
        return this->vertex_triple_is_facet_of_other_triangulation(*this, v0, v1, v2, tr);
      };

      const bool fail_upper = !is_fh_facet_of(upper_cavity_triangulation_);
      const bool fail_lower = !is_fh_facet_of(lower_cavity_triangulation_);
      if(fail_upper || fail_lower) {
        fh->info().is_in_region = 1;
        auto display_face = [&]() {
          std::stringstream s;
          s.precision(std::cerr.precision());
          s << "(" << IO::oformat(v0, this->with_offset) << ", " << IO::oformat(v1, this->with_offset)
            << ", " << IO::oformat(v2, this->with_offset) << ") = ( "
            << tr().point(v0) << "  " << tr().point(v1) << "  " << tr().point(v2)
            << " )";
          return s.str();
        };
        if(this->debug().missing_region()) {
          if(fail_upper) {
            std::cerr << "NOTE: Face " << display_face() << " is not a facet of the upper cavity\n";
          }
          if(fail_lower) {
            std::cerr << "NOTE: Face " << display_face() << " is not a facet of the lower cavity\n";
          }
        }
        return true;
      }
      return false;
    })) {
      if(this->debug().missing_region()) {
        // debug_region_size_4();
        dump_region(face_index, region_index, cdt_2);
        std::for_each(fh_region.begin(), fh_region.end(), [](auto fh) { fh->info().is_in_region = 3; });
        // dump_3d_triangulation(face_index, region_index, "lower", lower_cavity_triangulation);
        // dump_3d_triangulation(face_index, region_index, "upper", upper_cavity_triangulation);
        auto dump_facets_of_cavity_border = [&](CDT_3_signed_index face_index, int region_index, std::string type,
                                                const auto& cavity_triangulation) {
          std::ofstream out(std::string("dump_plane_facets_of_region_") + std::to_string(face_index) + "_" +
                            std::to_string(region_index) + "_" + type + ".off");
          std::ofstream other_out(std::string("dump_non_plane_facets_of_region_") + std::to_string(face_index) + "_" +
                            std::to_string(region_index) + "_" + type + ".off");
          out.precision(17);
          other_out.precision(17);

          std::vector<Facet> border_faces;
          std::vector<Facet> non_border_faces;
          visit_convex_hull_of_triangulation(cavity_triangulation,
              [&](Facet f) {
                if(is_facet_of_polygon(cavity_triangulation, f))
                  border_faces.push_back(f);
                else
                  non_border_faces.push_back(f);
              });
          CGAL_warning(!border_faces.empty());
          write_facets(out, cavity_triangulation, border_faces);
          write_facets(other_out, cavity_triangulation, non_border_faces);
        };
        dump_facets_of_cavity_border(face_index, region_index, "lower", lower_cavity_triangulation);
        dump_facets_of_cavity_border(face_index, region_index, "upper", upper_cavity_triangulation);
      }
      throw Next_region{"missing facet in polygon", fh_region[0]};
    }

    insert_in_conflict_visitor.process_cells_in_conflict(cells_of_upper_cavity.begin(), cells_of_upper_cavity.end());
    insert_in_conflict_visitor.process_cells_in_conflict(cells_of_lower_cavity.begin(), cells_of_lower_cavity.end());

    if(this->debug().copy_triangulation_into_hole()) {
      std::cerr << "# glu the upper triangulation of the cavity\n";
      if(cells_of_lower_cavity.size() > original_intersecting_cells.size() ||
        cells_of_upper_cavity.size() > original_intersecting_cells.size())
      {
        std::cerr << cdt_3_format("!! Cavity has grown and has now "
                                "{} vertices in upper cavity and {} in lower, "
                                "{} facets in upper cavity and {} in lower\n",
                                vertices_of_upper_cavity.size(),
                                vertices_of_lower_cavity.size(),
                                facets_of_upper_cavity.size(),
                                facets_of_lower_cavity.size());
      }
    }

    typename T_3::Vertex_triple_Facet_map outer_map;
    auto add_to_outer_map = [this, &outer_map](typename T_3::Vertex_triple vt, Facet f,
                                               [[maybe_unused]] std::string_view extra = {}) {
      outer_map[vt] = f;
      CGAL_USE(this);
#if CGAL_CDT_3_CAN_USE_CXX20_FORMAT
      if(this->debug().copy_triangulation_into_hole()) {
        CGAL_assertion(vt[0] != vt[1]);
        CGAL_assertion(vt[0] != vt[2]);
        CGAL_assertion(vt[1] != vt[2]);
        std::cerr << cdt_3_format("outer map: Adding {}triple ({:.6}, {:.6}, {:.6})\n", extra,
                                IO::oformat(vt[0], with_point),
                                IO::oformat(vt[1], with_point),
                                IO::oformat(vt[2], with_point));
        std::ofstream out("dump_upper_outer_map.off");
        out.precision(17);
        write_facets(out, *this, std::ranges::views::values(outer_map));
        out.close();
      }
#endif // CGAL_CDT_3_CAN_USE_CXX20_FORMAT
    };
    auto fill_outer_map_of_cavity = [&](const auto&, const auto& facets) {
      for(auto f : facets) {
        typename T_3::Vertex_triple vt = this->make_vertex_triple(f);
        this->make_canonical_oriented_triple(vt);
        add_to_outer_map(vt, f);
      }
    };

    fill_outer_map_of_cavity(upper_cavity_triangulation, facets_of_upper_cavity);

    auto add_pseudo_cells_to_outer_map = [&](const auto& tr, const auto& map_cavity_vertices_to_ambient_vertices,
                                             bool is_upper_cavity) { // @TODO: comment this piece of code
                                             // @TODO: this should not be a lambda
      std::vector<std::pair<Cell_handle, CDT_2_face_handle>> pseudo_cells;
      std::vector<Facet> facets_of_polygon;
      for(auto f : tr.finite_facets()) {
        if(!is_facet_of_polygon(tr, f))
          continue;
        const auto is_facet = facet_is_facet_of_cdt_2(tr, f, cdt_2);
        if(!is_facet)
          continue; // we might be in a sliver in the plane of the polygon
        const auto [fh_2d, reverse_orientation] = *is_facet;
        if(this->debug().regions()) facets_of_polygon.push_back(f);
        const auto vt_aux = this->make_vertex_triple(f);
        typename T_3::Vertex_triple vt{map_cavity_vertices_to_ambient_vertices[vt_aux[0]],
                                       map_cavity_vertices_to_ambient_vertices[vt_aux[1]],
                                       map_cavity_vertices_to_ambient_vertices[vt_aux[2]]};
        this->make_canonical_oriented_triple(vt);
        if(reverse_orientation == is_upper_cavity) {
          std::swap(vt[1], vt[2]);
        }
        auto new_cell = this->tds().create_cell();
        pseudo_cells.emplace_back(new_cell, fh_2d);
        new_cell->set_vertices(vt[0], vt[1], vt[2], this->infinite_vertex());
        CGAL_assertion(static_cast<bool>(facet_is_facet_of_cdt_2(*this, {new_cell, 3}, cdt_2)));
        add_to_outer_map(vt, {new_cell, 3}, "extra ");
      }
      if(this->debug().regions()) {
        std::ofstream out(cdt_3_format("dump_{}_pseudo_cells_region_{}_{}.off", is_upper_cavity ? "upper" : "lower",
                                      face_index, region_index));
        out.precision(17);
        write_facets(out, tr, facets_of_polygon);
      }
      return pseudo_cells;
    };
    const auto pseudo_cells =
        add_pseudo_cells_to_outer_map(upper_cavity_triangulation, map_upper_cavity_vertices_to_ambient_vertices, true);

    {
      const auto upper_inner_map = tr().create_triangulation_inner_map(
          upper_cavity_triangulation, map_upper_cavity_vertices_to_ambient_vertices, false);

      if constexpr (cdt_3_can_use_cxx20_format()) if(this->debug().copy_triangulation_into_hole()) {
        std::cerr << "upper_inner_map:\n";
        for(auto [vt, _] : upper_inner_map) {
          std::cerr << cdt_3_format("  {:.6}, {:.6}, {:.6})\n",
                                  IO::oformat(vt[0], with_point),
                                  IO::oformat(vt[1], with_point),
                                  IO::oformat(vt[2], with_point));
        }
      }
      if(this->debug().copy_triangulation_into_hole()) {
        std::cerr << "# glu the lower triangulation of the cavity\n";
      }
      this->copy_triangulation_into_hole(map_upper_cavity_vertices_to_ambient_vertices,
                                         std::move(outer_map),
                                         upper_inner_map,
                                         this->new_cells_output_iterator());
    }
    if(this->debug().copy_triangulation_into_hole()) {
      std::cerr << "# glu the lower triangulation of the cavity\n";
    }

    outer_map.clear();
    std::vector<std::pair<Facet, CDT_2_face_handle>> new_constrained_facets;
    new_constrained_facets.reserve(pseudo_cells.size());
    for(const auto& [c, fh_2d] : pseudo_cells) {
      const Facet f = this->mirror_facet({c, 3});
      new_constrained_facets.emplace_back(f, fh_2d);
      CGAL_assertion(static_cast<bool>(facet_is_facet_of_cdt_2(*this, f, cdt_2)));
      auto vt = this->make_vertex_triple(f);
      this->make_canonical_oriented_triple(vt);
      add_to_outer_map(vt, f);
      this->tds().delete_cell(c);
    }
    fill_outer_map_of_cavity(lower_cavity_triangulation, facets_of_lower_cavity);
    {
      const auto lower_inner_map = tr().create_triangulation_inner_map(
          lower_cavity_triangulation, map_lower_cavity_vertices_to_ambient_vertices, false);
#if CGAL_CDT_3_CAN_USE_CXX20_FORMAT
     if(this->debug().copy_triangulation_into_hole()) {
        std::cerr << "outer_map:\n";
        for(auto [vt, _] : outer_map) {
          std::cerr << cdt_3_format("  {:.6}, {:.6}, {:.6})\n",
                                  IO::oformat(vt[0], with_point),
                                  IO::oformat(vt[1], with_point),
                                  IO::oformat(vt[2], with_point));
        }
        std::ofstream out("dump_lower_outer_map.off");
        out.precision(17);
        write_facets(out, *this, std::ranges::views::values(outer_map));
        out.close();
      }
#endif // CGAL_CDT_3_CAN_USE_CXX20_FORMAT
      this->copy_triangulation_into_hole(map_lower_cavity_vertices_to_ambient_vertices, std::move(outer_map), lower_inner_map,
                                         this->new_cells_output_iterator());
    }
    std::set<Cell_handle> cells_to_remove{cells_of_lower_cavity.begin(), cells_of_lower_cavity.end()};
    cells_to_remove.insert(cells_of_upper_cavity.begin(), cells_of_upper_cavity.end());
    for(auto c : cells_to_remove) {
      this->tds().delete_cell(c);
    }

    auto restore_markers = [&](Facet outside_facet) {
      const auto [outside_cell, outside_face_index] = outside_facet;
      const auto mirror_facet = this->mirror_facet(outside_facet);
      if(outside_cell->ccdt_3_data().is_facet_constrained(outside_face_index)) {
        const auto poly_id = outside_cell->ccdt_3_data().face_constraint_index(outside_face_index);
        const CDT_2& cdt_2 = face_cdt_2[poly_id];
        const auto f2d = outside_cell->ccdt_3_data().face_2(cdt_2, outside_face_index);
        set_facet_constrained(mirror_facet, poly_id, f2d);
      }
    };

    std::for_each(facets_of_lower_cavity.begin(), facets_of_lower_cavity.end(), restore_markers);
    std::for_each(facets_of_upper_cavity.begin(), facets_of_upper_cavity.end(), restore_markers);

    for(const auto& [f, f2d] : new_constrained_facets) {
      set_facet_constrained(f, face_index, f2d);
      f2d->info().missing_subface = false;
    }
    CGAL_assume(!this->debug().validity() || this->is_valid(true));
  };

  // -------------------------
  // end of restore_subface_region
  // -------------------------

  struct Oriented_face_of_cdt_2 {
    CDT_2_face_handle fh;
    bool reversed_orientation = false;
  };

  static auto vertex_of_cdt_2_functor(const CDT_2& cdt_2) {
    return [&, hint = CDT_2_face_handle{}](const auto& p) mutable {
      int i;
      typename CDT_2::Locate_type lt;
      const auto fh = cdt_2.locate(p, lt, i, hint);
      CGAL_assume(lt == CDT_2::VERTEX);
      hint = fh;
      return fh->vertex(i);
    };
  }

  template <typename Tr>
  static auto facet_is_facet_of_cdt_2(const Tr& tr, typename Tr::Facet f, const CDT_2& cdt_2)
      -> std::optional<Oriented_face_of_cdt_2>
  {
    const auto [c, facet_index] = f;
    const auto v0 = c->vertex(Tr::vertex_triple_index(facet_index, 0));
    const auto v1 = c->vertex(Tr::vertex_triple_index(facet_index, 1));
    const auto v2 = c->vertex(Tr::vertex_triple_index(facet_index, 2));

    auto v = vertex_of_cdt_2_functor(cdt_2);

    const auto cdt_2_v0 = v(tr.point(v0));
    const auto cdt_2_v1 = v(tr.point(v1));
    const auto cdt_2_v2 = v(tr.point(v2));

    CDT_2_face_handle fh;
    const bool is_face = cdt_2.is_face(cdt_2_v0, cdt_2_v1, cdt_2_v2, fh);
    if(is_face && fh->info().is_in_region != 0) {
      const int index_v0 = fh->index(cdt_2_v0);
      const bool reverse_orientation = (cdt_2_v2 == fh->vertex(T_3::ccw(index_v0)));
      return Oriented_face_of_cdt_2{fh, reverse_orientation};
    }
    else
      return std::nullopt;
  }

  auto edge_of_cdt_2(const CDT_2& cdt_2, const Vertex_handle va, const Vertex_handle vb) const
      -> std::optional<typename CDT_2::Edge>
  {
    auto v = vertex_of_cdt_2_functor(cdt_2);

    const auto cdt_2_v0 = v(this->point(va));
    const auto cdt_2_v1 = v(this->point(vb));
    CDT_2_face_handle fh;
    int edge_index;
    const bool is_edge = cdt_2.is_edge(cdt_2_v0, cdt_2_v1, fh, edge_index);
    if(is_edge) {
      typename CDT_2::Edge edge{fh, edge_index};
      // if(fh->vertex(cdt_2.cw(edge_index)) != cdt_2_v0) {
      //   edge = cdt_2.mirror_edge(edge);
      // }
      CGAL_assertion(edge.first->vertex(cdt_2.cw(edge.second)) == cdt_2_v0);
      CGAL_assertion(edge.first->vertex(cdt_2.ccw(edge.second)) == cdt_2_v1);
      return edge;
    }
    else
      return std::nullopt;
  }

  template <typename Tr1, typename Tr2, typename Vertex_handle1>
  static auto vertex_triple_is_facet_of_other_triangulation(
      const Tr1& tr, Vertex_handle1 v0, Vertex_handle1 v1, Vertex_handle1 v2, const Tr2& other_tr)
      -> std::optional<typename Tr2::Facet>
  {
    const auto p0 = tr.point(v0);
    const auto p1 = tr.point(v1);
    const auto p2 = tr.point(v2);
    auto v = [&, hint = typename Tr2::Cell_handle{}](const auto& p) mutable {
      int i, j;
      Locate_type lt;
      const auto c = other_tr.locate(p, lt, i, j, hint);
      if(lt != T_3::VERTEX) {
        std::cerr << cdt_3_format("vertex_triple_is_facet_of_other_triangulation: point {}  lt = {}\n", IO::oformat(p),
                                 int(lt));
      }
      CGAL_assume(lt == T_3::VERTEX);
      hint = c;
      return c->vertex(i);
    };
    typename Tr2::Cell_handle c;
    int i, j, k;
    const bool ok = other_tr.is_facet(v(p0), v(p1), v(p2), c, i, j, k);
    if(ok)
      return {typename Tr2::Facet(c, 6 - i - j - k)};
    else
      return {std::nullopt};
  };

  template <typename Cell_range, typename Facets_range, typename Vertices_range>
  auto triangulate_cavity(const Cell_range& orig_cells_of_cavity,
                          const Facets_range& orig_facets_of_cavity_border,
                          const Vertices_range& orig_vertices_of_cavity) const ///@TODO: not deterministic, without time stamps
  {
    using Vertex_map = typename T_3::Vertex_handle_unique_hash_map;
    struct {
      T_3 cavity_triangulation;
      std::set<Vertex_handle> vertices;
      Vertex_map vertices_to_ambient_vertices;
      std::set<Facet> facets_of_cavity_border_;
      std::vector<Facet> interior_constrained_faces;
      std::set<Cell_handle> cell_of_cavity_;
    } result{ {},
              {orig_vertices_of_cavity.begin(), orig_vertices_of_cavity.end()},
              {},
              {orig_facets_of_cavity_border.begin(), orig_facets_of_cavity_border.end()},
              {},
              {orig_cells_of_cavity.begin(), orig_cells_of_cavity.end()}
        };
    auto& cavity_triangulation =  result.cavity_triangulation;
    auto& map_cavity_vertices_to_ambient_vertices = result.vertices_to_ambient_vertices;
    auto& vertices_of_cavity = result.vertices;
    auto& facets_of_cavity_border = result.facets_of_cavity_border_;
    auto& cells_of_cavity = result.cell_of_cavity_;
    CGAL::Unique_hash_map<Vertex_handle, Vertex_handle> map_ambient_vertices_to_cavity_vertices;

    auto insert_new_vertex = [&](Vertex_handle v, [[maybe_unused]] std::string_view extra = "") {
      const auto cavity_v =
          tr().is_infinite(v) ? cavity_triangulation.infinite_vertex() : cavity_triangulation.insert(this->point(v));
      map_ambient_vertices_to_cavity_vertices[v] = cavity_v;
      map_cavity_vertices_to_ambient_vertices[cavity_v] = v;
      if constexpr (cdt_3_can_use_cxx20_format()) if(this->debug().regions()) {
        std::cerr << cdt_3_format("inserted {}cavity vertex {:.6} -> {:.6}\n",
                                extra,
                                IO::oformat(cavity_v, with_point_and_info),
                                IO::oformat(v, with_point_and_info));
      }
      return cavity_v;
    };

    for(const auto v : vertices_of_cavity) {
      insert_new_vertex(v);
    }

    boost::container::small_vector<Facet, 32> missing_faces;
    do {
      missing_faces.clear();
      boost::container::small_vector<Facet, 32> internal_facets;
      for(auto f : facets_of_cavity_border) {
        if(cells_of_cavity.count(f.first) > 0) {
          // internal facet, due to cavity growing
          internal_facets.push_back(f);
          continue;
        }
        const auto [v0, v1, v2] = this->make_vertex_triple(f);
        Cell_handle c;
        int i, j, k;
        if(!cavity_triangulation.is_facet(map_ambient_vertices_to_cavity_vertices[v0],
                                          map_ambient_vertices_to_cavity_vertices[v1],
                                          map_ambient_vertices_to_cavity_vertices[v2], c, i, j, k))
        {
          missing_faces.push_back(f);
        }
      }
      for(auto f : internal_facets) {
        facets_of_cavity_border.erase(f);
      }
      for(auto [cell, facet_index] : missing_faces) {
        facets_of_cavity_border.erase({cell, facet_index});
        if(cell->ccdt_3_data().is_facet_constrained(facet_index)) {
          result.interior_constrained_faces.emplace_back(cell, facet_index);
        }
        auto is_new_cell = cells_of_cavity.insert(cell).second;
        if(!is_new_cell)
          continue;
        const auto v3 = cell->vertex(facet_index);
        auto v3_is_new_vertex = vertices_of_cavity.insert(v3).second;
        if(v3_is_new_vertex) {
          insert_new_vertex(v3, "extra ");
        }
        for(int i = 0; i < 3; ++i) {
          Facet other_f{cell, this->vertex_triple_index(facet_index, i)};
          Facet mirror_f = this->mirror_facet(other_f);
          if(cells_of_cavity.count(mirror_f.first) == 0) {
            facets_of_cavity_border.insert(mirror_f);
          }
        }
      }
    } while(!missing_faces.empty());
    CGAL_assertion(std::all_of(facets_of_cavity_border.begin(), facets_of_cavity_border.end(), [&](const auto& f) {
      const auto [v0, v1, v2] = this->make_vertex_triple(f);
      Cell_handle c;
      int i, j, k;
      return cavity_triangulation.is_facet(map_ambient_vertices_to_cavity_vertices[v0],
                                           map_ambient_vertices_to_cavity_vertices[v1],
                                           map_ambient_vertices_to_cavity_vertices[v2], c, i, j, k);
    }));
    return result;
  }

  std::optional<std::pair<Vertex_handle, Vertex_handle>>
  return_encroached_constrained_edge([[maybe_unused]] CDT_3_signed_index face_index,
                                      const CDT_2& cdt_2,
                                      Point_3 steiner_pt) const
  {
    for(auto [other_fh, index] : cdt_2.finite_edges()) {
      if(!other_fh->is_constrained(index))
        continue;
      const auto va = other_fh->vertex(cdt_2.cw(index));
      const auto vb = other_fh->vertex(cdt_2.ccw(index));
      const auto a = cdt_2.point(va);
      const auto b = cdt_2.point(vb);
      // std::cerr << cdt_3_format("Test candidate Steiner point {} with edge ( {}   {} ), result is: {}", IO::oformat(steiner_pt),
      //                          IO::oformat(a), IO::oformat(b), IO::oformat(CGAL::angle(a, steiner_pt, b)))
      //           << '\n';
      if(CGAL::angle(a, steiner_pt, b) != CGAL::ACUTE) {
        const auto va_3d = va->info().vertex_handle_3d;
        const auto vb_3d = vb->info().vertex_handle_3d;
        return std::make_pair(va_3d, vb_3d);
      }
    }
    return std::nullopt;
  }

  std::optional<std::pair<Vertex_handle, Vertex_handle>>
  try_to_insert_circumcenter_in_face_or_return_encroached_edge(CDT_3_signed_index face_index,
                                                               CDT_2& non_const_cdt_2,
                                                               CDT_2_face_handle fh_2d)
  {
    const auto& cdt_2 = non_const_cdt_2;
    auto steiner_pt = CGAL::centroid(cdt_2.triangle(fh_2d));
    if constexpr (cdt_3_can_use_cxx20_format()) if(this->debug().verbose_special_cases()) {
      std::cerr << cdt_3_format("Trying to insert Steiner (centroid) point {} in non-coplanar face {}.\n", IO::oformat(steiner_pt),
                               IO::oformat(cdt_2.triangle(fh_2d)));
    }
    auto encroached_edge_opt = return_encroached_constrained_edge(face_index, cdt_2, steiner_pt);
    if(encroached_edge_opt) {
      return encroached_edge_opt;
    }
    if constexpr (cdt_3_can_use_cxx20_format()) if(this->debug().Steiner_points()) {
      std::cerr << cdt_3_format("Inserting Steiner (centroid) point {} in non-coplanar face {}: {}.\n",
                               IO::oformat(steiner_pt), face_index, IO::oformat(cdt_2.triangle(fh_2d)));
    }

    Locate_type lt;
    int li, lj;
    const auto ch = this->locate(steiner_pt, lt, li, lj);

    boost::container::small_vector<Cell_handle,32> cells;
    boost::container::small_vector<Facet,32> facets;
    auto cleanup = [&cells, &facets] {
      for(Cell_handle ch : cells) {
        ch->tds_data().clear();
      }

      for(Facet& f : facets) {
        f.first->neighbor(f.second)->tds_data().clear();
      }
    };
    switch(tr().dimension()) {
    case 3: {
      typename T_3::Conflict_tester_3 tester(steiner_pt, this);
      this->find_conflicts(ch,
                           tester,
                           make_triple(
                             std::back_inserter(facets),
                             std::back_inserter(cells),
                             Emptyset_iterator()));
      break;
    } // dim 3
    case 2: {
      typename T_3::Conflict_tester_2 tester(steiner_pt, this);
      this->find_conflicts(ch,
                           tester,
                           make_triple(
                             std::back_inserter(facets),
                             std::back_inserter(cells),
                             Emptyset_iterator()));
      break;
    } // dim 2
    default: CGAL_error();
    }
    std::set<std::pair<Vertex_handle, Vertex_handle>> visited_edges;
    for(auto c : cells) {
      for(int i = 0; i < 4; ++i) {
        for(int j = i + 1; j < 4; ++j) {
          auto pair = make_sorted_pair(c->vertex(i),
                                       c->vertex(j));
          auto is_a_new_edge = visited_edges.insert(pair).second;
          if(!is_a_new_edge)
            continue;
          auto [va, vb] = pair;
          Constrained_polyline_id c_id = this->constraint_around(va, vb);
          if(c_id != Constrained_polyline_id{}) {
            if(CGAL::angle(this->point(va), steiner_pt, this->point(vb)) != CGAL::ACUTE) {
              cleanup();
              return std::make_pair(va, vb);
            }
          }
        }
      }
    }
    cleanup();

    // assert(is_valid(true));
    // this->study_bug = true;
    const auto v = this->insert_in_cdt_3(steiner_pt, lt, ch, li, lj, insert_in_conflict_visitor);// TODO: use "insert in hole"
    // this->study_bug = false;
    // assert(is_valid(true));
    if constexpr (cdt_3_can_use_cxx20_format()) if(this->debug().Steiner_points()) {
      std::cerr << "  -> " << IO::oformat(v, with_offset) << '\n';
    }
    v->ccdt_3_data().set_Steiner_vertex_in_face(face_index);
    [[maybe_unused]] typename CDT_2::Locate_type lt_2;
    int i;
    auto fh = cdt_2.locate(steiner_pt, lt_2, i, fh_2d);
    CGAL_assertion(!fh->info().is_outside_the_face); CGAL_USE(fh);
    const auto v_2d = non_const_cdt_2.insert(steiner_pt, fh_2d);
    v_2d->info().vertex_handle_3d = v;
    auto f_circ = cdt_2.incident_faces(v_2d);
    const auto end = f_circ;
    do {
      f_circ->info().is_outside_the_face = false;
    } while(++f_circ != end);
    search_for_missing_subfaces(face_index);
    return std::nullopt;
  }

  void insert_mid_point_in_constrained_edge(Vertex_handle va_3d, Vertex_handle vb_3d) {
    const auto a = this->point(va_3d);
    const auto b = this->point(vb_3d);
    const auto mid = CGAL::midpoint(a, b);
    if constexpr (cdt_3_can_use_cxx20_format()) if(this->debug().Steiner_points()) {
      std::cerr << cdt_3_format("Inserting Steiner (midpoint) point {} of constrained edge ({:.6} , {:.6})\n",
                              IO::oformat(mid), IO::oformat(va_3d, with_point_and_info),
                              IO::oformat(vb_3d, with_point_and_info));
    }
    auto&& contexts = this->constraint_hierarchy.contexts(va_3d, vb_3d);
    if constexpr (cdt_3_can_use_cxx20_format()) if(this->debug().verbose_special_cases()) {
      if(std::next(contexts.begin()) != contexts.end()) {
        std::cerr << "ERROR: Edge is constrained by more than one constraint\n";
        for(const auto& c : contexts) {
          std::cerr << cdt_3_format("  - {} with {} vertices\n", IO::oformat(c.id().vl_ptr()),
                                                                c.number_of_vertices());
          for(auto vh_it = c.vertices_begin(), end = c.vertices_end(), current = c.current();
              vh_it != end; ++vh_it)
          {
            std::cerr << cdt_3_format("    {} {}\n",
                                     (vh_it == current) ? '>' : '-',
                                     IO::oformat(*vh_it, with_point_and_info));
          }
        }
      }
    }
    CGAL_assertion(std::next(contexts.begin()) == contexts.end());
    const auto& context = *contexts.begin();
    const auto constrained_polyline_id = context.id();
    CGAL_assertion(constrained_polyline_id != Constrained_polyline_id{});
    // this->study_bug = true;
    Locate_type mid_lt;
    int mid_li, min_lj;
    Cell_handle mid_c = tr().locate(mid, mid_lt, mid_li, min_lj, va_3d->cell());
    CGAL_assertion(mid_lt != Locate_type::VERTEX);
    [[maybe_unused]] auto v =
      this->insert_Steiner_point_on_subconstraint(mid, mid_c, {va_3d, vb_3d},
                                                  constrained_polyline_id, insert_in_conflict_visitor);
    if constexpr (cdt_3_can_use_cxx20_format()) if(this->debug().Steiner_points()) {
      std::cerr << "  -> " << IO::oformat(v, with_offset) << '\n';
    }
    // this->study_bug = false;
    // assert(is_valid(true));
  }

  bool restore_face(CDT_3_signed_index face_index) {
    CDT_2& non_const_cdt_2 = face_cdt_2[face_index];
    const CDT_2& cdt_2 = non_const_cdt_2;
    if constexpr (cdt_3_can_use_cxx20_format())
      if(this->debug().copy_triangulation_into_hole() || this->debug().verbose_special_cases()) {
        std::cerr << cdt_3_format("restore_face({}): CDT_2 has {} vertices\n", face_index, cdt_2.number_of_vertices());
      }
    for(const auto& edge : cdt_2.finite_edges()) {
      const auto fh = edge.first;
      const auto i = edge.second;
      const auto va_3d = fh->vertex(cdt_2.cw(i))->info().vertex_handle_3d;
      const auto vb_3d = fh->vertex(cdt_2.ccw(i))->info().vertex_handle_3d;
      const bool is_3d = this->is_edge(va_3d, vb_3d);
      if constexpr(cdt_3_can_use_cxx20_format()) {
        if(this->debug().copy_triangulation_into_hole() || this->debug().conforming_validation()) {
          std::cerr << cdt_3_format("Edge is 3D: {:6}  ({} , {})\n", is_3d, IO::oformat(va_3d, with_point_and_info),
                                    IO::oformat(vb_3d, with_point_and_info));
        }
      }
      CGAL_assertion(is_3d || !cdt_2.is_constrained(edge));
      fh->info().is_edge_also_in_3d_triangulation[unsigned(i)] = is_3d;
      const auto reverse_edge = cdt_2.mirror_edge(edge);
      reverse_edge.first->info().is_edge_also_in_3d_triangulation[unsigned(reverse_edge.second)] = is_3d;
    }
    std::set<CDT_2_face_handle> processed_faces;
    auto& region_index = faces_region_numbers[face_index];
    for(const CDT_2_face_handle fh : cdt_2.finite_face_handles()) {
      if(fh->info().is_outside_the_face) continue;
      if(false == fh->info().missing_subface) {
        continue;
      }
      Cell_handle c;
      int i, j, k;
      if(tr().is_facet(fh->vertex(0)->info().vertex_handle_3d,
                       fh->vertex(1)->info().vertex_handle_3d,
                       fh->vertex(2)->info().vertex_handle_3d, c, i, j, k))
      {
        const int facet_index = 6 - i - j - k;
        set_facet_constrained({c, facet_index}, face_index, fh);
        fh->info().missing_subface = false;
        continue;
      }
      if(processed_faces.count(fh)> 0)
        continue;
      auto fh_region = region(cdt_2, fh);
      CGAL_assertion(std::none_of(fh_region.begin(), fh_region.end(),
                                  [&](auto fh) { return cdt_2.is_infinite(fh); }));
      processed_faces.insert(fh_region.begin(), fh_region.end());

      auto handle_error_with_region = [&](const char* what, CDT_2_face_handle fh_2d) {
        if(this->debug().regions() || this->debug().verbose_special_cases()) {
          std::cerr << "NOTE: " << what << " in sub-region " << (region_index - 1)
                    << " of face #F" << face_index << '\n';
        }
        if constexpr (cdt_3_can_use_cxx20_format()) if(this->debug().verbose_special_cases()) {
          std::cerr << "  constrained edges are:\n";
          for(auto [c, index]: cdt_2.constrained_edges()) {
            const auto va = c->vertex(cdt_2.cw(index));
            const auto vb = c->vertex(cdt_2.ccw(index));
            const auto va_3d = va->info().vertex_handle_3d;
            const auto vb_3d = vb->info().vertex_handle_3d;
            std::cerr << cdt_3_format("    ({:.6} , {:.6})\n",
                                      IO::oformat(va_3d, with_point_and_info),
                                      IO::oformat(vb_3d, with_point_and_info));
          }
        }
        const auto encroach_edge_opt =
            try_to_insert_circumcenter_in_face_or_return_encroached_edge(face_index, non_const_cdt_2, fh_2d);
        if(encroach_edge_opt) {
          const auto [va_3d, vb_3d] = *encroach_edge_opt;
          insert_mid_point_in_constrained_edge(va_3d, vb_3d);
        }
      };
      try {
        restore_subface_region(face_index, region_index++, non_const_cdt_2, fh_region);
      }
      catch(Next_region& e) {
        handle_error_with_region(e.what(), e.fh_2d);
        return false;
      }
      // catch(PLC_error& e) {
      //   handle_error_with_region(e.what(), fh_region[0]);
      //   return false;
      // }
    }
    return true;
  }

public:
  bool is_valid(bool verbose = false, int level = 0) const
  {
    if(!this->tds().is_valid(verbose, level)) {
      if(verbose)
        std::cerr << "invalid data structure" << std::endl;

      CGAL_assertion(false);
      return false;
    }

    if(this->infinite_vertex() == Vertex_handle()) {
      if(verbose)
        std::cerr << "no infinite vertex" << std::endl;

      CGAL_assertion(false);
      return false;
    }

    bool result = true;
    switch(this->dimension()) {
    case 3: {
      for(auto it = this->finite_cells_begin(), end = this->finite_cells_end(); it != end; ++it) {
        result = result && this->is_valid_finite(it, verbose, level);
        for(int i = 0; i < 4; i++) {
          const auto n = it->neighbor(i);
          const auto n_index = n->index(it);
          if(!this->is_infinite(n->vertex(n_index)))
          {
            if(!it->ccdt_3_data().is_facet_constrained(i) &&
               this->side_of_sphere(it, n->vertex(n_index)->point()) == ON_BOUNDED_SIDE)
            {
              if(verbose) {
                const auto v = tr().vertices(it);
                std::cerr << "non-empty sphere at non-constrained facet (" << IO::oformat(Cell_handle(it))
                          << ", " << i << ") the cell is:\n  "
                          << IO::oformat(v[0], with_point) << "\n  "
                          << IO::oformat(v[1], with_point) << "\n  "
                          << IO::oformat(v[2], with_point) << "\n  "
                          << IO::oformat(v[3], with_point) << "\ncontains:\n  "
                          << IO::oformat(n->vertex(n_index), with_point_and_info) << '\n';
                using EK = CGAL::Exact_predicates_exact_constructions_kernel;
                const auto to_exact = CGAL::Cartesian_converter<Geom_traits, EK>();
                const auto from_exact = CGAL::Cartesian_converter<EK, Geom_traits>();

                const auto exact_circ = CGAL::circumcenter(to_exact(tr().point(v[0])),
                                                           to_exact(tr().point(v[1])),
                                                           to_exact(tr().point(v[2])),
                                                           to_exact(tr().point(v[3])));
                const auto exact_sq_circumradius = CGAL::squared_distance(to_exact(tr().point(v[0])), exact_circ);
                const auto exact_sq_distance =
                    CGAL::squared_distance(exact_circ, to_exact(tr().point(n->vertex(n_index))));
                std::cerr << "exact squared circumradius: " << exact_sq_circumradius << '\n';
                std::cerr << "exact squared distance:     " << exact_sq_distance << '\n';
                std::cerr << "ratio (non-squared):        "
                          << CGAL::sqrt(CGAL::to_double(from_exact(exact_sq_distance / exact_sq_circumradius))) << '\n';
              }
              result = false;
            }
          }
        }
      }
      break;
    }
    case 2: {
      for(auto it = this->finite_facets_begin(), end = this->finite_facets_end(); it != end; ++it) {
        const auto c = it->first;
        result = result && this->is_valid_finite(c, verbose, level);
        for(int i = 0; i < 3; i++) {
          const auto n = c->neighbor(i);
          const auto n_index = n->index(c);
          if(!this->is_infinite(n->vertex(n_index))) {
            if(this->side_of_circle(c, 3, n->vertex(n_index)->point()) == ON_BOUNDED_SIDE) {
              if(verbose)
                std::cerr << "non-empty circle " << std::endl;

              result = false;
            }
          }
        }
      }
      break;
    }
    case 1: {
      for(auto it = this->finite_edges_begin(), end = this->finite_edges_end(); it != end; ++it) {
        result = result && this->is_valid_finite((*it).first, verbose, level);
      }
      break;
    }
    }
    if(this->use_finite_edges_map()) {
      const auto number_of_elements_in_finite_edges_map =
          std::accumulate(this->all_finite_edges.begin(), this->all_finite_edges.end(), size_type(0),
                          [&](size_type res, const auto& hash_map) { return res + hash_map.size(); });
      bool test = number_of_elements_in_finite_edges_map == this->number_of_finite_edges();
      result = result && test;
      if(!test && verbose) {
        std::cerr << "all_finite_edges.size() = " << number_of_elements_in_finite_edges_map
                  << " != number_of_finite_edges() = " << this->number_of_finite_edges() << std::endl;
      }
      for(auto v1: this->finite_vertex_handles()) {
        for(auto v2: this->all_finite_edges[v1->time_stamp()]) {
          test = this->is_edge(v1, v2);
          result = result && test;
          if(!test && verbose) {
            std::cerr << "edge (" << IO::oformat(v1, with_point_and_info) << ", "
                << IO::oformat(v2, with_point_and_info) << ") is not an edge" << std::endl;
          }
        }
      }
      for(auto e : this->finite_edges()) {
        auto [v1, v2] = make_sorted_pair(this->vertices(e));
        auto v1_index = v1->time_stamp();
        test = this->all_finite_edges[v1_index].find(v2)!= this->all_finite_edges[v1_index].end();
        result = result && test;
        if(!test && verbose) {
          std::cerr << "finite edge (" << IO::oformat(v1, with_point_and_info) << ", "
                    << IO::oformat(v2, with_point_and_info) << ") is not in the set all_finite_edges"
                    << std::endl;
        }
      }
    }

    if(result && verbose)
      std::cerr << "valid constrained Delaunay triangulation" << std::endl;

    return result;
  }

  void recheck_constrained_Delaunay() {
    for(int i = 0, end = face_constraint_misses_subfaces.size(); i < end; ++i) {
      search_for_missing_subfaces(i);
    }
  }

  void restore_constrained_Delaunay()
  {
    this->is_Delaunay = false;
    faces_region_numbers.resize(face_constraint_misses_subfaces.size());
    for(CDT_3_signed_index i = 0, end = static_cast <CDT_3_signed_index>(face_constraint_misses_subfaces.size()); i < end;
        ++i)
    {
      CDT_2& cdt_2 = face_cdt_2[i];
      fill_cdt_2(cdt_2, i);
      search_for_missing_subfaces(i);
    }
    if(this->debug().input_faces()) {
      for(CDT_3_signed_index i = 0, end = static_cast <CDT_3_signed_index>(face_constraint_misses_subfaces.size()); i < end; ++i) {
        dump_face(i);
      }
    }
    cdt_2_are_initialized = true;
    const auto npos = face_constraint_misses_subfaces_npos;
    auto i = face_constraint_misses_subfaces_find_first();
    bool the_process_made_progress = false;
    while(i != npos) {
      try {
        if(restore_face(static_cast <CDT_3_signed_index>(i))) {
          face_constraint_misses_subfaces_reset(i);
        } else {
          if(this->debug().missing_region() || this->debug().Steiner_points()) {
            std::cerr << "restore_face(" << i << ") incomplete, back to conforming...\n";
          }
          Conforming_Dt::restore_Delaunay(insert_in_conflict_visitor);
        }
        the_process_made_progress = true;
      }
      catch(PLC_error& e) {
        std::cerr << std::string("ERROR: PLC error with face #F") << std::to_string(e.face_index) + "\n";
        i = face_constraint_misses_subfaces_find_next(i);
        if(i == npos) {
          std::cerr << "ERROR: No more missing face to restore after a PLC error\n";
          if(this->debug().regions() || this->debug().verbose_special_cases()) {
            dump_region(e.face_index, e.region_index);
          }
          throw;
        }
        std::cerr << "Next face is face #F " << i << '\n';
        continue;
      }
      i = face_constraint_misses_subfaces_find_next(i);

      // If we have made progress, we start again from the beginning.
      // Otherwise, either we are done, or there was a full loop with
      // only PLC errors.
      if(i == npos && true == the_process_made_progress) {
        i = face_constraint_misses_subfaces_find_first();
        the_process_made_progress = false;
      }
    }
  }

  void add_bbox_points_if_not_dimension_3() {
    if(this->dimension() != 3) {
      const auto bbox = CGAL::bbox_3(this->points_begin(), this->points_end(), this->geom_traits());
      double d_x = bbox.xmax() - bbox.xmin();
      double d_y = bbox.ymax() - bbox.ymin();
      double d_z = bbox.zmax() - bbox.zmin();

      const double d = (std::max)({d_x, d_y, d_z});

      using Point = typename T_3::Point_3;

      this->insert(Point(bbox.xmin() - d, bbox.ymin() - d, bbox.zmin() - d));
      this->insert(Point(bbox.xmin() - d, bbox.ymax() + d, bbox.zmin() - d));
      this->insert(Point(bbox.xmin() - d, bbox.ymin() - d, bbox.zmax() + d));
      this->insert(Point(bbox.xmin() - d, bbox.ymax() + d, bbox.zmax() + d));
      this->insert(Point(bbox.xmax() + d, bbox.ymin() - d, bbox.zmin() - d));
      this->insert(Point(bbox.xmax() + d, bbox.ymax() + d, bbox.zmin() - d));
      this->insert(Point(bbox.xmax() + d, bbox.ymin() - d, bbox.zmax() + d));
      this->insert(Point(bbox.xmax() + d, bbox.ymax() + d, bbox.zmax() + d));

      CGAL_assertion(this->dimension() == 3);
    }
  }

  static void write_region_to_OFF(std::ostream& out, const CDT_2& cdt_2) {
    out.precision(17);
    auto color_fn = [](CDT_2_face_handle fh_2d) -> CGAL::IO::Color {
      if(fh_2d->info().is_outside_the_face) return CGAL::IO::gray();
      if(fh_2d->info().is_in_region) {
        if(fh_2d->info().is_in_region == 1) return CGAL::IO::violet();
        else return CGAL::IO::red();
      }
      return CGAL::IO::green();
    };
    auto color_pmap = boost::make_function_property_map<CDT_2_face_handle>(color_fn);
    CGAL::IO::write_OFF(out, cdt_2, CGAL::parameters::face_color_map(color_pmap));
  }

  template <typename Region>
  void write_region(std::ostream& out, const Region& region)
  {
    for(const auto fh_2d : region) {
      write_2d_triangle(out, fh_2d);
    }
  }

  void write_3d_triangulation_to_OFF(std::ostream &out,
                                     const Conforming_constrained_Delaunay_triangulation_3_impl &tr) const
  {
    write_facets(out, tr, tr.finite_facets());
  }

  void process_older_cavity_algorithm(const std::vector<Edge>& intersecting_edges,
                                      const std::set<Cell_handle>& intersecting_cells,
                                      std::vector<Vertex_handle>& vertices_of_upper_cavity,
                                      std::vector<Vertex_handle>& vertices_of_lower_cavity,
                                      std::vector<Facet>& facets_of_upper_cavity,
                                      std::vector<Facet>& facets_of_lower_cavity)
  {
    auto new_vertex = make__new_element_functor<Vertex_handle>();

    for(auto intersecting_edge: intersecting_edges) {
      const auto [v_above, v_below] = tr().vertices(intersecting_edge);

      if(new_vertex(v_above)) {
        vertices_of_upper_cavity.push_back(v_above);
      }
      if(new_vertex(v_below)) {
        vertices_of_lower_cavity.push_back(v_below);
      }

      auto cell_circ = this->incident_cells(intersecting_edge), end = cell_circ;
      CGAL_assume(cell_circ != nullptr);
      do {
        const Cell_handle cell = cell_circ;
        const auto index_v_above = cell->index(v_above);
        const auto index_v_below = cell->index(v_below);
        const auto cell_above = cell->neighbor(index_v_below);
        const auto cell_below = cell->neighbor(index_v_above);
        if(0 == intersecting_cells.count(cell_above)) {
          facets_of_upper_cavity.emplace_back(cell_above, cell_above->index(cell));
        }
        if(0 == intersecting_cells.count(cell_below)) {
          facets_of_lower_cavity.emplace_back(cell_below, cell_below->index(cell));
        }
      } while(++cell_circ != end);
    }
  }

  template <typename Element_type>
  static auto make__new_element_functor() {
    return [visited_set = std::set<Element_type>()](auto... e) mutable {
      const auto [_, not_already_visited] = visited_set.emplace(e...);
      return not_already_visited;
    };
  };

  template <typename Fh_region, typename Vertices_container>
  void detect_edges_and_cells_intersecting_region(
      CDT_3_signed_index face_index,
      int region_index,
      const CDT_2& cdt_2,
      const Fh_region& fh_region,
      const Vertices_container& region_border_vertices,
      Edge first_intersecting_edge,
      std::vector<Edge>& intersecting_edges,
      std::set<Cell_handle>& intersecting_cells,
      std::set<std::pair<Vertex_handle, Vertex_handle>>& non_intersecting_edges_set)
  {
    // Create visitor functors
    auto new_cell = make__new_element_functor<Cell_handle>();
    std::map<std::pair<Vertex_handle, Vertex_handle>, bool> visited_edges;
    auto new_edge = [&](Vertex_handle v0, Vertex_handle v1, bool does_intersect) {
      CGAL_assertion(v0 != Vertex_handle{});
      return visited_edges.emplace(CGAL::make_sorted_pair(v0, v1), does_intersect);
    };

    intersecting_edges.push_back(first_intersecting_edge);
    const auto [v0, v1] = tr().vertices(first_intersecting_edge);
    (void)new_edge(v0, v1, true);

    for(std::size_t i = 0; i < intersecting_edges.size(); ++i) {
      const auto intersecting_edge = intersecting_edges[i];
      const auto [v_above, v_below] = tr().vertices(intersecting_edge);
      if constexpr (cdt_3_can_use_cxx20_format()) if(this->debug().regions()) {
        debug_dump_edge_region_intersection(face_index, region_index, fh_region, i, v_above, v_below, intersecting_edge);
      }

      auto test_edge = [&](Cell_handle cell, Vertex_handle v0, int index_v0, Vertex_handle v1, int index_v1,
                           int expected)
      {
        auto value_returned = [this, v0, v1](bool b, bool not_visited) {
          if constexpr (cdt_3_can_use_cxx20_format()) if(this->debug().regions()) {
              std::cerr << cdt_3_format("  test_edge {}   {}   return {} {}\n",
                                        IO::oformat(v0, with_point_and_info),
                                        IO::oformat(v1, with_point_and_info),
                                        b,
                                        not_visited ? "(new)" : "(cached)");
          }
          CGAL_USE(this, v0, v1, b, not_visited);
          return b;
        };
        auto [cached_value_it, not_visited] = new_edge(v0, v1, false);
        if(!not_visited) return value_returned(cached_value_it->second, not_visited);
        int v0v1_intersects_region =
            (is_marked(v0, Vertex_marker::REGION_INSIDE) || is_marked(v1, Vertex_marker::REGION_INSIDE))
                ? expected
                : does_edge_interior_intersect_region(cell, index_v0, index_v1, cdt_2, fh_region);
        if(v0v1_intersects_region != 0) {
          if(this->use_older_cavity_algorithm()) {
            if(v0v1_intersects_region != expected) {
              throw PLC_error{"PLC error: v0v1_intersects_region != expected" ,
                    __FILE__, __LINE__, face_index, region_index};
            }
          }
          // report the edge with first vertex above the region
          if(v0v1_intersects_region < 0) {
            std::swap(index_v0, index_v1);
          }
          intersecting_edges.emplace_back(cell, index_v0, index_v1);
          cached_value_it->second = true;
          return value_returned(true, not_visited);
        } else {
          non_intersecting_edges_set.insert(make_sorted_pair(v0, v1));
          cached_value_it->second = false;
          return value_returned(false, not_visited);
        }
      };

      auto facet_circ = this->incident_facets(intersecting_edge);
      const auto facet_circ_end = facet_circ;
      do { // loop facets around [v_above, v_below]
        CGAL_assertion(false == this->is_infinite(*facet_circ));
        const auto cell = facet_circ->first;
        const auto facet_index = facet_circ->second;
        if(cell->ccdt_3_data().is_facet_constrained(facet_index)) {
          CGAL_error_msg(std::invoke([&]() {
                           if(this->debug().regions()) this->dump_triangulation_to_off();
                           return std::string("intersecting polygons!");
                         }).c_str());
        }
        if(new_cell(cell)) {
          intersecting_cells.insert(cell);
        }
        const auto index_v_above = cell->index(v_above);
        const auto index_v_below = cell->index(v_below);
        const auto index_vc = 6 - index_v_above - index_v_below - facet_index;
        const auto vc = cell->vertex(index_vc);
        if(region_border_vertices.count(vc) > 0) continue; // intersecting edges cannot touch the border

        if(!test_edge(cell, v_above, index_v_above, vc, index_vc, 1) &&
           !test_edge(cell, v_below, index_v_below, vc, index_vc, -1) &&
           this->use_older_cavity_algorithm())
        {
          if(this->debug().regions()) {
            dump_triangulation();
            dump_region(face_index, region_index, cdt_2);
            std::ofstream out(std::string("dump_two_edges_") + std::to_string(face_index) + ".polylines.txt");
            out.precision(17);
            write_segment(out, Edge{cell, index_v_above, index_vc});
            write_segment(out, Edge{cell, index_v_below, index_vc});
          }
          throw PLC_error{"PLC error: !test_edge(v_above..) && !test_edge(v_below..)" ,
                __FILE__, __LINE__, face_index, region_index};
        }
      } while(++facet_circ != facet_circ_end);
      if(this->use_newer_cavity_algorithm() && i + 1 == intersecting_edges.size()) {
        for(auto ch: intersecting_cells) {
          if(this->debug().regions()) {
            std::cerr << "tetrahedron #" << ch->time_stamp() << " intersects the region\n";
          }
          for(int i = 0; i < 4; ++i) {
            for(int j = i + 1; j < 4; ++j) {
              test_edge(ch, ch->vertex(i), i, ch->vertex(j), j, 1);
            }
          }
          for(int i = 0; i < 4; ++i) {
            auto n_ch = ch->neighbor(i);
            if(tr().is_infinite(n_ch))
              continue;
            if(new_cell(n_ch)) {
              const auto tetrahedron = tr().tetrahedron(n_ch);
              const auto tet_bbox = tetrahedron.bbox();
              if(std::any_of(fh_region.begin(), fh_region.end(), [&](auto fh) {
                   const auto triangle = cdt_2.triangle(fh);
                   const auto tri_bbox = triangle.bbox();
                   return CGAL::do_overlap(tet_bbox, tri_bbox) &&
                       does_tetrahedron_intersect_triangle_interior(tetrahedron, triangle, tr().geom_traits());
                 }))
              {
                intersecting_cells.insert(n_ch);
                if(this->debug().regions()) {
                  std::cerr << "new tetrahedron #" << n_ch->time_stamp() << " intersects the region\n";
                }
              } else if(this->debug().regions()) {
                std::cerr << "NO, new tetrahedron #" << n_ch->time_stamp() << " does not intersect the region\n";
              }
              for(int i = 0; i < 4; ++i) {
                for(int j = i + 1; j < 4; ++j) {
                  test_edge(n_ch, n_ch->vertex(i), i, n_ch->vertex(j), j, 1);
                }
              }
            }
          }
        }
      } // last intersecting edge, and new algorithm
    } // end loop on intersecting_edges
  }

  void debug_dump_cavity_outputs(CDT_3_signed_index face_index,
                                 int region_index,
                                 const std::vector<Edge>& intersecting_edges,
                                 const std::set<Facet>& facets_of_border,
                                 const std::vector<Facet>& facets_of_upper_cavity,
                                 const std::vector<Facet>& facets_of_lower_cavity)
  {
    // Dump facets of cavity border
    std::stringstream ss_filename;
    ss_filename << "dump_facets_of_cavity_region_" << face_index << "_" << region_index << "_border.off";
    std::ofstream out(ss_filename.str());
    out.precision(17);
    write_facets(out, tr(), facets_of_border);
    out.close();

    // Dump intersecting edges information
    for(auto edge : intersecting_edges) {
      auto [v1, v2] = tr().vertices(edge);
      std::cerr << cdt_3_format("  edge: {}   {}\n", IO::oformat(v1, with_point_and_info),
                              IO::oformat(v2, with_point_and_info));
    }

    // Dump upper and lower cavity facets
    ss_filename.str("");
    ss_filename << "dump_facets_of_upper_cavity_region_" << face_index << "_" << region_index << "_border.off";
    out.open(ss_filename.str());
    out.precision(17);
    write_facets(out, tr(), facets_of_upper_cavity);
    out.close();
    ss_filename.str("");
    ss_filename << "dump_facets_of_lower_cavity_region_" << face_index << "_" << region_index << "_border.off";
    out.open(ss_filename.str());
    write_facets(out, tr(), facets_of_lower_cavity);
    out.close();
  }

  void debug_output_facet_vertices(const std::set<Facet>& facets_of_border)
  {
    for(auto facet: facets_of_border) {
      std::cerr << "  facet:  ";
      const auto facet_vertices = tr().vertices(facet);
      for(auto v: facet_vertices) {
        std::cerr << IO::oformat(v, with_point_and_info) << "  ";
      }
      // This assertion is wrong, because there might be only one half-cavity and not a full cavity.
      // CGAL_assertion(!std::all_of(facet_vertices.begin(), facet_vertices.end(),
      //                             [](auto v) { return v->is_marked(Vertex_marker::REGION_BORDER); }));
      std::cerr << "\n";
    }
  }

  template <typename Fh_region>
  void debug_dump_edge_region_intersection(CDT_3_signed_index face_index,
                                           int region_index,
                                           const Fh_region& fh_region,
                                           std::size_t edge_index,
                                           Vertex_handle v_above,
                                           Vertex_handle v_below,
                                           Edge intersecting_edge)
  {
    using EK = CGAL::Exact_predicates_exact_constructions_kernel;
    const auto to_exact = CGAL::Cartesian_converter<Geom_traits, EK>();
    const auto& cdt_2 = this->face_cdt_2[face_index];

    std::cerr << cdt_3_format("restore_subface_region face index: {}, region #{}, intersecting edge #{}: ({}   {})\n",
                              face_index, region_index, edge_index,
                              IO::oformat(v_above, with_point_and_info),
                              IO::oformat(v_below, with_point_and_info));
    dump_region(face_index, region_index, cdt_2);

    const auto p_above = this->point(v_above);
    const auto p_below = this->point(v_below);
    const auto edge_segment = typename Geom_traits::Segment_3{p_above, p_below};
    const auto exact_edge_segment = to_exact(edge_segment);

    std::ofstream intersect_out("dump_edge_region_intersection.xyz");
    intersect_out.precision(17);
    for(auto fh: fh_region) {
        auto v0 = fh->vertex(0)->info().vertex_handle_3d;
        auto v1 = fh->vertex(1)->info().vertex_handle_3d;
        auto v2 = fh->vertex(2)->info().vertex_handle_3d;
        auto triangle = typename Geom_traits::Triangle_3{tr().point(v0), tr().point(v1), tr().point(v2)};
        auto exact_triangle = to_exact(triangle);
        if(auto edge_intersection_opt = CGAL::intersection(exact_edge_segment, exact_triangle)) {
          const auto& edge_intersection = *edge_intersection_opt;
          if(const auto* p = std::get_if<Epeck::Point_3>(&edge_intersection)) {
            exact(*p);
            intersect_out << *p << '\n';
          }
        }
    }
    intersect_out.close();

    auto cells_around_intersecting_edge = Container_from_circulator{this->incident_cells(intersecting_edge)};
    for(const auto& ch: make_prevent_deref_range(cells_around_intersecting_edge)) {
      CGAL_assertion(!ch->has_vertex(tr().infinite_vertex()));
      auto tetrahedron = tr().tetrahedron(ch.current_circulator());
      std::cerr << cdt_3_format("Test tetrahedron (#{}):\n  {}\n  {}\n  {}\n  {}\n",
                              ch->time_stamp(),
                              IO::oformat(ch->vertex(0), with_point_and_info),
                              IO::oformat(ch->vertex(1), with_point_and_info),
                              IO::oformat(ch->vertex(2), with_point_and_info),
                              IO::oformat(ch->vertex(3), with_point_and_info));
      if(!std::any_of(fh_region.begin(), fh_region.end(), [&](const auto fh) {
          auto triangle = cdt_2.triangle(fh);
          bool b = does_tetrahedron_intersect_triangle_interior(tetrahedron, triangle, tr().geom_traits());
          if(b) {
            std::cerr << "  intersects the region\n";
          }
          return b;
        }))
      {
        std::cerr << cdt_3_format(
            "ERROR: The following tetrahedron (#{}) does not intersect the region:\n  {}\n  {}\n  {}\n  {}\n",
            ch->time_stamp(),
            IO::oformat(ch->vertex(0), with_point_and_info), IO::oformat(ch->vertex(1), with_point_and_info),
            IO::oformat(ch->vertex(2), with_point_and_info), IO::oformat(ch->vertex(3), with_point_and_info));
      }
    }
  }

  template <typename Fh_region>
  void expensive_debug_dump_tetrahedra_intersect_region(CDT_3_signed_index face_index,
                                                        int region_index,
                                                        const CDT_2& cdt_2,
                                                        const Fh_region& fh_region)
  {
    using Mesh = Surface_mesh<Point_3>;
    using Face_index = typename Mesh::Face_index;
    using EK = CGAL::Exact_predicates_exact_constructions_kernel;
    const auto to_exact = CGAL::Cartesian_converter<Geom_traits, EK>();
    const auto from_exact = CGAL::Cartesian_converter<EK, Geom_traits>();

    Mesh tets_intersect_region_mesh;
    auto [color_vpmap, _] = tets_intersect_region_mesh.template add_property_map<Face_index, int>("f:patch_id");

    for(auto ch : tr().finite_cell_handles()) {
      auto tetrahedron = tr().tetrahedron(ch);
      if(!std::any_of(fh_region.begin(), fh_region.end(), [&](auto fh) {
          const auto triangle = cdt_2.triangle(fh);
          return does_tetrahedron_intersect_triangle_interior(tetrahedron, triangle, tr().geom_traits());
        }))
      {
        continue;
      }
      bool intersects = false;
      for(int i = 0; i < 4; ++i) {
        for(int j = i + 1; j < 4; ++j) {
          int intersects_region = does_edge_interior_intersect_region(ch, i, j, cdt_2, fh_region);
          if(intersects_region != 0) {
            intersects = true;
          }
        }
      }
      if(!intersects) {
        std::cerr << "ERROR: tetrahedron #" << ch->time_stamp() << " has no edge intersecting the region\n";
      }
      std::ofstream dump_tetrahedron(
          cdt_3_format("dump_intersecting_{}_{}_tetrahedron_{}.off", face_index, region_index, ch->time_stamp()));
      dump_tetrahedron.precision(17);
      Mesh mesh;
      CGAL::make_tetrahedron(tr().point(ch->vertex(0)), tr().point(ch->vertex(1)), tr().point(ch->vertex(2)),
                             tr().point(ch->vertex(3)), mesh);
      dump_tetrahedron << mesh;
      dump_tetrahedron.close();

      auto exact_tetrahedron = to_exact(tetrahedron);
      for(auto fh : fh_region) {
        auto v0 = fh->vertex(0)->info().vertex_handle_3d;
        auto v1 = fh->vertex(1)->info().vertex_handle_3d;
        auto v2 = fh->vertex(2)->info().vertex_handle_3d;
        auto triangle = typename Geom_traits::Triangle_3{tr().point(v0), tr().point(v1), tr().point(v2)};

        auto exact_triangle = to_exact(triangle);
        auto tetrahedron_triangle_intersection_opt = CGAL::intersection(exact_tetrahedron, exact_triangle);
        if(!tetrahedron_triangle_intersection_opt) {
          continue;
        }
        if(const auto* tri = std::get_if<Epeck::Triangle_3>(&tetrahedron_triangle_intersection_opt.value())) {
          exact(*tri);
          auto v0 = tets_intersect_region_mesh.add_vertex(from_exact((*tri)[0]));
          auto v1 = tets_intersect_region_mesh.add_vertex(from_exact((*tri)[1]));
          auto v2 = tets_intersect_region_mesh.add_vertex(from_exact((*tri)[2]));
          std::array arr{v0, v1, v2};
          auto f = CGAL::Euler::add_face(arr, tets_intersect_region_mesh);
          put(color_vpmap, f, static_cast<int>(ch->time_stamp()));
        }
        if(const auto* vec = std::get_if<std::vector<Epeck::Point_3>>(&tetrahedron_triangle_intersection_opt.value()))
        {
          std::vector<typename Mesh::Vertex_index> vec_of_indices;
          for(const auto& p : *vec) {
            exact(p);
            vec_of_indices.push_back(tets_intersect_region_mesh.add_vertex(from_exact(p)));
          }
          CGAL::Euler::add_face(vec_of_indices, tets_intersect_region_mesh);
        }
      }
    }
    std::ofstream tets_intersect_region_out(
        cdt_3_format("dump_tets_intersect_region_{}_{}.ply", face_index, region_index));
    tets_intersect_region_out.precision(17);
    CGAL::IO::write_PLY(tets_intersect_region_out, tets_intersect_region_mesh);
    tets_intersect_region_out.close();
  }

  void dump_3d_triangulation(CDT_3_signed_index face_index,
                             int region_index,
                             std::string type,
                             const Conforming_constrained_Delaunay_triangulation_3_impl& tr)
  {
    std::ofstream dump(std::string("dump_") + type + "_cavity_" + std::to_string(face_index) + "_" +
                       std::to_string(region_index) + ".off");
    dump.precision(17);
    write_3d_triangulation_to_OFF(dump, tr);
  }

  void dump_triangulation() const {
    std::ofstream dump("dump.binary.cgal", std::ios::binary);
    CGAL::IO::save_binary_file(dump, *this);
  }

  void dump_triangulation_to_off() const {
    std::ofstream dump("dump_triangulation_facets.off");
    dump.precision(17);
    write_facets(dump, *this, this->constrained_facets());
    write_3d_triangulation_to_OFF(dump, *this);
  }

  void dump_region(CDT_3_signed_index face_index, int region_index, const CDT_2& cdt_2) {
    std::ofstream dump_region(std::string("dump_region_") + std::to_string(face_index) + "_" +
                              std::to_string(region_index) + ".off");
    dump_region.precision(17);
    write_region_to_OFF(dump_region, cdt_2);
  }

  void dump_face(CDT_3_signed_index face_index) {
    const auto& cdt_2 = face_cdt_2[face_index];
    std::ofstream dump_region(std::string("dump_face_") + std::to_string(face_index) + ".off");
    dump_region.precision(17);
    write_region_to_OFF(dump_region, cdt_2);
  }

  void dump_region(CDT_3_signed_index face_index, int region_index) {
    const auto& cdt_2 = face_cdt_2[face_index];
    dump_region(face_index, region_index, cdt_2);
  }

  void write_triangle(std::ostream &out,
                      Vertex_handle v0, Vertex_handle v1, Vertex_handle v2)
  {
    out.precision(17);
    out << "4"
        << " " << tr().point(v0) << " " << tr().point(v1) << " " << tr().point(v2) << " " << tr().point(v0) << '\n';
  }

  static void write_segment(std::ostream &out, Point_3 p0, Point_3 p1)
  {
    out.precision(17);
    out << "2" << " " << p0 << " " << p1 << '\n';
  }

  static void write_segment(std::ostream &out, Segment_3 seg) {
    write_segment(out, seg.source(), seg.target());
  }

  void write_segment(std::ostream& out, Vertex_handle v0, Vertex_handle v1)
  {
    write_segment(out, tr().point(v0), tr().point(v1));
  }

  void write_segment(std::ostream& out, Edge edge) {
    const auto [c, i, j] = edge;
    write_segment(out, c->vertex(i), c->vertex(j));
  }

  void dump_edge_link(std::string filename, Edge edge) {
    std::ofstream out(filename);
    out.precision(17);
    const auto [c, i, j] = edge;
    const Vertex_handle va = c->vertex(i);
    const Vertex_handle vb = c->vertex(j);
    auto cell_circ = this->incident_cells(edge), end = cell_circ;
    CGAL_assertion(cell_circ != nullptr);
    do {
      if(this->is_infinite(cell_circ)) {
        continue;
      }
      const auto index_va = cell_circ->index(va);
      const auto index_vb = cell_circ->index(vb);
      const auto index_vc = this->next_around_edge(index_va, index_vb);
      const auto index_vd = this->next_around_edge(index_vb, index_va);
      write_segment(out, cell_circ->vertex(index_vc), cell_circ->vertex(index_vd));
    } while(++cell_circ != end);
  }

  template <typename ...Args>
  void dump_segment(std::string filename, Args&& ...args)
  {
    std::ofstream out(filename);
    out.precision(17);
    write_segment(out, std::forward<Args>(args)...);
  }

  template <typename Tr, typename Facets>
  static auto export_facets_to_surface_mesh(const Tr& tr, Facets&& facets_range) {
    return CGAL::export_facets_to_surface_mesh(tr, std::forward<Facets>(facets_range));
  }

  template <typename Tr, typename Facets>
  static void write_facets(std::ostream& out, const Tr& tr, Facets&& facets_range) {
    return CGAL::write_facets(out, tr, std::forward<Facets>(facets_range));
  }

  template <typename Facets_range>
  void dump_facets_of_cavity(CDT_3_signed_index face_index, int region_index, std::string type,
                             const Facets_range& facets_range)
  {
    std::ofstream out(std::string("dump_facets_of_region_") + std::to_string(face_index) + "_" +
                      std::to_string(region_index) + "_" + type + ".off");
    out.precision(17);
    write_facets(out, *this, facets_range);
  }

  void write_2d_triangle(std::ostream &out, const CDT_2_face_handle fh)
  {
    const auto v0 = fh->vertex(0)->info().vertex_handle_3d;
    const auto v1 = fh->vertex(1)->info().vertex_handle_3d;
    const auto v2 = fh->vertex(2)->info().vertex_handle_3d;
    write_triangle(out, v0, v1, v2);
  }

  bool write_missing_subfaces_file(std::ostream& out) {
    const auto npos = face_constraint_misses_subfaces_npos;
    auto i = face_constraint_misses_subfaces_find_first();
    bool has_missing_subfaces = i != npos;
    while(i != npos) {
      const CDT_2& cdt = face_cdt_2[i];
      for(const auto fh: cdt.finite_face_handles()) {
        if (false == fh->info().is_outside_the_face &&
            true == fh->info().missing_subface)
        {
          write_2d_triangle(out, fh);
        }
      }
      i = face_constraint_misses_subfaces_find_next(i);
    }
    return has_missing_subfaces;
  }

  /// @{
  /// remove functions cannot be called
  void remove(Vertex_handle) = delete;
  void remove_cluster() = delete;
  /// @}

protected:
  Insert_in_conflict_visitor insert_in_conflict_visitor = {this};
  std::vector<CDT_2> face_cdt_2;
  bool cdt_2_are_initialized = false;
  struct Face_edge {
    Constrained_polyline_id constrained_polyline_id;
    bool is_reverse = false;
  };
  std::vector<std::vector<std::vector<Face_edge>>> face_borders;
  boost::container::multimap<Constrained_polyline_id, CDT_3_signed_index> constraint_to_faces;
  std::vector<boost::container::flat_set<Vertex_handle>> extra_isolated_vertices;
  // boost::dynamic_bitset<> face_constraint_misses_subfaces;
  // std::size_t face_constraint_misses_subfaces_find_first() const {
  //   return face_constraint_misses_subfaces.find_first();
  // }
  // std::size_t face_constraint_misses_subfaces_find_next(std::size_t pos) const {
  //   return face_constraint_misses_subfaces.find_next(pos);
  // }
  // void face_constraint_misses_subfaces_set(std::size_t pos) {
  //   face_constraint_misses_subfaces.set(pos);
  // }
  // void face_constraint_misses_subfaces_reset(std::size_t pos) {
  //   face_constraint_misses_subfaces.reset(pos);
  // }
  // static inline constexpr std::size_t face_constraint_misses_subfaces_npos = boost::dynamic_bitset<>::npos;
  // static_assert(false == CGAL::is_nothrow_movable_v<boost::dynamic_bitset<>>);
  std::vector<bool> face_constraint_misses_subfaces;
  std::size_t face_constraint_misses_subfaces_find_first(std::size_t pos = 0) const {
    auto it = std::find(face_constraint_misses_subfaces.begin() + pos, face_constraint_misses_subfaces.end(), true);
    return it == face_constraint_misses_subfaces.end() ? face_constraint_misses_subfaces_npos
                                                       : std::distance(face_constraint_misses_subfaces.begin(), it);
  }
  std::size_t face_constraint_misses_subfaces_find_next(std::size_t pos) const {
    return face_constraint_misses_subfaces_find_first(pos + 1);
  }
  void face_constraint_misses_subfaces_set(std::size_t pos) {
    face_constraint_misses_subfaces[pos] = true;
  }
  void face_constraint_misses_subfaces_reset(std::size_t pos) {
    face_constraint_misses_subfaces[pos] = false;
  }
  static inline constexpr std::size_t face_constraint_misses_subfaces_npos = boost::dynamic_bitset<>::npos;
  std::vector<int> faces_region_numbers;
};

#endif // DOXYGEN_RUNNING


namespace Tetrahedral_remeshing {

/*!
* \ingroup PkgConstrainedTriangulation3Functions
* creates a triangulation that can be used for \ref Chapter_Tetrahedral_Remeshing "tetrahedral remeshing".
*
* The vertex and cell base classes of the triangulation `ccdt` must be models of `RemeshingVertexBase_3` and `RemeshingCellBase_3` respectively.
*
* This function sets the attributes of the vertices and cells of the triangulation,
* models of `RemeshingVertexBase_3` and `RemeshingCellBase_3`, according to the values of
* the corresponding attributes of the vertices and cells of `ccdt`.
*
* Then it returns `std::move(ccdt).triangulation()`.
*
* \note The parameter `ccdt` is passed by copy. You can pass it an rvalue-reference to avoid that copy.
        See the example \ref Constrained_triangulation_3/remesh_constrained_Delaunay_triangulation_3.cpp.
*
* \tparam Traits is the geometric traits class of `ccdt`
* \tparam Tr is the type of triangulation to which `ccdt` is converted (or `CGAL::Default`).
* \tparam NamedParameters a sequence of \ref bgl_namedparameters "Named Parameters"
*
* \param ccdt the triangulation to be converted
* \param np optional sequence of \ref bgl_namedparameters "Named Parameters"
*          among the ones listed below
*
* \cgalNamedParamsBegin
*   \cgalParamNBegin{edge_is_constrained_map}
*     \cgalParamDescription{a property map containing the constrained-or-not status of each edge `e` of
*                     `ccdt.triangulation()`.
*                     If the edge `e` is at the boundary of an input PLC face (defined by an input face
*                     or via the named parameter `plc_face_id`)
*                     then the corresponding value in the property map is `true`.
*                     Otherwise, the value is `false`.}
*     \cgalParamType{a class model of `ReadWritePropertyMap`
*         with `std::pair<Vertex_handle, Vertex_handle>` (where `Vertex_handle` is the vertex handle type of `ccdt.triangulation()`)
*         as key type and `bool` as value type.
*         It must be default constructible.}
*     \cgalParamDefault{a default property map where no edge is constrained}
*   \cgalParamNEnd
* \cgalNamedParamsEnd
*
* \return a triangulation of type `CGAL::Triangulation_3` that can be used for tetrahedral remeshing
*/
template <typename Traits, typename Tr, typename CGAL_NP_TEMPLATE_PARAMETERS>
auto get_remeshing_triangulation(Conforming_constrained_Delaunay_triangulation_3<Traits, Tr> ccdt,
                                const CGAL_NP_CLASS& np = parameters::default_values())
    -> CGAL::Triangulation_3<Traits,
                             typename Conforming_constrained_Delaunay_triangulation_3<Traits, Tr>::Triangulation::
                                 Triangulation_data_structure>

{
  for(auto v : ccdt.triangulation().all_vertex_handles()) {
    switch(v->ccdt_3_data().vertex_type()) {
    case CDT_3_vertex_type::CORNER:
      v->set_dimension(0);
      v->set_index(0);
      break;
    case CDT_3_vertex_type::STEINER_ON_EDGE:
      v->set_dimension(1);
      v->set_index(static_cast<int>(v->ccdt_3_data().constrained_polyline_id(ccdt).index()));
      break;
    case CDT_3_vertex_type::STEINER_IN_FACE:
      v->set_dimension(2);
      v->set_index(v->ccdt_3_data().face_index());
      break;
    case CDT_3_vertex_type::FREE:
      v->set_dimension(3);
      v->set_index(1);
      break;
    default:
      CGAL_error();
      break;
    }
  }

  constexpr bool has_edge_is_constrained_map =
      !parameters::is_default_parameter<CGAL_NP_CLASS, internal_np::edge_is_constrained_t>::value;
  if constexpr (has_edge_is_constrained_map)
  {
    const auto& tr = ccdt.triangulation();
    auto edge_is_constrained_map = parameters::get_parameter(np, internal_np::edge_is_constrained);
    for(auto e : tr.finite_edges())
    {
      auto [v1, v2] = tr.vertices(e);
      auto v1_dim = v1->in_dimension();
      auto v2_dim = v2->in_dimension();

      if(v1_dim > 1 || v2_dim > 1) continue;

      if(v1_dim == 1 && v2_dim == 1 &&
           v1->ccdt_3_data().constrained_polyline_id(ccdt).index()
        != v2->ccdt_3_data().constrained_polyline_id(ccdt).index()) continue;

      auto incident_facets = Range_from_circulator(tr.incident_facets(e));
      if(std::any_of(incident_facets.begin(), incident_facets.end(),
                     [&](const auto& f) { return ccdt.is_facet_constrained(f); }))
      {
        if(v2 > v1)
          std::swap(v1, v2);
        put(edge_is_constrained_map, std::make_pair(v1, v2), true);
      }
    }
  }

  auto tr = std::move(ccdt).triangulation();

  using CDT_3 = Conforming_constrained_Delaunay_triangulation_3<Traits, Tr>;
  using TDS = typename CDT_3::Triangulation::Triangulation_data_structure;
  static_assert(std::is_same_v<decltype(tr), Triangulation_3<Traits, TDS>>);

  if(tr.dimension() < 3) {
    for(auto ch : tr.all_cell_handles()) {
      ch->set_subdomain_index(0);
    }
    for(auto [c, index] : tr.finite_facets()) {
      if(c->ccdt_3_data().is_facet_constrained(index)) {
        auto patch = c->ccdt_3_data().face_constraint_index(index) + 1;
        c->set_surface_patch_index(index, patch);
      }
    }
  } else {
    for(auto ch : tr.all_cell_handles()) {
      ch->set_subdomain_index(-1);
    }

    // Use a flood algorithm to mark constrained connected components.
    // The connected component containing the infinite vertex is marked with index 0.
    // Nested components are marked with increasing indices.
    // Disconnected components that have the same nesting level get the same index parity:
    // for example two cubes within a larger bounding box will be index 2 and 4.
    std::stack<typename Tr::Facet> border;
    int next_even_subdomain = 0;
    int next_odd_subdomain = 1;

    // Function to flood-fill a connected component with a given subdomain index
    auto flood_component = [&tr, &border](typename Tr::Cell_handle start, int subdomain_index) {
      if(start->subdomain_index() != -1)
        return;

      std::stack<typename Tr::Cell_handle> queue;
      queue.push(start);

      while(!queue.empty()) {
        auto ch = queue.top();
        queue.pop();
        if(ch->subdomain_index() == -1) {
          ch->set_subdomain_index(subdomain_index);
          for(int i = 0; i < 4; i++) {
            typename Tr::Facet f(ch, i);
            auto n = ch->neighbor(i);
            if(n->subdomain_index() == -1) {
              if(ch->ccdt_3_data().is_facet_constrained(i))
                border.push(f);
              else
                queue.push(n);
            }
          }
        }
      }
    };

    // Start with the infinite cell's component using index 0
    flood_component(tr.infinite_cell(), next_even_subdomain);
    next_even_subdomain += 2;

    for (;;) { // while there are unvisited cells
      while(!border.empty()) {
        auto f = border.top();
        border.pop();
        auto n = f.first->neighbor(f.second);
        if(n->subdomain_index() == -1) {
          // If we are coming from an even subdomain, use next odd, and vice versa
          bool from_even = (f.first->subdomain_index() % 2 == 0);
          int next_index = from_even ? next_odd_subdomain : next_even_subdomain;
          flood_component(n, next_index);
          if(from_even)
            next_odd_subdomain += 2;
          else
            next_even_subdomain += 2;
        }
      }

      bool found_unvisited = false;
      for(auto ch : tr.finite_cell_handles()) {
        if(ch->subdomain_index() == -1) {
          flood_component(ch, next_even_subdomain);
          next_even_subdomain += 2;
          found_unvisited = true;
          break;
        }
      }
      if(!found_unvisited)
        break;
    }

    for(auto f : tr.finite_facets())
    {
      auto mf = tr.mirror_facet(f);
      if(f.first->ccdt_3_data().is_facet_constrained(f.second) ||
          mf.first->ccdt_3_data().is_facet_constrained(mf.second))
      {
        auto patch = f.first->ccdt_3_data().face_constraint_index(f.second) + 1;
        f.first->set_surface_patch_index(f.second, patch);
        mf.first->set_surface_patch_index(mf.second, patch);
      }
    }
  }
  return tr;
}

} // end namespace Tetrahedral_remeshing

} // end CGAL

#endif // CGAL_CONFORMING_CONSTRAINED_DELAUNAY_TRIANGULATION_3_H<|MERGE_RESOLUTION|>--- conflicted
+++ resolved
@@ -83,11 +83,8 @@
 #include <map>
 #include <optional>
 #include <sstream>
-<<<<<<< HEAD
 #include <stack>
-=======
 #include <utility>
->>>>>>> afa449f4
 #include <vector>
 #if __has_include(<version>)
 #  include <version>
