--- conflicted
+++ resolved
@@ -25,14 +25,11 @@
 
 #include <CGAL/license/Spatial_searching.h>
 
-<<<<<<< HEAD
 #include <CGAL/disable_warnings.h>
-=======
 #include <CGAL/Kd_tree.h>
 #include <CGAL/Euclidean_distance.h>
 #include <CGAL/tuple.h>
 #include <CGAL/internal/Search_helpers.h>
->>>>>>> e2bb2b38
 
 #include <cstring>
 #include <list>
@@ -407,38 +404,10 @@
           typename Tree::Leaf_node_const_handle node =
             static_cast<typename Tree::Leaf_node_const_handle>(N);
 	  number_of_leaf_nodes_visited++;
-<<<<<<< HEAD
-	  if (node->size() > 0) {
-	    for (typename Tree::iterator it=node->begin(); it != node->end(); it++) {
-	      number_of_items_visited++;
-	      FT distance_to_query_point=
-		Orthogonal_distance_instance.transformed_distance(query_point,*it);
-	      Point_with_transformed_distance *NN_Candidate=
-		new Point_with_transformed_distance(*it,distance_to_query_point);
-	      Item_PriorityQueue.push(NN_Candidate);
-	    }
-	    // old top of PriorityQueue has been processed,
-	    // hence update rd
-                
-	    if (!(PriorityQueue.empty()))  {
-	      rd = std::get<1>(*PriorityQueue.top());
-		next_neighbour_found =
-                  (multiplication_factor*rd > 
-		   Item_PriorityQueue.top()->second);
-	    }
-	    else // priority queue empty => last neighbour found
-	      {
-		next_neighbour_found=true;
-	      }
-
-	    number_of_neighbours_computed++;
-	  }
-=======
-          if (node->size() > 0) {
-            typename internal::Has_points_cache<Tree, internal::has_Enable_points_cache<Tree>::type::value>::type dummy;
-            next_neighbour_found = search_in_leaf(node, dummy, false);
-          }
->>>>>>> e2bb2b38
+    if (node->size() > 0) {
+      typename internal::Has_points_cache<Tree, internal::has_Enable_points_cache<Tree>::type::value>::type dummy;
+      next_neighbour_found = search_in_leaf(node, dummy, false);
+    }
         }   // next_neighbour_found or priority queue is empty
         // in the latter case also the item priority quee is empty
       }
@@ -500,36 +469,9 @@
             static_cast<typename Tree::Leaf_node_const_handle>(N);
 	  number_of_leaf_nodes_visited++;
 	  if (node->size() > 0) {
-<<<<<<< HEAD
-	    for (typename Tree::iterator it=node->begin(); it != node->end(); it++) {
-	      number_of_items_visited++;
-	      FT distance_to_query_point=
-		Orthogonal_distance_instance.transformed_distance(query_point,*it);
-	      Point_with_transformed_distance *NN_Candidate=
-		new Point_with_transformed_distance(*it,distance_to_query_point);
-	      Item_PriorityQueue.push(NN_Candidate);
-	    }
-	    // old top of PriorityQueue has been processed,
-	    // hence update rd
-                
-	    if (!(PriorityQueue.empty()))  {
-	      rd = std::get<1>(*PriorityQueue.top());
-		next_neighbour_found =
-                  (multiplication_factor*rd < 
-		   Item_PriorityQueue.top()->second);
-	    }
-	    else // priority queue empty => last neighbour found
-	      {
-		next_neighbour_found=true;
-	      }
-
-	    number_of_neighbours_computed++;
-	  }
-=======
             typename internal::Has_points_cache<Tree, internal::has_Enable_points_cache<Tree>::type::value>::type dummy;
             next_neighbour_found = search_in_leaf(node, dummy, true);
           }
->>>>>>> e2bb2b38
         }   // next_neighbour_found or priority queue is empty
         // in the latter case also the item priority quee is empty
       }
