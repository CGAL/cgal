--- conflicted
+++ resolved
@@ -64,28 +64,6 @@
 
     bool is_leaf() const { return leaf; }
 
-<<<<<<< HEAD
-    inline std::size_t
-    index() const {
-      return m_node_index;
-    }
-
-    inline std::string
-    name() const
-    {
-      std::string node_name = "default_name";
-      if (is_leaf()) { // leaf node
-        node_name = "L" + std::to_string(index());
-      } else {
-        if (index() == 0) { // root node
-          node_name = "R" + std::to_string(index());
-        } else { // internal node
-          node_name = "N" + std::to_string(index());
-        }
-      }
-      CGAL_assertion(node_name != "default_name");
-      return node_name;
-=======
     void
     print(std::ostream& s) const
     {
@@ -114,7 +92,6 @@
         s << node->name() << " -- " << node->upper()->name() << " ;";
         node->upper()->print(s);
       }
->>>>>>> 8c1a2102
     }
 
     std::size_t
