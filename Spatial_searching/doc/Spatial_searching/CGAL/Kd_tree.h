namespace CGAL {

/*!
\ingroup SearchClasses

The class `Kd_tree` defines a `k-d` tree.

\tparam Traits must be a model of the concept
`SearchTraits`, for example `Search_traits_2<Simple_cartesian<double> >`.

\tparam Splitter must be a model for the concept `Splitter`.
It defaults to `Sliding_midpoint<Traits>`.

\tparam UseExtendedNode must be  `Tag_true`, if the
tree shall be built with extended nodes, and `Tag_false` otherwise.

\tparam EnablePointsCache can be `Tag_true` or `Tag_false`.
Not storing the points coordinates inside the tree usually generates a
lot of cache misses, leading to non-optimal performance. This is the case
for example when indices are stored inside the tree,
or to a lesser extent when the points coordinates are stored
in a dynamically allocated array (e.g., `Epick_d` with dynamic
dimension) &mdash; we says "to a lesser extent" because the points
are re-created by the kd-tree in a cache-friendly order after its construction,
so the coordinates are more likely to be stored in a near-optimal order on the
heap. When `EnablePointsCache` is set to `Tag_true`, the points
coordinates will be cached in an optimal way. This will
increase memory consumption but provide better search performance.
See also the `GeneralDistance` and `FuzzyQueryItem` concepts for
additional requirements when using such a cache.

\sa `CGAL::Kd_tree_node<Traits>`
\sa `CGAL::Search_traits_2<Kernel>`
\sa `CGAL::Search_traits_3<Kernel>`
\sa `CGAL::Search_traits<FT_,Point,CartesianIterator,ConstructCartesianIterator>`

*/
template< typename Traits, typename Splitter, typename UseExtendedNode, typename EnablePointsCache >
class Kd_tree {
public:

/// \name Types
/// @{

/*!
Dimension tag.
*/
typedef unspecified_type D;

/*!
Point class.
*/
typedef Traits::Point_d Point_d;

/*!
Number type.
*/
typedef Traits::FT FT;

/*!
Splitter type.
*/
typedef unspecified_type Splitter;

/*!
Bidirectional const iterator with value type `Point_d` that allows
to enumerate all points in the tree.
*/
typedef unspecified_type iterator;

/*!
A handle with value type `Kd_tree_node<Traits,Splitter>`.
*/
typedef unspecified_type Node_handle;

/*!
A const handle with value type `Kd_tree_node<Traits,Splitter>`.
*/
typedef unspecified_type Node_const_handle;

/*!
Random access const iterator with value type `const Point_d*`.
*/
typedef unspecified_type Point_d_iterator;

/*!
A type that counts the number of elements in a `k-d` tree.
*/
typedef unspecified_type size_type;

/// @}

/// \name Creation
/// @{

/*!
Constructs an empty `k-d` tree.
*/
Kd_tree(Splitter s=Splitter(),Traits t=Traits());

/*!

Constructs a `k-d` tree on the elements from the sequence
`[first, beyond)` using the splitting rule implemented by `s`.
The value type of the `InputIterator` must be `Point_d`.

*/
template <class InputIterator> Kd_tree(InputIterator first, InputIterator beyond, Splitter s=Splitter(),Traits t=Traits());

/*!
The constructor does not build the internal data structure, and it
is also not updated after calls to `insert()`.
The method `build()` is called implicitly
at the first call to a query or removal member function. You can call
`build()` explicitly to ensure that the next call to
query functions will not trigger the reconstruction of the
data structure.

\tparam ConcurrencyTag enables sequential versus parallel
algorithm. Possible values are `Sequential_tag`, `Parallel_tag`, and
`Parallel_if_available_tag`. This template parameter is optional:
calling `build()` without specifying the concurrency tag will result
in `Sequential_tag` being used. If `build()` is not called by the user
but called implicitly at the first call to a query or removal member
function, `Sequential_tag` is also used.

*/
template <typename ConcurrencyTag>
void build();

/*!
This clears the internal data structure, which then gets rebuilt either by an
explicit call to `build()` or implicitly by the next query or removal. The only
reason to call this function explicitly is to rebalance the tree after some
number of removals.
*/
void invalidate_build();
/// @}

/// \name Operations
/// @{

/*!
Inserts the point `p` in the `k-d` tree.
\note Insertions do not dynamically update the internal data structure. The
next query, or a call to `build()`, automatically triggers a rebuild of the
whole structure.
*/
void insert(Point_d p);

/*!
Inserts the elements from the sequence `[first, beyond)` in the `k-d` tree.
The value type of the `InputIterator` must be `Point_d`.
*/
template <class InputIterator> void insert(InputIterator first, InputIterator beyond);

/*!
Removes the point `p` from the `k-d` tree. It uses `equal_to_p` to identify
the point after locating it, which can matter in particular when 2 points are
in the same place. `IdentifyPoint` is a unary functor that takes a `Point_d`
and returns a `bool`.  This is a limited and naive implementation that does not
rebalance the tree. On the other hand, the tree remains valid and ready for
queries. If the internal data structure is not already built, for instance
because the last operation was an insertion, it first calls `build()`.
*/
template<class IdentifyPoint>
void remove(Point_d p, IdentifyPoint identify_point);

/*!
Removes point `p`, calling the 2-argument function `remove()` with a functor
that simply compares coordinates.
*/
void remove(Point_d p);

/*
Pre-allocates memory in order to store at least 'size' points.
*/
void reserve(size_t size);

/*
Returns the number of points for which memory has been pre-allocated.
 */
size_t capacity();

/*!
Reports any point that is approximately contained by `q`.
The types `FuzzyQueryItem::Point_d` and `Point_d` must be equivalent.
To use this function `Traits` must be a model of the concept `RangeSearchTraits`.
*/
template <class FuzzyQueryItem>
boost::optional<Point_d> search_any_point(FuzzyQueryItem q) const;

/*!
Reports the points that are approximately contained by `q`.
The types `FuzzyQueryItem::Point_d` and `Point_d` must be equivalent.
To use this function `Traits` must be a model of the concept `RangeSearchTraits`.

*/
template <class OutputIterator, class FuzzyQueryItem>
OutputIterator search(OutputIterator it, FuzzyQueryItem q) const;

/*!
Returns a const iterator to the first point in the tree.
\note Starting with \cgal 4.6, the order of the points in the iterator range
`[begin() , end())` is not the order of  insertion of the points into the tree.
This was not guaranteed before but might have beeen observed and exploited.
*/
iterator begin() const;

/*!
Returns the appropriate past-the-end const iterator.
*/
iterator end() const;

/*!
Removes all points from the `k-d` tree.
*/
void clear();

/*!
Returns the number of points that are stored in the tree.
*/
size_type size() const;

/*!
return the instance of the traits used to construct the tree.
*/
Traits traits() const;

/*!
Returns a handle to the root node of the tree.
*/
Node_handle root();

/*!
Returns a const handle to the root node of the tree.
*/
Node_const_handle root() const;

/*!
Returns a const reference to the bounding box of the
root node of the tree.
*/
const Kd_tree_rectangle<FT,D>& bounding_box() const;

/*!
Inserts statistics of the tree into the output stream `s`.
*/
std::ostream& statistics(std::ostream& s) const;

/*!
\cgalModifBegin
Inserts the tree in the <a href="https://graphviz.org/">`Graphviz`</a> format
into the output stream `s`.
\cgalModifEnd
*/
<<<<<<< HEAD
void print(std::ostream& s) const;
=======
std::ostream& print(std::ostream& s) const;
>>>>>>> 8c1a2102

/// @}

}; /* end Kd_tree */
} /* end namespace CGAL */<|MERGE_RESOLUTION|>--- conflicted
+++ resolved
@@ -254,11 +254,7 @@
 into the output stream `s`.
 \cgalModifEnd
 */
-<<<<<<< HEAD
-void print(std::ostream& s) const;
-=======
 std::ostream& print(std::ostream& s) const;
->>>>>>> 8c1a2102
 
 /// @}
 
