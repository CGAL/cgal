--- conflicted
+++ resolved
@@ -27,10 +27,7 @@
 create_single_source_cgal_program("nn3nanoflan.cpp")
 create_single_source_cgal_program("sizeof.cpp")
 # create_single_source_cgal_program("deque.cpp") # does not compile, lots of errors
-<<<<<<< HEAD
 create_single_source_cgal_program("bench_splitters.cpp")
-=======
->>>>>>> 8c1a2102
 foreach(
   target
   # Compare_ANN_STANN_CGAL # see above
@@ -47,10 +44,6 @@
   nn3nanoflan
   sizeof
   # deque # see above
-<<<<<<< HEAD
   bench_splitters)
-=======
-  )
->>>>>>> 8c1a2102
   target_link_libraries(${target} PUBLIC CGAL::Eigen3_support)
 endforeach()