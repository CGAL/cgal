--- conflicted
+++ resolved
@@ -306,17 +306,10 @@
     pool::push(data());
   }
 
-<<<<<<< HEAD
-  Mpzf(noalloc)
-    : data_(nullptr), size(0), exp(0) {}
-  Mpzf(allocate,int i)
-    : size(0), exp(0) { init(i); }
-=======
   // These constructors intentionally
   // don't initialize any members
   Mpzf(noalloc){}
   Mpzf(allocate,int i) { init(i); }
->>>>>>> 8c2a6443
 
   public:
 
