// Copyright (c) 2007  GeometryFactory (France).  All rights reserved.
//
// This file is part of CGAL (www.cgal.org)
//
// $URL$
// $Id$
// SPDX-License-Identifier: LGPL-3.0-or-later OR LicenseRef-Commercial
//
//
// Author(s)     : Andreas Fabri, Fernando Cacciola


#ifndef CGAL_BOOST_GRAPH_BGL_PROPERTIES_H
#define CGAL_BOOST_GRAPH_BGL_PROPERTIES_H

#include <CGAL/property_map.h>
#include <CGAL/Dynamic_property_map.h>
#include <CGAL/basic.h>

#include <boost/graph/properties.hpp>
#include <boost/graph/graph_traits.hpp>

#include <string>
#include <vector>
#include <type_traits>

namespace CGAL {

template<typename Graph, typename PropertyTag>
struct graph_has_property : CGAL::Tag_false { };

} // namespace CGAL

namespace boost {

enum vertex_point_t          { vertex_point          };

// vertex_index_t is defined in boost
enum vertex_external_index_t { vertex_external_index };

enum halfedge_index_t          { halfedge_index };
enum halfedge_external_index_t { halfedge_external_index };

// edge_index_t is defined in boost
enum edge_external_index_t   { edge_external_index   };

enum face_index_t            { face_index            };
enum face_external_index_t   { face_external_index   };

struct cgal_no_property
{
  typedef bool type;
  typedef const bool const_type;
};

// Introduce those two tags so we can use BOOST_INSTALL_PROPERTY
// macro. This is dangerous because we now rely on implementation
// details.
struct halfedge_property_tag { };
struct face_property_tag { };

BOOST_INSTALL_PROPERTY(vertex, point);
BOOST_INSTALL_PROPERTY(vertex, external_index);
BOOST_INSTALL_PROPERTY(halfedge, external_index);
BOOST_INSTALL_PROPERTY(edge, external_index);
BOOST_INSTALL_PROPERTY(face, index);
BOOST_INSTALL_PROPERTY(face, external_index);
} // boost

namespace CGAL {
using boost::vertex_point_t;
using boost::vertex_point;
using boost::vertex_index_t;
using boost::vertex_index;
using boost::vertex_external_index_t;
using boost::vertex_external_index;
using boost::halfedge_index_t;
using boost::halfedge_index;
using boost::halfedge_external_index_t;
using boost::halfedge_external_index;
using boost::edge_index_t;
using boost::edge_index;
using boost::edge_external_index_t;
using boost::edge_external_index;
using boost::face_index_t;
using boost::face_index;
using boost::face_external_index_t;
using boost::face_external_index;
} // CGAL

namespace CGAL {
namespace internal {

  template<typename Polyhedron, typename Handle>
struct Index_accessor
    : boost::put_get_helper< std::size_t&, Index_accessor<Polyhedron,Handle> >
{
  typedef boost::lvalue_property_map_tag category;
  typedef std::size_t&                   reference;
  typedef std::size_t                    value_type;
  typedef Handle                         key_type;

  reference operator[](Handle h) const { return h->id(); }
};

template<typename Handle>
struct Edge_index_accessor
{
  typedef boost::readable_property_map_tag category;
  typedef std::size_t                      reference;
  typedef std::size_t                      value_type;
  typedef Handle                           key_type;

  value_type operator[](Handle h) const { return h.id(); }

  friend inline value_type get(const Edge_index_accessor& m, const key_type k) { return m[k]; }
};

template<typename Handle, typename ValueType, typename Reference,
         bool is_const = std::is_const<
                           typename std::remove_reference<Reference>::type >::value>
struct Point_accessor
  : boost::put_get_helper< Reference, Point_accessor<Handle, ValueType, Reference> >
{
  typedef boost::lvalue_property_map_tag category;
  typedef Reference                      reference;
  typedef ValueType                      value_type;
  typedef Handle                         key_type;

  reference operator[](Handle h) const { return h->point(); }
};

// partial specialization for const map to make them constructible from non-const map
template<typename Handle, typename ValueType, typename ConstReference>
struct Point_accessor<Handle, ValueType, ConstReference, true>
  : boost::put_get_helper< ConstReference, Point_accessor<Handle, ValueType, ConstReference, true> >
{
  typedef boost::lvalue_property_map_tag category;
  typedef ConstReference                 reference;
  typedef ValueType                      value_type;
  typedef Handle                         key_type;

  typedef typename boost::mpl::if_< boost::is_reference<ConstReference>,
                                    ValueType&,
                                    ValueType >::type Reference;

  Point_accessor() {}
  Point_accessor(Point_accessor<Handle, ValueType, Reference, false>) {}

  reference operator[](Handle h) const { return h->point(); }
};

// this one is basically 'readable_property_map_tag'
template <typename PropertyMap,
          typename PropertyMapCategory = typename boost::property_traits<PropertyMap>::category>
struct Is_writable_property_map : CGAL::Tag_false { };

template <typename PropertyMap>
struct Is_writable_property_map<PropertyMap, boost::writable_property_map_tag> : CGAL::Tag_true { };

template <typename PropertyMap>
struct Is_writable_property_map<PropertyMap, boost::read_write_property_map_tag> : CGAL::Tag_true { };

// 'lvalue_property_map_tag' is annoying, because the property map is allowed to be non-mutable,
// but boost::lvalue_property_map_tag is always defined as:
//   struct lvalue_property_map_tag : public read_write_property_map_tag
<<<<<<< HEAD
// so we can't just check that 'writable_property_map_tag' is a base of the lvalue tag.
=======
// whereas it should sometimes only be
//   struct lvalue_property_map_tag : public readable_property_map_tag.
>>>>>>> 07948c70
//
// This checks if the reference is non-const, which is not completely correct: map[key] returning
// a non-const reference doesn't mean that 'put(map, key, val)' exists, which is what a writable
// property map must define.
template <typename PropertyMap>
struct Is_writable_property_map<PropertyMap, boost::lvalue_property_map_tag>
  : boost::mpl::if_c<std::is_const<typename std::remove_reference<
                       typename boost::property_traits<PropertyMap>::reference>::type>::value,
                     CGAL::Tag_false, CGAL::Tag_true>::type
{ };

} // namespace internal

// Needed by PMP::detect_features and Mesh_3
enum vertex_feature_degree_t    { vertex_feature_degree };
enum edge_is_feature_t          { edge_is_feature };

enum vertex_time_stamp_t        { vertex_time_stamp};
enum halfedge_time_stamp_t      { halfedge_time_stamp};
enum face_time_stamp_t          { face_time_stamp};

template<typename ID>
struct vertex_incident_patches_t {
  typedef ID type;
};

template<typename ID>
struct face_patch_id_t {
  typedef ID type;
};

} // namespace CGAL


#endif // CGAL_BOOST_GRAPH_BGL_PROPERTIES_H<|MERGE_RESOLUTION|>--- conflicted
+++ resolved
@@ -164,12 +164,8 @@
 // 'lvalue_property_map_tag' is annoying, because the property map is allowed to be non-mutable,
 // but boost::lvalue_property_map_tag is always defined as:
 //   struct lvalue_property_map_tag : public read_write_property_map_tag
-<<<<<<< HEAD
-// so we can't just check that 'writable_property_map_tag' is a base of the lvalue tag.
-=======
 // whereas it should sometimes only be
 //   struct lvalue_property_map_tag : public readable_property_map_tag.
->>>>>>> 07948c70
 //
 // This checks if the reference is non-const, which is not completely correct: map[key] returning
 // a non-const reference doesn't mean that 'put(map, key, val)' exists, which is what a writable
