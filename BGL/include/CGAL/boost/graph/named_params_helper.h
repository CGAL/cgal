--- conflicted
+++ resolved
@@ -36,7 +36,6 @@
 class Lapack_svd;
 struct Alpha_expansion_boost_adjacency_list_tag;
 //
-<<<<<<< HEAD
 
 //helper classes
 template<typename PolygonMesh, typename PropertyTag>
@@ -61,31 +60,6 @@
   const_type get_const_pmap(const PropertyTag& p, const PolygonMesh& pmesh)
   {
     return get_const_pmap_impl(p, pmesh, Has_internal_pmap());
-=======
-
-//helper classes
-template<typename PolygonMesh, typename PropertyTag>
-class property_map_selector
-{
-public:
-  typedef typename graph_has_property<PolygonMesh, PropertyTag>::type Has_internal_pmap;
-  typedef typename boost::mpl::if_c<Has_internal_pmap::value,
-                                    typename boost::property_map<PolygonMesh, PropertyTag>::type,
-                                    typename boost::cgal_no_property::type
-                                    >::type type;
-  typedef typename boost::mpl::if_c<Has_internal_pmap::value,
-                                    typename boost::property_map<PolygonMesh, PropertyTag>::const_type,
-                                    typename boost::cgal_no_property::const_type
-                                    >::type const_type;
-
-  type get_pmap(const PropertyTag& p, PolygonMesh& pmesh)
-  {
-    return get_impl(p, pmesh, Has_internal_pmap());
-  }
-
-  const_type get_const_pmap(const PropertyTag& p, const PolygonMesh& pmesh)
-  {
-    return get_const_pmap_impl(p, pmesh, Has_internal_pmap());
   }
 
 private:
@@ -107,7 +81,6 @@
                                  , const PolygonMesh& pmesh, CGAL::Tag_true)
   {
     return get(p, pmesh);
->>>>>>> 7e2e4448
   }
 };
 
@@ -137,120 +110,54 @@
   typedef typename boost::property_traits<PMap>::value_type type;
 };
 
-<<<<<<< HEAD
-private:
-  type get_impl(const PropertyTag&, PolygonMesh&, CGAL::Tag_false)
-  {
-    return type(); //boost::cgal_no_property::type
-  }
-  type get_impl(const PropertyTag& p, PolygonMesh& pmesh, CGAL::Tag_true)
-  {
-    return get(p, pmesh);
-  }
-
-  const_type get_const_pmap_impl(const PropertyTag&
-                                 , const PolygonMesh&, CGAL::Tag_false)
-  {
-    return const_type(); //boost::cgal_no_property::type
-  }
-  const_type get_const_pmap_impl(const PropertyTag& p
-                                 , const PolygonMesh& pmesh, CGAL::Tag_true)
-  {
-    return get(p, pmesh);
-  }
-};
-
-template<typename PolygonMesh, typename PropertyTag>
-typename property_map_selector<PolygonMesh, PropertyTag>::type
-get_property_map(const PropertyTag& p, PolygonMesh& pmesh)
-{
-  property_map_selector<PolygonMesh, PropertyTag> pms;
-  return pms.get_pmap(p, pmesh);
-}
-
-template<typename PolygonMesh, typename PropertyTag>
-typename property_map_selector<PolygonMesh, PropertyTag>::const_type
-get_const_property_map(const PropertyTag& p, const PolygonMesh& pmesh)
-{
-  property_map_selector<PolygonMesh, PropertyTag> pms;
-  return pms.get_const_pmap(p, pmesh);
-}
-
-// Shortcut for accessing the value type of the property map
-template <class Graph, class Property>
-class property_map_value
-{
-  typedef typename boost::property_map<Graph, Property>::const_type PMap;
-
-public:
-  typedef typename boost::property_traits<PMap>::value_type type;
+
+template <typename PolygonMesh,
+          typename VPM_from_NP>
+struct GetVertexPointMap_impl
+{
+  typedef VPM_from_NP type;
+  typedef VPM_from_NP const_type;
+
+  template<class NamedParameters>
+  static const_type
+  get_const_map(const NamedParameters& np, const PolygonMesh&)
+  {
+    return parameters::get_parameter(np, internal_np::vertex_point);
+  }
+
+  template<class NamedParameters>
+  static type
+  get_map(const NamedParameters& np, PolygonMesh&)
+  {
+    return parameters::get_parameter(np, internal_np::vertex_point);
+  }
+};
+
+template <typename PolygonMesh>
+struct GetVertexPointMap_impl<PolygonMesh, internal_np::Param_not_found>
+{
+  typedef typename property_map_selector<PolygonMesh, boost::vertex_point_t>::const_type const_type;
+  typedef typename property_map_selector<PolygonMesh, boost::vertex_point_t>::type type;
+
+  template<class NamedParameters>
+  static const_type
+  get_const_map(const NamedParameters& /* np */, const PolygonMesh& pm)
+  {
+    return get_const_property_map(boost::vertex_point, pm);
+  }
+
+  template<class NamedParameters>
+  static type
+  get_map(const NamedParameters& /* np */, PolygonMesh& pm)
+  {
+    return get_property_map(boost::vertex_point, pm);
+  }
 };
 
 template <typename PolygonMesh,
           typename NamedParameters = parameters::Default_named_parameters>
 class GetVertexPointMap
 {
-  typedef typename property_map_selector<PolygonMesh, boost::vertex_point_t>::const_type
-  DefaultVPMap_const;
-  typedef typename property_map_selector<PolygonMesh, boost::vertex_point_t>::type
-  DefaultVPMap;
-
-public:
-  typedef typename internal_np::Lookup_named_param_def<internal_np::vertex_point_t,
-                                                       NamedParameters,
-                                                       DefaultVPMap>::type type;
-  typedef typename internal_np::Lookup_named_param_def<internal_np::vertex_point_t,
-                                                       NamedParameters,
-                                                       DefaultVPMap_const>::type const_type;
-=======
-
-template <typename PolygonMesh,
-          typename VPM_from_NP>
-struct GetVertexPointMap_impl
-{
-  typedef VPM_from_NP type;
-  typedef VPM_from_NP const_type;
-
-  template<class NamedParameters>
-  static const_type
-  get_const_map(const NamedParameters& np, const PolygonMesh&)
-  {
-    return parameters::get_parameter(np, internal_np::vertex_point);
-  }
-
-  template<class NamedParameters>
-  static type
-  get_map(const NamedParameters& np, PolygonMesh&)
-  {
-    return parameters::get_parameter(np, internal_np::vertex_point);
-  }
-};
-
-template <typename PolygonMesh>
-struct GetVertexPointMap_impl<PolygonMesh, internal_np::Param_not_found>
-{
-  typedef typename property_map_selector<PolygonMesh, boost::vertex_point_t>::const_type const_type;
-  typedef typename property_map_selector<PolygonMesh, boost::vertex_point_t>::type type;
-
-  template<class NamedParameters>
-  static const_type
-  get_const_map(const NamedParameters& /* np */, const PolygonMesh& pm)
-  {
-    return get_const_property_map(boost::vertex_point, pm);
-  }
-
-  template<class NamedParameters>
-  static type
-  get_map(const NamedParameters& /* np */, PolygonMesh& pm)
-  {
-    return get_property_map(boost::vertex_point, pm);
-  }
-};
-
-template <typename PolygonMesh,
-          typename NamedParameters = parameters::Default_named_parameters>
-class GetVertexPointMap
-{
   typedef typename internal_np::Lookup_named_param_def<internal_np::vertex_point_t,
                                                        NamedParameters,
                                                        internal_np::Param_not_found>::type VPM_from_NP;
@@ -272,7 +179,6 @@
   {
     return Impl::get_map(np, pm);
   }
->>>>>>> 7e2e4448
 };
 
 template<typename PolygonMesh, typename NamedParameters>
@@ -285,12 +191,6 @@
   typedef typename CGAL::Kernel_traits<Point>::Kernel Kernel;
 };
 
-<<<<<<< HEAD
-template <typename PolygonMesh,
-          typename NamedParametersGT = parameters::Default_named_parameters,
-          typename NamedParametersVPM = NamedParametersGT>
-class GetGeomTraits
-=======
 
 template<typename PolygonMesh, class GT, class NamedParametersVPM>
 struct GetGeomTraits_impl
@@ -300,7 +200,6 @@
 
 template<typename PolygonMesh, class NamedParametersVPM>
 struct GetGeomTraits_impl<PolygonMesh, internal_np::Param_not_found, NamedParametersVPM>
->>>>>>> 7e2e4448
 {
   typedef typename CGAL::graph_has_property<PolygonMesh, boost::vertex_point_t>::type Has_internal_pmap;
 
@@ -313,14 +212,6 @@
   typedef typename boost::mpl::if_c<Has_internal_pmap::value ||
                                     !std::is_same<internal_np::Param_not_found, NP_vpm>::value,
                                     typename GetK<PolygonMesh, NamedParametersVPM>::Kernel,
-<<<<<<< HEAD
-                                    Fake_GT>::type DefaultKernel;
-
-public:
-  typedef typename internal_np::Lookup_named_param_def<internal_np::geom_traits_t,
-                                                       NamedParametersGT,
-                                                       DefaultKernel>::type type;
-=======
                                     Fake_GT>::type type;
 };
 
@@ -335,7 +226,6 @@
   typedef typename GetGeomTraits_impl<PolygonMesh,
                                           GT_from_NP,
                                           NamedParametersVPM>::type type;
->>>>>>> 7e2e4448
 };
 
 // Define the following structs:
@@ -454,8 +344,6 @@
   typedef typename CGAL::Identity_property_map<const Dummy_point> const_type;
 };
 
-<<<<<<< HEAD
-=======
 template <typename PointRange, typename NamedParameters>
 struct GetPolygonSoupGeomTraits
 {
@@ -471,7 +359,6 @@
 };
 
 
->>>>>>> 7e2e4448
 template <class PointRange, class NamedParameters, class PointMap = Default, class NormalMap = Default>
 struct Point_set_processing_3_np_helper
 {
@@ -540,15 +427,9 @@
     return !(is_default_parameter<NamedParameters, internal_np::normal_t>::value);
   }
 };
-<<<<<<< HEAD
 
 namespace Point_set_processing_3 {
 
-=======
-
-namespace Point_set_processing_3 {
-
->>>>>>> 7e2e4448
 template <typename ValueType>
 struct Fake_point_range
 {
