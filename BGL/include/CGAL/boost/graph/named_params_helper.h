// Copyright (c) 2007-2015  GeometryFactory (France).  All rights reserved.
//
// $URL$
// $Id$
// SPDX-License-Identifier: LGPL-3.0-or-later OR LicenseRef-Commercial
//
// Author(s)     : Andreas Fabri, Fernando Cacciola, Jane Tournois

#ifndef CGAL_BOOST_GRAPH_NAMED_PARAMETERS_HELPERS_H
#define CGAL_BOOST_GRAPH_NAMED_PARAMETERS_HELPERS_H

#include <CGAL/boost/graph/internal/initialized_index_maps_helpers.h>
#include <CGAL/boost/graph/properties.h>
#include <CGAL/Dynamic_property_map.h>
#include <CGAL/iterator.h>
#include <CGAL/Kernel_traits.h>
#include <CGAL/Origin.h>
#include <CGAL/iterator.h>
#include <CGAL/Default.h>
#include <CGAL/Named_function_parameters.h>
#include <CGAL/property_map.h>

#include <boost/mpl/if.hpp>
#include <boost/mpl/has_xxx.hpp>

#include <fstream>
#include <iterator>
#include <type_traits>

namespace CGAL {

// forward declarations to avoid dependency to Solver_interface
template <typename FT, unsigned int dim>
class Default_diagonalize_traits;
class Eigen_svd;
class Lapack_svd;
struct Alpha_expansion_boost_adjacency_list_tag;
//

//helper classes
template<typename PolygonMesh, typename PropertyTag>
class property_map_selector
{
public:
  typedef typename graph_has_property<PolygonMesh, PropertyTag>::type Has_internal_pmap;
  typedef typename boost::mpl::if_c<Has_internal_pmap::value,
                                    typename boost::property_map<PolygonMesh, PropertyTag>::type,
                                    typename boost::cgal_no_property::type
                                    >::type type;
  typedef typename boost::mpl::if_c<Has_internal_pmap::value,
                                    typename boost::property_map<PolygonMesh, PropertyTag>::const_type,
                                    typename boost::cgal_no_property::const_type
                                    >::type const_type;

  type get_pmap(const PropertyTag& p, PolygonMesh& pmesh)
  {
    return get_impl(p, pmesh, Has_internal_pmap());
  }

  const_type get_const_pmap(const PropertyTag& p, const PolygonMesh& pmesh)
  {
    return get_const_pmap_impl(p, pmesh, Has_internal_pmap());
  }

private:
  type get_impl(const PropertyTag&, PolygonMesh&, CGAL::Tag_false)
  {
    return type(); //boost::cgal_no_property::type
  }
  type get_impl(const PropertyTag& p, PolygonMesh& pmesh, CGAL::Tag_true)
  {
    return get(p, pmesh);
  }

  const_type get_const_pmap_impl(const PropertyTag&
                                 , const PolygonMesh&, CGAL::Tag_false)
  {
    return const_type(); //boost::cgal_no_property::type
  }
  const_type get_const_pmap_impl(const PropertyTag& p
                                 , const PolygonMesh& pmesh, CGAL::Tag_true)
  {
    return get(p, pmesh);
  }
};

template<typename PolygonMesh, typename PropertyTag>
typename property_map_selector<PolygonMesh, PropertyTag>::type
get_property_map(const PropertyTag& p, PolygonMesh& pmesh)
{
  property_map_selector<PolygonMesh, PropertyTag> pms;
  return pms.get_pmap(p, pmesh);
}

template<typename PolygonMesh, typename PropertyTag>
typename property_map_selector<PolygonMesh, PropertyTag>::const_type
get_const_property_map(const PropertyTag& p, const PolygonMesh& pmesh)
{
  property_map_selector<PolygonMesh, PropertyTag> pms;
  return pms.get_const_pmap(p, pmesh);
}

// Shortcut for accessing the value type of the property map
template <class Graph, class Property>
class property_map_value
{
  typedef typename boost::property_map<Graph, Property>::const_type PMap;

public:
  typedef typename boost::property_traits<PMap>::value_type type;
};


template <typename PolygonMesh,
          typename VPM_from_NP>
struct GetVertexPointMap_impl
{
  typedef VPM_from_NP type;
  typedef VPM_from_NP const_type;

  template<class NamedParameters>
  static const_type
  get_const_map(const NamedParameters& np, const PolygonMesh&)
  {
    return parameters::get_parameter(np, internal_np::vertex_point);
  }

  template<class NamedParameters>
  static type
  get_map(const NamedParameters& np, PolygonMesh&)
  {
    return parameters::get_parameter(np, internal_np::vertex_point);
  }
};

template <typename PolygonMesh>
struct GetVertexPointMap_impl<PolygonMesh, internal_np::Param_not_found>
{
  typedef typename property_map_selector<PolygonMesh, boost::vertex_point_t>::const_type const_type;
  typedef typename property_map_selector<PolygonMesh, boost::vertex_point_t>::type type;

  template<class NamedParameters>
  static const_type
  get_const_map(const NamedParameters& /* np */, const PolygonMesh& pm)
  {
    return get_const_property_map(boost::vertex_point, pm);
  }

  template<class NamedParameters>
  static type
  get_map(const NamedParameters& /* np */, PolygonMesh& pm)
  {
    return get_property_map(boost::vertex_point, pm);
  }
};

template <typename PolygonMesh,
          typename NamedParameters = parameters::Default_named_parameters>
class GetVertexPointMap
{
  typedef typename internal_np::Lookup_named_param_def<internal_np::vertex_point_t,
                                                       NamedParameters,
                                                       internal_np::Param_not_found>::type VPM_from_NP;

  typedef GetVertexPointMap_impl<PolygonMesh, VPM_from_NP> Impl;

public:
  typedef typename Impl::type type;
  typedef typename Impl::const_type const_type;

  static const_type
  get_const_map(const NamedParameters& np, const PolygonMesh& pm)
  {
    return Impl::get_const_map(np, pm);
  }

  static type
  get_map(const NamedParameters& np, PolygonMesh& pm)
  {
    return Impl::get_map(np, pm);
  }
};

template<typename PolygonMesh, typename NamedParameters>
class GetK
{
  typedef typename boost::property_traits<
    typename GetVertexPointMap<PolygonMesh, NamedParameters>::type>::value_type Point;

public:
  typedef typename CGAL::Kernel_traits<Point>::Kernel Kernel;
};


template<typename PolygonMesh, class GT, class NamedParametersVPM>
struct GetGeomTraits_impl
{
  typedef GT type;
};

template<typename PolygonMesh, class NamedParametersVPM>
struct GetGeomTraits_impl<PolygonMesh, internal_np::Param_not_found, NamedParametersVPM>
{
  typedef typename CGAL::graph_has_property<PolygonMesh, boost::vertex_point_t>::type Has_internal_pmap;

  typedef typename internal_np::Lookup_named_param_def<internal_np::vertex_point_t,
                                                       NamedParametersVPM,
                                                       internal_np::Param_not_found>::type NP_vpm;

  struct Fake_GT {}; // to be used if there is no internal vertex_point_map in PolygonMesh

  typedef typename boost::mpl::if_c<Has_internal_pmap::value ||
                                    !std::is_same<internal_np::Param_not_found, NP_vpm>::value,
                                    typename GetK<PolygonMesh, NamedParametersVPM>::Kernel,
                                    Fake_GT>::type type;
};

template <typename PolygonMesh,
          typename NamedParametersGT = parameters::Default_named_parameters,
          typename NamedParametersVPM = NamedParametersGT>
struct GetGeomTraits
{
  typedef typename internal_np::Lookup_named_param_def<internal_np::geom_traits_t,
                                                       NamedParametersGT,
                                                       internal_np::Param_not_found>::type GT_from_NP;
  typedef typename GetGeomTraits_impl<PolygonMesh,
                                          GT_from_NP,
                                          NamedParametersVPM>::type type;
};

// Define the following structs:
//
// GetInitializedVertexIndexMap
// GetInitializedHalfedgeIndexMap
// GetInitializedEdgeIndexMap
// GetInitializedFaceIndexMap

#define CGAL_DEF_GET_INDEX_TYPE(CTYPE, DTYPE, STYPE)                                               \
template <typename Graph,                                                                          \
        typename NamedParameters = parameters::Default_named_parameters>                           \
struct GetInitialized##CTYPE##IndexMap                                                             \
  : public BGL::internal::GetInitializedIndexMap<internal_np::DTYPE##_index_t,                     \
                                                 boost::DTYPE##_index_t,                           \
                                                 CGAL::dynamic_##DTYPE##_property_t<STYPE>,        \
                                                 Graph, NamedParameters>                           \
{ };

CGAL_DEF_GET_INDEX_TYPE(Vertex, vertex, typename boost::graph_traits<Graph>::vertices_size_type)
CGAL_DEF_GET_INDEX_TYPE(Halfedge, halfedge, typename boost::graph_traits<Graph>::halfedges_size_type)
CGAL_DEF_GET_INDEX_TYPE(Edge, edge, typename boost::graph_traits<Graph>::edges_size_type)
CGAL_DEF_GET_INDEX_TYPE(Face, face, typename boost::graph_traits<Graph>::faces_size_type)

#undef CGAL_DEF_GET_INDEX_TYPE

// Define the following functions:
//
// get_initialized_vertex_index_map()
// get_initialized_halfedge_index_map()
// get_initialized_edge_index_map()
// get_initialized_face_index_map()
//
// The function returns:
// - the index property map passed in the NPs, if passed in the NPs; it must be initialized by the user;
// - the internal index property map if it is the graph has one. It is initialized if needed and possible;
// - an initialized dynamic pmap otherwise.

#define CGAL_DEF_GET_INITIALIZED_INDEX_MAP(DTYPE, STYPE)                                           \
template <typename Graph,                                                                          \
          typename NamedParameters = parameters::Default_named_parameters>                         \
typename BGL::internal::GetInitializedIndexMap<CGAL::internal_np::DTYPE##_index_t,                 \
                                               boost::DTYPE##_index_t,                             \
                                               CGAL::dynamic_##DTYPE##_property_t<STYPE>,          \
                                               Graph, NamedParameters>::const_type                 \
get_initialized_##DTYPE##_index_map(const Graph& g,                                                \
                                    const NamedParameters& np = parameters::default_values())      \
{                                                                                                  \
  typedef BGL::internal::GetInitializedIndexMap<CGAL::internal_np::DTYPE##_index_t,                \
                                                boost::DTYPE##_index_t,                            \
                                                CGAL::dynamic_##DTYPE##_property_t<STYPE>,         \
                                                Graph, NamedParameters>          Index_map_getter; \
  return Index_map_getter::get_const(CGAL::internal_np::DTYPE##_index_t{}, g, np);                 \
}                                                                                                  \
/* same as above, non-const version*/                                                              \
template <typename Graph,                                                                          \
          typename NamedParameters = parameters::Default_named_parameters,                         \
          /*otherwise compilers will try to use 'Graph := const PM' and things will go badly*/     \
          std::enable_if_t<                                                                        \
            !std::is_const<typename std::remove_reference<Graph>::type>::value, int> = 0>          \
typename BGL::internal::GetInitializedIndexMap<CGAL::internal_np::DTYPE##_index_t,                 \
                                               boost::DTYPE##_index_t,                             \
                                               CGAL::dynamic_##DTYPE##_property_t<STYPE>,          \
                                               Graph, NamedParameters>::type                       \
get_initialized_##DTYPE##_index_map(Graph& g,                                                      \
                                    const NamedParameters& np = parameters::default_values())      \
{                                                                                                  \
  typedef BGL::internal::GetInitializedIndexMap<CGAL::internal_np::DTYPE##_index_t,                \
                                                boost::DTYPE##_index_t,                            \
                                                CGAL::dynamic_##DTYPE##_property_t<STYPE>,         \
                                                Graph, NamedParameters>          Index_map_getter; \
  return Index_map_getter::get(CGAL::internal_np::DTYPE##_index_t{}, g, np);                       \
}                                                                                                  \

CGAL_DEF_GET_INITIALIZED_INDEX_MAP(vertex, typename boost::graph_traits<Graph>::vertices_size_type)
CGAL_DEF_GET_INITIALIZED_INDEX_MAP(halfedge, typename boost::graph_traits<Graph>::halfedges_size_type)
CGAL_DEF_GET_INITIALIZED_INDEX_MAP(edge, typename boost::graph_traits<Graph>::edges_size_type)
CGAL_DEF_GET_INITIALIZED_INDEX_MAP(face, typename boost::graph_traits<Graph>::faces_size_type)

#undef CGAL_DEF_GET_INITIALIZED_INDEX_MAP

namespace internal {

BOOST_MPL_HAS_XXX_TRAIT_NAMED_DEF(Has_nested_type_iterator, iterator, false)

} // namespace internal

template<typename PointRange,
         typename NamedParameters = parameters::Default_named_parameters,
         bool has_nested_iterator = internal::Has_nested_type_iterator<PointRange>::value,
         typename NP_TAG = internal_np::point_t>
class GetPointMap
{
  typedef typename std::iterator_traits<typename PointRange::iterator>::value_type Point;
  typedef typename CGAL::Identity_property_map<Point> DefaultPMap;
  typedef typename CGAL::Identity_property_map<const Point> DefaultConstPMap;

public:
  typedef typename internal_np::Lookup_named_param_def<NP_TAG,
                                                       NamedParameters,
                                                       DefaultPMap>::type type;

  typedef typename internal_np::Lookup_named_param_def<NP_TAG,
                                                       NamedParameters,
                                                       DefaultConstPMap>::type const_type;
};

// to please compiler instantiating non valid overloads
template<typename PointRange, typename NamedParameters>
class GetPointMap<PointRange, NamedParameters, false>
{
  struct Dummy_point{};

public:
  typedef typename CGAL::Identity_property_map<Dummy_point> type;
  typedef typename CGAL::Identity_property_map<const Dummy_point> const_type;
};

<<<<<<< HEAD
=======
template <typename PointRange, typename NamedParameters>
struct GetPolygonSoupGeomTraits
{
  typedef typename internal_np::Lookup_named_param_def <
                     internal_np::geom_traits_t,
                     NamedParameters,
                     typename CGAL::Kernel_traits<
                       typename boost::property_traits<
                         typename GetPointMap<PointRange, NamedParameters>::type
                       >::value_type
                     >::type
                   > ::type                                                         type;
};


>>>>>>> 1b843297
template <class PointRange, class NamedParameters, class PointMap = Default, class NormalMap = Default>
struct Point_set_processing_3_np_helper
{
  typedef typename std::iterator_traits<typename PointRange::iterator>::value_type Value_type;
  typedef typename Default::Get<PointMap, CGAL::Identity_property_map<Value_type>>::type DefaultPMap;
  typedef typename Default::Get<PointMap, CGAL::Identity_property_map<const Value_type>>::type DefaultConstPMap;

  typedef typename internal_np::Lookup_named_param_def<internal_np::point_t,
    NamedParameters,DefaultPMap> ::type  Point_map; // public
  typedef typename internal_np::Lookup_named_param_def<internal_np::point_t,
    NamedParameters,DefaultConstPMap> ::type  Const_point_map; // public

  typedef typename boost::property_traits<Point_map>::value_type Point;
  typedef typename Kernel_traits<Point>::Kernel Default_geom_traits;

  typedef typename internal_np::Lookup_named_param_def <
      internal_np::geom_traits_t,
      NamedParameters,
      Default_geom_traits
    > ::type  Geom_traits; // public

  typedef typename Geom_traits::FT FT; // public

  typedef Constant_property_map<Value_type, typename Geom_traits::Vector_3> DummyNormalMap;
  typedef typename Default::Get<NormalMap, DummyNormalMap>::type DefaultNMap;

  typedef typename internal_np::Lookup_named_param_def<
    internal_np::normal_t,
    NamedParameters,
    DefaultNMap
    > ::type  Normal_map; // public

  static Point_map get_point_map(PointRange&, const NamedParameters& np)
  {
    return parameters::choose_parameter<Point_map>(parameters::get_parameter(np, internal_np::point_map));
  }

  static Point_map get_point_map(const NamedParameters& np)
  {
    return parameters::choose_parameter<Point_map>(parameters::get_parameter(np, internal_np::point_map));
  }

  static Const_point_map get_const_point_map(const PointRange&, const NamedParameters& np)
  {
    return parameters::choose_parameter<Const_point_map>(parameters::get_parameter(np, internal_np::point_map));
  }

  static Normal_map get_normal_map(const PointRange&, const NamedParameters& np)
  {
    return parameters::choose_parameter<Normal_map>(parameters::get_parameter(np, internal_np::normal_map));
  }

  static Normal_map get_normal_map(const NamedParameters& np)
  {
    return parameters::choose_parameter<Normal_map>(parameters::get_parameter(np, internal_np::normal_map));
  }

  static Geom_traits get_geom_traits(const PointRange&, const NamedParameters& np)
  {
    return parameters::choose_parameter<Geom_traits>(parameters::get_parameter(np, internal_np::geom_traits));
  }

  static constexpr bool has_normal_map(const PointRange&, const NamedParameters&)
  {
    using CGAL::parameters::is_default_parameter;
    return !(is_default_parameter<NamedParameters, internal_np::normal_t>::value);
  }
};

namespace Point_set_processing_3 {

template <typename ValueType>
struct Fake_point_range
{
  struct iterator
  {
    typedef ValueType value_type;
    typedef std::ptrdiff_t difference_type;
    typedef ValueType* pointer;
    typedef ValueType reference;
    typedef std::random_access_iterator_tag iterator_category;
  };
};

template<typename PlaneRange, typename NamedParameters>
class GetPlaneMap
{
  typedef typename PlaneRange::iterator::value_type Plane;
  typedef typename CGAL::Identity_property_map<Plane> DefaultPMap;
  typedef typename CGAL::Identity_property_map<const Plane> DefaultConstPMap;

public:
  typedef typename internal_np::Lookup_named_param_def<internal_np::plane_t,
                                                       NamedParameters,
                                                       DefaultPMap>::type type;

  typedef typename internal_np::Lookup_named_param_def<internal_np::plane_t,
                                                       NamedParameters,
                                                       DefaultConstPMap>::type const_type;
};

template<typename NamedParameters>
class GetPlaneIndexMap
{
  typedef Constant_property_map<std::size_t, int> DummyPlaneIndexMap;

public:
  typedef typename internal_np::Lookup_named_param_def<internal_np::plane_index_t,
                                                       NamedParameters,
                                                       DummyPlaneIndexMap>::type type;
};

template<typename PointRange, typename NamedParameters>
class GetIsConstrainedMap
{
  typedef Static_boolean_property_map<
    typename std::iterator_traits<typename PointRange::iterator>::value_type, false> Default_map;

public:
  typedef typename internal_np::Lookup_named_param_def<internal_np::point_is_constrained_t,
                                                       NamedParameters,
                                                       Default_map>::type type;
};

template<typename PointRange, typename NamedParameters>
class GetAdjacencies
{
public:
  typedef Emptyset_iterator Empty;
  typedef typename internal_np::Lookup_named_param_def<internal_np::adjacencies_t,
                                                       NamedParameters,
                                                       Empty>::type type;
};

} // namespace Point_set_processing_3

template<typename NamedParameters, typename DefaultSolver>
class GetSolver
{
public:
  typedef typename internal_np::Lookup_named_param_def<internal_np::sparse_linear_solver_t,
                                                       NamedParameters,
                                                       DefaultSolver>::type type;
};

template<typename NamedParameters, typename FT, unsigned int dim = 3>
class GetDiagonalizeTraits
{
public:
  typedef typename internal_np::Lookup_named_param_def<internal_np::diagonalize_traits_t,
                                                       NamedParameters,
                                                       Default_diagonalize_traits<FT, dim> >::type type;
};

template<typename NamedParameters>
class GetSvdTraits
{
  struct DummySvdTraits
  {
    typedef double FT;
    typedef int Vector;
    typedef int Matrix;
    static FT solve (const Matrix&, Vector&) { return 0.; }
  };

public:
  typedef DummySvdTraits NoTraits;

  typedef typename internal_np::Lookup_named_param_def<internal_np::svd_traits_t,
                                                       NamedParameters,
#if defined(CGAL_EIGEN3_ENABLED)
                                                       Eigen_svd
#elif defined(CGAL_LAPACK_ENABLED)
                                                       Lapack_svd
#else
                                                       NoTraits
#endif
                                                       >::type type;
};

template<typename NamedParameters>
class GetImplementationTag
{
public:
  typedef typename internal_np::Lookup_named_param_def<internal_np::implementation_tag_t,
                                                       NamedParameters,
                                                       Alpha_expansion_boost_adjacency_list_tag>::type type;
};

template<typename NP>
void set_stream_precision_from_NP(std::ostream& os, const NP& np)
{
  using parameters::get_parameter;
  using parameters::choose_parameter;
  using parameters::is_default_parameter;

  if(!is_default_parameter<NP, internal_np::stream_precision_t>::value)
  {
    const int precision = choose_parameter<int>(get_parameter(np,
                            internal_np::stream_precision));
    os.precision(precision);
  }
}

} // namespace CGAL

#endif // CGAL_BOOST_GRAPH_NAMED_PARAMETERS_HELPERS_H<|MERGE_RESOLUTION|>--- conflicted
+++ resolved
@@ -344,8 +344,6 @@
   typedef typename CGAL::Identity_property_map<const Dummy_point> const_type;
 };
 
-<<<<<<< HEAD
-=======
 template <typename PointRange, typename NamedParameters>
 struct GetPolygonSoupGeomTraits
 {
@@ -361,7 +359,6 @@
 };
 
 
->>>>>>> 1b843297
 template <class PointRange, class NamedParameters, class PointMap = Default, class NormalMap = Default>
 struct Point_set_processing_3_np_helper
 {
