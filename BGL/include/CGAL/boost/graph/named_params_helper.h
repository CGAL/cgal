// Copyright (c) 2007-2015  GeometryFactory (France).  All rights reserved.
//
// $URL$
// $Id$
// SPDX-License-Identifier: LGPL-3.0-or-later OR LicenseRef-Commercial
//
// Author(s)     : Andreas Fabri, Fernando Cacciola, Jane Tournois

#ifndef CGAL_BOOST_GRAPH_NAMED_PARAMETERS_HELPERS_H
#define CGAL_BOOST_GRAPH_NAMED_PARAMETERS_HELPERS_H

#include <CGAL/boost/graph/internal/initialized_index_maps_helpers.h>
#include <CGAL/boost/graph/properties.h>
#include <CGAL/Dynamic_property_map.h>
#include <CGAL/iterator.h>
#include <CGAL/Kernel_traits.h>
#include <CGAL/Origin.h>
<<<<<<< HEAD
#include <CGAL/iterator.h>
#include <CGAL/Default.h>

=======
#include <CGAL/Named_function_parameters.h>
>>>>>>> 9c9139ba
#include <CGAL/property_map.h>

#include <boost/mpl/if.hpp>
#include <boost/mpl/has_xxx.hpp>
#include <boost/type_traits/is_same.hpp>

#include <fstream>
#include <iterator>
#include <type_traits>

namespace CGAL {

// forward declarations to avoid dependency to Solver_interface
template <typename FT, unsigned int dim>
class Default_diagonalize_traits;
class Eigen_svd;
class Lapack_svd;
struct Alpha_expansion_boost_adjacency_list_tag;
//

//helper classes
template<typename PolygonMesh, typename PropertyTag>
class property_map_selector
{
public:
  typedef typename graph_has_property<PolygonMesh, PropertyTag>::type Has_internal_pmap;
  typedef typename boost::mpl::if_c<Has_internal_pmap::value,
                                    typename boost::property_map<PolygonMesh, PropertyTag>::type,
                                    typename boost::cgal_no_property::type
                                    >::type type;
  typedef typename boost::mpl::if_c<Has_internal_pmap::value,
                                    typename boost::property_map<PolygonMesh, PropertyTag>::const_type,
                                    typename boost::cgal_no_property::const_type
                                    >::type const_type;

  type get_pmap(const PropertyTag& p, PolygonMesh& pmesh)
  {
    return get_impl(p, pmesh, Has_internal_pmap());
  }

  const_type get_const_pmap(const PropertyTag& p, const PolygonMesh& pmesh)
  {
    return get_const_pmap_impl(p, pmesh, Has_internal_pmap());
  }

private:
  type get_impl(const PropertyTag&, PolygonMesh&, CGAL::Tag_false)
  {
    return type(); //boost::cgal_no_property::type
  }
  type get_impl(const PropertyTag& p, PolygonMesh& pmesh, CGAL::Tag_true)
  {
    return get(p, pmesh);
  }

  const_type get_const_pmap_impl(const PropertyTag&
                                 , const PolygonMesh&, CGAL::Tag_false)
  {
    return const_type(); //boost::cgal_no_property::type
  }
  const_type get_const_pmap_impl(const PropertyTag& p
                                 , const PolygonMesh& pmesh, CGAL::Tag_true)
  {
    return get(p, pmesh);
  }
};

template<typename PolygonMesh, typename PropertyTag>
typename property_map_selector<PolygonMesh, PropertyTag>::type
get_property_map(const PropertyTag& p, PolygonMesh& pmesh)
{
  property_map_selector<PolygonMesh, PropertyTag> pms;
  return pms.get_pmap(p, pmesh);
}

template<typename PolygonMesh, typename PropertyTag>
typename property_map_selector<PolygonMesh, PropertyTag>::const_type
get_const_property_map(const PropertyTag& p, const PolygonMesh& pmesh)
{
  property_map_selector<PolygonMesh, PropertyTag> pms;
  return pms.get_const_pmap(p, pmesh);
}

// Shortcut for accessing the value type of the property map
template <class Graph, class Property>
class property_map_value
{
  typedef typename boost::property_map<Graph, Property>::const_type PMap;

public:
  typedef typename boost::property_traits<PMap>::value_type type;
};

template <typename PolygonMesh,
          typename NamedParameters = parameters::Default_named_parameters>
class GetVertexPointMap
{
  typedef typename property_map_selector<PolygonMesh, boost::vertex_point_t>::const_type
  DefaultVPMap_const;
  typedef typename property_map_selector<PolygonMesh, boost::vertex_point_t>::type
  DefaultVPMap;

public:
  typedef typename internal_np::Lookup_named_param_def<internal_np::vertex_point_t,
                                                       NamedParameters,
                                                       DefaultVPMap>::type type;
  typedef typename internal_np::Lookup_named_param_def<internal_np::vertex_point_t,
                                                       NamedParameters,
                                                       DefaultVPMap_const>::type const_type;
};

template<typename PolygonMesh, typename NamedParameters>
class GetK
{
  typedef typename boost::property_traits<
    typename GetVertexPointMap<PolygonMesh, NamedParameters>::type>::value_type Point;

public:
  typedef typename CGAL::Kernel_traits<Point>::Kernel Kernel;
};

template <typename PolygonMesh,
          typename NamedParametersGT = parameters::Default_named_parameters,
          typename NamedParametersVPM = NamedParametersGT>
class GetGeomTraits
{
  typedef typename CGAL::graph_has_property<PolygonMesh, boost::vertex_point_t>::type Has_internal_pmap;

  typedef typename internal_np::Lookup_named_param_def<internal_np::vertex_point_t,
                                                       NamedParametersVPM,
                                                       internal_np::Param_not_found>::type NP_vpm;

  struct Fake_GT {}; // to be used if there is no internal vertex_point_map in PolygonMesh

  typedef typename boost::mpl::if_c<Has_internal_pmap::value ||
                                    !boost::is_same<internal_np::Param_not_found, NP_vpm>::value,
                                    typename GetK<PolygonMesh, NamedParametersVPM>::Kernel,
                                    Fake_GT>::type DefaultKernel;

public:
  typedef typename internal_np::Lookup_named_param_def<internal_np::geom_traits_t,
                                                       NamedParametersGT,
                                                       DefaultKernel>::type type;
};

// Define the following structs:
//
// GetInitializedVertexIndexMap
// GetInitializedHalfedgeIndexMap
// GetInitializedEdgeIndexMap
// GetInitializedFaceIndexMap

#define CGAL_DEF_GET_INDEX_TYPE(CTYPE, DTYPE, STYPE)                                               \
template <typename Graph,                                                                          \
        typename NamedParameters = parameters::Default_named_parameters>                           \
struct GetInitialized##CTYPE##IndexMap                                                             \
  : public BGL::internal::GetInitializedIndexMap<internal_np::DTYPE##_index_t,                     \
                                                 boost::DTYPE##_index_t,                           \
                                                 CGAL::dynamic_##DTYPE##_property_t<STYPE>,        \
                                                 Graph, NamedParameters>                           \
{ };

CGAL_DEF_GET_INDEX_TYPE(Vertex, vertex, typename boost::graph_traits<Graph>::vertices_size_type)
CGAL_DEF_GET_INDEX_TYPE(Halfedge, halfedge, typename boost::graph_traits<Graph>::halfedges_size_type)
CGAL_DEF_GET_INDEX_TYPE(Edge, edge, typename boost::graph_traits<Graph>::edges_size_type)
CGAL_DEF_GET_INDEX_TYPE(Face, face, typename boost::graph_traits<Graph>::faces_size_type)

#undef CGAL_DEF_GET_INDEX_TYPE

// Define the following functions:
//
// get_initialized_vertex_index_map()
// get_initialized_halfedge_index_map()
// get_initialized_edge_index_map()
// get_initialized_face_index_map()
//
// The function returns:
// - the index property map passed in the NPs, if passed in the NPs; it must be initialized by the user;
// - the internal index property map if it is the graph has one. It is initialized if needed and possible;
// - an initialized dynamic pmap otherwise.

#define CGAL_DEF_GET_INITIALIZED_INDEX_MAP(DTYPE, STYPE)                                           \
template <typename Graph,                                                                          \
          typename NamedParameters = parameters::Default_named_parameters>                         \
typename BGL::internal::GetInitializedIndexMap<CGAL::internal_np::DTYPE##_index_t,                 \
                                               boost::DTYPE##_index_t,                             \
                                               CGAL::dynamic_##DTYPE##_property_t<STYPE>,          \
                                               Graph, NamedParameters>::const_type                 \
get_initialized_##DTYPE##_index_map(const Graph& g,                                                \
                                    const NamedParameters& np = parameters::default_values())      \
{                                                                                                  \
  typedef BGL::internal::GetInitializedIndexMap<CGAL::internal_np::DTYPE##_index_t,                \
                                                boost::DTYPE##_index_t,                            \
                                                CGAL::dynamic_##DTYPE##_property_t<STYPE>,         \
                                                Graph, NamedParameters>          Index_map_getter; \
  return Index_map_getter::get_const(CGAL::internal_np::DTYPE##_index_t{}, g, np);                 \
}                                                                                                  \
/* same as above, non-const version*/                                                              \
template <typename Graph,                                                                          \
          typename NamedParameters = parameters::Default_named_parameters,                         \
          /*otherwise compilers will try to use 'Graph := const PM' and things will go badly*/     \
          std::enable_if_t<                                                                        \
            !std::is_const<typename std::remove_reference<Graph>::type>::value, int> = 0>          \
typename BGL::internal::GetInitializedIndexMap<CGAL::internal_np::DTYPE##_index_t,                 \
                                               boost::DTYPE##_index_t,                             \
                                               CGAL::dynamic_##DTYPE##_property_t<STYPE>,          \
                                               Graph, NamedParameters>::type                       \
get_initialized_##DTYPE##_index_map(Graph& g,                                                      \
                                    const NamedParameters& np = parameters::default_values())      \
{                                                                                                  \
  typedef BGL::internal::GetInitializedIndexMap<CGAL::internal_np::DTYPE##_index_t,                \
                                                boost::DTYPE##_index_t,                            \
                                                CGAL::dynamic_##DTYPE##_property_t<STYPE>,         \
                                                Graph, NamedParameters>          Index_map_getter; \
  return Index_map_getter::get(CGAL::internal_np::DTYPE##_index_t{}, g, np);                       \
}                                                                                                  \

CGAL_DEF_GET_INITIALIZED_INDEX_MAP(vertex, typename boost::graph_traits<Graph>::vertices_size_type)
CGAL_DEF_GET_INITIALIZED_INDEX_MAP(halfedge, typename boost::graph_traits<Graph>::halfedges_size_type)
CGAL_DEF_GET_INITIALIZED_INDEX_MAP(edge, typename boost::graph_traits<Graph>::edges_size_type)
CGAL_DEF_GET_INITIALIZED_INDEX_MAP(face, typename boost::graph_traits<Graph>::faces_size_type)

#undef CGAL_DEF_GET_INITIALIZED_INDEX_MAP

namespace internal {

BOOST_MPL_HAS_XXX_TRAIT_NAMED_DEF(Has_nested_type_iterator, iterator, false)

} // namespace internal

template<typename PointRange,
         typename NamedParameters = parameters::Default_named_parameters,
         bool has_nested_iterator = internal::Has_nested_type_iterator<PointRange>::value,
         typename NP_TAG = internal_np::point_t>
class GetPointMap
{
  typedef typename std::iterator_traits<typename PointRange::iterator>::value_type Point;
  typedef typename CGAL::Identity_property_map<Point> DefaultPMap;
  typedef typename CGAL::Identity_property_map<const Point> DefaultConstPMap;

public:
  typedef typename internal_np::Lookup_named_param_def<NP_TAG,
                                                       NamedParameters,
                                                       DefaultPMap>::type type;

  typedef typename internal_np::Lookup_named_param_def<NP_TAG,
                                                       NamedParameters,
                                                       DefaultConstPMap>::type const_type;
};

// to please compiler instantiating non valid overloads
template<typename PointRange, typename NamedParameters>
class GetPointMap<PointRange, NamedParameters, false>
{
  struct Dummy_point{};

public:
  typedef typename CGAL::Identity_property_map<Dummy_point> type;
  typedef typename CGAL::Identity_property_map<const Dummy_point> const_type;
};

template <class PointRange, class NamedParameters, typename NP_TAG = internal_np::point_t>
struct Point_set_processing_3_np_helper
{
  typedef typename std::iterator_traits<typename PointRange::iterator>::value_type Value_type;
  typedef CGAL::Identity_property_map<Value_type> DefaultPMap;
  typedef CGAL::Identity_property_map<const Value_type> DefaultConstPMap;

  typedef typename internal_np::Lookup_named_param_def<NP_TAG,
                                                       NamedParameters,
                                                       DefaultPMap>::type Point_map;
  typedef typename internal_np::Lookup_named_param_def<NP_TAG,
                                                       NamedParameters,
                                                       DefaultConstPMap>::type Const_point_map;

  typedef typename boost::property_traits<Point_map>::value_type Point;
  typedef typename Kernel_traits<Point>::Kernel Default_geom_traits;

  typedef typename internal_np::Lookup_named_param_def<internal_np::geom_traits_t,
                                                       NamedParameters,
                                                       Default_geom_traits>::type Geom_traits;

  typedef typename Geom_traits::FT FT;

  typedef Constant_property_map<Value_type, typename Geom_traits::Vector_3> DummyNormalMap;

  typedef typename internal_np::Lookup_named_param_def<internal_np::normal_t,
                                                       NamedParameters,
                                                       DummyNormalMap>::type Normal_map;

  static Point_map get_point_map(PointRange&, const NamedParameters& np)
  {
    return parameters::choose_parameter<Point_map>(parameters::get_parameter(np, internal_np::point_map));
  }

  static Point_map get_point_map(const NamedParameters& np)
  {
    return parameters::choose_parameter<Point_map>(parameters::get_parameter(np, internal_np::point_map));
  }

  static Const_point_map get_const_point_map(const PointRange&, const NamedParameters& np)
  {
    return parameters::choose_parameter<Const_point_map>(parameters::get_parameter(np, internal_np::point_map));
  }

<<<<<<< HEAD
  template <class PointRange, class NamedParameters, class PointMap = Default, class NormalMap = Default>
  struct Point_set_processing_3_np_helper
  {
    typedef typename std::iterator_traits<typename PointRange::iterator>::value_type Value_type;
    typedef typename Default::Get<PointMap, CGAL::Identity_property_map<Value_type>>::type DefaultPMap;
    typedef typename Default::Get<PointMap, CGAL::Identity_property_map<const Value_type>>::type DefaultConstPMap;

    typedef typename internal_np::Lookup_named_param_def<internal_np::point_t,
      NamedParameters,DefaultPMap> ::type  Point_map; // public
    typedef typename internal_np::Lookup_named_param_def<internal_np::point_t,
      NamedParameters,DefaultConstPMap> ::type  Const_point_map; // public

    typedef typename boost::property_traits<Point_map>::value_type Point;
    typedef typename Kernel_traits<Point>::Kernel Default_geom_traits;

    typedef typename internal_np::Lookup_named_param_def <
        internal_np::geom_traits_t,
        NamedParameters,
        Default_geom_traits
      > ::type  Geom_traits; // public

    typedef typename Geom_traits::FT FT; // public

    typedef Constant_property_map<Value_type, typename Geom_traits::Vector_3> DummyNormalMap;
    typedef typename Default::Get<NormalMap, DummyNormalMap>::type DefaultNMap;

    typedef typename internal_np::Lookup_named_param_def<
      internal_np::normal_t,
      NamedParameters,
      DefaultNMap
      > ::type  Normal_map; // public

    static Point_map get_point_map(PointRange&, const NamedParameters& np)
    {
      return parameters::choose_parameter<Point_map>(parameters::get_parameter(np, internal_np::point_map));
    }

    static Point_map get_point_map(const NamedParameters& np)
    {
      return parameters::choose_parameter<Point_map>(parameters::get_parameter(np, internal_np::point_map));
    }

    static Const_point_map get_const_point_map(const PointRange&, const NamedParameters& np)
    {
      return parameters::choose_parameter<Const_point_map>(parameters::get_parameter(np, internal_np::point_map));
    }

    static Normal_map get_normal_map(const PointRange&, const NamedParameters& np)
    {
      return parameters::choose_parameter<Normal_map>(parameters::get_parameter(np, internal_np::normal_map));
    }

    static Normal_map get_normal_map(const NamedParameters& np)
    {
      return parameters::choose_parameter<Normal_map>(parameters::get_parameter(np, internal_np::normal_map));
    }

    static Geom_traits get_geom_traits(const PointRange&, const NamedParameters& np)
    {
      return parameters::choose_parameter<Geom_traits>(parameters::get_parameter(np, internal_np::geom_traits));
    }

    static constexpr bool has_normal_map()
    {
      return !boost::is_same< typename internal_np::Get_param<typename NamedParameters::base, internal_np::normal_t>::type,
                              internal_np::Param_not_found> ::value;
    }
  };
=======
  static Normal_map get_normal_map(const PointRange&, const NamedParameters& np)
  {
    return parameters::choose_parameter<Normal_map>(parameters::get_parameter(np, internal_np::normal_map));
  }
>>>>>>> 9c9139ba

  static Normal_map get_normal_map(const NamedParameters& np)
  {
    return parameters::choose_parameter<Normal_map>(parameters::get_parameter(np, internal_np::normal_map));
  }

  static Geom_traits get_geom_traits(const PointRange&, const NamedParameters& np)
  {
    return parameters::choose_parameter<Geom_traits>(parameters::get_parameter(np, internal_np::geom_traits));
  }

  static constexpr bool has_normal_map()
  {
    return !boost::is_same< typename internal_np::Get_param<typename NamedParameters::base, internal_np::normal_t>::type,
                            internal_np::Param_not_found> ::value;
  }
};

namespace Point_set_processing_3 {

template <typename ValueType>
struct Fake_point_range
{
  struct iterator
  {
    typedef ValueType value_type;
    typedef std::ptrdiff_t difference_type;
    typedef ValueType* pointer;
    typedef ValueType reference;
    typedef std::random_access_iterator_tag iterator_category;
  };
};

template<typename PlaneRange, typename NamedParameters>
class GetPlaneMap
{
  typedef typename PlaneRange::iterator::value_type Plane;
  typedef typename CGAL::Identity_property_map<Plane> DefaultPMap;
  typedef typename CGAL::Identity_property_map<const Plane> DefaultConstPMap;

public:
  typedef typename internal_np::Lookup_named_param_def<internal_np::plane_t,
                                                       NamedParameters,
                                                       DefaultPMap>::type type;

  typedef typename internal_np::Lookup_named_param_def<internal_np::plane_t,
                                                       NamedParameters,
                                                       DefaultConstPMap>::type const_type;
};

template<typename NamedParameters>
class GetPlaneIndexMap
{
  typedef Constant_property_map<std::size_t, int> DummyPlaneIndexMap;

public:
  typedef typename internal_np::Lookup_named_param_def<internal_np::plane_index_t,
                                                       NamedParameters,
                                                       DummyPlaneIndexMap>::type type;
};

template<typename PointRange, typename NamedParameters>
class GetIsConstrainedMap
{
  typedef Static_boolean_property_map<
    typename std::iterator_traits<typename PointRange::iterator>::value_type, false> Default_map;

public:
  typedef typename internal_np::Lookup_named_param_def<internal_np::point_is_constrained_t,
                                                       NamedParameters,
                                                       Default_map>::type type;
};

template<typename PointRange, typename NamedParameters>
class GetAdjacencies
{
public:
  typedef Emptyset_iterator Empty;
  typedef typename internal_np::Lookup_named_param_def<internal_np::adjacencies_t,
                                                       NamedParameters,
                                                       Empty>::type type;
};

} // namespace Point_set_processing_3

template<typename NamedParameters, typename DefaultSolver>
class GetSolver
{
public:
  typedef typename internal_np::Lookup_named_param_def<internal_np::sparse_linear_solver_t,
                                                       NamedParameters,
                                                       DefaultSolver>::type type;
};

template<typename NamedParameters, typename FT, unsigned int dim = 3>
class GetDiagonalizeTraits
{
public:
  typedef typename internal_np::Lookup_named_param_def<internal_np::diagonalize_traits_t,
                                                       NamedParameters,
                                                       Default_diagonalize_traits<FT, dim> >::type type;
};

template<typename NamedParameters>
class GetSvdTraits
{
  struct DummySvdTraits
  {
    typedef double FT;
    typedef int Vector;
    typedef int Matrix;
    static FT solve (const Matrix&, Vector&) { return 0.; }
  };

public:
  typedef DummySvdTraits NoTraits;

  typedef typename internal_np::Lookup_named_param_def<internal_np::svd_traits_t,
                                                       NamedParameters,
#if defined(CGAL_EIGEN3_ENABLED)
                                                       Eigen_svd
#elif defined(CGAL_LAPACK_ENABLED)
                                                       Lapack_svd
#else
                                                       NoTraits
#endif
                                                       >::type type;
};

template<typename NamedParameters>
class GetImplementationTag
{
public:
  typedef typename internal_np::Lookup_named_param_def<internal_np::implementation_tag_t,
                                                       NamedParameters,
                                                       Alpha_expansion_boost_adjacency_list_tag>::type type;
};

template<typename NP>
void set_stream_precision_from_NP(std::ostream& os, const NP& np)
{
  using parameters::get_parameter;
  using parameters::choose_parameter;
  using parameters::is_default_parameter;

  if(!is_default_parameter<NP, internal_np::stream_precision_t>::value)
  {
    const int precision = choose_parameter<int>(get_parameter(np,
                            internal_np::stream_precision));
    os.precision(precision);
  }
}

} // namespace CGAL

#endif // CGAL_BOOST_GRAPH_NAMED_PARAMETERS_HELPERS_H<|MERGE_RESOLUTION|>--- conflicted
+++ resolved
@@ -15,13 +15,9 @@
 #include <CGAL/iterator.h>
 #include <CGAL/Kernel_traits.h>
 #include <CGAL/Origin.h>
-<<<<<<< HEAD
 #include <CGAL/iterator.h>
 #include <CGAL/Default.h>
-
-=======
 #include <CGAL/Named_function_parameters.h>
->>>>>>> 9c9139ba
 #include <CGAL/property_map.h>
 
 #include <boost/mpl/if.hpp>
@@ -283,34 +279,37 @@
   typedef typename CGAL::Identity_property_map<const Dummy_point> const_type;
 };
 
-template <class PointRange, class NamedParameters, typename NP_TAG = internal_np::point_t>
+template <class PointRange, class NamedParameters, class PointMap = Default, class NormalMap = Default>
 struct Point_set_processing_3_np_helper
 {
   typedef typename std::iterator_traits<typename PointRange::iterator>::value_type Value_type;
-  typedef CGAL::Identity_property_map<Value_type> DefaultPMap;
-  typedef CGAL::Identity_property_map<const Value_type> DefaultConstPMap;
-
-  typedef typename internal_np::Lookup_named_param_def<NP_TAG,
-                                                       NamedParameters,
-                                                       DefaultPMap>::type Point_map;
-  typedef typename internal_np::Lookup_named_param_def<NP_TAG,
-                                                       NamedParameters,
-                                                       DefaultConstPMap>::type Const_point_map;
+  typedef typename Default::Get<PointMap, CGAL::Identity_property_map<Value_type>>::type DefaultPMap;
+  typedef typename Default::Get<PointMap, CGAL::Identity_property_map<const Value_type>>::type DefaultConstPMap;
+
+  typedef typename internal_np::Lookup_named_param_def<internal_np::point_t,
+    NamedParameters,DefaultPMap> ::type  Point_map; // public
+  typedef typename internal_np::Lookup_named_param_def<internal_np::point_t,
+    NamedParameters,DefaultConstPMap> ::type  Const_point_map; // public
 
   typedef typename boost::property_traits<Point_map>::value_type Point;
   typedef typename Kernel_traits<Point>::Kernel Default_geom_traits;
 
-  typedef typename internal_np::Lookup_named_param_def<internal_np::geom_traits_t,
-                                                       NamedParameters,
-                                                       Default_geom_traits>::type Geom_traits;
-
-  typedef typename Geom_traits::FT FT;
+  typedef typename internal_np::Lookup_named_param_def <
+      internal_np::geom_traits_t,
+      NamedParameters,
+      Default_geom_traits
+    > ::type  Geom_traits; // public
+
+  typedef typename Geom_traits::FT FT; // public
 
   typedef Constant_property_map<Value_type, typename Geom_traits::Vector_3> DummyNormalMap;
-
-  typedef typename internal_np::Lookup_named_param_def<internal_np::normal_t,
-                                                       NamedParameters,
-                                                       DummyNormalMap>::type Normal_map;
+  typedef typename Default::Get<NormalMap, DummyNormalMap>::type DefaultNMap;
+
+  typedef typename internal_np::Lookup_named_param_def<
+    internal_np::normal_t,
+    NamedParameters,
+    DefaultNMap
+    > ::type  Normal_map; // public
 
   static Point_map get_point_map(PointRange&, const NamedParameters& np)
   {
@@ -327,81 +326,10 @@
     return parameters::choose_parameter<Const_point_map>(parameters::get_parameter(np, internal_np::point_map));
   }
 
-<<<<<<< HEAD
-  template <class PointRange, class NamedParameters, class PointMap = Default, class NormalMap = Default>
-  struct Point_set_processing_3_np_helper
-  {
-    typedef typename std::iterator_traits<typename PointRange::iterator>::value_type Value_type;
-    typedef typename Default::Get<PointMap, CGAL::Identity_property_map<Value_type>>::type DefaultPMap;
-    typedef typename Default::Get<PointMap, CGAL::Identity_property_map<const Value_type>>::type DefaultConstPMap;
-
-    typedef typename internal_np::Lookup_named_param_def<internal_np::point_t,
-      NamedParameters,DefaultPMap> ::type  Point_map; // public
-    typedef typename internal_np::Lookup_named_param_def<internal_np::point_t,
-      NamedParameters,DefaultConstPMap> ::type  Const_point_map; // public
-
-    typedef typename boost::property_traits<Point_map>::value_type Point;
-    typedef typename Kernel_traits<Point>::Kernel Default_geom_traits;
-
-    typedef typename internal_np::Lookup_named_param_def <
-        internal_np::geom_traits_t,
-        NamedParameters,
-        Default_geom_traits
-      > ::type  Geom_traits; // public
-
-    typedef typename Geom_traits::FT FT; // public
-
-    typedef Constant_property_map<Value_type, typename Geom_traits::Vector_3> DummyNormalMap;
-    typedef typename Default::Get<NormalMap, DummyNormalMap>::type DefaultNMap;
-
-    typedef typename internal_np::Lookup_named_param_def<
-      internal_np::normal_t,
-      NamedParameters,
-      DefaultNMap
-      > ::type  Normal_map; // public
-
-    static Point_map get_point_map(PointRange&, const NamedParameters& np)
-    {
-      return parameters::choose_parameter<Point_map>(parameters::get_parameter(np, internal_np::point_map));
-    }
-
-    static Point_map get_point_map(const NamedParameters& np)
-    {
-      return parameters::choose_parameter<Point_map>(parameters::get_parameter(np, internal_np::point_map));
-    }
-
-    static Const_point_map get_const_point_map(const PointRange&, const NamedParameters& np)
-    {
-      return parameters::choose_parameter<Const_point_map>(parameters::get_parameter(np, internal_np::point_map));
-    }
-
-    static Normal_map get_normal_map(const PointRange&, const NamedParameters& np)
-    {
-      return parameters::choose_parameter<Normal_map>(parameters::get_parameter(np, internal_np::normal_map));
-    }
-
-    static Normal_map get_normal_map(const NamedParameters& np)
-    {
-      return parameters::choose_parameter<Normal_map>(parameters::get_parameter(np, internal_np::normal_map));
-    }
-
-    static Geom_traits get_geom_traits(const PointRange&, const NamedParameters& np)
-    {
-      return parameters::choose_parameter<Geom_traits>(parameters::get_parameter(np, internal_np::geom_traits));
-    }
-
-    static constexpr bool has_normal_map()
-    {
-      return !boost::is_same< typename internal_np::Get_param<typename NamedParameters::base, internal_np::normal_t>::type,
-                              internal_np::Param_not_found> ::value;
-    }
-  };
-=======
   static Normal_map get_normal_map(const PointRange&, const NamedParameters& np)
   {
     return parameters::choose_parameter<Normal_map>(parameters::get_parameter(np, internal_np::normal_map));
   }
->>>>>>> 9c9139ba
 
   static Normal_map get_normal_map(const NamedParameters& np)
   {
