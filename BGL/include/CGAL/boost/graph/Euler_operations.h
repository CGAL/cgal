--- conflicted
+++ resolved
@@ -1688,13 +1688,8 @@
  *
  * \returns vertex `v1`.
  * \pre This function requires `g` to be an oriented 2-manifold with or without boundaries.
-<<<<<<< HEAD
- *       Furthermore, the edge `v0v1` must satisfy the link condition, which guarantees that the surface mesh is also 2-manifold after the edge collapse.
- * \pre `get(edge_is_constrained_map, v0v1) == false`.
-=======
  *       Furthermore, the edge `e` must satisfy the link condition, which guarantees that the surface mesh is also 2-manifold after the edge collapse.
  * \pre `get(edge_is_constrained_map, e) == false`.
->>>>>>> dbcace69
  * \pre  `v0` and `v1` are not both incident to a constrained edge.
  */
 
