--- conflicted
+++ resolved
@@ -55,9 +55,5 @@
 
 if(OpenMesh_FOUND)
   create_single_source_cgal_program( "TriMesh.cpp" )
-<<<<<<< HEAD
-  target_link_libraries( TriMesh ${OPENMESH_LIBRARIES} )
-=======
   target_link_libraries( TriMesh PRIVATE ${OPENMESH_LIBRARIES} )
->>>>>>> 8f3e2298
 endif()
