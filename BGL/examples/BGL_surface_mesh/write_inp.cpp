--- conflicted
+++ resolved
@@ -22,11 +22,7 @@
 
   std::ofstream out("out.inp");
   out.precision(17);
-<<<<<<< HEAD
-  CGAL::write_INP(out, "out.inp", "S4R", sm);
-=======
   CGAL::IO::write_INP(out, "out.inp", "S4R", sm);
->>>>>>> cf69d322
 
   return EXIT_SUCCESS;
 }