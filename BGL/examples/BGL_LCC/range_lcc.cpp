--- conflicted
+++ resolved
@@ -36,15 +36,15 @@
 void fct(const LCC& lcc)
 {
   vertex_range vr(vertices(lcc));
-
+  
   std::cout << "new for loop" << std::endl;
   for(vertex_descriptor vd : vr){
     std::cout << vd->point() << std::endl;
   }
-
+  
   std::cout << "boost::tie + std::for_each" << std::endl;
   vertex_iterator vb, ve;
-
+  
   boost::tie(vb,ve) = vertices_range(lcc);
   std::for_each(vb,ve, Fct());
 }
@@ -52,11 +52,7 @@
 int main(int argc, char** argv)
 {
   LCC lcc;
-<<<<<<< HEAD
-  CGAL::read_off((argc>1)?argv[1]:"cube.off", lcc);
-=======
   CGAL::read_OFF((argc>1)?argv[1]:"cube.off", lcc);
->>>>>>> 9c0648a0
 
   fct(lcc);
   return 0;
