#include <CGAL/Simple_cartesian.h>

#include <CGAL/boost/graph/graph_traits_Linear_cell_complex_for_combinatorial_map.h>
#include <CGAL/boost/graph/IO/polygon_mesh_io.h>
#include <CGAL/property_map.h>

#include <boost/graph/graph_traits.hpp>

#include <iostream>
#include <fstream>

typedef CGAL::Simple_cartesian<double> Kernel;
typedef Kernel::Point_3                Point;
typedef Kernel::Vector_3               Vector;

typedef CGAL::Linear_cell_complex_traits<3, Kernel> LCC_traits;
typedef CGAL::Linear_cell_complex_for_bgl_combinatorial_map_helper
          <2, 3, LCC_traits>::type LCC;

template<typename HalfedgeGraph,
         typename PointMap,
         typename NormalMap>
void calculate_face_normals(const HalfedgeGraph& g,
                            PointMap pm,
                            NormalMap nm)
{
  typedef boost::graph_traits<HalfedgeGraph> GraphTraits;
  typedef typename GraphTraits::face_iterator face_iterator;
  typedef typename GraphTraits::halfedge_descriptor halfedge_descriptor;
  typedef typename boost::property_traits<PointMap>::value_type point;
  typedef typename boost::property_traits<NormalMap>::value_type normal;

  face_iterator fb, fe;
  for(boost::tie(fb, fe) = faces(g); fb != fe; ++fb)
  {
    halfedge_descriptor edg = halfedge(*fb, g);
    halfedge_descriptor edgb = edg;

    point p0 = pm[target(edg, g)];
    edg = next(edg, g);
    point p1 = pm[target(edg, g)];
    edg = next(edg, g);
    point p2 = pm[target(edg, g)];
    edg = next(edg, g);

    if(edg == edgb) {
      // triangle
      nm[*fb] = CGAL::unit_normal(p1, p2, p0);
    } else {
      // not a triangle
      normal n(CGAL::NULL_VECTOR);

      do {
        n = n + CGAL::normal(p1, p2, p0);
        p0 = p1;
        p1 = p2;

        edg = next(edg, g);
        p2 = pm[target(edg, g)];
      } while(edg != edgb);

      nm[*fb] = n / CGAL::sqrt(n.squared_length());
    }
  }
}

int main(int argc, char** argv)
{
  typedef boost::property_map<LCC, CGAL::face_index_t>::const_type
                 Face_index_map;

  LCC lcc;
<<<<<<< HEAD
  CGAL::read_polygon_mesh((argc>1)?argv[1]:"cube.off", lcc);
=======
  CGAL::IO::read_polygon_mesh((argc>1)?argv[1]:"cube.off", lcc);
>>>>>>> cf69d322

  // Ad hoc property_map to store normals. Face_index_map is used to
  // map face_descriptors to a contiguous range of indices. See
  // http://www.boost.org/libs/property_map/doc/vector_property_map.html
  // for details.
  boost::vector_property_map<Vector, Face_index_map>
    normals(static_cast<unsigned>(num_faces(lcc)), get(CGAL::face_index, lcc));

  calculate_face_normals(
    lcc // Graph
    , get(CGAL::vertex_point, lcc) // map from vertex_descriptor to point
    , normals // map from face_descriptor to Vector_3
    );

  std::cout << "Normals" << std::endl;
  for(LCC::Attribute_range<2>::type::iterator it=lcc.attributes<2>().begin();
      it!=lcc.attributes<2>().end(); ++it)
  {
    // Facet_iterator is a face_descriptor, so we can use it as the
    // key here
    std::cout << normals[it] << std::endl;
  }

  return 0;
}<|MERGE_RESOLUTION|>--- conflicted
+++ resolved
@@ -70,11 +70,7 @@
                  Face_index_map;
 
   LCC lcc;
-<<<<<<< HEAD
-  CGAL::read_polygon_mesh((argc>1)?argv[1]:"cube.off", lcc);
-=======
   CGAL::IO::read_polygon_mesh((argc>1)?argv[1]:"cube.off", lcc);
->>>>>>> cf69d322
 
   // Ad hoc property_map to store normals. Face_index_map is used to
   // map face_descriptors to a contiguous range of indices. See
