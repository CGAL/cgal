--- conflicted
+++ resolved
@@ -94,11 +94,8 @@
   assert(get_parameter(np, CGAL::internal_np::area_threshold).v == 57);
   assert(get_parameter(np, CGAL::internal_np::volume_threshold).v == 58);
   assert(get_parameter(np, CGAL::internal_np::dry_run).v == 59);
-<<<<<<< HEAD
-=======
   assert(get_parameter(np, CGAL::internal_np::do_lock_mesh).v == 60);
   assert(get_parameter(np, CGAL::internal_np::do_simplify_mesh).v == 61);
->>>>>>> 3e1a6d0e
 
     // Named parameters that we use in the package 'Surface Mesh Simplification'
   assert(get_parameter(np, CGAL::internal_np::get_cost_policy).v == 34);
@@ -186,11 +183,8 @@
   check_same_type<57>(get_parameter(np, CGAL::internal_np::area_threshold));
   check_same_type<58>(get_parameter(np, CGAL::internal_np::volume_threshold));
   check_same_type<59>(get_parameter(np, CGAL::internal_np::dry_run));
-<<<<<<< HEAD
-=======
   check_same_type<60>(get_parameter(np, CGAL::internal_np::do_lock_mesh));
   check_same_type<61>(get_parameter(np, CGAL::internal_np::do_simplify_mesh));
->>>>>>> 3e1a6d0e
 
     // Named parameters that we use in the package 'Surface Mesh Simplification'
   check_same_type<34>(get_parameter(np, CGAL::internal_np::get_cost_policy));
@@ -284,11 +278,8 @@
                          .area_threshold(A<57>(57))
                          .volume_threshold(A<58>(58))
                          .dry_run(A<59>(59))
-<<<<<<< HEAD
-=======
                          .do_lock_mesh(A<60>(60))
                          .do_simplify_mesh(A<61>(61))
->>>>>>> 3e1a6d0e
        );
 
   return EXIT_SUCCESS;
