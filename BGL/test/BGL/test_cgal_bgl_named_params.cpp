#include <CGAL/boost/graph/Named_function_parameters.h>
#include <CGAL/assertions.h>
#include <boost/type_traits/is_same.hpp>

#include <cstdlib>

template <int i>
struct A
{
  A(int v):v(v){}
  int v;
};

template <int i, class T>
void check_same_type(T)
{
  static const bool b = boost::is_same< A<i>, T >::value;
  CGAL_static_assertion(b);
  assert(b);
}

template<class NamedParameters>
void test(const NamedParameters& np)
{
  using CGAL::parameters::get_parameter;

  // Test values

    // Named parameters that we use in CGAL
  assert(get_parameter(np, CGAL::internal_np::vertex_index).v == 0);
  assert(get_parameter(np, CGAL::internal_np::graph_visitor).v == 1);
  assert(get_parameter(np, CGAL::internal_np::vertex_point).v == 2);
  assert(get_parameter(np, CGAL::internal_np::halfedge_index).v == 3);
  assert(get_parameter(np, CGAL::internal_np::edge_index).v == 4);
  assert(get_parameter(np, CGAL::internal_np::face_index).v == 5);

  assert(get_parameter(np, CGAL::internal_np::edge_is_constrained).v == 6);
  assert(get_parameter(np, CGAL::internal_np::first_index).v == 7);
  assert(get_parameter(np, CGAL::internal_np::number_of_iterations).v == 8);

  assert(get_parameter(np, CGAL::internal_np::METIS_options).v == 800000001);
  assert(get_parameter(np, CGAL::internal_np::vertex_partition_id).v == 800000002);
  assert(get_parameter(np, CGAL::internal_np::face_partition_id).v == 800000003);
  
  assert(get_parameter(np, CGAL::internal_np::vertex_to_vertex_output_iterator).v == 800000004);
  assert(get_parameter(np, CGAL::internal_np::halfedge_to_halfedge_output_iterator).v == 800000005);
  assert(get_parameter(np, CGAL::internal_np::face_to_face_output_iterator).v == 800000006);
  
  assert(get_parameter(np, CGAL::internal_np::vertex_to_vertex_map).v == 800000007);
  assert(get_parameter(np, CGAL::internal_np::halfedge_to_halfedge_map).v == 800000008);
  assert(get_parameter(np, CGAL::internal_np::face_to_face_map).v == 800000009);

    // Named parameters that we use in the package 'Mesh_3'
  assert(get_parameter(np, CGAL::internal_np::vertex_feature_degree).v == 9);

    // Named parameters used in the package 'Polygon Mesh Processing'
  assert(get_parameter(np, CGAL::internal_np::geom_traits).v == 10);
  assert(get_parameter(np, CGAL::internal_np::vertex_incident_patches).v == 11);
  assert(get_parameter(np, CGAL::internal_np::density_control_factor).v == 12);
  assert(get_parameter(np, CGAL::internal_np::use_delaunay_triangulation).v == 13);
  assert(get_parameter(np, CGAL::internal_np::fairing_continuity).v == 14);
  assert(get_parameter(np, CGAL::internal_np::sparse_linear_solver).v == 15);
  assert(get_parameter(np, CGAL::internal_np::number_of_relaxation_steps).v == 16);
  assert(get_parameter(np, CGAL::internal_np::protect_constraints).v == 17);
  assert(get_parameter(np, CGAL::internal_np::relax_constraints).v == 18);
  assert(get_parameter(np, CGAL::internal_np::collapse_constraints).v == 43);
  assert(get_parameter(np, CGAL::internal_np::vertex_is_constrained).v == 19);
  assert(get_parameter(np, CGAL::internal_np::face_patch).v == 20);
  assert(get_parameter(np, CGAL::internal_np::random_uniform_sampling).v == 21);
  assert(get_parameter(np, CGAL::internal_np::grid_sampling).v == 22);
  assert(get_parameter(np, CGAL::internal_np::monte_carlo_sampling).v == 23);
  assert(get_parameter(np, CGAL::internal_np::do_sample_edges).v == 24);
  assert(get_parameter(np, CGAL::internal_np::do_sample_vertices).v == 25);
  assert(get_parameter(np, CGAL::internal_np::do_sample_faces).v == 26);
  assert(get_parameter(np, CGAL::internal_np::number_of_points_on_faces).v == 27);
  assert(get_parameter(np, CGAL::internal_np::number_of_points_per_face).v == 28);
  assert(get_parameter(np, CGAL::internal_np::grid_spacing).v == 29);
  assert(get_parameter(np, CGAL::internal_np::number_of_points_per_edge).v == 30);
  assert(get_parameter(np, CGAL::internal_np::number_of_points_on_edges).v == 31);
  assert(get_parameter(np, CGAL::internal_np::nb_points_per_area_unit).v == 32);
  assert(get_parameter(np, CGAL::internal_np::nb_points_per_distance_unit).v == 33);
  assert(get_parameter(np, CGAL::internal_np::throw_on_self_intersection).v == 43);
  assert(get_parameter(np, CGAL::internal_np::clip_volume).v == 44);
  assert(get_parameter(np, CGAL::internal_np::use_compact_clipper).v == 45);
  assert(get_parameter(np, CGAL::internal_np::erase_all_duplicates).v == 48);
  assert(get_parameter(np, CGAL::internal_np::require_same_orientation).v == 49);
  assert(get_parameter(np, CGAL::internal_np::use_bool_op_to_clip_surface).v == 50);
  assert(get_parameter(np, CGAL::internal_np::face_size_map).v == 52);
  assert(get_parameter(np, CGAL::internal_np::snapping_tolerance).v == 57);
  assert(get_parameter(np, CGAL::internal_np::use_angle_smoothing).v == 53);
  assert(get_parameter(np, CGAL::internal_np::use_area_smoothing).v == 54);
  assert(get_parameter(np, CGAL::internal_np::use_Delaunay_flips).v == 55);
  assert(get_parameter(np, CGAL::internal_np::use_safety_constraints).v == 56);
  assert(get_parameter(np, CGAL::internal_np::area_threshold).v == 57);
  assert(get_parameter(np, CGAL::internal_np::volume_threshold).v == 58);
  assert(get_parameter(np, CGAL::internal_np::dry_run).v == 59);
  assert(get_parameter(np, CGAL::internal_np::do_lock_mesh).v == 60);
  assert(get_parameter(np, CGAL::internal_np::do_simplify_border).v == 61);

    // Named parameters that we use in the package 'Surface Mesh Simplification'
  assert(get_parameter(np, CGAL::internal_np::get_cost_policy).v == 34);
  assert(get_parameter(np, CGAL::internal_np::get_placement_policy).v == 35);
  assert(get_parameter(np, CGAL::internal_np::constrain_geometry).v == 5678);
  assert(get_parameter(np, CGAL::internal_np::max_normal_angle_change).v == 5679);
  assert(get_parameter(np, CGAL::internal_np::max_input_dist_placement).v == 5875);

    // To-be-documented named parameters
  assert(get_parameter(np, CGAL::internal_np::face_normal).v == 36);
  assert(get_parameter(np, CGAL::internal_np::random_seed).v == 37);
  assert(get_parameter(np, CGAL::internal_np::do_project).v == 38);

    // Internal named parameters
  assert(get_parameter(np, CGAL::internal_np::weight_calculator).v == 39);
  assert(get_parameter(np, CGAL::internal_np::preserve_genus).v == 40);
  assert(get_parameter(np, CGAL::internal_np::verbosity_level).v == 41);
  assert(get_parameter(np, CGAL::internal_np::use_binary_mode).v == 51);
  assert(get_parameter(np, CGAL::internal_np::projection_functor).v == 42);
  assert(get_parameter(np, CGAL::internal_np::apply_per_connected_component).v == 46);
  assert(get_parameter(np, CGAL::internal_np::output_iterator).v == 47);

  // Test types

    // Named parameters that we use in CGAL
  check_same_type<0>(get_parameter(np, CGAL::internal_np::vertex_index));
  check_same_type<1>(get_parameter(np, CGAL::internal_np::graph_visitor));
  check_same_type<2>(get_parameter(np, CGAL::internal_np::vertex_point));
  check_same_type<3>(get_parameter(np, CGAL::internal_np::halfedge_index));
  check_same_type<4>(get_parameter(np, CGAL::internal_np::edge_index));
  check_same_type<5>(get_parameter(np, CGAL::internal_np::face_index));

  check_same_type<6>(get_parameter(np, CGAL::internal_np::edge_is_constrained));
  check_same_type<7>(get_parameter(np, CGAL::internal_np::first_index));
  check_same_type<8>(get_parameter(np, CGAL::internal_np::number_of_iterations));

  check_same_type<800000001>(get_parameter(np, CGAL::internal_np::METIS_options));
  check_same_type<800000002>(get_parameter(np, CGAL::internal_np::vertex_partition_id));
  check_same_type<800000003>(get_parameter(np, CGAL::internal_np::face_partition_id));
  check_same_type<800000004>(get_parameter(np, CGAL::internal_np::vertex_to_vertex_output_iterator));
  check_same_type<800000005>(get_parameter(np, CGAL::internal_np::halfedge_to_halfedge_output_iterator));
  check_same_type<800000006>(get_parameter(np, CGAL::internal_np::face_to_face_output_iterator));
  check_same_type<800000007>(get_parameter(np, CGAL::internal_np::vertex_to_vertex_map));
  check_same_type<800000008>(get_parameter(np, CGAL::internal_np::halfedge_to_halfedge_map));
  check_same_type<800000009>(get_parameter(np, CGAL::internal_np::face_to_face_map));

    // Named parameters that we use in the package 'Mesh_3'
  check_same_type<9>(get_parameter(np, CGAL::internal_np::vertex_feature_degree));

    // Named parameters used in the package 'Polygon Mesh Processing'
  check_same_type<10>(get_parameter(np, CGAL::internal_np::geom_traits));
  check_same_type<11>(get_parameter(np, CGAL::internal_np::vertex_incident_patches));
  check_same_type<12>(get_parameter(np, CGAL::internal_np::density_control_factor));
  check_same_type<13>(get_parameter(np, CGAL::internal_np::use_delaunay_triangulation));
  check_same_type<14>(get_parameter(np, CGAL::internal_np::fairing_continuity));
  check_same_type<15>(get_parameter(np, CGAL::internal_np::sparse_linear_solver));
  check_same_type<16>(get_parameter(np, CGAL::internal_np::number_of_relaxation_steps));
  check_same_type<17>(get_parameter(np, CGAL::internal_np::protect_constraints));
  check_same_type<18>(get_parameter(np, CGAL::internal_np::relax_constraints));
  check_same_type<43>(get_parameter(np, CGAL::internal_np::collapse_constraints));
  check_same_type<19>(get_parameter(np, CGAL::internal_np::vertex_is_constrained));
  check_same_type<20>(get_parameter(np, CGAL::internal_np::face_patch));
  check_same_type<21>(get_parameter(np, CGAL::internal_np::random_uniform_sampling));
  check_same_type<22>(get_parameter(np, CGAL::internal_np::grid_sampling));
  check_same_type<23>(get_parameter(np, CGAL::internal_np::monte_carlo_sampling));
  check_same_type<24>(get_parameter(np, CGAL::internal_np::do_sample_edges));
  check_same_type<25>(get_parameter(np, CGAL::internal_np::do_sample_vertices));
  check_same_type<26>(get_parameter(np, CGAL::internal_np::do_sample_faces));
  check_same_type<27>(get_parameter(np, CGAL::internal_np::number_of_points_on_faces));
  check_same_type<28>(get_parameter(np, CGAL::internal_np::number_of_points_per_face));
  check_same_type<29>(get_parameter(np, CGAL::internal_np::grid_spacing));
  check_same_type<30>(get_parameter(np, CGAL::internal_np::number_of_points_per_edge));
  check_same_type<31>(get_parameter(np, CGAL::internal_np::number_of_points_on_edges));
  check_same_type<32>(get_parameter(np, CGAL::internal_np::nb_points_per_area_unit));
  check_same_type<33>(get_parameter(np, CGAL::internal_np::nb_points_per_distance_unit));
  check_same_type<43>(get_parameter(np, CGAL::internal_np::throw_on_self_intersection));
  check_same_type<44>(get_parameter(np, CGAL::internal_np::clip_volume));
  check_same_type<45>(get_parameter(np, CGAL::internal_np::use_compact_clipper));
  check_same_type<48>(get_parameter(np, CGAL::internal_np::erase_all_duplicates));
  check_same_type<49>(get_parameter(np, CGAL::internal_np::require_same_orientation));
  check_same_type<50>(get_parameter(np, CGAL::internal_np::use_bool_op_to_clip_surface));
  check_same_type<52>(get_parameter(np, CGAL::internal_np::face_size_map));
  check_same_type<57>(get_parameter(np, CGAL::internal_np::snapping_tolerance));
  check_same_type<53>(get_parameter(np, CGAL::internal_np::use_angle_smoothing));
  check_same_type<54>(get_parameter(np, CGAL::internal_np::use_area_smoothing));
  check_same_type<55>(get_parameter(np, CGAL::internal_np::use_Delaunay_flips));
  check_same_type<56>(get_parameter(np, CGAL::internal_np::use_safety_constraints));
  check_same_type<57>(get_parameter(np, CGAL::internal_np::area_threshold));
  check_same_type<58>(get_parameter(np, CGAL::internal_np::volume_threshold));
  check_same_type<59>(get_parameter(np, CGAL::internal_np::dry_run));
  check_same_type<60>(get_parameter(np, CGAL::internal_np::do_lock_mesh));
  check_same_type<61>(get_parameter(np, CGAL::internal_np::do_simplify_border));

    // Named parameters that we use in the package 'Surface Mesh Simplification'
  check_same_type<34>(get_parameter(np, CGAL::internal_np::get_cost_policy));
  check_same_type<35>(get_parameter(np, CGAL::internal_np::get_placement_policy));
  check_same_type<5678>(get_parameter(np, CGAL::internal_np::constrain_geometry));
  check_same_type<5679>(get_parameter(np, CGAL::internal_np::max_normal_angle_change));
  check_same_type<5875>(get_parameter(np, CGAL::internal_np::max_input_dist_placement));

    // To-be-documented named parameters
  check_same_type<36>(get_parameter(np, CGAL::internal_np::face_normal));
  check_same_type<37>(get_parameter(np, CGAL::internal_np::random_seed));
  check_same_type<38>(get_parameter(np, CGAL::internal_np::do_project));

    // Internal named parameters
  check_same_type<39>(get_parameter(np, CGAL::internal_np::weight_calculator));
  check_same_type<40>(get_parameter(np, CGAL::internal_np::preserve_genus));
  check_same_type<41>(get_parameter(np, CGAL::internal_np::verbosity_level));
  check_same_type<51>(get_parameter(np, CGAL::internal_np::use_binary_mode));
  check_same_type<42>(get_parameter(np, CGAL::internal_np::projection_functor));
  check_same_type<46>(get_parameter(np, CGAL::internal_np::apply_per_connected_component));
  check_same_type<47>(get_parameter(np, CGAL::internal_np::output_iterator));
  
  // Named parameters used in the package 'Point Set Processing'
  check_same_type<9000>(get_parameter(np, CGAL::internal_np::point_map));
  check_same_type<9001>(get_parameter(np, CGAL::internal_np::query_point_map));
  check_same_type<9002>(get_parameter(np, CGAL::internal_np::normal_map));
  check_same_type<9003>(get_parameter(np, CGAL::internal_np::diagonalize_traits));
  check_same_type<9004>(get_parameter(np, CGAL::internal_np::svd_traits));
  check_same_type<9005>(get_parameter(np, CGAL::internal_np::callback));
  check_same_type<9006>(get_parameter(np, CGAL::internal_np::sharpness_angle));
  check_same_type<9007>(get_parameter(np, CGAL::internal_np::edge_sensitivity));
  check_same_type<9008>(get_parameter(np, CGAL::internal_np::neighbor_radius));
  check_same_type<9009>(get_parameter(np, CGAL::internal_np::number_of_output_points));
  check_same_type<9010>(get_parameter(np, CGAL::internal_np::size));
  check_same_type<9011>(get_parameter(np, CGAL::internal_np::maximum_variation));
  check_same_type<9012>(get_parameter(np, CGAL::internal_np::degree_fitting));
  check_same_type<9013>(get_parameter(np, CGAL::internal_np::degree_monge));
  check_same_type<9014>(get_parameter(np, CGAL::internal_np::threshold_percent));
  check_same_type<9015>(get_parameter(np, CGAL::internal_np::threshold_distance));
  check_same_type<9016>(get_parameter(np, CGAL::internal_np::attraction_factor));
  check_same_type<9017>(get_parameter(np, CGAL::internal_np::plane_map));
  check_same_type<9018>(get_parameter(np, CGAL::internal_np::plane_index_map));
  check_same_type<9019>(get_parameter(np, CGAL::internal_np::select_percentage));
  check_same_type<9020>(get_parameter(np, CGAL::internal_np::require_uniform_sampling));
  check_same_type<9021>(get_parameter(np, CGAL::internal_np::point_is_constrained));
  check_same_type<9022>(get_parameter(np, CGAL::internal_np::number_of_samples));
  check_same_type<9023>(get_parameter(np, CGAL::internal_np::accuracy));
  check_same_type<9024>(get_parameter(np, CGAL::internal_np::maximum_running_time));
  check_same_type<9025>(get_parameter(np, CGAL::internal_np::overlap));
  check_same_type<9026>(get_parameter(np, CGAL::internal_np::transformation));
  check_same_type<9027>(get_parameter(np, CGAL::internal_np::point_set_filters));
  check_same_type<9028>(get_parameter(np, CGAL::internal_np::matcher));
  check_same_type<9029>(get_parameter(np, CGAL::internal_np::outlier_filters));
  check_same_type<9030>(get_parameter(np, CGAL::internal_np::error_minimizer));
  check_same_type<9031>(get_parameter(np, CGAL::internal_np::transformation_checkers));
  check_same_type<9032>(get_parameter(np, CGAL::internal_np::inspector));
  check_same_type<9033>(get_parameter(np, CGAL::internal_np::logger));
  check_same_type<9034>(get_parameter(np, CGAL::internal_np::maximum_normal_deviation));
}

int main()
{
  test(CGAL::parameters::vertex_index_map(A<0>(0))
                         .visitor(A<1>(1))
                         .vertex_point_map(A<2>(2))
                         .halfedge_index_map(A<3>(3))
                         .edge_index_map(A<4>(4))
                         .face_index_map(A<5>(5))
                         .edge_is_constrained_map(A<6>(6))
                         .first_index(A<7>(7))
                         .number_of_iterations(A<8>(8))
                         .METIS_options(A<800000001>(800000001))
                         .vertex_partition_id_map(A<800000002>(800000002))
                         .face_partition_id_map(A<800000003>(800000003))
                         .vertex_to_vertex_output_iterator(A<800000004>(800000004))
                         .halfedge_to_halfedge_output_iterator(A<800000005>(800000005))
                         .face_to_face_output_iterator(A<800000006>(800000006))
                         .vertex_to_vertex_map(A<800000007>(800000007))
                         .halfedge_to_halfedge_map(A<800000008>(800000008))
                         .face_to_face_map(A<800000009>(800000009))
                         .vertex_feature_degree_map(A<9>(9))
                         .geom_traits(A<10>(10))
                         .vertex_incident_patches_map(A<11>(11))
                         .density_control_factor(A<12>(12))
                         .use_delaunay_triangulation(A<13>(13))
                         .fairing_continuity(A<14>(14))
                         .sparse_linear_solver(A<15>(15))
                         .number_of_relaxation_steps(A<16>(16))
                         .protect_constraints(A<17>(17))
                         .relax_constraints(A<18>(18))
                         .collapse_constraints(A<43>(43))
                         .vertex_is_constrained_map(A<19>(19))
                         .face_patch_map(A<20>(20))
                         .use_random_uniform_sampling(A<21>(21))
                         .use_grid_sampling(A<22>(22))
                         .use_monte_carlo_sampling(A<23>(23))
                         .do_sample_edges(A<24>(24))
                         .do_sample_vertices(A<25>(25))
                         .do_sample_faces(A<26>(26))
                         .number_of_points_on_faces(A<27>(27))
                         .number_of_points_per_face(A<28>(28))
                         .grid_spacing(A<29>(29))
                         .number_of_points_per_edge(A<30>(30))
                         .number_of_points_on_edges(A<31>(31))
                         .number_of_points_per_area_unit(A<32>(32))
                         .number_of_points_per_distance_unit(A<33>(33))
                         .get_cost(A<34>(34))
                         .get_placement(A<35>(35))
                         .face_normal_map(A<36>(36))
                         .random_seed(A<37>(37))
                         .do_project(A<38>(38))
                         .weight_calculator(A<39>(39))
                         .preserve_genus(A<40>(40))
                         .verbosity_level(A<41>(41))
                         .projection_functor(A<42>(42))
                         .throw_on_self_intersection(A<43>(43))
                         .clip_volume(A<44>(44))
                         .use_compact_clipper(A<45>(45))
                         .apply_per_connected_component(A<46>(46))
                         .output_iterator(A<47>(47))
                         .erase_all_duplicates(A<48>(48))
                         .require_same_orientation(A<49>(49))
                         .use_bool_op_to_clip_surface(A<50>(50))
                         .use_binary_mode(A<51>(51))
                         .face_size_map(A<52>(52))
                         .snapping_tolerance(A<57>(57))
                         .use_angle_smoothing(A<53>(53))
                         .use_area_smoothing(A<54>(54))
                         .use_Delaunay_flips(A<55>(55))
                         .use_safety_constraints(A<56>(56))
                         .area_threshold(A<57>(57))
                         .volume_threshold(A<58>(58))
                         .dry_run(A<59>(59))
<<<<<<< HEAD
                         .constrain_geometry(A<5678>(5678))
                         .max_normal_angle_change(A<5679>(5679))
                         .max_input_dist(A<5875>(5875))
=======
                         .do_lock_mesh(A<60>(60))
                         .do_simplify_border(A<61>(61))
                         .point_map(A<9000>(9000))
                         .query_point_map(A<9001>(9001))
                         .normal_map(A<9002>(9002))
                         .diagonalize_traits(A<9003>(9003))
                         .svd_traits(A<9004>(9004))
                         .callback(A<9005>(9005))
                         .sharpness_angle(A<9006>(9006))
                         .edge_sensitivity(A<9007>(9007))
                         .neighbor_radius(A<9008>(9008))
                         .number_of_output_points(A<9009>(9009))
                         .size(A<9010>(9010))
                         .maximum_variation(A<9011>(9011))
                         .degree_fitting(A<9012>(9012))
                         .degree_monge(A<9013>(9013))
                         .threshold_percent(A<9014>(9014))
                         .threshold_distance(A<9015>(9015))
                         .attraction_factor(A<9016>(9016))
                         .plane_map(A<9017>(9017))
                         .plane_index_map(A<9018>(9018))
                         .select_percentage(A<9019>(9019))
                         .require_uniform_sampling(A<9020>(9020))
                         .point_is_constrained_map(A<9021>(9021))
                         .number_of_samples(A<9022>(9022))
                         .accuracy(A<9023>(9023))
                         .maximum_running_time(A<9024>(9024))
                         .overlap(A<9025>(9025))
                         .transformation(A<9026>(9026))
                         .point_set_filters(A<9027>(9027))
                         .matcher(A<9028>(9028))
                         .outlier_filters(A<9029>(9029))
                         .error_minimizer(A<9030>(9030))
                         .transformation_checkers(A<9031>(9031))
                         .inspector(A<9032>(9032))
                         .logger(A<9033>(9033))
                         .maximum_normal_deviation(A<9034>(9034))
>>>>>>> 6d2ada80
       );
  return EXIT_SUCCESS;
}<|MERGE_RESOLUTION|>--- conflicted
+++ resolved
@@ -321,11 +321,9 @@
                          .area_threshold(A<57>(57))
                          .volume_threshold(A<58>(58))
                          .dry_run(A<59>(59))
-<<<<<<< HEAD
                          .constrain_geometry(A<5678>(5678))
                          .max_normal_angle_change(A<5679>(5679))
                          .max_input_dist(A<5875>(5875))
-=======
                          .do_lock_mesh(A<60>(60))
                          .do_simplify_border(A<61>(61))
                          .point_map(A<9000>(9000))
@@ -363,7 +361,6 @@
                          .inspector(A<9032>(9032))
                          .logger(A<9033>(9033))
                          .maximum_normal_deviation(A<9034>(9034))
->>>>>>> 6d2ada80
        );
   return EXIT_SUCCESS;
 }