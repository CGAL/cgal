#include <CGAL/boost/graph/named_function_params.h>
#include <CGAL/assertions.h>
#include <boost/type_traits/is_same.hpp>

#include <cstdlib>

template <int i>
struct A
{
  A(int v):v(v){}
  int v;
};

template <int i, class T>
void check_same_type(T)
{
  static const bool b = boost::is_same< A<i>, T >::value;
  CGAL_static_assertion(b);
  assert(b);
}

template<class NamedParameters>
void test(const NamedParameters& np)
{
  using boost::get_param;

  // Test values

    // Named parameters from Boost
  assert(get_param(np, boost::vertex_index).v == 0);
  assert(get_param(np, boost::graph_visitor).v == 1);

    // Named parameters that we use in CGAL
  assert(get_param(np, CGAL::internal_np::vertex_point).v == 2);
  assert(get_param(np, CGAL::internal_np::halfedge_index).v == 3);
  assert(get_param(np, CGAL::internal_np::edge_index).v == 4);
  assert(get_param(np, CGAL::internal_np::face_index).v == 5);

  assert(get_param(np, CGAL::internal_np::edge_is_constrained).v == 6);
  assert(get_param(np, CGAL::internal_np::first_index).v == 7);
  assert(get_param(np, CGAL::internal_np::number_of_iterations).v == 8);

  assert(get_param(np, CGAL::internal_np::METIS_options).v == 800000001);
  assert(get_param(np, CGAL::internal_np::vertex_partition_id).v == 800000002);
  assert(get_param(np, CGAL::internal_np::face_partition_id).v == 800000003);

    // Named parameters that we use in the package 'Mesh_3'
  assert(get_param(np, CGAL::internal_np::vertex_feature_degree).v == 9);

    // Named parameters used in the package 'Polygon Mesh Processing'
  assert(get_param(np, CGAL::internal_np::geom_traits).v == 10);
  assert(get_param(np, CGAL::internal_np::vertex_incident_patches).v == 11);
  assert(get_param(np, CGAL::internal_np::density_control_factor).v == 12);
  assert(get_param(np, CGAL::internal_np::use_delaunay_triangulation).v == 13);
  assert(get_param(np, CGAL::internal_np::fairing_continuity).v == 14);
  assert(get_param(np, CGAL::internal_np::sparse_linear_solver).v == 15);
  assert(get_param(np, CGAL::internal_np::number_of_relaxation_steps).v == 16);
  assert(get_param(np, CGAL::internal_np::protect_constraints).v == 17);
  assert(get_param(np, CGAL::internal_np::relax_constraints).v == 18);
  assert(get_param(np, CGAL::internal_np::collapse_constraints).v == 43);
  assert(get_param(np, CGAL::internal_np::vertex_is_constrained).v == 19);
  assert(get_param(np, CGAL::internal_np::face_patch).v == 20);
  assert(get_param(np, CGAL::internal_np::random_uniform_sampling).v == 21);
  assert(get_param(np, CGAL::internal_np::grid_sampling).v == 22);
  assert(get_param(np, CGAL::internal_np::monte_carlo_sampling).v == 23);
  assert(get_param(np, CGAL::internal_np::do_sample_edges).v == 24);
  assert(get_param(np, CGAL::internal_np::do_sample_vertices).v == 25);
  assert(get_param(np, CGAL::internal_np::do_sample_faces).v == 26);
  assert(get_param(np, CGAL::internal_np::number_of_points_on_faces).v == 27);
  assert(get_param(np, CGAL::internal_np::number_of_points_per_face).v == 28);
  assert(get_param(np, CGAL::internal_np::grid_spacing).v == 29);
  assert(get_param(np, CGAL::internal_np::number_of_points_per_edge).v == 30);
  assert(get_param(np, CGAL::internal_np::number_of_points_on_edges).v == 31);
  assert(get_param(np, CGAL::internal_np::nb_points_per_area_unit).v == 32);
  assert(get_param(np, CGAL::internal_np::nb_points_per_distance_unit).v == 33);
<<<<<<< HEAD
  assert(get_param(np, CGAL::internal_np::gradient_descent_precision).v == 34);
  assert(get_param(np, CGAL::internal_np::use_explicit_scheme).v == 35);
=======
  assert(get_param(np, CGAL::internal_np::throw_on_self_intersection).v == 43);
  assert(get_param(np, CGAL::internal_np::clip_volume).v == 44);
  assert(get_param(np, CGAL::internal_np::use_compact_clipper).v == 45);
>>>>>>> 2d9000ef

    // Named parameters that we use in the package 'Surface Mesh Simplification'
  assert(get_param(np, CGAL::internal_np::get_cost_policy).v == 36);
  assert(get_param(np, CGAL::internal_np::get_placement_policy).v == 37);

    // To-be-documented named parameters
  assert(get_param(np, CGAL::internal_np::face_normal).v == 38);
  assert(get_param(np, CGAL::internal_np::random_seed).v == 39);
  assert(get_param(np, CGAL::internal_np::do_project).v == 40);

    // Internal named parameters
<<<<<<< HEAD
  assert(get_param(np, CGAL::internal_np::weight_calculator).v == 41);
  assert(get_param(np, CGAL::internal_np::preserve_genus).v == 42);
  assert(get_param(np, CGAL::internal_np::verbosity_level).v == 43);
=======
  assert(get_param(np, CGAL::internal_np::weight_calculator).v == 39);
  assert(get_param(np, CGAL::internal_np::preserve_genus).v == 40);
  assert(get_param(np, CGAL::internal_np::verbosity_level).v == 41);
  assert(get_param(np, CGAL::internal_np::projection_functor).v == 42);
  assert(get_param(np, CGAL::internal_np::apply_per_connected_component).v == 46);
>>>>>>> 2d9000ef


  // Test types

    // Named parameters from Boost
  check_same_type<0>(get_param(np, boost::vertex_index));
  check_same_type<1>(get_param(np, boost::graph_visitor));

    // Named parameters that we use in CGAL
  check_same_type<2>(get_param(np, CGAL::internal_np::vertex_point));
  check_same_type<3>(get_param(np, CGAL::internal_np::halfedge_index));
  check_same_type<4>(get_param(np, CGAL::internal_np::edge_index));
  check_same_type<5>(get_param(np, CGAL::internal_np::face_index));

  check_same_type<6>(get_param(np, CGAL::internal_np::edge_is_constrained));
  check_same_type<7>(get_param(np, CGAL::internal_np::first_index));
  check_same_type<8>(get_param(np, CGAL::internal_np::number_of_iterations));

  check_same_type<800000001>(get_param(np, CGAL::internal_np::METIS_options));
  check_same_type<800000002>(get_param(np, CGAL::internal_np::vertex_partition_id));
  check_same_type<800000003>(get_param(np, CGAL::internal_np::face_partition_id));

    // Named parameters that we use in the package 'Mesh_3'
  check_same_type<9>(get_param(np, CGAL::internal_np::vertex_feature_degree));

    // Named parameters used in the package 'Polygon Mesh Processing'
  check_same_type<10>(get_param(np, CGAL::internal_np::geom_traits));
  check_same_type<11>(get_param(np, CGAL::internal_np::vertex_incident_patches));
  check_same_type<12>(get_param(np, CGAL::internal_np::density_control_factor));
  check_same_type<13>(get_param(np, CGAL::internal_np::use_delaunay_triangulation));
  check_same_type<14>(get_param(np, CGAL::internal_np::fairing_continuity));
  check_same_type<15>(get_param(np, CGAL::internal_np::sparse_linear_solver));
  check_same_type<16>(get_param(np, CGAL::internal_np::number_of_relaxation_steps));
  check_same_type<17>(get_param(np, CGAL::internal_np::protect_constraints));
  check_same_type<18>(get_param(np, CGAL::internal_np::relax_constraints));
  check_same_type<43>(get_param(np, CGAL::internal_np::collapse_constraints));
  check_same_type<19>(get_param(np, CGAL::internal_np::vertex_is_constrained));
  check_same_type<20>(get_param(np, CGAL::internal_np::face_patch));
  check_same_type<21>(get_param(np, CGAL::internal_np::random_uniform_sampling));
  check_same_type<22>(get_param(np, CGAL::internal_np::grid_sampling));
  check_same_type<23>(get_param(np, CGAL::internal_np::monte_carlo_sampling));
  check_same_type<24>(get_param(np, CGAL::internal_np::do_sample_edges));
  check_same_type<25>(get_param(np, CGAL::internal_np::do_sample_vertices));
  check_same_type<26>(get_param(np, CGAL::internal_np::do_sample_faces));
  check_same_type<27>(get_param(np, CGAL::internal_np::number_of_points_on_faces));
  check_same_type<28>(get_param(np, CGAL::internal_np::number_of_points_per_face));
  check_same_type<29>(get_param(np, CGAL::internal_np::grid_spacing));
  check_same_type<30>(get_param(np, CGAL::internal_np::number_of_points_per_edge));
  check_same_type<31>(get_param(np, CGAL::internal_np::number_of_points_on_edges));
  check_same_type<32>(get_param(np, CGAL::internal_np::nb_points_per_area_unit));
  check_same_type<33>(get_param(np, CGAL::internal_np::nb_points_per_distance_unit));
<<<<<<< HEAD
  check_same_type<34>(get_param(np, CGAL::internal_np::gradient_descent_precision));
  check_same_type<35>(get_param(np, CGAL::internal_np::use_explicit_scheme));
=======
  check_same_type<43>(get_param(np, CGAL::internal_np::throw_on_self_intersection));
  check_same_type<44>(get_param(np, CGAL::internal_np::clip_volume));
  check_same_type<45>(get_param(np, CGAL::internal_np::use_compact_clipper));
>>>>>>> 2d9000ef

    // Named parameters that we use in the package 'Surface Mesh Simplification'
  check_same_type<36>(get_param(np, CGAL::internal_np::get_cost_policy));
  check_same_type<37>(get_param(np, CGAL::internal_np::get_placement_policy));

    // To-be-documented named parameters
  check_same_type<38>(get_param(np, CGAL::internal_np::face_normal));
  check_same_type<39>(get_param(np, CGAL::internal_np::random_seed));
  check_same_type<40>(get_param(np, CGAL::internal_np::do_project));

    // Internal named parameters
<<<<<<< HEAD
  check_same_type<41>(get_param(np, CGAL::internal_np::weight_calculator));
  check_same_type<42>(get_param(np, CGAL::internal_np::preserve_genus));
  check_same_type<43>(get_param(np, CGAL::internal_np::verbosity_level));
=======
  check_same_type<39>(get_param(np, CGAL::internal_np::weight_calculator));
  check_same_type<40>(get_param(np, CGAL::internal_np::preserve_genus));
  check_same_type<41>(get_param(np, CGAL::internal_np::verbosity_level));
  check_same_type<42>(get_param(np, CGAL::internal_np::projection_functor));
  check_same_type<46>(get_param(np, CGAL::internal_np::apply_per_connected_component));
>>>>>>> 2d9000ef
}

int main()
{
  test(CGAL::parameters::vertex_index_map(A<0>(0))
                         .visitor(A<1>(1))
                         .vertex_point_map(A<2>(2))
                         .halfedge_index_map(A<3>(3))
                         .edge_index_map(A<4>(4))
                         .face_index_map(A<5>(5))
                         .edge_is_constrained_map(A<6>(6))
                         .first_index(A<7>(7))
                         .number_of_iterations(A<8>(8))
                         .METIS_options(A<800000001>(800000001))
                         .vertex_partition_id_map(A<800000002>(800000002))
                         .face_partition_id_map(A<800000003>(800000003))
                         .vertex_feature_degree_map(A<9>(9))
                         .geom_traits(A<10>(10))
                         .vertex_incident_patches_map(A<11>(11))
                         .density_control_factor(A<12>(12))
                         .use_delaunay_triangulation(A<13>(13))
                         .fairing_continuity(A<14>(14))
                         .sparse_linear_solver(A<15>(15))
                         .number_of_relaxation_steps(A<16>(16))
                         .protect_constraints(A<17>(17))
                         .relax_constraints(A<18>(18))
                         .collapse_constraints(A<43>(43))
                         .vertex_is_constrained_map(A<19>(19))
                         .face_patch_map(A<20>(20))
                         .use_random_uniform_sampling(A<21>(21))
                         .use_grid_sampling(A<22>(22))
                         .use_monte_carlo_sampling(A<23>(23))
                         .do_sample_edges(A<24>(24))
                         .do_sample_vertices(A<25>(25))
                         .do_sample_faces(A<26>(26))
                         .number_of_points_on_faces(A<27>(27))
                         .number_of_points_per_face(A<28>(28))
                         .grid_spacing(A<29>(29))
                         .number_of_points_per_edge(A<30>(30))
                         .number_of_points_on_edges(A<31>(31))
                         .number_of_points_per_area_unit(A<32>(32))
                         .number_of_points_per_distance_unit(A<33>(33))
<<<<<<< HEAD
                         .gradient_descent_precision(A<34>(34))
                         .use_explicit_scheme(A<35>(35))
                         .get_cost(A<36>(36))
                         .get_placement(A<37>(37))
                         .face_normal_map(A<38>(38))
                         .random_seed(A<39>(39))
                         .do_project(A<40>(40))
                         .weight_calculator(A<41>(41))
                         .preserve_genus(A<42>(42))
                         .verbosity_level(A<43>(43))
=======
                         .get_cost(A<34>(34))
                         .get_placement(A<35>(35))
                         .face_normal_map(A<36>(36))
                         .random_seed(A<37>(37))
                         .do_project(A<38>(38))
                         .weight_calculator(A<39>(39))
                         .preserve_genus(A<40>(40))
                         .verbosity_level(A<41>(41))
                         .projection_functor(A<42>(42))
                         .throw_on_self_intersection(A<43>(43))
                         .clip_volume(A<44>(44))
                         .use_compact_clipper(A<45>(45))
                         .apply_per_connected_component(A<46>(46))
>>>>>>> 2d9000ef
       );

  return EXIT_SUCCESS;
}<|MERGE_RESOLUTION|>--- conflicted
+++ resolved
@@ -73,14 +73,11 @@
   assert(get_param(np, CGAL::internal_np::number_of_points_on_edges).v == 31);
   assert(get_param(np, CGAL::internal_np::nb_points_per_area_unit).v == 32);
   assert(get_param(np, CGAL::internal_np::nb_points_per_distance_unit).v == 33);
-<<<<<<< HEAD
-  assert(get_param(np, CGAL::internal_np::gradient_descent_precision).v == 34);
-  assert(get_param(np, CGAL::internal_np::use_explicit_scheme).v == 35);
-=======
   assert(get_param(np, CGAL::internal_np::throw_on_self_intersection).v == 43);
   assert(get_param(np, CGAL::internal_np::clip_volume).v == 44);
   assert(get_param(np, CGAL::internal_np::use_compact_clipper).v == 45);
->>>>>>> 2d9000ef
+  assert(get_param(np, CGAL::internal_np::gradient_descent_precision).v == 47);
+  assert(get_param(np, CGAL::internal_np::use_explicit_scheme).v == 48);
 
     // Named parameters that we use in the package 'Surface Mesh Simplification'
   assert(get_param(np, CGAL::internal_np::get_cost_policy).v == 36);
@@ -92,17 +89,11 @@
   assert(get_param(np, CGAL::internal_np::do_project).v == 40);
 
     // Internal named parameters
-<<<<<<< HEAD
-  assert(get_param(np, CGAL::internal_np::weight_calculator).v == 41);
-  assert(get_param(np, CGAL::internal_np::preserve_genus).v == 42);
-  assert(get_param(np, CGAL::internal_np::verbosity_level).v == 43);
-=======
   assert(get_param(np, CGAL::internal_np::weight_calculator).v == 39);
   assert(get_param(np, CGAL::internal_np::preserve_genus).v == 40);
   assert(get_param(np, CGAL::internal_np::verbosity_level).v == 41);
   assert(get_param(np, CGAL::internal_np::projection_functor).v == 42);
   assert(get_param(np, CGAL::internal_np::apply_per_connected_component).v == 46);
->>>>>>> 2d9000ef
 
 
   // Test types
@@ -154,14 +145,11 @@
   check_same_type<31>(get_param(np, CGAL::internal_np::number_of_points_on_edges));
   check_same_type<32>(get_param(np, CGAL::internal_np::nb_points_per_area_unit));
   check_same_type<33>(get_param(np, CGAL::internal_np::nb_points_per_distance_unit));
-<<<<<<< HEAD
-  check_same_type<34>(get_param(np, CGAL::internal_np::gradient_descent_precision));
-  check_same_type<35>(get_param(np, CGAL::internal_np::use_explicit_scheme));
-=======
   check_same_type<43>(get_param(np, CGAL::internal_np::throw_on_self_intersection));
   check_same_type<44>(get_param(np, CGAL::internal_np::clip_volume));
   check_same_type<45>(get_param(np, CGAL::internal_np::use_compact_clipper));
->>>>>>> 2d9000ef
+  check_same_type<47>(get_param(np, CGAL::internal_np::gradient_descent_precision));
+  check_same_type<48>(get_param(np, CGAL::internal_np::use_explicit_scheme));
 
     // Named parameters that we use in the package 'Surface Mesh Simplification'
   check_same_type<36>(get_param(np, CGAL::internal_np::get_cost_policy));
@@ -173,17 +161,11 @@
   check_same_type<40>(get_param(np, CGAL::internal_np::do_project));
 
     // Internal named parameters
-<<<<<<< HEAD
-  check_same_type<41>(get_param(np, CGAL::internal_np::weight_calculator));
-  check_same_type<42>(get_param(np, CGAL::internal_np::preserve_genus));
-  check_same_type<43>(get_param(np, CGAL::internal_np::verbosity_level));
-=======
   check_same_type<39>(get_param(np, CGAL::internal_np::weight_calculator));
   check_same_type<40>(get_param(np, CGAL::internal_np::preserve_genus));
   check_same_type<41>(get_param(np, CGAL::internal_np::verbosity_level));
   check_same_type<42>(get_param(np, CGAL::internal_np::projection_functor));
   check_same_type<46>(get_param(np, CGAL::internal_np::apply_per_connected_component));
->>>>>>> 2d9000ef
 }
 
 int main()
@@ -226,18 +208,6 @@
                          .number_of_points_on_edges(A<31>(31))
                          .number_of_points_per_area_unit(A<32>(32))
                          .number_of_points_per_distance_unit(A<33>(33))
-<<<<<<< HEAD
-                         .gradient_descent_precision(A<34>(34))
-                         .use_explicit_scheme(A<35>(35))
-                         .get_cost(A<36>(36))
-                         .get_placement(A<37>(37))
-                         .face_normal_map(A<38>(38))
-                         .random_seed(A<39>(39))
-                         .do_project(A<40>(40))
-                         .weight_calculator(A<41>(41))
-                         .preserve_genus(A<42>(42))
-                         .verbosity_level(A<43>(43))
-=======
                          .get_cost(A<34>(34))
                          .get_placement(A<35>(35))
                          .face_normal_map(A<36>(36))
@@ -251,7 +221,8 @@
                          .clip_volume(A<44>(44))
                          .use_compact_clipper(A<45>(45))
                          .apply_per_connected_component(A<46>(46))
->>>>>>> 2d9000ef
+                         .gradient_descent_precision(A<47>(47))
+                         .use_explicit_scheme(A<48>(48))
        );
 
   return EXIT_SUCCESS;
