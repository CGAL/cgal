#include <CGAL/boost/graph/Named_function_parameters.h>
#include <CGAL/assertions.h>
#include <boost/type_traits/is_same.hpp>

#include <cstdlib>

template <int i>
struct A
{
  A(int v):v(v){}
  int v;
};

template <int i, class T>
void check_same_type(T)
{
  static const bool b = boost::is_same< A<i>, T >::value;
  CGAL_static_assertion(b);
  assert(b);
}

template<class NamedParameters>
void test(const NamedParameters& np)
{
  using CGAL::parameters::get_parameter;

  // Test values

    // Named parameters that we use in CGAL
  assert(get_parameter(np, CGAL::internal_np::vertex_index).v == 0);
  assert(get_parameter(np, CGAL::internal_np::graph_visitor).v == 1);
  assert(get_parameter(np, CGAL::internal_np::vertex_point).v == 2);
  assert(get_parameter(np, CGAL::internal_np::halfedge_index).v == 3);
  assert(get_parameter(np, CGAL::internal_np::edge_index).v == 4);
  assert(get_parameter(np, CGAL::internal_np::face_index).v == 5);

  assert(get_parameter(np, CGAL::internal_np::edge_is_constrained).v == 6);
  assert(get_parameter(np, CGAL::internal_np::first_index).v == 7);
  assert(get_parameter(np, CGAL::internal_np::number_of_iterations).v == 8);

  assert(get_parameter(np, CGAL::internal_np::METIS_options).v == 800000001);
  assert(get_parameter(np, CGAL::internal_np::vertex_partition_id).v == 800000002);
  assert(get_parameter(np, CGAL::internal_np::face_partition_id).v == 800000003);
  
  assert(get_parameter(np, CGAL::internal_np::vertex_to_vertex_output_iterator).v == 800000004);
  assert(get_parameter(np, CGAL::internal_np::halfedge_to_halfedge_output_iterator).v == 800000005);
  assert(get_parameter(np, CGAL::internal_np::face_to_face_output_iterator).v == 800000006);
  
  assert(get_parameter(np, CGAL::internal_np::vertex_to_vertex_map).v == 800000007);
  assert(get_parameter(np, CGAL::internal_np::halfedge_to_halfedge_map).v == 800000008);
  assert(get_parameter(np, CGAL::internal_np::face_to_face_map).v == 800000009);

    // Named parameters that we use in the package 'Mesh_3'
  assert(get_parameter(np, CGAL::internal_np::vertex_feature_degree).v == 9);

    // Named parameters used in the package 'Polygon Mesh Processing'
  assert(get_parameter(np, CGAL::internal_np::geom_traits).v == 10);
  assert(get_parameter(np, CGAL::internal_np::vertex_incident_patches).v == 11);
  assert(get_parameter(np, CGAL::internal_np::density_control_factor).v == 12);
  assert(get_parameter(np, CGAL::internal_np::use_delaunay_triangulation).v == 13);
  assert(get_parameter(np, CGAL::internal_np::fairing_continuity).v == 14);
  assert(get_parameter(np, CGAL::internal_np::sparse_linear_solver).v == 15);
  assert(get_parameter(np, CGAL::internal_np::number_of_relaxation_steps).v == 16);
  assert(get_parameter(np, CGAL::internal_np::protect_constraints).v == 17);
  assert(get_parameter(np, CGAL::internal_np::relax_constraints).v == 18);
  assert(get_parameter(np, CGAL::internal_np::collapse_constraints).v == 43);
  assert(get_parameter(np, CGAL::internal_np::vertex_is_constrained).v == 19);
  assert(get_parameter(np, CGAL::internal_np::face_patch).v == 20);
  assert(get_parameter(np, CGAL::internal_np::random_uniform_sampling).v == 21);
  assert(get_parameter(np, CGAL::internal_np::grid_sampling).v == 22);
  assert(get_parameter(np, CGAL::internal_np::monte_carlo_sampling).v == 23);
  assert(get_parameter(np, CGAL::internal_np::do_sample_edges).v == 24);
  assert(get_parameter(np, CGAL::internal_np::do_sample_vertices).v == 25);
  assert(get_parameter(np, CGAL::internal_np::do_sample_faces).v == 26);
  assert(get_parameter(np, CGAL::internal_np::number_of_points_on_faces).v == 27);
  assert(get_parameter(np, CGAL::internal_np::number_of_points_per_face).v == 28);
  assert(get_parameter(np, CGAL::internal_np::grid_spacing).v == 29);
  assert(get_parameter(np, CGAL::internal_np::number_of_points_per_edge).v == 30);
  assert(get_parameter(np, CGAL::internal_np::number_of_points_on_edges).v == 31);
  assert(get_parameter(np, CGAL::internal_np::nb_points_per_area_unit).v == 32);
  assert(get_parameter(np, CGAL::internal_np::nb_points_per_distance_unit).v == 33);
  assert(get_parameter(np, CGAL::internal_np::throw_on_self_intersection).v == 43);
  assert(get_parameter(np, CGAL::internal_np::clip_volume).v == 44);
  assert(get_parameter(np, CGAL::internal_np::use_compact_clipper).v == 45);
  assert(get_parameter(np, CGAL::internal_np::erase_all_duplicates).v == 48);
  assert(get_parameter(np, CGAL::internal_np::require_same_orientation).v == 49);
  assert(get_parameter(np, CGAL::internal_np::use_bool_op_to_clip_surface).v == 50);
  assert(get_parameter(np, CGAL::internal_np::face_size_map).v == 52);
  assert(get_parameter(np, CGAL::internal_np::snapping_tolerance).v == 57);
  assert(get_parameter(np, CGAL::internal_np::use_angle_smoothing).v == 53);
  assert(get_parameter(np, CGAL::internal_np::use_area_smoothing).v == 54);
  assert(get_parameter(np, CGAL::internal_np::use_Delaunay_flips).v == 55);
  assert(get_parameter(np, CGAL::internal_np::use_safety_constraints).v == 56);
  assert(get_parameter(np, CGAL::internal_np::area_threshold).v == 57);
  assert(get_parameter(np, CGAL::internal_np::volume_threshold).v == 58);
  assert(get_parameter(np, CGAL::internal_np::dry_run).v == 59);

    // Named parameters that we use in the package 'Surface Mesh Simplification'
  assert(get_parameter(np, CGAL::internal_np::get_cost_policy).v == 34);
  assert(get_parameter(np, CGAL::internal_np::get_placement_policy).v == 35);

    // To-be-documented named parameters
  assert(get_parameter(np, CGAL::internal_np::face_normal).v == 36);
  assert(get_parameter(np, CGAL::internal_np::random_seed).v == 37);
  assert(get_parameter(np, CGAL::internal_np::do_project).v == 38);

    // Internal named parameters
  assert(get_parameter(np, CGAL::internal_np::weight_calculator).v == 39);
  assert(get_parameter(np, CGAL::internal_np::preserve_genus).v == 40);
  assert(get_parameter(np, CGAL::internal_np::verbosity_level).v == 41);
  assert(get_parameter(np, CGAL::internal_np::use_binary_mode).v == 51);
  assert(get_parameter(np, CGAL::internal_np::projection_functor).v == 42);
  assert(get_parameter(np, CGAL::internal_np::apply_per_connected_component).v == 46);
  assert(get_parameter(np, CGAL::internal_np::output_iterator).v == 47);

  // Test types

    // Named parameters that we use in CGAL
  check_same_type<0>(get_parameter(np, CGAL::internal_np::vertex_index));
  check_same_type<1>(get_parameter(np, CGAL::internal_np::graph_visitor));
  check_same_type<2>(get_parameter(np, CGAL::internal_np::vertex_point));
  check_same_type<3>(get_parameter(np, CGAL::internal_np::halfedge_index));
  check_same_type<4>(get_parameter(np, CGAL::internal_np::edge_index));
  check_same_type<5>(get_parameter(np, CGAL::internal_np::face_index));

  check_same_type<6>(get_parameter(np, CGAL::internal_np::edge_is_constrained));
  check_same_type<7>(get_parameter(np, CGAL::internal_np::first_index));
  check_same_type<8>(get_parameter(np, CGAL::internal_np::number_of_iterations));

  check_same_type<800000001>(get_parameter(np, CGAL::internal_np::METIS_options));
  check_same_type<800000002>(get_parameter(np, CGAL::internal_np::vertex_partition_id));
  check_same_type<800000003>(get_parameter(np, CGAL::internal_np::face_partition_id));
  check_same_type<800000004>(get_parameter(np, CGAL::internal_np::vertex_to_vertex_output_iterator));
  check_same_type<800000005>(get_parameter(np, CGAL::internal_np::halfedge_to_halfedge_output_iterator));
  check_same_type<800000006>(get_parameter(np, CGAL::internal_np::face_to_face_output_iterator));
  check_same_type<800000007>(get_parameter(np, CGAL::internal_np::vertex_to_vertex_map));
  check_same_type<800000008>(get_parameter(np, CGAL::internal_np::halfedge_to_halfedge_map));
  check_same_type<800000009>(get_parameter(np, CGAL::internal_np::face_to_face_map));

    // Named parameters that we use in the package 'Mesh_3'
  check_same_type<9>(get_parameter(np, CGAL::internal_np::vertex_feature_degree));

    // Named parameters used in the package 'Polygon Mesh Processing'
  check_same_type<10>(get_parameter(np, CGAL::internal_np::geom_traits));
  check_same_type<11>(get_parameter(np, CGAL::internal_np::vertex_incident_patches));
  check_same_type<12>(get_parameter(np, CGAL::internal_np::density_control_factor));
  check_same_type<13>(get_parameter(np, CGAL::internal_np::use_delaunay_triangulation));
  check_same_type<14>(get_parameter(np, CGAL::internal_np::fairing_continuity));
  check_same_type<15>(get_parameter(np, CGAL::internal_np::sparse_linear_solver));
  check_same_type<16>(get_parameter(np, CGAL::internal_np::number_of_relaxation_steps));
  check_same_type<17>(get_parameter(np, CGAL::internal_np::protect_constraints));
  check_same_type<18>(get_parameter(np, CGAL::internal_np::relax_constraints));
  check_same_type<43>(get_parameter(np, CGAL::internal_np::collapse_constraints));
  check_same_type<19>(get_parameter(np, CGAL::internal_np::vertex_is_constrained));
  check_same_type<20>(get_parameter(np, CGAL::internal_np::face_patch));
  check_same_type<21>(get_parameter(np, CGAL::internal_np::random_uniform_sampling));
  check_same_type<22>(get_parameter(np, CGAL::internal_np::grid_sampling));
  check_same_type<23>(get_parameter(np, CGAL::internal_np::monte_carlo_sampling));
  check_same_type<24>(get_parameter(np, CGAL::internal_np::do_sample_edges));
  check_same_type<25>(get_parameter(np, CGAL::internal_np::do_sample_vertices));
  check_same_type<26>(get_parameter(np, CGAL::internal_np::do_sample_faces));
  check_same_type<27>(get_parameter(np, CGAL::internal_np::number_of_points_on_faces));
  check_same_type<28>(get_parameter(np, CGAL::internal_np::number_of_points_per_face));
  check_same_type<29>(get_parameter(np, CGAL::internal_np::grid_spacing));
  check_same_type<30>(get_parameter(np, CGAL::internal_np::number_of_points_per_edge));
  check_same_type<31>(get_parameter(np, CGAL::internal_np::number_of_points_on_edges));
  check_same_type<32>(get_parameter(np, CGAL::internal_np::nb_points_per_area_unit));
  check_same_type<33>(get_parameter(np, CGAL::internal_np::nb_points_per_distance_unit));
  check_same_type<43>(get_parameter(np, CGAL::internal_np::throw_on_self_intersection));
  check_same_type<44>(get_parameter(np, CGAL::internal_np::clip_volume));
  check_same_type<45>(get_parameter(np, CGAL::internal_np::use_compact_clipper));
  check_same_type<48>(get_parameter(np, CGAL::internal_np::erase_all_duplicates));
  check_same_type<49>(get_parameter(np, CGAL::internal_np::require_same_orientation));
  check_same_type<50>(get_parameter(np, CGAL::internal_np::use_bool_op_to_clip_surface));
  check_same_type<52>(get_parameter(np, CGAL::internal_np::face_size_map));
  check_same_type<57>(get_parameter(np, CGAL::internal_np::snapping_tolerance));
  check_same_type<53>(get_parameter(np, CGAL::internal_np::use_angle_smoothing));
  check_same_type<54>(get_parameter(np, CGAL::internal_np::use_area_smoothing));
  check_same_type<55>(get_parameter(np, CGAL::internal_np::use_Delaunay_flips));
  check_same_type<56>(get_parameter(np, CGAL::internal_np::use_safety_constraints));
<<<<<<< HEAD
  check_same_type<58>(get_parameter(np, CGAL::internal_np::do_self_intersection_tests));
  check_same_type<59>(get_parameter(np, CGAL::internal_np::do_orientation_tests));
  check_same_type<60>(get_parameter(np, CGAL::internal_np::error_codes));
  check_same_type<61>(get_parameter(np, CGAL::internal_np::volume_inclusions));
  check_same_type<62>(get_parameter(np, CGAL::internal_np::face_connected_component_map));
  check_same_type<63>(get_parameter(np, CGAL::internal_np::connected_component_id_to_volume_id));
  check_same_type<64>(get_parameter(np, CGAL::internal_np::is_cc_outward_oriented));
  check_same_type<65>(get_parameter(np, CGAL::internal_np::intersecting_volume_pairs_output_iterator));
  check_same_type<66>(get_parameter(np, CGAL::internal_np::i_used_as_a_predicate));
  check_same_type<67>(get_parameter(np, CGAL::internal_np::nesting_levels));
  check_same_type<68>(get_parameter(np, CGAL::internal_np::i_used_for_volume_orientation));

=======
  check_same_type<57>(get_parameter(np, CGAL::internal_np::area_threshold));
  check_same_type<58>(get_parameter(np, CGAL::internal_np::volume_threshold));
  check_same_type<59>(get_parameter(np, CGAL::internal_np::dry_run));
>>>>>>> cc3ca802

    // Named parameters that we use in the package 'Surface Mesh Simplification'
  check_same_type<34>(get_parameter(np, CGAL::internal_np::get_cost_policy));
  check_same_type<35>(get_parameter(np, CGAL::internal_np::get_placement_policy));

    // To-be-documented named parameters
  check_same_type<36>(get_parameter(np, CGAL::internal_np::face_normal));
  check_same_type<37>(get_parameter(np, CGAL::internal_np::random_seed));
  check_same_type<38>(get_parameter(np, CGAL::internal_np::do_project));

    // Internal named parameters
  check_same_type<39>(get_parameter(np, CGAL::internal_np::weight_calculator));
  check_same_type<40>(get_parameter(np, CGAL::internal_np::preserve_genus));
  check_same_type<41>(get_parameter(np, CGAL::internal_np::verbosity_level));
  check_same_type<51>(get_parameter(np, CGAL::internal_np::use_binary_mode));
  check_same_type<42>(get_parameter(np, CGAL::internal_np::projection_functor));
  check_same_type<46>(get_parameter(np, CGAL::internal_np::apply_per_connected_component));
  check_same_type<47>(get_parameter(np, CGAL::internal_np::output_iterator));
}

int main()
{
  test(CGAL::parameters::vertex_index_map(A<0>(0))
                         .visitor(A<1>(1))
                         .vertex_point_map(A<2>(2))
                         .halfedge_index_map(A<3>(3))
                         .edge_index_map(A<4>(4))
                         .face_index_map(A<5>(5))
                         .edge_is_constrained_map(A<6>(6))
                         .first_index(A<7>(7))
                         .number_of_iterations(A<8>(8))
                         .METIS_options(A<800000001>(800000001))
                         .vertex_partition_id_map(A<800000002>(800000002))
                         .face_partition_id_map(A<800000003>(800000003))
                         .vertex_to_vertex_output_iterator(A<800000004>(800000004))
                         .halfedge_to_halfedge_output_iterator(A<800000005>(800000005))
                         .face_to_face_output_iterator(A<800000006>(800000006))
                         .vertex_to_vertex_map(A<800000007>(800000007))
                         .halfedge_to_halfedge_map(A<800000008>(800000008))
                         .face_to_face_map(A<800000009>(800000009))
                         .vertex_feature_degree_map(A<9>(9))
                         .geom_traits(A<10>(10))
                         .vertex_incident_patches_map(A<11>(11))
                         .density_control_factor(A<12>(12))
                         .use_delaunay_triangulation(A<13>(13))
                         .fairing_continuity(A<14>(14))
                         .sparse_linear_solver(A<15>(15))
                         .number_of_relaxation_steps(A<16>(16))
                         .protect_constraints(A<17>(17))
                         .relax_constraints(A<18>(18))
                         .collapse_constraints(A<43>(43))
                         .vertex_is_constrained_map(A<19>(19))
                         .face_patch_map(A<20>(20))
                         .use_random_uniform_sampling(A<21>(21))
                         .use_grid_sampling(A<22>(22))
                         .use_monte_carlo_sampling(A<23>(23))
                         .do_sample_edges(A<24>(24))
                         .do_sample_vertices(A<25>(25))
                         .do_sample_faces(A<26>(26))
                         .number_of_points_on_faces(A<27>(27))
                         .number_of_points_per_face(A<28>(28))
                         .grid_spacing(A<29>(29))
                         .number_of_points_per_edge(A<30>(30))
                         .number_of_points_on_edges(A<31>(31))
                         .number_of_points_per_area_unit(A<32>(32))
                         .number_of_points_per_distance_unit(A<33>(33))
                         .get_cost(A<34>(34))
                         .get_placement(A<35>(35))
                         .face_normal_map(A<36>(36))
                         .random_seed(A<37>(37))
                         .do_project(A<38>(38))
                         .weight_calculator(A<39>(39))
                         .preserve_genus(A<40>(40))
                         .verbosity_level(A<41>(41))
                         .projection_functor(A<42>(42))
                         .throw_on_self_intersection(A<43>(43))
                         .clip_volume(A<44>(44))
                         .use_compact_clipper(A<45>(45))
                         .apply_per_connected_component(A<46>(46))
                         .output_iterator(A<47>(47))
                         .erase_all_duplicates(A<48>(48))
                         .require_same_orientation(A<49>(49))
                         .use_bool_op_to_clip_surface(A<50>(50))
                         .use_binary_mode(A<51>(51))
                         .face_size_map(A<52>(52))
                         .snapping_tolerance(A<57>(57))
                         .use_angle_smoothing(A<53>(53))
                         .use_area_smoothing(A<54>(54))
                         .use_Delaunay_flips(A<55>(55))
                         .use_safety_constraints(A<56>(56))
<<<<<<< HEAD
       .do_self_intersection_tests(A<58>(58))
       .do_orientation_tests(A<59>(59))
       .error_codes(A<60>(60))
       .volume_inclusions(A<61>(61))
       .face_connected_component_map(A<62>(62))
       .connected_component_id_to_volume_id(A<63>(63))
       .is_cc_outward_oriented(A<64>(64))
       .intersecting_volume_pairs_output_iterator(A<65>(65))
       .i_used_as_a_predicate(A<66>(66))
       .nesting_levels(A<67>(67))
       .i_used_for_volume_orientation(A<68>(68))

=======
                         .area_threshold(A<57>(57))
                         .volume_threshold(A<58>(58))
                         .dry_run(A<59>(59))
>>>>>>> cc3ca802
       );

  return EXIT_SUCCESS;
}<|MERGE_RESOLUTION|>--- conflicted
+++ resolved
@@ -178,24 +178,22 @@
   check_same_type<54>(get_parameter(np, CGAL::internal_np::use_area_smoothing));
   check_same_type<55>(get_parameter(np, CGAL::internal_np::use_Delaunay_flips));
   check_same_type<56>(get_parameter(np, CGAL::internal_np::use_safety_constraints));
-<<<<<<< HEAD
-  check_same_type<58>(get_parameter(np, CGAL::internal_np::do_self_intersection_tests));
-  check_same_type<59>(get_parameter(np, CGAL::internal_np::do_orientation_tests));
-  check_same_type<60>(get_parameter(np, CGAL::internal_np::error_codes));
-  check_same_type<61>(get_parameter(np, CGAL::internal_np::volume_inclusions));
-  check_same_type<62>(get_parameter(np, CGAL::internal_np::face_connected_component_map));
-  check_same_type<63>(get_parameter(np, CGAL::internal_np::connected_component_id_to_volume_id));
-  check_same_type<64>(get_parameter(np, CGAL::internal_np::is_cc_outward_oriented));
-  check_same_type<65>(get_parameter(np, CGAL::internal_np::intersecting_volume_pairs_output_iterator));
-  check_same_type<66>(get_parameter(np, CGAL::internal_np::i_used_as_a_predicate));
-  check_same_type<67>(get_parameter(np, CGAL::internal_np::nesting_levels));
-  check_same_type<68>(get_parameter(np, CGAL::internal_np::i_used_for_volume_orientation));
-
-=======
+
+  check_same_type<12340>(get_parameter(np, CGAL::internal_np::do_self_intersection_tests));
+  check_same_type<12341>(get_parameter(np, CGAL::internal_np::do_orientation_tests));
+  check_same_type<12342>(get_parameter(np, CGAL::internal_np::error_codes));
+  check_same_type<12343>(get_parameter(np, CGAL::internal_np::volume_inclusions));
+  check_same_type<12344>(get_parameter(np, CGAL::internal_np::face_connected_component_map));
+  check_same_type<12345>(get_parameter(np, CGAL::internal_np::connected_component_id_to_volume_id));
+  check_same_type<12346>(get_parameter(np, CGAL::internal_np::is_cc_outward_oriented));
+  check_same_type<12347>(get_parameter(np, CGAL::internal_np::intersecting_volume_pairs_output_iterator));
+  check_same_type<12348>(get_parameter(np, CGAL::internal_np::i_used_as_a_predicate));
+  check_same_type<12349>(get_parameter(np, CGAL::internal_np::nesting_levels));
+  check_same_type<12350>(get_parameter(np, CGAL::internal_np::i_used_for_volume_orientation));
+
   check_same_type<57>(get_parameter(np, CGAL::internal_np::area_threshold));
   check_same_type<58>(get_parameter(np, CGAL::internal_np::volume_threshold));
   check_same_type<59>(get_parameter(np, CGAL::internal_np::dry_run));
->>>>>>> cc3ca802
 
     // Named parameters that we use in the package 'Surface Mesh Simplification'
   check_same_type<34>(get_parameter(np, CGAL::internal_np::get_cost_policy));
@@ -286,24 +284,20 @@
                          .use_area_smoothing(A<54>(54))
                          .use_Delaunay_flips(A<55>(55))
                          .use_safety_constraints(A<56>(56))
-<<<<<<< HEAD
-       .do_self_intersection_tests(A<58>(58))
-       .do_orientation_tests(A<59>(59))
-       .error_codes(A<60>(60))
-       .volume_inclusions(A<61>(61))
-       .face_connected_component_map(A<62>(62))
-       .connected_component_id_to_volume_id(A<63>(63))
-       .is_cc_outward_oriented(A<64>(64))
-       .intersecting_volume_pairs_output_iterator(A<65>(65))
-       .i_used_as_a_predicate(A<66>(66))
-       .nesting_levels(A<67>(67))
-       .i_used_for_volume_orientation(A<68>(68))
-
-=======
+                         .do_self_intersection_tests(A<12340>(12340))
+                         .do_orientation_tests(A<12341>(12341))
+                         .error_codes(A<12342>(12342))
+                         .volume_inclusions(A<12343>(12343))
+                         .face_connected_component_map(A<12344>(12344))
+                         .connected_component_id_to_volume_id(A<12345>(12345))
+                         .is_cc_outward_oriented(A<12346>(12346))
+                         .intersecting_volume_pairs_output_iterator(A<12347>(12347))
+                         .i_used_as_a_predicate(A<12348>(12348))
+                         .nesting_levels(A<12349>(12349))
+                         .i_used_for_volume_orientation(A<12350>(12350))
                          .area_threshold(A<57>(57))
                          .volume_threshold(A<58>(58))
                          .dry_run(A<59>(59))
->>>>>>> cc3ca802
        );
 
   return EXIT_SUCCESS;
