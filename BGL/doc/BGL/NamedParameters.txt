/*!
\defgroup bgl_namedparameters Named Parameters
\ingroup PkgBGLRef

The algorithms of the Boost Graph Library (\bgl) often have many parameters with default
values that are appropriate for most cases. In general, when no
special treatment is applied, the values of such parameters are passed
as a sequence. Deviating from the default for a certain parameter
requires the user to explicitly pass values for all preceding
parameters. The solution to this problem
is to first write a tag and then the parameter, which for
Dijkstra's shortest path algorithm might look as follows:

\code {.cpp}
std::vector<vertex_descriptor> p(num_vertices(g));
std::vector<int> d(num_vertices(g));
vertex_descriptor s = vertex(A, g);
dijkstra_shortest_paths(g, s, predecessor_map(&p[0]).distance_map(&d[0]));
\endcode

In the \bgl manual, this is called
<a href="https://www.boost.org/libs/graph/doc/bgl_named_params.html">named parameters</a>.
The named parameters in the snippet use the tags `predecessor_map` and `distance_map`
and they are concatenated using the dot operator.<BR>

A similar mechanism was introduced in \cgal, with the small difference that the named parameters
tag live in the `CGAL::parameters::` namespace and `CGAL::parameters::default_values()` can be used to indicate
that default values of optional named parameters must be used.
As in the \bgl, named parameters in \cgal are also concatenated using
the dot operator, and a typical usage is thus:

<<<<<<< HEAD
Here is the list of the named parameters available in this package:

\cgalNPTableBegin
\cgalNPBegin{vertex_point_map} \anchor BGL_vertex_point_map
is the property map with the points associated to the vertices of the polygon mesh.\n
<b>Type:</b> a class model of `ReadablePropertyMap` with
`boost::graph_traits<PolygonMesh>::%vertex_descriptor` as key type and
a \cgal point type as value type. \n
<b>Default:</b> \code boost::get(CGAL::vertex_point, pmesh) \endcode
\cgalNPEnd

\cgalNPBegin{vertex_index_map} \anchor BGL_vertex_index_map
is the property map containing the index of each vertex of the input polygon mesh.\n
<b>Type:</b> a class model of `ReadablePropertyMap` with
`boost::graph_traits<PolygonMesh>::%vertex_descriptor` as key type and the value type
\code typename boost::property_traits<typename boost::property_map<PolygonMesh, CGAL::vertex_index_t>::type>::value_type \endcode
<b>Default:</b> \code boost::get(CGAL::vertex_index, pmesh)\endcode
\cgalNPEnd

\cgalNPBegin{halfedge_index_map} \anchor BGL_halfedge_index_map
is the property map containing the index of each halfedge of the input polygon mesh.\n
<b>Type:</b> a class model of `ReadablePropertyMap` with
`boost::graph_traits<PolygonMesh>::%halfedge_descriptor` as key type and the value type:
\code typename boost::property_traits<typename boost::property_map<PolygonMesh, CGAL::halfedge_index_t>::type>::value_type \endcode
<b>Default:</b> \code boost::get(CGAL::halfedge_index, pmesh)\endcode
If this internal property map exists, its values should be initialized.
\cgalNPEnd

\cgalNPBegin{edge_index_map} \anchor BGL_edge_index_map
is the property map containing the index of each edge of the input polygon mesh.\n
<b>Type:</b> a class model of `ReadablePropertyMap` with
`boost::graph_traits<PolygonMesh>::%edge_descriptor` as key type and the value type:
\code typename boost::property_traits<typename boost::property_map<PolygonMesh, CGAL::edge_index_t>::type>::value_type \endcode
<b>Default:</b> \code boost::get(CGAL::edge_index, pmesh)\endcode
If this internal property map exists, its values should be initialized.
\cgalNPEnd

\cgalNPBegin{face_index_map} \anchor BGL_face_index_map
is the property map containing the index of each face of the input polygon mesh.\n
<b>Type:</b> a class model of `ReadablePropertyMap` with
`boost::graph_traits<PolygonMesh>::%face_descriptor` as key type and the value type:
\code typename boost::property_traits<typename boost::property_map<PolygonMesh, CGAL::face_index_t>::type>::value_type \endcode
<b>Default:</b> \code boost::get(CGAL::face_index, pmesh)\endcode
If this internal property map exists, its values should be initialized.
\cgalNPEnd

\cgalNPBegin{edge_is_constrained_map} \anchor BGL_edge_is_constrained_map
is the property map containing information about edges of the input polygon mesh
being marked or not.\n
<b>Type:</b> a class model of `ReadWritePropertyMap` with
`boost::graph_traits<PolygonMesh>::%edge_descriptor` as key type and
`bool` as value type. It should be default constructible.\n
<b>Default:</b> a default property map where no edge is constrained
\cgalNPEnd

\cgalNPBegin{METIS_options} \anchor BGL_METIS_options
is a parameter used in `partition_graph()` and `partition_dual_graph()`
to pass options to the METIS graph partitioner. The many options of METIS
are not described here. Instead, users should refer to METIS'
<a href="http://glaros.dtc.umn.edu/gkhome/fetch/sw/metis/manual.pdf">documentation</a>.\n
<b>Type:</b> an array of size `METIS_NOPTIONS` with value type `idx_t`
            (an integer type defined by METIS). \n
<b>Default:</b> an array of size `METIS_NOPTIONS` with value type `idx_t`,
                initialized using the function `METIS_SetDefaultOptions()`.
\cgalNPEnd

\cgalNPBegin{vertex_partition_id_map} \anchor BGL_vertex_partition_id_map
is the property map storing for each vertex of the mesh the id of the subpart
of the partition that has been assigned to this vertex.\n
<b>Type:</b> a class model of `ReadWritePropertyMap` with
`boost::graph_traits<PolygonMesh>::%vertex_descriptor` as key type and
`int` as value type. \n
<b>Default:</b> None: this property map is used to store the partition IDs of the vertices
as result of a partition algorithm; if it is not provided, this information is
simply inaccessible.
\cgalNPEnd

\cgalNPBegin{face_partition_id_map} \anchor BGL_face_partition_id_map
is the property map storing for each face of the mesh the id of the subpart
of the partition that has been assigned to this face.\n
<b>Type:</b> a class model of `ReadWritePropertyMap` with
`boost::graph_traits<PolygonMesh>::%face_descriptor` as key type and
`int` as value type. \n
<b>Default:</b> None: this property map is used to store the partition IDs of the faces
as result of a partition algorithm; if it is not provided, this information is
simply inaccessible.
\cgalNPEnd

\cgalNPBegin{min_number_of_segments} \anchor BGL_min_number_of_segments
indicates the minimum number of segments a segmentation must produce.\n
<b>Type:</b> a type convertible to `std::size_t` \n
<b>Default:</b> 1
\cgalNPEnd

\cgalNPBegin{convex_hulls_of_segments} \anchor BGL_convex_hulls_of_segments
a property map filled up with the convex hulls of the segments computed by `CGAL::approximate_convex_segmentation()`.\n
<b>Type:</b> a property map model of mutable `LvaluePropertyMap` with a key convertible to `std::size_t`
 *           and a model of `MutableFaceGraph` as value type. A good candidate is `boost::vector_property_map<TriangleMesh>` \n
<b>Default:</b> None.
\cgalNPEnd

\cgalNPBegin{use_closest_point} \anchor BGL_use_closest_point
indicates if the closest point or the normal projection should be used to compute the concavity of a vertex.\n
<b>Type:</b> a type convertible to `bool` \n
<b>Default:</b> false
\cgalNPEnd

\cgalNPBegin{segment_size_threshold} \anchor BGL_segment_size_threshold
a bound on the length of the diagonal of the bounding box of the segments. It is a percentage of the length of the diagonal of the input mesh (valid values are within `[0,100`]).\n
<b>Type:</b> a type convertible to `double` \n
<b>Default:</b> 0
\cgalNPEnd

\cgalNPBegin{geom_traits} \anchor BGL_geom_traits
is the geometric traits instance in which the operation should be performed.\n
<b>Type:</b> a Geometric traits class.\n
<b>Default</b>:
\code typename CGAL::Kernel_traits<
        typename boost::property_traits<
          typename boost::property_map<PolygonMesh, CGAL::vertex_point_t>::type>::value_type>::Kernel \endcode
\cgalNPEnd


\cgalNPBegin{vertex_to_vertex_output_iterator} \anchor BGL_vertex_to_vertex_output_iterator
is a model of `OutputIterator` accepting `std::pair<vertex_descriptor, vertex_descriptor>`
A typical use case is mapping the vertices from a source mesh to its copy's after a `copy_face_graph()`
operation.\n
<b>Type:</b>a class model of `OutputIterator` accepting 
`std::pair<`boost::graph_traits<PolygonMesh>::%vertex_descriptor, `boost::graph_traits<PolygonMesh>::%vertex_descriptor>`.\n
<b>Default:</b> Emptyset_iterator
\cgalNPEnd

\cgalNPBegin{halfedge_to_halfedge_output_iterator} \anchor BGL_halfedge_to_halfedge_output_iterator
is a model of `OutputIterator` accepting `std::pair<halfedge_descriptor, halfedge_descriptor>`
A typical use case is mapping the halfedges from a source mesh to its copy's after a `copy_face_graph()`
operation.\n
<b>Type:</b>a class model of `OutputIterator` accepting 
`std::pair<`boost::graph_traits<PolygonMesh>::%halfedge_descriptor, `boost::graph_traits<PolygonMesh>::%halfedge_descriptor>`.\n
<b>Default:</b> Emptyset_iterator
\cgalNPEnd


\cgalNPBegin{face_to_face_output_iterator} \anchor BGL_face_to_face_output_iterator
is a model of `OutputIterator` accepting `std::pair<face_descriptor, face_descriptor>`
A typical use case is mapping the faces from a source mesh to its copy's after a `copy_face_graph()`
operation.\n
<b>Type:</b>a class model of `OutputIterator` accepting 
`std::pair<`boost::graph_traits<PolygonMesh>::%face_descriptor, `boost::graph_traits<PolygonMesh>::%face_descriptor>`.\n
<b>Default:</b> Emptyset_iterator
\cgalNPEnd

\cgalNPBegin{vertex_to_vertex_map} \anchor BGL_vertex_to_vertex_map
is a property map storing for each vertex of a source mesh the corresponding vertex of another mesh.\n
A typical use case is mapping the vertices from a source mesh to its copy's after a `copy_face_graph()`
operation.\n
<b>Type:</b>a class model of `ReadWritePropertyMap` with
`boost::graph_traits<PolygonMesh1>::%vertex_descriptor` as key type and 
`boost::graph_traits<PolygonMesh2>::%vertex_descriptor` as value type.\n
<b>Default:</b> None.
\cgalNPEnd

\cgalNPBegin{halfedge_to_halfedge_map} \anchor BGL_halfedge_to_halfedge_map
is a property map storing for each halfedge of a source mesh the corresponding halfedge of another mesh.\n
A typical use case is mapping the vertices from a source mesh to its copy's after a `copy_face_graph()`
operation.\n
<b>Type:</b>a class model of `ReadWritePropertyMap` with
`boost::graph_traits<PolygonMesh1>::%halfedge_descriptor` as key type and 
`boost::graph_traits<PolygonMesh2>::%halfedge_descriptor` as value type.\n
<b>Default:</b> None.
\cgalNPEnd

\cgalNPBegin{face_to_face_map} \anchor BGL_face_to_face_map
is a property map storing for each face of a source mesh the corresponding face of another mesh.\n
A typical use case is mapping the vertices from a source mesh to its copy's after a `copy_face_graph()`
operation.\n
<b>Type:</b>a class model of `ReadWritePropertyMap` with
`boost::graph_traits<PolygonMesh1>::%face_descriptor` as key type and 
`boost::graph_traits<PolygonMesh2>::%face_descriptor` as value type.\n
<b>Default:</b> None.
\cgalNPEnd
=======
\code {.cpp}
Graph g1, g2;
Vertex_point_map_2 vpm_2; // an hypothetical custom property map assigning a Point to the vertices of g2
>>>>>>> 3610121c

// without any named parameter (default values are used)
CGAL::copy_face_graph(g1, g2);

// specifying named parameters for the second graph
CGAL::copy_face_graph(g1, g2,
                      CGAL::parameters::vertex_point_map(vpm)  //parameter for g1
                      .vertex_to_vertex_map(v2v),              //other parameter for g1
                      CGAL::parameters::default_values());        //parameter for g2
\endcode
*/


˛<|MERGE_RESOLUTION|>--- conflicted
+++ resolved
@@ -29,192 +29,9 @@
 As in the \bgl, named parameters in \cgal are also concatenated using
 the dot operator, and a typical usage is thus:
 
-<<<<<<< HEAD
-Here is the list of the named parameters available in this package:
-
-\cgalNPTableBegin
-\cgalNPBegin{vertex_point_map} \anchor BGL_vertex_point_map
-is the property map with the points associated to the vertices of the polygon mesh.\n
-<b>Type:</b> a class model of `ReadablePropertyMap` with
-`boost::graph_traits<PolygonMesh>::%vertex_descriptor` as key type and
-a \cgal point type as value type. \n
-<b>Default:</b> \code boost::get(CGAL::vertex_point, pmesh) \endcode
-\cgalNPEnd
-
-\cgalNPBegin{vertex_index_map} \anchor BGL_vertex_index_map
-is the property map containing the index of each vertex of the input polygon mesh.\n
-<b>Type:</b> a class model of `ReadablePropertyMap` with
-`boost::graph_traits<PolygonMesh>::%vertex_descriptor` as key type and the value type
-\code typename boost::property_traits<typename boost::property_map<PolygonMesh, CGAL::vertex_index_t>::type>::value_type \endcode
-<b>Default:</b> \code boost::get(CGAL::vertex_index, pmesh)\endcode
-\cgalNPEnd
-
-\cgalNPBegin{halfedge_index_map} \anchor BGL_halfedge_index_map
-is the property map containing the index of each halfedge of the input polygon mesh.\n
-<b>Type:</b> a class model of `ReadablePropertyMap` with
-`boost::graph_traits<PolygonMesh>::%halfedge_descriptor` as key type and the value type:
-\code typename boost::property_traits<typename boost::property_map<PolygonMesh, CGAL::halfedge_index_t>::type>::value_type \endcode
-<b>Default:</b> \code boost::get(CGAL::halfedge_index, pmesh)\endcode
-If this internal property map exists, its values should be initialized.
-\cgalNPEnd
-
-\cgalNPBegin{edge_index_map} \anchor BGL_edge_index_map
-is the property map containing the index of each edge of the input polygon mesh.\n
-<b>Type:</b> a class model of `ReadablePropertyMap` with
-`boost::graph_traits<PolygonMesh>::%edge_descriptor` as key type and the value type:
-\code typename boost::property_traits<typename boost::property_map<PolygonMesh, CGAL::edge_index_t>::type>::value_type \endcode
-<b>Default:</b> \code boost::get(CGAL::edge_index, pmesh)\endcode
-If this internal property map exists, its values should be initialized.
-\cgalNPEnd
-
-\cgalNPBegin{face_index_map} \anchor BGL_face_index_map
-is the property map containing the index of each face of the input polygon mesh.\n
-<b>Type:</b> a class model of `ReadablePropertyMap` with
-`boost::graph_traits<PolygonMesh>::%face_descriptor` as key type and the value type:
-\code typename boost::property_traits<typename boost::property_map<PolygonMesh, CGAL::face_index_t>::type>::value_type \endcode
-<b>Default:</b> \code boost::get(CGAL::face_index, pmesh)\endcode
-If this internal property map exists, its values should be initialized.
-\cgalNPEnd
-
-\cgalNPBegin{edge_is_constrained_map} \anchor BGL_edge_is_constrained_map
-is the property map containing information about edges of the input polygon mesh
-being marked or not.\n
-<b>Type:</b> a class model of `ReadWritePropertyMap` with
-`boost::graph_traits<PolygonMesh>::%edge_descriptor` as key type and
-`bool` as value type. It should be default constructible.\n
-<b>Default:</b> a default property map where no edge is constrained
-\cgalNPEnd
-
-\cgalNPBegin{METIS_options} \anchor BGL_METIS_options
-is a parameter used in `partition_graph()` and `partition_dual_graph()`
-to pass options to the METIS graph partitioner. The many options of METIS
-are not described here. Instead, users should refer to METIS'
-<a href="http://glaros.dtc.umn.edu/gkhome/fetch/sw/metis/manual.pdf">documentation</a>.\n
-<b>Type:</b> an array of size `METIS_NOPTIONS` with value type `idx_t`
-            (an integer type defined by METIS). \n
-<b>Default:</b> an array of size `METIS_NOPTIONS` with value type `idx_t`,
-                initialized using the function `METIS_SetDefaultOptions()`.
-\cgalNPEnd
-
-\cgalNPBegin{vertex_partition_id_map} \anchor BGL_vertex_partition_id_map
-is the property map storing for each vertex of the mesh the id of the subpart
-of the partition that has been assigned to this vertex.\n
-<b>Type:</b> a class model of `ReadWritePropertyMap` with
-`boost::graph_traits<PolygonMesh>::%vertex_descriptor` as key type and
-`int` as value type. \n
-<b>Default:</b> None: this property map is used to store the partition IDs of the vertices
-as result of a partition algorithm; if it is not provided, this information is
-simply inaccessible.
-\cgalNPEnd
-
-\cgalNPBegin{face_partition_id_map} \anchor BGL_face_partition_id_map
-is the property map storing for each face of the mesh the id of the subpart
-of the partition that has been assigned to this face.\n
-<b>Type:</b> a class model of `ReadWritePropertyMap` with
-`boost::graph_traits<PolygonMesh>::%face_descriptor` as key type and
-`int` as value type. \n
-<b>Default:</b> None: this property map is used to store the partition IDs of the faces
-as result of a partition algorithm; if it is not provided, this information is
-simply inaccessible.
-\cgalNPEnd
-
-\cgalNPBegin{min_number_of_segments} \anchor BGL_min_number_of_segments
-indicates the minimum number of segments a segmentation must produce.\n
-<b>Type:</b> a type convertible to `std::size_t` \n
-<b>Default:</b> 1
-\cgalNPEnd
-
-\cgalNPBegin{convex_hulls_of_segments} \anchor BGL_convex_hulls_of_segments
-a property map filled up with the convex hulls of the segments computed by `CGAL::approximate_convex_segmentation()`.\n
-<b>Type:</b> a property map model of mutable `LvaluePropertyMap` with a key convertible to `std::size_t`
- *           and a model of `MutableFaceGraph` as value type. A good candidate is `boost::vector_property_map<TriangleMesh>` \n
-<b>Default:</b> None.
-\cgalNPEnd
-
-\cgalNPBegin{use_closest_point} \anchor BGL_use_closest_point
-indicates if the closest point or the normal projection should be used to compute the concavity of a vertex.\n
-<b>Type:</b> a type convertible to `bool` \n
-<b>Default:</b> false
-\cgalNPEnd
-
-\cgalNPBegin{segment_size_threshold} \anchor BGL_segment_size_threshold
-a bound on the length of the diagonal of the bounding box of the segments. It is a percentage of the length of the diagonal of the input mesh (valid values are within `[0,100`]).\n
-<b>Type:</b> a type convertible to `double` \n
-<b>Default:</b> 0
-\cgalNPEnd
-
-\cgalNPBegin{geom_traits} \anchor BGL_geom_traits
-is the geometric traits instance in which the operation should be performed.\n
-<b>Type:</b> a Geometric traits class.\n
-<b>Default</b>:
-\code typename CGAL::Kernel_traits<
-        typename boost::property_traits<
-          typename boost::property_map<PolygonMesh, CGAL::vertex_point_t>::type>::value_type>::Kernel \endcode
-\cgalNPEnd
-
-
-\cgalNPBegin{vertex_to_vertex_output_iterator} \anchor BGL_vertex_to_vertex_output_iterator
-is a model of `OutputIterator` accepting `std::pair<vertex_descriptor, vertex_descriptor>`
-A typical use case is mapping the vertices from a source mesh to its copy's after a `copy_face_graph()`
-operation.\n
-<b>Type:</b>a class model of `OutputIterator` accepting 
-`std::pair<`boost::graph_traits<PolygonMesh>::%vertex_descriptor, `boost::graph_traits<PolygonMesh>::%vertex_descriptor>`.\n
-<b>Default:</b> Emptyset_iterator
-\cgalNPEnd
-
-\cgalNPBegin{halfedge_to_halfedge_output_iterator} \anchor BGL_halfedge_to_halfedge_output_iterator
-is a model of `OutputIterator` accepting `std::pair<halfedge_descriptor, halfedge_descriptor>`
-A typical use case is mapping the halfedges from a source mesh to its copy's after a `copy_face_graph()`
-operation.\n
-<b>Type:</b>a class model of `OutputIterator` accepting 
-`std::pair<`boost::graph_traits<PolygonMesh>::%halfedge_descriptor, `boost::graph_traits<PolygonMesh>::%halfedge_descriptor>`.\n
-<b>Default:</b> Emptyset_iterator
-\cgalNPEnd
-
-
-\cgalNPBegin{face_to_face_output_iterator} \anchor BGL_face_to_face_output_iterator
-is a model of `OutputIterator` accepting `std::pair<face_descriptor, face_descriptor>`
-A typical use case is mapping the faces from a source mesh to its copy's after a `copy_face_graph()`
-operation.\n
-<b>Type:</b>a class model of `OutputIterator` accepting 
-`std::pair<`boost::graph_traits<PolygonMesh>::%face_descriptor, `boost::graph_traits<PolygonMesh>::%face_descriptor>`.\n
-<b>Default:</b> Emptyset_iterator
-\cgalNPEnd
-
-\cgalNPBegin{vertex_to_vertex_map} \anchor BGL_vertex_to_vertex_map
-is a property map storing for each vertex of a source mesh the corresponding vertex of another mesh.\n
-A typical use case is mapping the vertices from a source mesh to its copy's after a `copy_face_graph()`
-operation.\n
-<b>Type:</b>a class model of `ReadWritePropertyMap` with
-`boost::graph_traits<PolygonMesh1>::%vertex_descriptor` as key type and 
-`boost::graph_traits<PolygonMesh2>::%vertex_descriptor` as value type.\n
-<b>Default:</b> None.
-\cgalNPEnd
-
-\cgalNPBegin{halfedge_to_halfedge_map} \anchor BGL_halfedge_to_halfedge_map
-is a property map storing for each halfedge of a source mesh the corresponding halfedge of another mesh.\n
-A typical use case is mapping the vertices from a source mesh to its copy's after a `copy_face_graph()`
-operation.\n
-<b>Type:</b>a class model of `ReadWritePropertyMap` with
-`boost::graph_traits<PolygonMesh1>::%halfedge_descriptor` as key type and 
-`boost::graph_traits<PolygonMesh2>::%halfedge_descriptor` as value type.\n
-<b>Default:</b> None.
-\cgalNPEnd
-
-\cgalNPBegin{face_to_face_map} \anchor BGL_face_to_face_map
-is a property map storing for each face of a source mesh the corresponding face of another mesh.\n
-A typical use case is mapping the vertices from a source mesh to its copy's after a `copy_face_graph()`
-operation.\n
-<b>Type:</b>a class model of `ReadWritePropertyMap` with
-`boost::graph_traits<PolygonMesh1>::%face_descriptor` as key type and 
-`boost::graph_traits<PolygonMesh2>::%face_descriptor` as value type.\n
-<b>Default:</b> None.
-\cgalNPEnd
-=======
 \code {.cpp}
 Graph g1, g2;
 Vertex_point_map_2 vpm_2; // an hypothetical custom property map assigning a Point to the vertices of g2
->>>>>>> 3610121c
 
 // without any named parameter (default values are used)
 CGAL::copy_face_graph(g1, g2);
