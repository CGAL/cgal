--- conflicted
+++ resolved
@@ -28,9 +28,6 @@
 
 namespace CGAL {
 
-<<<<<<< HEAD
-/// \name s_do_intersect() and r_do_intersect() functions.
-=======
 /// \name unregularized _do_intersect() functions.
 //@{
 
@@ -53,8 +50,7 @@
 
 namespace Boolean_set_operations_2 {
 
-/// \name _do_intersect() functions.
->>>>>>> 67b9af2f
+/// \name s_do_intersect() and r_do_intersect() functions.
 //@{
 
 // Single
@@ -65,7 +61,6 @@
   return gps.do_intersect(pgn2);
 }
 
-<<<<<<< HEAD
 // Without Traits
 template <typename Pgn1, typename Pgn2>
 inline bool s_do_intersect(const Pgn1& pgn1, const Pgn2& pgn2) {
@@ -102,7 +97,7 @@
 inline bool r_do_intersect(InputIterator1 begin1, InputIterator1 end1,
                            InputIterator2 begin2, InputIterator2 end2,
                            Traits& traits, unsigned int k=5) {
-  if (begin1 == end1) return do_intersect(begin2, end2, traits, k);
+  if (begin1 == end1) return r_do_intersect(begin2, end2, traits, k);
   General_polygon_set_2<Traits> gps(*begin1, traits);
   return gps.do_intersect(std::next(begin1), end1, begin2, end2, k);
 }
@@ -119,13 +114,6 @@
                         convert_polygon_iterator(end1, ptraits),
                         convert_polygon_iterator(begin2, ptraits),
                         convert_polygon_iterator(end2, ptraits), traits, k);
-=======
-template <class Pgn1, class Pgn2>
-inline bool _do_intersect(const Pgn1& pgn1, const Pgn2& pgn2)
-{
-  typename Gps_default_traits<Pgn1>::Traits    tr;
-  return Boolean_set_operations_2::_do_intersect(pgn1, pgn2, tr);
->>>>>>> 67b9af2f
 }
 
 //@}
@@ -568,7 +556,7 @@
   pwh = convert_polygon_back<Kernel, Container>(general_pwh);
 }
 
-// Compute the complemenet of a polygon with holes
+// Compute the complement of a polygon with holes
 template <typename Kernel, typename Container, typename OutputIterator>
 OutputIterator _complement(const Polygon_with_holes_2<Kernel, Container>& pgn,
                            OutputIterator oi) {
@@ -578,7 +566,7 @@
 
   typename Gps_polyline_traits<Pgn>::Traits traits;
   const Polyline_traits& ptraits(traits);
-  complement(convert_polygon(pgn, ptraits), convert_polygon_back(oi, pgn),
+  _complement(convert_polygon(pgn, ptraits), convert_polygon_back(oi, pgn),
              traits);
   return oi;
 }
