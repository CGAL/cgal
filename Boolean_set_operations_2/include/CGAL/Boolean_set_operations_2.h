--- conflicted
+++ resolved
@@ -18,7 +18,6 @@
 
 #include <CGAL/license/Boolean_set_operations_2.h>
 
-<<<<<<< HEAD
 #include <CGAL/Boolean_set_operations_2/complement.h>
 #include <CGAL/Boolean_set_operations_2/difference.h>
 #include <CGAL/Boolean_set_operations_2/do_intersect.h>
@@ -26,1309 +25,6 @@
 #include <CGAL/Boolean_set_operations_2/join.h>
 #include <CGAL/Boolean_set_operations_2/oriented_side.h>
 #include <CGAL/Boolean_set_operations_2/symmetric_difference.h>
-=======
-#include <CGAL/disable_warnings.h>
-
-#include <CGAL/Polygon_2.h>
-#include <CGAL/Polygon_with_holes_2.h>
-#include <CGAL/Gps_segment_traits_2.h>
-#include <CGAL/General_polygon_set_2.h>
-#include <CGAL/General_polygon_2.h>
-#include <CGAL/General_polygon_with_holes_2.h>
-#include <CGAL/Gps_traits_2.h>
-#include <CGAL/iterator.h>
-#include <CGAL/Boolean_set_operations_2/Bso_internal_functions.h>
-#include <CGAL/is_iterator.h>
-#include <boost/utility/enable_if.hpp>
-
-namespace CGAL {
-
-/// \name unregularized do_intersect() functions.
-//@{
-
-template <class Kernel, class Container>
-inline bool do_intersect(const Polygon_2<Kernel, Container>& pgn1,
-                         const Polygon_2<Kernel, Container>& pgn2)
-{
-  return (_do_intersect(pgn1, pgn2));
-}
-
-template <class Kernel, class Container, class Traits>
-inline bool do_intersect(const Polygon_2<Kernel, Container>& pgn1,
-                         const Polygon_2<Kernel, Container>& pgn2,
-                         Traits& tr)
-{
-  return (_do_intersect(pgn1, pgn2, tr));
-}
-
-template <class Kernel, class Container>
-inline bool do_intersect(const Polygon_2<Kernel, Container>& pgn1,
-                         const Polygon_with_holes_2<Kernel, Container>& pgn2)
-{
-  return (_do_intersect(pgn1, pgn2));
-}
-
-template <class Kernel, class Container, class Traits>
-inline bool do_intersect(const Polygon_2<Kernel, Container>& pgn1,
-                         const Polygon_with_holes_2<Kernel, Container>& pgn2,
-                         Traits& tr)
-{
-  return (_do_intersect(pgn1, pgn2, tr));
-}
-
-template <class Kernel, class Container>
-inline bool do_intersect(const Polygon_with_holes_2<Kernel, Container>& pgn1,
-                         const Polygon_2<Kernel, Container>& pgn2)
-{
-  return (_do_intersect(pgn1, pgn2));
-}
-
-template <class Kernel, class Container, class Traits>
-inline bool do_intersect(const Polygon_with_holes_2<Kernel, Container>& pgn1,
-                         const Polygon_2<Kernel, Container>& pgn2,
-                         Traits& tr)
-{
-  return (_do_intersect(pgn1, pgn2, tr));
-}
-
-template <class Kernel, class Container>
-inline bool do_intersect(const Polygon_with_holes_2<Kernel, Container>& pgn1,
-                         const Polygon_with_holes_2<Kernel, Container>& pgn2)
-{
-  return (_do_intersect(pgn1, pgn2));
-}
-
-template <class Kernel, class Container, class Traits>
-inline bool do_intersect(const Polygon_with_holes_2<Kernel, Container>& pgn1,
-                         const Polygon_with_holes_2<Kernel, Container>& pgn2,
-                         Traits& tr)
-{
-  return (_do_intersect(pgn1, pgn2, tr));
-}
-
-//@}
-
-namespace Boolean_set_operations_2 {
-
-/// \name do_intersect() functions.
-//@{
-
-template <class Kernel, class Container>
-inline bool do_intersect(const Polygon_2<Kernel, Container>& pgn1,
-                         const Polygon_2<Kernel, Container>& pgn2)
-{
-  return (Boolean_set_operations_2::_do_intersect(pgn1, pgn2));
-}
-
-template <class Kernel, class Container, class Traits>
-inline bool do_intersect(const Polygon_2<Kernel, Container>& pgn1,
-                         const Polygon_2<Kernel, Container>& pgn2,
-                         Traits& tr)
-{
-  return (Boolean_set_operations_2::_do_intersect(pgn1, pgn2, tr));
-}
-
-template <class Kernel, class Container>
-inline bool do_intersect(const Polygon_2<Kernel, Container>& pgn1,
-                         const Polygon_with_holes_2<Kernel, Container>& pgn2)
-{
-  return (Boolean_set_operations_2::_do_intersect(pgn1, pgn2));
-}
-
-template <class Kernel, class Container, class Traits>
-inline bool do_intersect(const Polygon_2<Kernel, Container>& pgn1,
-                         const Polygon_with_holes_2<Kernel, Container>& pgn2,
-                         Traits& tr)
-{
-  return (Boolean_set_operations_2::_do_intersect(pgn1, pgn2, tr));
-}
-
-template <class Kernel, class Container>
-inline bool do_intersect(const Polygon_with_holes_2<Kernel, Container>& pgn1,
-                         const Polygon_2<Kernel, Container>& pgn2)
-{
-  return (Boolean_set_operations_2::_do_intersect(pgn1, pgn2));
-}
-
-template <class Kernel, class Container, class Traits>
-inline bool do_intersect(const Polygon_with_holes_2<Kernel, Container>& pgn1,
-                         const Polygon_2<Kernel, Container>& pgn2,
-                         Traits& tr)
-{
-  return (Boolean_set_operations_2::_do_intersect(pgn1, pgn2, tr));
-}
-
-template <class Kernel, class Container>
-inline bool do_intersect(const Polygon_with_holes_2<Kernel, Container>& pgn1,
-                         const Polygon_with_holes_2<Kernel, Container>& pgn2)
-{
-  return (Boolean_set_operations_2::_do_intersect(pgn1, pgn2));
-}
-
-template <class Kernel, class Container, class Traits>
-inline bool do_intersect(const Polygon_with_holes_2<Kernel, Container>& pgn1,
-                         const Polygon_with_holes_2<Kernel, Container>& pgn2,
-                         Traits& tr)
-{
-  return (Boolean_set_operations_2::_do_intersect(pgn1, pgn2, tr));
-}
-
-template <class Arr_traits>
-inline bool do_intersect(const General_polygon_2<Arr_traits>& pgn1,
-                         const General_polygon_2<Arr_traits>& pgn2)
-{
-  return (Boolean_set_operations_2::_do_intersect(pgn1, pgn2));
-}
-
-template <class Arr_traits, class Gps_traits>
-inline bool do_intersect(const General_polygon_2<Arr_traits>& pgn1,
-                         const General_polygon_2<Arr_traits>& pgn2,
-                         Gps_traits& tr)
-{
-  return (Boolean_set_operations_2::_do_intersect(pgn1, pgn2, tr));
-}
-
-template <class Arr_traits>
-inline bool do_intersect(const General_polygon_2<Arr_traits>& pgn1,
-                         const General_polygon_with_holes_2
-                               <General_polygon_2<Arr_traits> >& pgn2)
-{
-  return (Boolean_set_operations_2::_do_intersect(pgn1, pgn2));
-}
-
-template <class Arr_traits, class Gps_traits>
-inline bool do_intersect(const General_polygon_2<Arr_traits>& pgn1,
-                         const General_polygon_with_holes_2
-                               <General_polygon_2<Arr_traits> >& pgn2,
-                         Gps_traits& tr)
-{
-  return (Boolean_set_operations_2::_do_intersect(pgn1, pgn2, tr));
-}
-
-
-
-template <class Arr_traits>
-inline bool do_intersect(const General_polygon_with_holes_2
-                               <General_polygon_2<Arr_traits> >& pgn1,
-                         const General_polygon_2<Arr_traits>& pgn2)
-{
-  return (Boolean_set_operations_2::_do_intersect(pgn1, pgn2));
-}
-
-template <class Arr_traits, class Gps_traits>
-inline bool do_intersect(const General_polygon_with_holes_2
-                               <General_polygon_2<Arr_traits> >& pgn1,
-                         const General_polygon_2<Arr_traits>& pgn2,
-                         Gps_traits& tr)
-{
-  return (Boolean_set_operations_2::_do_intersect(pgn1, pgn2, tr));
-}
-
-template <class Polygon_>
-inline bool do_intersect(const General_polygon_with_holes_2<Polygon_>& pgn1,
-                         const General_polygon_with_holes_2<Polygon_>& pgn2)
-{
-  return (Boolean_set_operations_2::_do_intersect(pgn1, pgn2));
-}
-
-template <class Polygon_, class Traits>
-inline bool do_intersect(const General_polygon_with_holes_2<Polygon_>& pgn1,
-                         const General_polygon_with_holes_2<Polygon_>& pgn2,
-                         Traits& tr)
-{
-  return (Boolean_set_operations_2::_do_intersect(pgn1, pgn2, tr));
-}
-
-//@}
-/// \name intersection() functions.
-//@{
-
-template <class Kernel, class Container, typename OutputIterator>
-inline OutputIterator intersection(const Polygon_2<Kernel, Container>& pgn1,
-                                   const Polygon_2<Kernel, Container>& pgn2,
-                                   OutputIterator out)
-{
-  return (_intersection(pgn1, pgn2, out));
-}
-
-template <class Kernel, class Container, typename OutputIterator, class Traits>
-inline OutputIterator intersection(const Polygon_2<Kernel, Container>& pgn1,
-                                   const Polygon_2<Kernel, Container>& pgn2,
-                                   OutputIterator out,
-                                   Traits& tr)
-{
-  return (_intersection(pgn1, pgn2, out, tr));
-}
-
-template <class Kernel, class Container, typename OutputIterator>
-inline OutputIterator intersection(const Polygon_2<Kernel, Container>& pgn1,
-                         const Polygon_with_holes_2<Kernel, Container>& pgn2,
-                           OutputIterator out)
-{
-  return (_intersection(pgn1, pgn2, out));
-}
-
-template <class Kernel, class Container, typename OutputIterator, class Traits>
-inline OutputIterator
-intersection (const Polygon_2<Kernel, Container>& pgn1,
-              const Polygon_with_holes_2<Kernel, Container>& pgn2,
-              OutputIterator out, Traits& tr)
-{
-  return (_intersection(pgn1, pgn2, out, tr));
-}
-
-template <class Kernel, class Container, typename OutputIterator>
-inline OutputIterator
-intersection (const Polygon_with_holes_2<Kernel, Container>& pgn1,
-              const Polygon_2<Kernel, Container>& pgn2,
-              OutputIterator out)
-{
-  return (_intersection(pgn1, pgn2, out));
-}
-
-template <class Kernel, class Container, typename OutputIterator, class Traits>
-inline OutputIterator
-intersection (const Polygon_with_holes_2<Kernel, Container>& pgn1,
-              const Polygon_2<Kernel, Container>& pgn2,
-              OutputIterator out, Traits& tr)
-{
-  return (_intersection(pgn1, pgn2, out, tr));
-}
-
-template <class Kernel, class Container, typename OutputIterator>
-inline OutputIterator
-intersection (const Polygon_with_holes_2<Kernel, Container>& pgn1,
-              const Polygon_with_holes_2<Kernel, Container>& pgn2,
-              OutputIterator out)
-{
-  return (_intersection(pgn1, pgn2, out));
-}
-
-template <class Kernel, class Container, typename OutputIterator, class Traits>
-inline OutputIterator
-intersection (const Polygon_with_holes_2<Kernel, Container>& pgn1,
-              const Polygon_with_holes_2<Kernel, Container>& pgn2,
-              OutputIterator out,
-              Traits& tr)
-{
-  return (_intersection(pgn1, pgn2, out, tr));
-}
-
-template <class Arr_traits, typename OutputIterator>
-inline OutputIterator intersection (const General_polygon_2<Arr_traits>& pgn1,
-                                    const General_polygon_2<Arr_traits>& pgn2,
-                                    OutputIterator out)
-{
-  return (_intersection(pgn1, pgn2, out));
-}
-
-template <class Arr_traits, typename OutputIterator, class Traits>
-inline OutputIterator intersection (const General_polygon_2<Arr_traits>& pgn1,
-                                    const General_polygon_2<Arr_traits>& pgn2,
-                                    OutputIterator out,
-                                    Traits& tr)
-{
-  return (_intersection(pgn1, pgn2, out, tr));
-}
-
-template <class Arr_traits, typename OutputIterator>
-inline OutputIterator
-intersection (const General_polygon_2<Arr_traits>& pgn1,
-              const General_polygon_with_holes_2
-                    <General_polygon_2<Arr_traits> >& pgn2,
-              OutputIterator out)
-{
-  return (_intersection(pgn1, pgn2, out));
-}
-
-template <class Arr_traits, typename OutputIterator, class Traits>
-inline OutputIterator
-intersection (const General_polygon_2<Arr_traits>& pgn1,
-              const General_polygon_with_holes_2
-                    <General_polygon_2<Arr_traits> >& pgn2,
-              OutputIterator out, Traits& tr)
-{
-  return (_intersection(pgn1, pgn2, out, tr));
-}
-
-template <class Arr_traits, typename OutputIterator>
-inline OutputIterator
-intersection (const General_polygon_with_holes_2
-                    <General_polygon_2<Arr_traits> >& pgn1,
-              const General_polygon_2<Arr_traits>& pgn2,
-              OutputIterator out)
-{
-  return (_intersection(pgn1, pgn2, out));
-}
-
-template <class Arr_traits, typename OutputIterator, class Traits>
-inline OutputIterator
-intersection (const General_polygon_with_holes_2
-                    <General_polygon_2<Arr_traits> >& pgn1,
-              const General_polygon_2<Arr_traits>& pgn2,
-              OutputIterator out, Traits& tr)
-{
-  return (_intersection(pgn1, pgn2, out, tr));
-}
-
-template <class Polygon_, typename OutputIterator>
-inline OutputIterator
-intersection (const General_polygon_with_holes_2<Polygon_>& pgn1,
-              const General_polygon_with_holes_2<Polygon_>& pgn2,
-              OutputIterator out)
-{
-  return (_intersection(pgn1, pgn2, out));
-}
-
-template <class Polygon_, typename OutputIterator, class Traits>
-inline OutputIterator
-intersection (const General_polygon_with_holes_2<Polygon_>& pgn1,
-              const General_polygon_with_holes_2<Polygon_>& pgn2,
-              OutputIterator out, Traits& tr)
-{
-  return (_intersection(pgn1, pgn2, out, tr));
-}
-
-//@}
-/// \name _join() functions.
-//@{
-
-template <class Kernel, class Container>
-inline bool join (const Polygon_2<Kernel, Container>& pgn1,
-                  const Polygon_2<Kernel, Container>& pgn2,
-                  Polygon_with_holes_2<Kernel, Container>& res)
-{
-  return (_join(pgn1, pgn2, res));
-}
-
-template <class Kernel, class Container, class Traits>
-inline bool join (const Polygon_2<Kernel, Container>& pgn1,
-                  const Polygon_2<Kernel, Container>& pgn2,
-                  Polygon_with_holes_2<Kernel, Container>& res, Traits& tr)
-{
-  return (_join(pgn1, pgn2, res, tr));
-}
-
-template <class Kernel, class Container>
-inline bool join (const Polygon_2<Kernel, Container>& pgn1,
-                  const Polygon_with_holes_2<Kernel, Container>& pgn2,
-                  Polygon_with_holes_2<Kernel, Container>& res)
-{
-  return (_join(pgn1, pgn2, res));
-}
-
-template <class Kernel, class Container, class Traits>
-inline bool join (const Polygon_2<Kernel, Container>& pgn1,
-                  const Polygon_with_holes_2<Kernel, Container>& pgn2,
-                  Polygon_with_holes_2<Kernel, Container>& res, Traits& tr)
-{
-  return (_join(pgn1, pgn2, res, tr));
-}
-
-template <class Kernel, class Container>
-inline bool join (const Polygon_with_holes_2<Kernel, Container>& pgn1,
-                  const Polygon_2<Kernel, Container>& pgn2,
-                  Polygon_with_holes_2<Kernel, Container>& res )
-{
-  return (_join(pgn1, pgn2, res));
-}
-
-template <class Kernel, class Container, class Traits>
-inline bool join (const Polygon_with_holes_2<Kernel, Container>& pgn1,
-                  const Polygon_2<Kernel, Container>& pgn2,
-                  Polygon_with_holes_2<Kernel, Container>& res, Traits& tr)
-{
-  return (_join(pgn1, pgn2, res, tr));
-}
-
-template <class Kernel, class Container>
-inline bool join (const Polygon_with_holes_2<Kernel, Container>& pgn1,
-                  const Polygon_with_holes_2<Kernel, Container>& pgn2,
-                  Polygon_with_holes_2<Kernel, Container>& res )
-{
-  return (_join(pgn1, pgn2, res));
-}
-
-template <class Kernel, class Container, class Traits>
-inline bool join (const Polygon_with_holes_2<Kernel, Container>& pgn1,
-                  const Polygon_with_holes_2<Kernel, Container>& pgn2,
-                  Polygon_with_holes_2<Kernel, Container>& res, Traits& tr)
-{
-  return (_join(pgn1, pgn2, res, tr));
-}
-
-template <class Arr_traits>
-inline bool
-join (const General_polygon_2<Arr_traits>& pgn1,
-      const General_polygon_2<Arr_traits>& pgn2,
-      General_polygon_with_holes_2<General_polygon_2<Arr_traits> >& res)
-{
-  return (_join(pgn1, pgn2, res));
-}
-
-template <class Arr_traits, class Traits>
-inline bool
-join (const General_polygon_2<Arr_traits>& pgn1,
-      const General_polygon_2<Arr_traits>& pgn2,
-      General_polygon_with_holes_2<General_polygon_2<Arr_traits> >& res,
-      Traits& tr)
-{
-  return (_join(pgn1, pgn2, res, tr));
-}
-
-template <class Arr_traits>
-inline bool
-join (const General_polygon_2<Arr_traits>& pgn1,
-      const General_polygon_with_holes_2<General_polygon_2<Arr_traits> >& pgn2,
-      General_polygon_with_holes_2<General_polygon_2<Arr_traits> >& res)
-{
-  return (_join(pgn1, pgn2, res));
-}
-
-template <class Arr_traits, class Traits>
-inline bool
-join (const General_polygon_2<Arr_traits>& pgn1,
-      const General_polygon_with_holes_2<General_polygon_2<Arr_traits> >& pgn2,
-      General_polygon_with_holes_2<General_polygon_2<Arr_traits> >& res,
-      Traits& tr)
-{
-  return (_join(pgn1, pgn2, res, tr));
-}
-
-template <class Arr_traits>
-inline bool
-join (const General_polygon_with_holes_2<General_polygon_2<Arr_traits> >& pgn1,
-      const General_polygon_2<Arr_traits>& pgn2,
-      General_polygon_with_holes_2<General_polygon_2<Arr_traits> >& res)
-{
-  return (_join(pgn1, pgn2, res));
-}
-
-template <class Arr_traits, class Traits>
-inline bool
-join (const General_polygon_with_holes_2<General_polygon_2<Arr_traits> >& pgn1,
-      const General_polygon_2<Arr_traits>& pgn2,
-      General_polygon_with_holes_2<General_polygon_2<Arr_traits> >& res,
-      Traits& tr)
-{
-  return (_join(pgn1, pgn2, res, tr));
-}
-
-template <class Polygon_>
-inline bool join (const General_polygon_with_holes_2<Polygon_>& pgn1,
-                  const General_polygon_with_holes_2<Polygon_>& pgn2,
-                  General_polygon_with_holes_2<Polygon_>& res)
-{
-  return (_join(pgn1, pgn2, res));
-}
-
-template <class Polygon_, class Traits>
-inline bool join (const General_polygon_with_holes_2<Polygon_>& pgn1,
-                  const General_polygon_with_holes_2<Polygon_>& pgn2,
-                  General_polygon_with_holes_2<Polygon_>& res, Traits& tr)
-{
-  return (_join(pgn1, pgn2, res, tr));
-}
-
-//@}
-/// \name difference() functions.
-//@{
-
-template <class Kernel, class Container, typename OutputIterator>
-inline OutputIterator difference (const Polygon_2<Kernel, Container>& pgn1,
-                                  const Polygon_2<Kernel, Container>& pgn2,
-                                  OutputIterator oi)
-{
-  return(_difference(pgn1, pgn2, oi));
-}
-
-template <class Kernel, class Container, typename OutputIterator, class Traits>
-inline OutputIterator difference (const Polygon_2<Kernel, Container>& pgn1,
-                                  const Polygon_2<Kernel, Container>& pgn2,
-                                  OutputIterator oi, Traits& tr)
-{
-  return(_difference(pgn1, pgn2, oi, tr));
-}
-
-template <class Kernel, class Container, typename OutputIterator>
-inline OutputIterator
-difference (const Polygon_2<Kernel, Container>& pgn1,
-            const Polygon_with_holes_2<Kernel, Container>& pgn2,
-            OutputIterator oi)
-{
-  return(_difference(pgn1, pgn2, oi));
-}
-
-template <class Kernel, class Container, typename OutputIterator, class Traits>
-inline OutputIterator
-difference (const Polygon_2<Kernel, Container>& pgn1,
-            const Polygon_with_holes_2<Kernel, Container>& pgn2,
-            OutputIterator oi, Traits& tr)
-{
-  return(_difference(pgn1, pgn2, oi, tr));
-}
-
-template <class Kernel, class Container, typename OutputIterator>
-inline OutputIterator
-difference (const Polygon_with_holes_2<Kernel, Container>& pgn1,
-            const Polygon_2<Kernel, Container>& pgn2,
-            OutputIterator oi)
-{
-  return (_difference(pgn1, pgn2, oi));
-}
-
-template <class Kernel, class Container, typename OutputIterator, class Traits>
-inline OutputIterator
-difference (const Polygon_with_holes_2<Kernel, Container>& pgn1,
-            const Polygon_2<Kernel, Container>& pgn2,
-            OutputIterator oi,
-            Traits& tr)
-{
-  return (_difference(pgn1, pgn2, oi, tr));
-}
-
-template <class Kernel, class Container, typename OutputIterator>
-inline OutputIterator
-difference (const Polygon_with_holes_2<Kernel, Container>& pgn1,
-            const Polygon_with_holes_2<Kernel, Container>& pgn2,
-            OutputIterator oi)
-{
-  return (_difference(pgn1, pgn2, oi));
-}
-
-template <class Kernel, class Container, typename OutputIterator, class Traits>
-inline OutputIterator
-difference (const Polygon_with_holes_2<Kernel, Container>& pgn1,
-            const Polygon_with_holes_2<Kernel, Container>& pgn2,
-            OutputIterator oi, Traits& tr)
-{
-  return (_difference(pgn1, pgn2, oi, tr));
-}
-
-template <class Arr_traits, typename OutputIterator>
-inline OutputIterator difference (const General_polygon_2<Arr_traits>& pgn1,
-                                  const General_polygon_2<Arr_traits>& pgn2,
-                                  OutputIterator oi)
-{
-  return (_difference(pgn1, pgn2, oi));
-}
-
-template <class Arr_traits, typename OutputIterator, class Traits>
-inline OutputIterator difference (const General_polygon_2<Arr_traits>& pgn1,
-                                  const General_polygon_2<Arr_traits>& pgn2,
-                                  OutputIterator oi,
-                                  Traits& tr)
-{
-  return (_difference(pgn1, pgn2, oi, tr));
-}
-
-template <class Arr_traits, typename OutputIterator>
-inline OutputIterator difference (const General_polygon_2<Arr_traits>& pgn1,
-                                  const General_polygon_with_holes_2
-                                        <General_polygon_2<Arr_traits> >& pgn2,
-                                  OutputIterator oi)
-{
-  return (_difference(pgn1, pgn2, oi));
-}
-
-template <class Arr_traits, typename OutputIterator, class Traits>
-inline OutputIterator difference (const General_polygon_2<Arr_traits>& pgn1,
-                                  const General_polygon_with_holes_2
-                                        <General_polygon_2<Arr_traits> >& pgn2,
-                                  OutputIterator oi, Traits& tr)
-{
-  return (_difference(pgn1, pgn2, oi, tr));
-}
-
-template <class Arr_traits, typename OutputIterator>
-inline OutputIterator difference (const General_polygon_with_holes_2
-                                        <General_polygon_2<Arr_traits> >& pgn1,
-                                  const General_polygon_2<Arr_traits>& pgn2,
-                                  OutputIterator oi)
-{
-  return (_difference(pgn1, pgn2, oi));
-}
-
-template <class Arr_traits, typename OutputIterator, class Traits>
-inline OutputIterator difference (const General_polygon_with_holes_2
-                                        <General_polygon_2<Arr_traits> >& pgn1,
-                                  const General_polygon_2<Arr_traits>& pgn2,
-                                  OutputIterator oi, Traits& tr)
-{
-  return (_difference(pgn1, pgn2, oi, tr));
-}
-
-template <class Polygon_, typename OutputIterator>
-inline OutputIterator
-difference (const General_polygon_with_holes_2<Polygon_>& pgn1,
-            const General_polygon_with_holes_2<Polygon_>& pgn2,
-            OutputIterator oi)
-{
-  return (_difference(pgn1, pgn2, oi));
-}
-
-template <class Polygon_, typename OutputIterator, class Traits>
-inline OutputIterator
-difference (const General_polygon_with_holes_2<Polygon_>& pgn1,
-            const General_polygon_with_holes_2<Polygon_>& pgn2,
-            OutputIterator oi, Traits& tr)
-{
-  return (_difference(pgn1, pgn2, oi, tr));
-}
-
-//@}
-/// \name symmetric_difference() functions.
-//@{
-
-template <class Kernel, class Container, typename OutputIterator, class Traits>
-inline OutputIterator
-symmetric_difference (const Polygon_2<Kernel, Container>& pgn1,
-                      const Polygon_2<Kernel, Container>& pgn2,
-                      OutputIterator oi, Traits& tr)
-{
-  return (_symmetric_difference(pgn1, pgn2, oi, tr));
-}
-
-template <class Kernel, class Container, typename OutputIterator>
-inline OutputIterator
-symmetric_difference (const Polygon_2<Kernel, Container>& pgn1,
-                      const Polygon_2<Kernel, Container>& pgn2,
-                      OutputIterator oi)
-{
-  return (_symmetric_difference(pgn1, pgn2, oi));
-}
-
-template <class Kernel, class Container, typename OutputIterator, class Traits>
-inline OutputIterator
-symmetric_difference (const Polygon_2<Kernel, Container>& pgn1,
-                      const Polygon_with_holes_2<Kernel, Container>& pgn2,
-                      OutputIterator oi, Traits& tr)
-{
-  return (_symmetric_difference(pgn1, pgn2, oi, tr));
-}
-
-
-template <class Kernel, class Container, typename OutputIterator>
-inline OutputIterator
-symmetric_difference (const Polygon_2<Kernel, Container>& pgn1,
-                      const Polygon_with_holes_2<Kernel, Container>& pgn2,
-                      OutputIterator oi)
-{
-  return (_symmetric_difference(pgn1, pgn2, oi));
-}
-
-template <class Kernel, class Container, typename OutputIterator, class Traits>
-inline OutputIterator
-symmetric_difference (const Polygon_with_holes_2<Kernel, Container>& pgn1,
-                      const Polygon_2<Kernel, Container>& pgn2,
-                      OutputIterator oi, Traits& tr)
-{
-  return (_symmetric_difference(pgn1, pgn2, oi, tr));
-}
-
-template <class Kernel, class Container, typename OutputIterator>
-inline OutputIterator
-symmetric_difference (const Polygon_with_holes_2<Kernel, Container>& pgn1,
-                      const Polygon_2<Kernel, Container>& pgn2,
-                      OutputIterator oi)
-{
-  return (_symmetric_difference(pgn1, pgn2, oi));
-}
-
-template <class Kernel, class Container, typename OutputIterator, class Traits>
-inline OutputIterator
-symmetric_difference (const Polygon_with_holes_2<Kernel, Container>& pgn1,
-                      const Polygon_with_holes_2<Kernel, Container>& pgn2,
-                      OutputIterator oi, Traits& tr)
-{
-  return (_symmetric_difference(pgn1, pgn2, oi, tr));
-}
-
-template <class Kernel, class Container, typename OutputIterator>
-inline OutputIterator
-symmetric_difference (const Polygon_with_holes_2<Kernel, Container>& pgn1,
-                      const Polygon_with_holes_2<Kernel, Container>& pgn2,
-                      OutputIterator oi)
-{
-  return (_symmetric_difference(pgn1, pgn2, oi));
-}
-
-template <class Arr_traits, typename OutputIterator, class Traits>
-inline OutputIterator
-symmetric_difference (const General_polygon_2<Arr_traits>& pgn1,
-                      const General_polygon_2<Arr_traits>& pgn2,
-                      OutputIterator oi,
-                      Traits& tr)
-{
-  return (_symmetric_difference(pgn1, pgn2, oi, tr));
-}
-
-template <class Arr_traits, typename OutputIterator>
-inline OutputIterator
-symmetric_difference (const General_polygon_2<Arr_traits>& pgn1,
-                      const General_polygon_2<Arr_traits>& pgn2,
-                      OutputIterator oi)
-{
-  return (_symmetric_difference(pgn1, pgn2, oi));
-}
-
-template <class Arr_traits, typename OutputIterator, class Traits>
-inline OutputIterator
-symmetric_difference (const General_polygon_2<Arr_traits>& pgn1,
-                      const General_polygon_with_holes_2
-                            <General_polygon_2<Arr_traits> >& pgn2,
-                      OutputIterator oi, Traits& tr)
-{
-  return (_symmetric_difference(pgn1, pgn2, oi, tr));
-}
-
-template <class Arr_traits, typename OutputIterator>
-inline OutputIterator
-symmetric_difference(const General_polygon_2<Arr_traits>& pgn1,
-                     const General_polygon_with_holes_2
-                           <General_polygon_2<Arr_traits> >& pgn2,
-                     OutputIterator oi)
-{
-  return (_symmetric_difference(pgn1, pgn2, oi));
-}
-
-template <class Arr_traits, typename OutputIterator, class Traits>
-inline OutputIterator
-symmetric_difference (const General_polygon_with_holes_2
-                        <General_polygon_2<Arr_traits> >& pgn1,
-                      const General_polygon_2<Arr_traits>& pgn2,
-                      OutputIterator oi, Traits& tr)
-{
-  return (_symmetric_difference(pgn1, pgn2, oi, tr));
-}
-
-template <class Arr_traits, typename OutputIterator>
-inline OutputIterator
-symmetric_difference (const General_polygon_with_holes_2
-                            <General_polygon_2<Arr_traits> >& pgn1,
-                      const General_polygon_2<Arr_traits>& pgn2,
-                      OutputIterator oi)
-{
-  return (_symmetric_difference(pgn1, pgn2, oi));
-}
-
-template <class Polygon_, typename OutputIterator, class Traits>
-inline OutputIterator
-symmetric_difference (const General_polygon_with_holes_2<Polygon_>& pgn1,
-                      const General_polygon_with_holes_2<Polygon_>& pgn2,
-                      OutputIterator oi,
-                      Traits& tr)
-{
-  return (_symmetric_difference(pgn1, pgn2, oi, tr));
-}
-
-template <class Polygon_, typename OutputIterator>
-inline OutputIterator
-symmetric_difference (const General_polygon_with_holes_2<Polygon_>& pgn1,
-                      const General_polygon_with_holes_2<Polygon_>& pgn2,
-                      OutputIterator oi)
-{
-  return (_symmetric_difference(pgn1, pgn2, oi));
-}
-
-//@}
-/// \name complement() functions.
-//@{
-
-template <class Kernel, class Container>
-void complement (const Polygon_2<Kernel, Container>& pgn,
-                 Polygon_with_holes_2<Kernel, Container>& res)
-{
-  _complement(pgn, res);
-}
-
-template <class Kernel, class Container, class Traits>
-void complement (const Polygon_2<Kernel, Container>& pgn,
-                 Polygon_with_holes_2<Kernel, Container>& res,
-                 Traits& tr)
-{
-  _complement(pgn, res, tr);
-}
-
-template <class Arr_traits>
-void complement (const General_polygon_2<Arr_traits>& pgn,
-                 General_polygon_with_holes_2
-                   <General_polygon_2<Arr_traits> >& res)
-{
-  _complement(pgn, res);
-}
-
-template <class Arr_traits, class Traits>
-void complement (const General_polygon_2<Arr_traits>& pgn,
-                 General_polygon_with_holes_2
-                   <General_polygon_2<Arr_traits> >& res,
-                 Traits& tr)
-{
-  _complement(pgn, res, tr);
-}
-
-template <class Kernel, class Container, typename OutputIterator, class Traits>
-OutputIterator complement (const Polygon_with_holes_2<Kernel, Container>& pgn,
-                           OutputIterator oi, Traits& tr)
-{
-  General_polygon_set_2<Traits> gps(tr);
-  gps.insert(pgn);
-  gps.complement();
-  return (gps.polygons_with_holes(oi));
-}
-
-template <class Kernel, class Container, typename OutputIterator>
-OutputIterator complement (const Polygon_with_holes_2<Kernel, Container>& pgn,
-                           OutputIterator oi)
-{
-  typename Gps_default_traits<Polygon_2<Kernel, Container> >::Traits  tr;
-  return (complement(pgn, oi, tr));
-}
-
-template <class Arr_traits, typename OutputIterator, class Traits>
-OutputIterator complement (const General_polygon_with_holes_2<Arr_traits>& pgn,
-                           OutputIterator oi, Traits& tr)
-{
-  General_polygon_set_2<Traits> gps(tr);
-  gps.insert(pgn);
-  gps.complement();
-  return (gps.polygons_with_holes(oi));
-}
-
-template <class Arr_traits, typename OutputIterator>
-OutputIterator complement (General_polygon_with_holes_2
-                             <General_polygon_2<Arr_traits> >& pgn,
-                           OutputIterator oi)
-{
-  typename Gps_default_traits<General_polygon_2<Arr_traits> >::Traits  tr;
-  return (complement(pgn, oi, tr));
-}
-
-//@}
-/// \name Aggregated join() functions.
-//@{
-
-template <typename InputIterator>
-struct map_iterator_to_traits
-{
-  typedef typename std::iterator_traits<InputIterator>::value_type InputPolygon;
-  typedef typename Gps_default_traits<InputPolygon>::Traits    Traits;
-};
-
-template <typename InputIterator, typename OutputIterator, class Traits>
-inline OutputIterator join(InputIterator begin, InputIterator end,
-                           OutputIterator oi, Traits&, unsigned int k=5)
-{
-  if (begin == end)
-    return (oi);
-
-  General_polygon_set_2<Traits> gps(*begin);
-  gps.join(++begin, end, k);
-  return (gps.polygons_with_holes(oi));
-}
-
-template <typename InputIterator, typename OutputIterator>
-inline OutputIterator join(InputIterator begin, InputIterator end,
-                           OutputIterator oi, unsigned int k=5)
-{
-  typename map_iterator_to_traits<InputIterator>::Traits          tr;
-  return join(begin, end, oi, tr, k);
-}
-
-// Join two ranges of simple polygons and polygons with holes.
-template <typename InputIterator1, typename InputIterator2,
-          typename OutputIterator, class Traits>
-inline OutputIterator join(InputIterator1 begin1, InputIterator1 end1,
-                           InputIterator2 begin2, InputIterator2 end2,
-                           OutputIterator oi, Traits& tr, unsigned int k=5)
-{
-  if (begin1 == end1)
-    return (join(begin2, end2, oi, tr, k));
-
-  General_polygon_set_2<Traits> gps(*begin1);
-  gps.join(++begin1, end1, begin2, end2, k);
-  return (gps.polygons_with_holes(oi));
-}
-
-template <typename InputIterator1, typename InputIterator2,
-          typename OutputIterator>
-inline OutputIterator join(InputIterator1 begin1, InputIterator1 end1,
-                           InputIterator2 begin2, InputIterator2 end2,
-                           OutputIterator oi, unsigned int k=5)
-{
-  typename map_iterator_to_traits<InputIterator1>::Traits  tr;
-  return join(begin1, end1, begin2, end2, oi, tr, k);
-}
-
-//@}
-/// \name Aggregated intersection() functions.
-//@{
-template <typename InputIterator, typename OutputIterator, class Traits>
-inline OutputIterator intersection (InputIterator begin, InputIterator end,
-                                    OutputIterator oi, Traits&, unsigned int k=5)
-{
-  if (begin == end)
-    return (oi);
-
-  General_polygon_set_2<Traits> gps(*begin);
-  gps.intersection(++begin, end, k);
-  return (gps.polygons_with_holes(oi));
-}
-
-template <typename InputIterator, typename OutputIterator>
-inline OutputIterator intersection (InputIterator begin, InputIterator end,
-                                    OutputIterator oi, unsigned int k=5,
-                                    typename boost::enable_if<
-                                      typename CGAL::is_iterator<InputIterator>
-                                    >::type* =0 // workaround to avoid ambiguous calls with kernel functions
-)
-{
-  typename map_iterator_to_traits<InputIterator>::Traits          tr;
-  return intersection(begin, end, oi, tr, k);
-}
-
-// Inersect two ranges of simple polygons and polygons with holes.
-template <typename InputIterator1, typename InputIterator2,
-          typename OutputIterator, class Traits>
-inline OutputIterator intersection(InputIterator1 begin1, InputIterator1 end1,
-                                   InputIterator2 begin2, InputIterator2 end2,
-                                   OutputIterator oi, Traits& tr,
-                                   unsigned int k=5)
-{
-  if (begin1 == end1)
-    return (intersection(begin2, end2, oi, tr, k));
-
-  General_polygon_set_2<Traits> gps(*begin1);
-  gps.intersection(++begin1, end1, begin2, end2, k);
-  return (gps.polygons_with_holes(oi));
-
-}
-
-template <typename InputIterator1, typename InputIterator2,
-          typename OutputIterator>
-inline OutputIterator intersection(InputIterator1 begin1, InputIterator1 end1,
-                                   InputIterator2 begin2, InputIterator2 end2,
-                                   OutputIterator oi, unsigned int k=5)
-{
-  typename map_iterator_to_traits<InputIterator1>::Traits  tr;
-  return intersection(begin1, end1, begin2, end2, oi, tr, k);
-}
-
-//@}
-/// \name Aggregated symmetric_difference() functions.
-//@{
-template <typename InputIterator, typename OutputIterator, class Traits>
-inline
-OutputIterator symmetric_difference(InputIterator begin, InputIterator end,
-                                    OutputIterator oi, Traits& tr,
-                                    unsigned int k=5)
-{
-  if (begin == end)
-    return (oi);
-
-  General_polygon_set_2<Traits> gps(tr);
-  gps.insert(*begin);
-  gps.symmetric_difference(++begin, end, k);
-  return (gps.polygons_with_holes(oi));
-}
-
-template <typename InputIterator, typename OutputIterator>
-inline
-OutputIterator symmetric_difference (InputIterator begin, InputIterator end,
-                                     OutputIterator oi, unsigned int k=5)
-{
-  typename map_iterator_to_traits<InputIterator>::Traits          tr;
-  return symmetric_difference(begin, end, oi, tr, k);
-}
-
-// Xor two ranges of simple polygons and polygons with holes.
-template <typename InputIterator1, typename InputIterator2,
-          typename OutputIterator, class Traits>
-inline
-OutputIterator symmetric_difference (InputIterator1 begin1, InputIterator1 end1,
-                                     InputIterator2 begin2, InputIterator2 end2,
-                                     OutputIterator oi, Traits& tr,
-                                     unsigned int k=5)
-{
-  if (begin1 == end1)
-    return (symmetric_difference(begin2, end2, oi, tr, k));
-
-  General_polygon_set_2<Traits> gps(tr);
-  gps.insert(*begin1);
-  gps.symmetric_difference(++begin1, end1, begin2, end2, k);
-  return (gps.polygons_with_holes(oi));
-
-}
-
-template <typename InputIterator1, typename InputIterator2,
-          typename OutputIterator>
-inline
-OutputIterator symmetric_difference (InputIterator1 begin1, InputIterator1 end1,
-                                     InputIterator2 begin2, InputIterator2 end2,
-                                     OutputIterator oi, unsigned int k=5)
-{
-  typename map_iterator_to_traits<InputIterator1>::Traits  tr;
-  return symmetric_difference(begin1, end1, begin2, end2, oi, tr, k);
-}
-
-//@}
-/// \name Aggregated do_intersect() functions.
-//@{
-
-template <typename InputIterator, class Traits>
-inline bool do_intersect(InputIterator begin, InputIterator end, Traits& tr,
-                         unsigned int k=5)
-{
-  if (begin == end)
-    return false;
-
-  General_polygon_set_2<Traits> gps(tr);
-  gps.insert(*begin);
-  return gps.do_intersect(++begin, end, k);
-}
-
-template <typename InputIterator>
-inline bool do_intersect(InputIterator begin, InputIterator end,
-                         unsigned int k=5)
-{
-  typename map_iterator_to_traits<InputIterator>::Traits  tr;
-  return do_intersect(begin, end, tr, k);
-}
-
-template <typename InputIterator1, typename InputIterator2, class Traits>
-inline bool do_intersect (InputIterator1 begin1, InputIterator1 end1,
-                          InputIterator2 begin2, InputIterator2 end2,
-                          Traits& tr, unsigned int k=5)
-{
-  if (begin1 == end1)
-    return (do_intersect(begin2, end2, tr, k));
-
-  General_polygon_set_2<Traits> gps(tr);
-  gps.insert(*begin1);
-  return gps.do_intersect(++begin1, end1, begin2, end2, k);
-}
-
-template <typename InputIterator1, typename InputIterator2>
-inline bool do_intersect (InputIterator1 begin1, InputIterator1 end1,
-                          InputIterator2 begin2, InputIterator2 end2,
-                          unsigned int k=5)
-{
-  typename map_iterator_to_traits<InputIterator1>::Traits  tr;
-  return do_intersect(begin1, end1, begin2, end2, tr, k);
-}
-
-//@}
-
-/// \name oriented_side() functions.
-//@{
-
-template <class Kernel, class Container>
-inline Oriented_side oriented_side(const Polygon_2<Kernel, Container>& pgn1,
-                                   const Polygon_2<Kernel, Container>& pgn2)
-{
-  return (_oriented_side(pgn1, pgn2));
-}
-
-template <class Kernel, class Container, class Traits>
-inline Oriented_side oriented_side(const Polygon_2<Kernel, Container>& pgn1,
-                                   const Polygon_2<Kernel, Container>& pgn2,
-                                   Traits& tr)
-{
-  return (_oriented_side(pgn1, pgn2, tr));
-}
-
-template <class Kernel, class Container>
-inline
-Oriented_side oriented_side(const Polygon_2<Kernel, Container>& pgn1,
-                            const Polygon_with_holes_2<Kernel, Container>& pgn2)
-{
-  return (_oriented_side(pgn1, pgn2));
-}
-
-template <class Kernel, class Container, class Traits>
-inline
-Oriented_side oriented_side(const Polygon_2<Kernel, Container>& pgn1,
-                            const Polygon_with_holes_2<Kernel, Container>& pgn2,
-                            Traits& tr)
-{
-  return (_oriented_side(pgn1, pgn2, tr));
-}
-
-template <class Kernel, class Container>
-inline
-Oriented_side oriented_side(const Polygon_with_holes_2<Kernel, Container>& pgn1,
-                            const Polygon_2<Kernel, Container>& pgn2)
-{
-  return (_oriented_side(pgn1, pgn2));
-}
-
-template <class Kernel, class Container, class Traits>
-inline
-Oriented_side oriented_side(const Polygon_with_holes_2<Kernel, Container>& pgn1,
-                            const Polygon_2<Kernel, Container>& pgn2,
-                            Traits& tr)
-{
-  return (_oriented_side(pgn1, pgn2, tr));
-}
-
-template <class Kernel, class Container>
-inline
-Oriented_side oriented_side(const Polygon_with_holes_2<Kernel, Container>& pgn1,
-                            const Polygon_with_holes_2<Kernel, Container>& pgn2)
-{
-  return (_oriented_side(pgn1, pgn2));
-}
-
-template <class Kernel, class Container, class Traits>
-inline
-Oriented_side oriented_side(const Polygon_with_holes_2<Kernel, Container>& pgn1,
-                            const Polygon_with_holes_2<Kernel, Container>& pgn2,
-                            Traits& tr)
-{
-  return (_oriented_side(pgn1, pgn2, tr));
-}
-
-template <class Arr_traits>
-inline Oriented_side oriented_side(const General_polygon_2<Arr_traits>& pgn1,
-                                   const General_polygon_2<Arr_traits>& pgn2)
-{
-  return (_oriented_side(pgn1, pgn2));
-}
-
-template <class Arr_traits, class Gps_traits>
-inline Oriented_side oriented_side(const General_polygon_2<Arr_traits>& pgn1,
-                                   const General_polygon_2<Arr_traits>& pgn2,
-                                   Gps_traits& tr)
-{
-  return (_oriented_side(pgn1, pgn2, tr));
-}
-
-template <class Arr_traits>
-inline Oriented_side oriented_side(const General_polygon_2<Arr_traits>& pgn1,
-                                   const General_polygon_with_holes_2
-                                   <General_polygon_2<Arr_traits> >& pgn2)
-{
-  return (_oriented_side(pgn1, pgn2));
-}
-
-template <class Arr_traits, class Gps_traits>
-inline Oriented_side oriented_side(const General_polygon_2<Arr_traits>& pgn1,
-                                   const General_polygon_with_holes_2
-                                   <General_polygon_2<Arr_traits> >& pgn2,
-                                   Gps_traits& tr)
-{
-  return (_oriented_side(pgn1, pgn2, tr));
-}
-
-
-
-template <class Arr_traits>
-inline Oriented_side oriented_side(const General_polygon_with_holes_2
-                                   <General_polygon_2<Arr_traits> >& pgn1,
-                                   const General_polygon_2<Arr_traits>& pgn2)
-{
-  return (_oriented_side(pgn1, pgn2));
-}
-
-template <class Arr_traits, class Gps_traits>
-inline Oriented_side oriented_side(const General_polygon_with_holes_2
-                                   <General_polygon_2<Arr_traits> >& pgn1,
-                                   const General_polygon_2<Arr_traits>& pgn2,
-                                   Gps_traits& tr)
-{
-  return (_oriented_side(pgn1, pgn2, tr));
-}
-
-template <class Polygon_>
-inline
-Oriented_side oriented_side(const General_polygon_with_holes_2<Polygon_>& pgn1,
-                            const General_polygon_with_holes_2<Polygon_>& pgn2)
-{
-  return (_oriented_side(pgn1, pgn2));
-}
-
-template <class Polygon_, class Traits>
-inline
-Oriented_side oriented_side(const General_polygon_with_holes_2<Polygon_>& pgn1,
-                            const General_polygon_with_holes_2<Polygon_>& pgn2,
-                            Traits& tr)
-{
-  return (_oriented_side(pgn1, pgn2, tr));
-}
-
-// Point Query:
-
-template <class Kernel, class Container>
-inline Oriented_side oriented_side(const typename Kernel::Point_2& p,
-                                   const Polygon_2<Kernel, Container>& pgn)
-{
-  return (_oriented_side(p, pgn));
-}
-
-template <class Kernel, class Container, class Traits>
-inline Oriented_side oriented_side(const typename Kernel::Point_2& p,
-                                   const Polygon_2<Kernel, Container>& pgn,
-                                   Traits& tr)
-{
-  return (_oriented_side(p, pgn, tr));
-}
-
-template <class Kernel, class Container>
-inline
-Oriented_side oriented_side(const typename Kernel::Point_2& p,
-                            const Polygon_with_holes_2<Kernel, Container>& pgn)
-{
-  return (_oriented_side(p, pgn));
-}
-
-template <class Kernel, class Container, class Traits>
-inline
-Oriented_side oriented_side(const typename Kernel::Point_2& p,
-                            const Polygon_with_holes_2<Kernel, Container>& pgn,
-                            Traits& tr)
-{
-  return (_oriented_side(p, pgn, tr));
-}
-
-template <class Arr_traits>
-inline Oriented_side oriented_side(const typename Arr_traits::Point_2& p,
-                                   const General_polygon_2<Arr_traits>& pgn)
-{
-  return (_oriented_side(p, pgn));
-}
-
-template <class Arr_traits, class Gps_traits>
-inline Oriented_side oriented_side(const typename Arr_traits::Point_2& p,
-                                   const General_polygon_2<Arr_traits>& pgn,
-                                   Gps_traits& tr)
-{
-  return (_oriented_side(p, pgn, tr));
-}
-
-template <class Polygon_>
-inline
-Oriented_side oriented_side(const typename Polygon_::Point_2& p,
-                            const General_polygon_with_holes_2<Polygon_>& pgn)
-{
-  return (_oriented_side(p, pgn));
-}
-
-template <class Polygon_, class Traits>
-inline
-Oriented_side oriented_side(const typename Polygon_::Point_2& p,
-                            const General_polygon_with_holes_2<Polygon_>& pgn,
-                            Traits& tr)
-{
-  return (_oriented_side(p, pgn, tr));
-}
-
-//@}
-
-} //namespace Boolean_set_operations_2
-
-} //namespace CGAL
-
-#include <CGAL/enable_warnings.h>
->>>>>>> 67b9af2f
+#include <CGAL/do_polygons_intersect.h>
 
 #endif