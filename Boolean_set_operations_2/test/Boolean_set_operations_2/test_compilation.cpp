
#include <vector>

#include <CGAL/Simple_cartesian.h>
#include <CGAL/MP_Float.h>
#include <CGAL/Quotient.h>
#include <CGAL/Arr_segment_traits_2.h>
#include <CGAL/Arr_non_caching_segment_traits_2.h>
#include <CGAL/Boolean_set_operations_2.h>
#include <CGAL/Gps_segment_traits_2.h>
#include <CGAL/Gps_traits_2.h>
#include <CGAL/General_polygon_set_2.h>
#include <CGAL/Polygon_set_2.h>

//typedef CGAL::Quotient<CGAL::MP_Float>                Number_type;
typedef int Number_type;

typedef CGAL::Simple_cartesian<Number_type>             Kernel;

typedef CGAL::Gps_segment_traits_2<Kernel>              Traits;
typedef CGAL::Polygon_set_2<Kernel>                     Ps;

typedef CGAL::Arr_segment_traits_2<Kernel>              Arr_traits;
typedef CGAL::Gps_traits_2<Arr_traits>                  General_traits;
typedef CGAL::General_polygon_set_2<General_traits>     Gps;

typedef CGAL::Arr_non_caching_segment_traits_2<Kernel>  Nc_traits;
typedef CGAL::Gps_segment_traits_2<Kernel,
                                   std::vector<Kernel::Point_2>,
                                   Nc_traits>           Traits_non_caching;
typedef CGAL::General_polygon_set_2<Traits_non_caching> Gps_non_caching;

namespace BSO2 = CGAL::Boolean_set_operations_2;

template <class GPS>
void test()
{
  typedef typename GPS::Traits_2                        Traits;
  typedef typename Traits::Point_2                      Point_2;
  typedef typename Traits::Polygon_2                    Polygon_2;
  typedef typename Traits::Polygon_with_holes_2         Polygon_with_holes_2;

  Polygon_2 pgn1, pgn2;
  Polygon_with_holes_2  pgn_with_holes1, pgn_with_holes2;
  std::vector<Polygon_2>             polygons;
  std::vector<Polygon_with_holes_2>  polygons_with_holes;
  GPS gps;
  GPS other;

  gps.intersection(pgn1);
  gps.intersection(pgn_with_holes1);
  gps.intersection(gps);

  gps.join(pgn1);
  gps.join(pgn_with_holes1);
  gps.join(gps);

  gps.difference(pgn1);
  gps.difference(pgn_with_holes1);
  gps.difference(gps);

  gps.symmetric_difference(pgn1);
  gps.symmetric_difference(pgn_with_holes1);
  gps.symmetric_difference(gps);

  gps.intersection(polygons.begin(), polygons.end());
  gps.intersection(polygons_with_holes.begin(), polygons_with_holes.end());
  gps.intersection(polygons.begin(), polygons.end(),
                   polygons_with_holes.begin(), polygons_with_holes.end());

  gps.join(polygons.begin(), polygons.end());
  gps.join(polygons_with_holes.begin(), polygons_with_holes.end());
  gps.join(polygons.begin(), polygons.end(),
           polygons_with_holes.begin(), polygons_with_holes.end());

  gps.symmetric_difference(polygons.begin(), polygons.end());
  gps.symmetric_difference(polygons_with_holes.begin(),
                           polygons_with_holes.end());
  gps.symmetric_difference(polygons.begin(), polygons.end(),
                           polygons_with_holes.begin(),
                           polygons_with_holes.end());

  gps.do_intersect(pgn1);
  gps.do_intersect(pgn_with_holes1);
  gps.do_intersect(other);

  gps.complement();
  gps.complement(gps);

  gps.do_intersect(polygons.begin(), polygons.end());
  gps.do_intersect(polygons_with_holes.begin(), polygons_with_holes.end());
  gps.do_intersect(polygons.begin(), polygons.end(),
                   polygons_with_holes.begin(), polygons_with_holes.end());

  std::vector<Polygon_with_holes_2>  result;

  Traits tr;
  // global functions

<<<<<<< HEAD
  CGAL::do_intersect(pgn1, pgn2);
  CGAL::do_intersect(pgn1, pgn_with_holes2);
  CGAL::do_intersect(pgn_with_holes1, pgn2);
  CGAL::do_intersect(pgn_with_holes1, pgn_with_holes2);
  CGAL::do_intersect(polygons.begin(), polygons.end());
  CGAL::do_intersect(polygons_with_holes.begin(), polygons_with_holes.end());
  CGAL::do_intersect(polygons.begin(), polygons.end(),
                     polygons_with_holes.begin(), polygons_with_holes.end());
=======

  BSO2::do_intersect(pgn1, pgn2);
  BSO2::do_intersect(pgn1, pgn_with_holes2);
  BSO2::do_intersect(pgn_with_holes1, pgn2);
  BSO2::do_intersect(pgn_with_holes1, pgn_with_holes2);
  BSO2::do_intersect(polygons.begin(), polygons.end());
  BSO2::do_intersect(polygons_with_holes.begin(), polygons_with_holes.end());
  BSO2::do_intersect(polygons.begin(), polygons.end(),
                    polygons_with_holes.begin(), polygons_with_holes.end());
>>>>>>> 67b9af2f


  BSO2::do_intersect(pgn1, pgn2, tr);
  BSO2::do_intersect(pgn1, pgn_with_holes2, tr);
  BSO2::do_intersect(pgn_with_holes1, pgn2, tr);
  BSO2::do_intersect(pgn_with_holes1, pgn_with_holes2, tr);
  BSO2::do_intersect(pgn_with_holes1, pgn_with_holes2);
  BSO2::do_intersect(polygons.begin(), polygons.end(), tr);
  BSO2::do_intersect(polygons_with_holes.begin(), polygons_with_holes.end(), tr);
  BSO2::do_intersect(polygons.begin(), polygons.end(),
                    polygons_with_holes.begin(), polygons_with_holes.end(), tr);

<<<<<<< HEAD
  CGAL::intersection(pgn1, pgn2, std::back_inserter(result));
  CGAL::intersection(pgn1, pgn_with_holes2, std::back_inserter(result));
  CGAL::intersection(pgn_with_holes1, pgn2, std::back_inserter(result));
  CGAL::intersection(pgn_with_holes1, pgn_with_holes2,
                     std::back_inserter(result));
  CGAL::intersection(polygons.begin(), polygons.end(),
                     std::back_inserter(result));
  CGAL::intersection(polygons_with_holes.begin(), polygons_with_holes.end(),
                     std::back_inserter(result));
  CGAL::intersection(polygons.begin(), polygons.end(),
                     polygons_with_holes.begin(), polygons_with_holes.end(),
                     std::back_inserter(result));

  CGAL::intersection(pgn1, pgn2, std::back_inserter(result), tr);
  CGAL::intersection(pgn1, pgn_with_holes2, std::back_inserter(result), tr);
  CGAL::intersection(pgn_with_holes1, pgn2, std::back_inserter(result), tr);
  CGAL::intersection(pgn_with_holes1, pgn_with_holes2,
                     std::back_inserter(result), tr);
  CGAL::intersection(polygons.begin(), polygons.end(),
                     std::back_inserter(result), tr);
  CGAL::intersection(polygons_with_holes.begin(), polygons_with_holes.end(),
                     std::back_inserter(result), tr);
  CGAL::intersection(polygons.begin(), polygons.end(),
                     polygons_with_holes.begin(), polygons_with_holes.end(),
                     std::back_inserter(result), tr);

  Polygon_with_holes_2 res;
  CGAL::join(pgn1, pgn2, res);
  CGAL::join(pgn1, pgn_with_holes2, res);
  CGAL::join(pgn_with_holes1, pgn2, res);
  CGAL::join(pgn_with_holes1, pgn_with_holes2, res);
  CGAL::join(polygons.begin(), polygons.end(), std::back_inserter(result));
  CGAL::join(polygons_with_holes.begin(), polygons_with_holes.end(), std::back_inserter(result));
  CGAL::join(polygons.begin(), polygons.end(),
             polygons_with_holes.begin(), polygons_with_holes.end(), std::back_inserter(result));

  CGAL::join(pgn1, pgn2, res, tr);
  CGAL::join(pgn1, pgn_with_holes2, res, tr);
  CGAL::join(pgn_with_holes1, pgn2, res, tr);
  CGAL::join(pgn_with_holes1, pgn_with_holes2, res, tr);
  CGAL::join(polygons.begin(), polygons.end(), std::back_inserter(result), tr);
  CGAL::join(polygons_with_holes.begin(), polygons_with_holes.end(),
             std::back_inserter(result), tr);
  CGAL::join(polygons.begin(), polygons.end(),
             polygons_with_holes.begin(), polygons_with_holes.end(),
             std::back_inserter(result), tr);


  CGAL::difference(pgn1, pgn2, std::back_inserter(result));
  CGAL::difference(pgn1, pgn_with_holes2, std::back_inserter(result));
  CGAL::difference(pgn_with_holes1, pgn2, std::back_inserter(result));
  CGAL::difference(pgn_with_holes1, pgn_with_holes2,
                   std::back_inserter(result));

  CGAL::difference(pgn1, pgn2, std::back_inserter(result), tr);
  CGAL::difference(pgn1, pgn_with_holes2, std::back_inserter(result), tr);
  CGAL::difference(pgn_with_holes1, pgn2, std::back_inserter(result), tr);
  CGAL::difference(pgn_with_holes1, pgn_with_holes2,
                   std::back_inserter(result), tr);

  CGAL::symmetric_difference(pgn1, pgn2, std::back_inserter(result));
  CGAL::symmetric_difference(pgn1, pgn_with_holes2, std::back_inserter(result));
  CGAL::symmetric_difference(pgn_with_holes1, pgn2, std::back_inserter(result));
  CGAL::symmetric_difference(pgn_with_holes1, pgn_with_holes2,
                             std::back_inserter(result));
  CGAL::symmetric_difference(polygons.begin(), polygons.end(),
                             std::back_inserter(result));
  CGAL::symmetric_difference(polygons_with_holes.begin(),
                             polygons_with_holes.end(),
                             std::back_inserter(result));
  CGAL::symmetric_difference(polygons.begin(), polygons.end(),
                             polygons_with_holes.begin(),
                             polygons_with_holes.end(),
                             std::back_inserter(result));

  CGAL::symmetric_difference(pgn1, pgn2, std::back_inserter(result), tr);
  CGAL::symmetric_difference(pgn1, pgn_with_holes2, std::back_inserter(result),
                             tr);
  CGAL::symmetric_difference(pgn_with_holes1, pgn2, std::back_inserter(result),
                             tr);
  CGAL::symmetric_difference(pgn_with_holes1, pgn_with_holes2,
                             std::back_inserter(result), tr);
  CGAL::symmetric_difference(polygons.begin(), polygons.end(),
                             std::back_inserter(result), tr);
  CGAL::symmetric_difference(polygons_with_holes.begin(),
                             polygons_with_holes.end(),
                             std::back_inserter(result), tr);
  CGAL::symmetric_difference(polygons.begin(), polygons.end(),
                             polygons_with_holes.begin(),
                             polygons_with_holes.end(),
                             std::back_inserter(result), tr);
=======


  BSO2::intersection(pgn1, pgn2, std::back_inserter(result));
  BSO2::intersection(pgn1, pgn_with_holes2, std::back_inserter(result));
  BSO2::intersection(pgn_with_holes1, pgn2, std::back_inserter(result));
  BSO2::intersection(pgn_with_holes1, pgn_with_holes2, std::back_inserter(result));
  BSO2::intersection(polygons.begin(), polygons.end(), std::back_inserter(result));
  BSO2::intersection(polygons_with_holes.begin(), polygons_with_holes.end(), std::back_inserter(result));
  BSO2::intersection(polygons.begin(), polygons.end(),
                    polygons_with_holes.begin(), polygons_with_holes.end(), std::back_inserter(result));

  BSO2::intersection(pgn1, pgn2, std::back_inserter(result), tr);
  BSO2::intersection(pgn1, pgn_with_holes2, std::back_inserter(result), tr);
  BSO2::intersection(pgn_with_holes1, pgn2, std::back_inserter(result), tr);
  BSO2::intersection(pgn_with_holes1, pgn_with_holes2, std::back_inserter(result), tr);
  BSO2::intersection(polygons.begin(), polygons.end(), std::back_inserter(result), tr);
  BSO2::intersection(polygons_with_holes.begin(), polygons_with_holes.end(), std::back_inserter(result), tr);
  BSO2::intersection(polygons.begin(), polygons.end(),
                    polygons_with_holes.begin(), polygons_with_holes.end(), std::back_inserter(result), tr);



  Polygon_with_holes_2 res;
  BSO2::join(pgn1, pgn2, res);
  BSO2::join(pgn1, pgn_with_holes2, res);
  BSO2::join(pgn_with_holes1, pgn2, res);
  BSO2::join(pgn_with_holes1, pgn_with_holes2, res);
  BSO2::join(polygons.begin(), polygons.end(), std::back_inserter(result));
  BSO2::join(polygons_with_holes.begin(), polygons_with_holes.end(), std::back_inserter(result));
  BSO2::join(polygons.begin(), polygons.end(),
            polygons_with_holes.begin(), polygons_with_holes.end(), std::back_inserter(result));

  BSO2::join(pgn1, pgn2, res, tr);
  BSO2::join(pgn1, pgn_with_holes2, res, tr);
  BSO2::join(pgn_with_holes1, pgn2, res, tr);
  BSO2::join(pgn_with_holes1, pgn_with_holes2, res, tr);
  BSO2::join(polygons.begin(), polygons.end(), std::back_inserter(result), tr);
  BSO2::join(polygons_with_holes.begin(), polygons_with_holes.end(), std::back_inserter(result), tr);
  BSO2::join(polygons.begin(), polygons.end(),
            polygons_with_holes.begin(), polygons_with_holes.end(), std::back_inserter(result), tr);


  BSO2::difference(pgn1, pgn2, std::back_inserter(result));
  BSO2::difference(pgn1, pgn_with_holes2, std::back_inserter(result));
  BSO2::difference(pgn_with_holes1, pgn2, std::back_inserter(result));
  BSO2::difference(pgn_with_holes1, pgn_with_holes2, std::back_inserter(result));

  BSO2::difference(pgn1, pgn2, std::back_inserter(result), tr);
  BSO2::difference(pgn1, pgn_with_holes2, std::back_inserter(result), tr);
  BSO2::difference(pgn_with_holes1, pgn2, std::back_inserter(result), tr);
  BSO2::difference(pgn_with_holes1, pgn_with_holes2, std::back_inserter(result), tr);

  BSO2::symmetric_difference(pgn1, pgn2, std::back_inserter(result));
  BSO2::symmetric_difference(pgn1, pgn_with_holes2, std::back_inserter(result));
  BSO2::symmetric_difference(pgn_with_holes1, pgn2, std::back_inserter(result));
  BSO2::symmetric_difference(pgn_with_holes1, pgn_with_holes2, std::back_inserter(result));
  BSO2::symmetric_difference(polygons.begin(), polygons.end(), std::back_inserter(result));
  BSO2::symmetric_difference(polygons_with_holes.begin(), polygons_with_holes.end(), std::back_inserter(result));
  BSO2::symmetric_difference(polygons.begin(), polygons.end(),
                            polygons_with_holes.begin(), polygons_with_holes.end(), std::back_inserter(result));

  BSO2::symmetric_difference(pgn1, pgn2, std::back_inserter(result), tr);
  BSO2::symmetric_difference(pgn1, pgn_with_holes2, std::back_inserter(result), tr);
  BSO2::symmetric_difference(pgn_with_holes1, pgn2, std::back_inserter(result), tr);
  BSO2::symmetric_difference(pgn_with_holes1, pgn_with_holes2, std::back_inserter(result), tr);
  BSO2::symmetric_difference(polygons.begin(), polygons.end(), std::back_inserter(result), tr);
  BSO2::symmetric_difference(polygons_with_holes.begin(), polygons_with_holes.end(), std::back_inserter(result), tr);
  BSO2::symmetric_difference(polygons.begin(), polygons.end(),
                            polygons_with_holes.begin(), polygons_with_holes.end(), std::back_inserter(result), tr);

>>>>>>> 67b9af2f

  Polygon_with_holes_2 res2;
  BSO2::complement(pgn1, res2);
  BSO2::complement(pgn_with_holes1, std::back_inserter(result));

  BSO2::complement(pgn1, res2, tr);
  BSO2::complement(pgn_with_holes1, std::back_inserter(result), tr);

  GPS gps2(pgn1);
  GPS gps3(pgn_with_holes1);

  GPS gps4;
  gps4.insert(pgn1);
  gps4.insert(pgn_with_holes1);
  gps4.insert(polygons.begin(), polygons.end());
  gps4.insert(polygons.begin(), polygons.end(),
              polygons_with_holes.begin(), polygons_with_holes.end());

  gps.complement(gps2);
  gps.intersection(gps2, gps3);
  gps.join(gps2, gps3);
  gps.difference(gps2, gps3);
  gps.symmetric_difference(gps2, gps3);

  Point_2 pt;
  gps.oriented_side(pt);
  gps.oriented_side(pgn1);
  gps.oriented_side(pgn_with_holes1);
  gps.oriented_side(pgn_with_holes1);
  gps.oriented_side(gps);
  gps.locate(pt, pgn_with_holes1);

  GPS new_gps(gps);
  GPS new_gps2 = gps;
}

void test_CGAL_Polygon_variants()
{
  typedef CGAL::Polygon_2<Kernel>               Polygon_2;
  typedef CGAL::Polygon_with_holes_2<Kernel>    Polygon_with_holes_2;
  typedef CGAL::Gps_default_traits<Polygon_2>::Traits Traits;

  Polygon_2 pgn1, pgn2;
  Polygon_with_holes_2  pgn_with_holes1, pgn_with_holes2;
  std::vector<Polygon_2>             polygons;
  std::vector<Polygon_with_holes_2>  polygons_with_holes;
  Polygon_with_holes_2 res;
  std::vector<Polygon_with_holes_2>  result;
  Traits tr;

  CGAL::do_intersect(pgn1, pgn2);
  CGAL::do_intersect(pgn1, pgn2, CGAL::Tag_true());
  CGAL::do_intersect(pgn1, pgn2, CGAL::Tag_false());
  CGAL::do_intersect(pgn1, pgn2, tr);

  CGAL::do_intersect(pgn1, pgn_with_holes2);
  CGAL::do_intersect(pgn1, pgn_with_holes2, CGAL::Tag_true());
  CGAL::do_intersect(pgn1, pgn_with_holes2, CGAL::Tag_false());
  CGAL::do_intersect(pgn1, pgn_with_holes2, tr);

  CGAL::do_intersect(pgn_with_holes1, pgn2);
  CGAL::do_intersect(pgn_with_holes1, pgn2, CGAL::Tag_true());
  CGAL::do_intersect(pgn_with_holes1, pgn2, CGAL::Tag_false());
  CGAL::do_intersect(pgn_with_holes1, pgn2, tr);

  CGAL::do_intersect(pgn_with_holes1, pgn_with_holes2);
  CGAL::do_intersect(pgn_with_holes1, pgn_with_holes2, CGAL::Tag_true());
  CGAL::do_intersect(pgn_with_holes1, pgn_with_holes2, CGAL::Tag_false());
  CGAL::do_intersect(pgn_with_holes1, pgn_with_holes2, tr);

  CGAL::do_intersect(polygons.begin(), polygons.end());
  CGAL::do_intersect(polygons.begin(), polygons.end(), CGAL::Tag_true());
  CGAL::do_intersect(polygons.begin(), polygons.end(), CGAL::Tag_false());
  CGAL::do_intersect(polygons.begin(), polygons.end(), tr);

  CGAL::do_intersect(polygons_with_holes.begin(), polygons_with_holes.end());
  CGAL::do_intersect(polygons_with_holes.begin(), polygons_with_holes.end(),
                     CGAL::Tag_true());
  CGAL::do_intersect(polygons_with_holes.begin(), polygons_with_holes.end(),
                     CGAL::Tag_false());
  CGAL::do_intersect(polygons_with_holes.begin(), polygons_with_holes.end(), tr);

  CGAL::do_intersect(polygons.begin(), polygons.end(),
                     polygons_with_holes.begin(), polygons_with_holes.end());
  CGAL::do_intersect(polygons.begin(), polygons.end(),
                     polygons_with_holes.begin(), polygons_with_holes.end(),
                     CGAL::Tag_true());
  CGAL::do_intersect(polygons.begin(), polygons.end(),
                     polygons_with_holes.begin(), polygons_with_holes.end(),
                     CGAL::Tag_false());
  CGAL::do_intersect(polygons.begin(), polygons.end(),
                     polygons_with_holes.begin(), polygons_with_holes.end(), tr);

  CGAL::intersection(pgn1, pgn2, std::back_inserter(result));
  CGAL::intersection(pgn1, pgn2, std::back_inserter(result), CGAL::Tag_true());
  CGAL::intersection(pgn1, pgn2, std::back_inserter(result), CGAL::Tag_false());
  CGAL::intersection(pgn1, pgn2, std::back_inserter(result), tr);

  CGAL::intersection(pgn1, pgn_with_holes2, std::back_inserter(result));
  CGAL::intersection(pgn1, pgn_with_holes2, std::back_inserter(result),
                     CGAL::Tag_true());
  CGAL::intersection(pgn1, pgn_with_holes2, std::back_inserter(result),
                     CGAL::Tag_false());
  CGAL::intersection(pgn1, pgn_with_holes2, std::back_inserter(result), tr);

  CGAL::intersection(pgn_with_holes1, pgn2, std::back_inserter(result));
  CGAL::intersection(pgn_with_holes1, pgn2, std::back_inserter(result),
                     CGAL::Tag_true());
  CGAL::intersection(pgn_with_holes1, pgn2, std::back_inserter(result),
                     CGAL::Tag_false());
  CGAL::intersection(pgn_with_holes1, pgn2, std::back_inserter(result), tr);

  CGAL::intersection(pgn_with_holes1, pgn_with_holes2,
                     std::back_inserter(result));
  CGAL::intersection(pgn_with_holes1, pgn_with_holes2,
                     std::back_inserter(result), CGAL::Tag_true());
  CGAL::intersection(pgn_with_holes1, pgn_with_holes2,
                     std::back_inserter(result), CGAL::Tag_false());
  CGAL::intersection(pgn_with_holes1, pgn_with_holes2,
                     std::back_inserter(result), tr);

  CGAL::intersection(polygons.begin(), polygons.end(),
                     std::back_inserter(result));
  CGAL::intersection(polygons.begin(), polygons.end(),
                     std::back_inserter(result), CGAL::Tag_true());
  CGAL::intersection(polygons.begin(), polygons.end(),
                     std::back_inserter(result), CGAL::Tag_false());
  CGAL::intersection(polygons.begin(), polygons.end(),
                     std::back_inserter(result), tr);

  CGAL::intersection(polygons_with_holes.begin(), polygons_with_holes.end(),
                     std::back_inserter(result));
  CGAL::intersection(polygons_with_holes.begin(), polygons_with_holes.end(),
                     std::back_inserter(result), CGAL::Tag_true());
  CGAL::intersection(polygons_with_holes.begin(), polygons_with_holes.end(),
                     std::back_inserter(result), CGAL::Tag_false());
  CGAL::intersection(polygons_with_holes.begin(), polygons_with_holes.end(),
                     std::back_inserter(result), tr);

  CGAL::intersection(polygons.begin(), polygons.end(),
                     polygons_with_holes.begin(), polygons_with_holes.end(),
                     std::back_inserter(result));
  CGAL::intersection(polygons.begin(), polygons.end(),
                     polygons_with_holes.begin(), polygons_with_holes.end(),
                     std::back_inserter(result), CGAL::Tag_true());
  CGAL::intersection(polygons.begin(), polygons.end(),
                     polygons_with_holes.begin(), polygons_with_holes.end(),
                     std::back_inserter(result), CGAL::Tag_false());
  CGAL::intersection(polygons.begin(), polygons.end(),
                     polygons_with_holes.begin(), polygons_with_holes.end(),
                     std::back_inserter(result), tr);

  CGAL::join(pgn1, pgn2, res);
  CGAL::join(pgn1, pgn2, res, CGAL::Tag_true());
  CGAL::join(pgn1, pgn2, res, CGAL::Tag_false());
  CGAL::join(pgn1, pgn2, res, tr);

  CGAL::join(pgn1, pgn_with_holes2, res);
  CGAL::join(pgn1, pgn_with_holes2, res, CGAL::Tag_true());
  CGAL::join(pgn1, pgn_with_holes2, res, CGAL::Tag_false());
  CGAL::join(pgn1, pgn_with_holes2, res, tr);

  CGAL::join(pgn_with_holes1, pgn2, res);
  CGAL::join(pgn_with_holes1, pgn2, res, CGAL::Tag_true());
  CGAL::join(pgn_with_holes1, pgn2, res, CGAL::Tag_false());
  CGAL::join(pgn_with_holes1, pgn2, res, tr);

  CGAL::join(pgn_with_holes1, pgn_with_holes2, res);
  CGAL::join(pgn_with_holes1, pgn_with_holes2, res, CGAL::Tag_true());
  CGAL::join(pgn_with_holes1, pgn_with_holes2, res, CGAL::Tag_false());
  CGAL::join(pgn_with_holes1, pgn_with_holes2, res, tr);

  CGAL::join(polygons.begin(), polygons.end(), std::back_inserter(result));
  CGAL::join(polygons.begin(), polygons.end(), std::back_inserter(result),
             CGAL::Tag_true());
  CGAL::join(polygons.begin(), polygons.end(), std::back_inserter(result),
             CGAL::Tag_false());
  CGAL::join(polygons.begin(), polygons.end(), std::back_inserter(result), tr);

  CGAL::join(polygons_with_holes.begin(), polygons_with_holes.end(),
             std::back_inserter(result));
  CGAL::join(polygons_with_holes.begin(), polygons_with_holes.end(),
             std::back_inserter(result), CGAL::Tag_true());
  CGAL::join(polygons_with_holes.begin(), polygons_with_holes.end(),
             std::back_inserter(result), CGAL::Tag_false());
  CGAL::join(polygons_with_holes.begin(), polygons_with_holes.end(),
             std::back_inserter(result), tr);

  CGAL::join(polygons.begin(), polygons.end(),
             polygons_with_holes.begin(), polygons_with_holes.end(),
             std::back_inserter(result));
  CGAL::join(polygons.begin(), polygons.end(),
             polygons_with_holes.begin(), polygons_with_holes.end(),
             std::back_inserter(result), CGAL::Tag_true());
  CGAL::join(polygons.begin(), polygons.end(),
             polygons_with_holes.begin(), polygons_with_holes.end(),
             std::back_inserter(result), CGAL::Tag_false());
  CGAL::join(polygons.begin(), polygons.end(),
             polygons_with_holes.begin(), polygons_with_holes.end(),
             std::back_inserter(result), tr);

  CGAL::difference(pgn1, pgn2, std::back_inserter(result));
  CGAL::difference(pgn1, pgn2, std::back_inserter(result), CGAL::Tag_true());
  CGAL::difference(pgn1, pgn2, std::back_inserter(result), CGAL::Tag_false());
  CGAL::difference(pgn1, pgn2, std::back_inserter(result), tr);

  CGAL::difference(pgn1, pgn_with_holes2, std::back_inserter(result));
  CGAL::difference(pgn1, pgn_with_holes2, std::back_inserter(result),
                   CGAL::Tag_true());
  CGAL::difference(pgn1, pgn_with_holes2, std::back_inserter(result),
                   CGAL::Tag_false());
  CGAL::difference(pgn1, pgn_with_holes2, std::back_inserter(result), tr);

  CGAL::difference(pgn_with_holes1, pgn2, std::back_inserter(result));
  CGAL::difference(pgn_with_holes1, pgn2, std::back_inserter(result),
                   CGAL::Tag_true());
  CGAL::difference(pgn_with_holes1, pgn2, std::back_inserter(result),
                   CGAL::Tag_false());
  CGAL::difference(pgn_with_holes1, pgn2, std::back_inserter(result), tr);

  CGAL::difference(pgn_with_holes1, pgn_with_holes2, std::back_inserter(result));
  CGAL::difference(pgn_with_holes1, pgn_with_holes2, std::back_inserter(result),
                   CGAL::Tag_true());
  CGAL::difference(pgn_with_holes1, pgn_with_holes2, std::back_inserter(result),
                   CGAL::Tag_false());
  CGAL::difference(pgn_with_holes1, pgn_with_holes2, std::back_inserter(result),
                   tr);

  CGAL::symmetric_difference(pgn1, pgn2, std::back_inserter(result));
  CGAL::symmetric_difference(pgn1, pgn2, std::back_inserter(result),
                             CGAL::Tag_true());
  CGAL::symmetric_difference(pgn1, pgn2, std::back_inserter(result),
                             CGAL::Tag_false());
  CGAL::symmetric_difference(pgn1, pgn2, std::back_inserter(result), tr);

  CGAL::symmetric_difference(pgn1, pgn_with_holes2, std::back_inserter(result));
  CGAL::symmetric_difference(pgn1, pgn_with_holes2, std::back_inserter(result),
                             CGAL::Tag_true());
  CGAL::symmetric_difference(pgn1, pgn_with_holes2, std::back_inserter(result),
                             CGAL::Tag_false());
  CGAL::symmetric_difference(pgn1, pgn_with_holes2, std::back_inserter(result),
                             tr);

  CGAL::symmetric_difference(pgn_with_holes1, pgn2, std::back_inserter(result));
  CGAL::symmetric_difference(pgn_with_holes1, pgn2, std::back_inserter(result),
                             CGAL::Tag_true());
  CGAL::symmetric_difference(pgn_with_holes1, pgn2, std::back_inserter(result),
                             CGAL::Tag_false());
  CGAL::symmetric_difference(pgn_with_holes1, pgn2, std::back_inserter(result),
                             tr);

  CGAL::symmetric_difference(pgn_with_holes1, pgn_with_holes2,
                             std::back_inserter(result));
  CGAL::symmetric_difference(pgn_with_holes1, pgn_with_holes2,
                             std::back_inserter(result), CGAL::Tag_true());
  CGAL::symmetric_difference(pgn_with_holes1, pgn_with_holes2,
                             std::back_inserter(result), CGAL::Tag_false());
  CGAL::symmetric_difference(pgn_with_holes1, pgn_with_holes2,
                             std::back_inserter(result), tr);

  CGAL::symmetric_difference(polygons.begin(), polygons.end(),
                             std::back_inserter(result));
  CGAL::symmetric_difference(polygons.begin(), polygons.end(),
                             std::back_inserter(result), CGAL::Tag_true());
  CGAL::symmetric_difference(polygons.begin(), polygons.end(),
                             std::back_inserter(result), CGAL::Tag_false());
  CGAL::symmetric_difference(polygons.begin(), polygons.end(),
                             std::back_inserter(result), tr);

  CGAL::symmetric_difference(polygons_with_holes.begin(),
                             polygons_with_holes.end(),
                             std::back_inserter(result));
  CGAL::symmetric_difference(polygons_with_holes.begin(),
                             polygons_with_holes.end(),
                             std::back_inserter(result), CGAL::Tag_true());
  CGAL::symmetric_difference(polygons_with_holes.begin(),
                             polygons_with_holes.end(),
                             std::back_inserter(result), CGAL::Tag_false());
  CGAL::symmetric_difference(polygons_with_holes.begin(),
                             polygons_with_holes.end(),
                             std::back_inserter(result), tr);

  CGAL::symmetric_difference(polygons.begin(), polygons.end(),
                             polygons_with_holes.begin(),
                             polygons_with_holes.end(),
                             std::back_inserter(result));
  CGAL::symmetric_difference(polygons.begin(), polygons.end(),
                             polygons_with_holes.begin(),
                             polygons_with_holes.end(),
                             std::back_inserter(result), CGAL::Tag_true());
  CGAL::symmetric_difference(polygons.begin(), polygons.end(),
                             polygons_with_holes.begin(),
                             polygons_with_holes.end(),
                             std::back_inserter(result), CGAL::Tag_false());
  CGAL::symmetric_difference(polygons.begin(), polygons.end(),
                             polygons_with_holes.begin(),
                             polygons_with_holes.end(),
                             std::back_inserter(result), tr);

  Polygon_with_holes_2 res2;
  CGAL::complement(pgn1, res2);
  CGAL::complement(pgn1, res2, CGAL::Tag_true());
  CGAL::complement(pgn1, res2, CGAL::Tag_false());
  CGAL::complement(pgn1, res2, tr);

  CGAL::complement(pgn_with_holes1, std::back_inserter(result));
  CGAL::complement(pgn_with_holes1, std::back_inserter(result),
                   CGAL::Tag_true());
  CGAL::complement(pgn_with_holes1, std::back_inserter(result),
                   CGAL::Tag_false());
  CGAL::complement(pgn_with_holes1, std::back_inserter(result), tr);
}

int main()
{
  test<Gps>();
  test<Ps>();
  test<Gps_non_caching>();
  test_CGAL_Polygon_variants();

  return (0);
}<|MERGE_RESOLUTION|>--- conflicted
+++ resolved
@@ -97,17 +97,6 @@
   Traits tr;
   // global functions
 
-<<<<<<< HEAD
-  CGAL::do_intersect(pgn1, pgn2);
-  CGAL::do_intersect(pgn1, pgn_with_holes2);
-  CGAL::do_intersect(pgn_with_holes1, pgn2);
-  CGAL::do_intersect(pgn_with_holes1, pgn_with_holes2);
-  CGAL::do_intersect(polygons.begin(), polygons.end());
-  CGAL::do_intersect(polygons_with_holes.begin(), polygons_with_holes.end());
-  CGAL::do_intersect(polygons.begin(), polygons.end(),
-                     polygons_with_holes.begin(), polygons_with_holes.end());
-=======
-
   BSO2::do_intersect(pgn1, pgn2);
   BSO2::do_intersect(pgn1, pgn_with_holes2);
   BSO2::do_intersect(pgn_with_holes1, pgn2);
@@ -115,8 +104,7 @@
   BSO2::do_intersect(polygons.begin(), polygons.end());
   BSO2::do_intersect(polygons_with_holes.begin(), polygons_with_holes.end());
   BSO2::do_intersect(polygons.begin(), polygons.end(),
-                    polygons_with_holes.begin(), polygons_with_holes.end());
->>>>>>> 67b9af2f
+                     polygons_with_holes.begin(), polygons_with_holes.end());
 
 
   BSO2::do_intersect(pgn1, pgn2, tr);
@@ -129,120 +117,31 @@
   BSO2::do_intersect(polygons.begin(), polygons.end(),
                     polygons_with_holes.begin(), polygons_with_holes.end(), tr);
 
-<<<<<<< HEAD
-  CGAL::intersection(pgn1, pgn2, std::back_inserter(result));
-  CGAL::intersection(pgn1, pgn_with_holes2, std::back_inserter(result));
-  CGAL::intersection(pgn_with_holes1, pgn2, std::back_inserter(result));
-  CGAL::intersection(pgn_with_holes1, pgn_with_holes2,
-                     std::back_inserter(result));
-  CGAL::intersection(polygons.begin(), polygons.end(),
-                     std::back_inserter(result));
-  CGAL::intersection(polygons_with_holes.begin(), polygons_with_holes.end(),
-                     std::back_inserter(result));
-  CGAL::intersection(polygons.begin(), polygons.end(),
-                     polygons_with_holes.begin(), polygons_with_holes.end(),
-                     std::back_inserter(result));
-
-  CGAL::intersection(pgn1, pgn2, std::back_inserter(result), tr);
-  CGAL::intersection(pgn1, pgn_with_holes2, std::back_inserter(result), tr);
-  CGAL::intersection(pgn_with_holes1, pgn2, std::back_inserter(result), tr);
-  CGAL::intersection(pgn_with_holes1, pgn_with_holes2,
-                     std::back_inserter(result), tr);
-  CGAL::intersection(polygons.begin(), polygons.end(),
-                     std::back_inserter(result), tr);
-  CGAL::intersection(polygons_with_holes.begin(), polygons_with_holes.end(),
-                     std::back_inserter(result), tr);
-  CGAL::intersection(polygons.begin(), polygons.end(),
-                     polygons_with_holes.begin(), polygons_with_holes.end(),
-                     std::back_inserter(result), tr);
-
-  Polygon_with_holes_2 res;
-  CGAL::join(pgn1, pgn2, res);
-  CGAL::join(pgn1, pgn_with_holes2, res);
-  CGAL::join(pgn_with_holes1, pgn2, res);
-  CGAL::join(pgn_with_holes1, pgn_with_holes2, res);
-  CGAL::join(polygons.begin(), polygons.end(), std::back_inserter(result));
-  CGAL::join(polygons_with_holes.begin(), polygons_with_holes.end(), std::back_inserter(result));
-  CGAL::join(polygons.begin(), polygons.end(),
-             polygons_with_holes.begin(), polygons_with_holes.end(), std::back_inserter(result));
-
-  CGAL::join(pgn1, pgn2, res, tr);
-  CGAL::join(pgn1, pgn_with_holes2, res, tr);
-  CGAL::join(pgn_with_holes1, pgn2, res, tr);
-  CGAL::join(pgn_with_holes1, pgn_with_holes2, res, tr);
-  CGAL::join(polygons.begin(), polygons.end(), std::back_inserter(result), tr);
-  CGAL::join(polygons_with_holes.begin(), polygons_with_holes.end(),
-             std::back_inserter(result), tr);
-  CGAL::join(polygons.begin(), polygons.end(),
-             polygons_with_holes.begin(), polygons_with_holes.end(),
-             std::back_inserter(result), tr);
-
-
-  CGAL::difference(pgn1, pgn2, std::back_inserter(result));
-  CGAL::difference(pgn1, pgn_with_holes2, std::back_inserter(result));
-  CGAL::difference(pgn_with_holes1, pgn2, std::back_inserter(result));
-  CGAL::difference(pgn_with_holes1, pgn_with_holes2,
-                   std::back_inserter(result));
-
-  CGAL::difference(pgn1, pgn2, std::back_inserter(result), tr);
-  CGAL::difference(pgn1, pgn_with_holes2, std::back_inserter(result), tr);
-  CGAL::difference(pgn_with_holes1, pgn2, std::back_inserter(result), tr);
-  CGAL::difference(pgn_with_holes1, pgn_with_holes2,
-                   std::back_inserter(result), tr);
-
-  CGAL::symmetric_difference(pgn1, pgn2, std::back_inserter(result));
-  CGAL::symmetric_difference(pgn1, pgn_with_holes2, std::back_inserter(result));
-  CGAL::symmetric_difference(pgn_with_holes1, pgn2, std::back_inserter(result));
-  CGAL::symmetric_difference(pgn_with_holes1, pgn_with_holes2,
-                             std::back_inserter(result));
-  CGAL::symmetric_difference(polygons.begin(), polygons.end(),
-                             std::back_inserter(result));
-  CGAL::symmetric_difference(polygons_with_holes.begin(),
-                             polygons_with_holes.end(),
-                             std::back_inserter(result));
-  CGAL::symmetric_difference(polygons.begin(), polygons.end(),
-                             polygons_with_holes.begin(),
-                             polygons_with_holes.end(),
-                             std::back_inserter(result));
-
-  CGAL::symmetric_difference(pgn1, pgn2, std::back_inserter(result), tr);
-  CGAL::symmetric_difference(pgn1, pgn_with_holes2, std::back_inserter(result),
-                             tr);
-  CGAL::symmetric_difference(pgn_with_holes1, pgn2, std::back_inserter(result),
-                             tr);
-  CGAL::symmetric_difference(pgn_with_holes1, pgn_with_holes2,
-                             std::back_inserter(result), tr);
-  CGAL::symmetric_difference(polygons.begin(), polygons.end(),
-                             std::back_inserter(result), tr);
-  CGAL::symmetric_difference(polygons_with_holes.begin(),
-                             polygons_with_holes.end(),
-                             std::back_inserter(result), tr);
-  CGAL::symmetric_difference(polygons.begin(), polygons.end(),
-                             polygons_with_holes.begin(),
-                             polygons_with_holes.end(),
-                             std::back_inserter(result), tr);
-=======
-
-
   BSO2::intersection(pgn1, pgn2, std::back_inserter(result));
   BSO2::intersection(pgn1, pgn_with_holes2, std::back_inserter(result));
   BSO2::intersection(pgn_with_holes1, pgn2, std::back_inserter(result));
-  BSO2::intersection(pgn_with_holes1, pgn_with_holes2, std::back_inserter(result));
-  BSO2::intersection(polygons.begin(), polygons.end(), std::back_inserter(result));
-  BSO2::intersection(polygons_with_holes.begin(), polygons_with_holes.end(), std::back_inserter(result));
-  BSO2::intersection(polygons.begin(), polygons.end(),
-                    polygons_with_holes.begin(), polygons_with_holes.end(), std::back_inserter(result));
+  BSO2::intersection(pgn_with_holes1, pgn_with_holes2,
+                     std::back_inserter(result));
+  BSO2::intersection(polygons.begin(), polygons.end(),
+                     std::back_inserter(result));
+  BSO2::intersection(polygons_with_holes.begin(), polygons_with_holes.end(),
+                     std::back_inserter(result));
+  BSO2::intersection(polygons.begin(), polygons.end(),
+                     polygons_with_holes.begin(), polygons_with_holes.end(),
+                     std::back_inserter(result));
 
   BSO2::intersection(pgn1, pgn2, std::back_inserter(result), tr);
   BSO2::intersection(pgn1, pgn_with_holes2, std::back_inserter(result), tr);
   BSO2::intersection(pgn_with_holes1, pgn2, std::back_inserter(result), tr);
-  BSO2::intersection(pgn_with_holes1, pgn_with_holes2, std::back_inserter(result), tr);
-  BSO2::intersection(polygons.begin(), polygons.end(), std::back_inserter(result), tr);
-  BSO2::intersection(polygons_with_holes.begin(), polygons_with_holes.end(), std::back_inserter(result), tr);
-  BSO2::intersection(polygons.begin(), polygons.end(),
-                    polygons_with_holes.begin(), polygons_with_holes.end(), std::back_inserter(result), tr);
-
-
+  BSO2::intersection(pgn_with_holes1, pgn_with_holes2,
+                     std::back_inserter(result), tr);
+  BSO2::intersection(polygons.begin(), polygons.end(),
+                     std::back_inserter(result), tr);
+  BSO2::intersection(polygons_with_holes.begin(), polygons_with_holes.end(),
+                     std::back_inserter(result), tr);
+  BSO2::intersection(polygons.begin(), polygons.end(),
+                     polygons_with_holes.begin(), polygons_with_holes.end(),
+                     std::back_inserter(result), tr);
 
   Polygon_with_holes_2 res;
   BSO2::join(pgn1, pgn2, res);
@@ -259,40 +158,56 @@
   BSO2::join(pgn_with_holes1, pgn2, res, tr);
   BSO2::join(pgn_with_holes1, pgn_with_holes2, res, tr);
   BSO2::join(polygons.begin(), polygons.end(), std::back_inserter(result), tr);
-  BSO2::join(polygons_with_holes.begin(), polygons_with_holes.end(), std::back_inserter(result), tr);
+  BSO2::join(polygons_with_holes.begin(), polygons_with_holes.end(),
+             std::back_inserter(result), tr);
   BSO2::join(polygons.begin(), polygons.end(),
-            polygons_with_holes.begin(), polygons_with_holes.end(), std::back_inserter(result), tr);
+             polygons_with_holes.begin(), polygons_with_holes.end(),
+             std::back_inserter(result), tr);
 
 
   BSO2::difference(pgn1, pgn2, std::back_inserter(result));
   BSO2::difference(pgn1, pgn_with_holes2, std::back_inserter(result));
   BSO2::difference(pgn_with_holes1, pgn2, std::back_inserter(result));
-  BSO2::difference(pgn_with_holes1, pgn_with_holes2, std::back_inserter(result));
+  BSO2::difference(pgn_with_holes1, pgn_with_holes2,
+                   std::back_inserter(result));
 
   BSO2::difference(pgn1, pgn2, std::back_inserter(result), tr);
   BSO2::difference(pgn1, pgn_with_holes2, std::back_inserter(result), tr);
   BSO2::difference(pgn_with_holes1, pgn2, std::back_inserter(result), tr);
-  BSO2::difference(pgn_with_holes1, pgn_with_holes2, std::back_inserter(result), tr);
+  BSO2::difference(pgn_with_holes1, pgn_with_holes2,
+                   std::back_inserter(result), tr);
 
   BSO2::symmetric_difference(pgn1, pgn2, std::back_inserter(result));
   BSO2::symmetric_difference(pgn1, pgn_with_holes2, std::back_inserter(result));
   BSO2::symmetric_difference(pgn_with_holes1, pgn2, std::back_inserter(result));
-  BSO2::symmetric_difference(pgn_with_holes1, pgn_with_holes2, std::back_inserter(result));
-  BSO2::symmetric_difference(polygons.begin(), polygons.end(), std::back_inserter(result));
-  BSO2::symmetric_difference(polygons_with_holes.begin(), polygons_with_holes.end(), std::back_inserter(result));
-  BSO2::symmetric_difference(polygons.begin(), polygons.end(),
-                            polygons_with_holes.begin(), polygons_with_holes.end(), std::back_inserter(result));
+  BSO2::symmetric_difference(pgn_with_holes1, pgn_with_holes2,
+                             std::back_inserter(result));
+  BSO2::symmetric_difference(polygons.begin(), polygons.end(),
+                             std::back_inserter(result));
+  BSO2::symmetric_difference(polygons_with_holes.begin(),
+                             polygons_with_holes.end(),
+                             std::back_inserter(result));
+  BSO2::symmetric_difference(polygons.begin(), polygons.end(),
+                             polygons_with_holes.begin(),
+                             polygons_with_holes.end(),
+                             std::back_inserter(result));
 
   BSO2::symmetric_difference(pgn1, pgn2, std::back_inserter(result), tr);
-  BSO2::symmetric_difference(pgn1, pgn_with_holes2, std::back_inserter(result), tr);
-  BSO2::symmetric_difference(pgn_with_holes1, pgn2, std::back_inserter(result), tr);
-  BSO2::symmetric_difference(pgn_with_holes1, pgn_with_holes2, std::back_inserter(result), tr);
-  BSO2::symmetric_difference(polygons.begin(), polygons.end(), std::back_inserter(result), tr);
-  BSO2::symmetric_difference(polygons_with_holes.begin(), polygons_with_holes.end(), std::back_inserter(result), tr);
-  BSO2::symmetric_difference(polygons.begin(), polygons.end(),
-                            polygons_with_holes.begin(), polygons_with_holes.end(), std::back_inserter(result), tr);
-
->>>>>>> 67b9af2f
+  BSO2::symmetric_difference(pgn1, pgn_with_holes2, std::back_inserter(result),
+                             tr);
+  BSO2::symmetric_difference(pgn_with_holes1, pgn2, std::back_inserter(result),
+                             tr);
+  BSO2::symmetric_difference(pgn_with_holes1, pgn_with_holes2,
+                             std::back_inserter(result), tr);
+  BSO2::symmetric_difference(polygons.begin(), polygons.end(),
+                             std::back_inserter(result), tr);
+  BSO2::symmetric_difference(polygons_with_holes.begin(),
+                             polygons_with_holes.end(),
+                             std::back_inserter(result), tr);
+  BSO2::symmetric_difference(polygons.begin(), polygons.end(),
+                             polygons_with_holes.begin(),
+                             polygons_with_holes.end(),
+                             std::back_inserter(result), tr);
 
   Polygon_with_holes_2 res2;
   BSO2::complement(pgn1, res2);
@@ -343,267 +258,267 @@
   std::vector<Polygon_with_holes_2>  result;
   Traits tr;
 
-  CGAL::do_intersect(pgn1, pgn2);
-  CGAL::do_intersect(pgn1, pgn2, CGAL::Tag_true());
-  CGAL::do_intersect(pgn1, pgn2, CGAL::Tag_false());
-  CGAL::do_intersect(pgn1, pgn2, tr);
-
-  CGAL::do_intersect(pgn1, pgn_with_holes2);
-  CGAL::do_intersect(pgn1, pgn_with_holes2, CGAL::Tag_true());
-  CGAL::do_intersect(pgn1, pgn_with_holes2, CGAL::Tag_false());
-  CGAL::do_intersect(pgn1, pgn_with_holes2, tr);
-
-  CGAL::do_intersect(pgn_with_holes1, pgn2);
-  CGAL::do_intersect(pgn_with_holes1, pgn2, CGAL::Tag_true());
-  CGAL::do_intersect(pgn_with_holes1, pgn2, CGAL::Tag_false());
-  CGAL::do_intersect(pgn_with_holes1, pgn2, tr);
-
-  CGAL::do_intersect(pgn_with_holes1, pgn_with_holes2);
-  CGAL::do_intersect(pgn_with_holes1, pgn_with_holes2, CGAL::Tag_true());
-  CGAL::do_intersect(pgn_with_holes1, pgn_with_holes2, CGAL::Tag_false());
-  CGAL::do_intersect(pgn_with_holes1, pgn_with_holes2, tr);
-
-  CGAL::do_intersect(polygons.begin(), polygons.end());
-  CGAL::do_intersect(polygons.begin(), polygons.end(), CGAL::Tag_true());
-  CGAL::do_intersect(polygons.begin(), polygons.end(), CGAL::Tag_false());
-  CGAL::do_intersect(polygons.begin(), polygons.end(), tr);
-
-  CGAL::do_intersect(polygons_with_holes.begin(), polygons_with_holes.end());
-  CGAL::do_intersect(polygons_with_holes.begin(), polygons_with_holes.end(),
+  BSO2::do_intersect(pgn1, pgn2);
+  BSO2::do_intersect(pgn1, pgn2, CGAL::Tag_true());
+  BSO2::do_intersect(pgn1, pgn2, CGAL::Tag_false());
+  BSO2::do_intersect(pgn1, pgn2, tr);
+
+  BSO2::do_intersect(pgn1, pgn_with_holes2);
+  BSO2::do_intersect(pgn1, pgn_with_holes2, CGAL::Tag_true());
+  BSO2::do_intersect(pgn1, pgn_with_holes2, CGAL::Tag_false());
+  BSO2::do_intersect(pgn1, pgn_with_holes2, tr);
+
+  BSO2::do_intersect(pgn_with_holes1, pgn2);
+  BSO2::do_intersect(pgn_with_holes1, pgn2, CGAL::Tag_true());
+  BSO2::do_intersect(pgn_with_holes1, pgn2, CGAL::Tag_false());
+  BSO2::do_intersect(pgn_with_holes1, pgn2, tr);
+
+  BSO2::do_intersect(pgn_with_holes1, pgn_with_holes2);
+  BSO2::do_intersect(pgn_with_holes1, pgn_with_holes2, CGAL::Tag_true());
+  BSO2::do_intersect(pgn_with_holes1, pgn_with_holes2, CGAL::Tag_false());
+  BSO2::do_intersect(pgn_with_holes1, pgn_with_holes2, tr);
+
+  BSO2::do_intersect(polygons.begin(), polygons.end());
+  BSO2::do_intersect(polygons.begin(), polygons.end(), CGAL::Tag_true());
+  BSO2::do_intersect(polygons.begin(), polygons.end(), CGAL::Tag_false());
+  BSO2::do_intersect(polygons.begin(), polygons.end(), tr);
+
+  BSO2::do_intersect(polygons_with_holes.begin(), polygons_with_holes.end());
+  BSO2::do_intersect(polygons_with_holes.begin(), polygons_with_holes.end(),
                      CGAL::Tag_true());
-  CGAL::do_intersect(polygons_with_holes.begin(), polygons_with_holes.end(),
+  BSO2::do_intersect(polygons_with_holes.begin(), polygons_with_holes.end(),
                      CGAL::Tag_false());
-  CGAL::do_intersect(polygons_with_holes.begin(), polygons_with_holes.end(), tr);
-
-  CGAL::do_intersect(polygons.begin(), polygons.end(),
+  BSO2::do_intersect(polygons_with_holes.begin(), polygons_with_holes.end(), tr);
+
+  BSO2::do_intersect(polygons.begin(), polygons.end(),
                      polygons_with_holes.begin(), polygons_with_holes.end());
-  CGAL::do_intersect(polygons.begin(), polygons.end(),
+  BSO2::do_intersect(polygons.begin(), polygons.end(),
                      polygons_with_holes.begin(), polygons_with_holes.end(),
                      CGAL::Tag_true());
-  CGAL::do_intersect(polygons.begin(), polygons.end(),
+  BSO2::do_intersect(polygons.begin(), polygons.end(),
                      polygons_with_holes.begin(), polygons_with_holes.end(),
                      CGAL::Tag_false());
-  CGAL::do_intersect(polygons.begin(), polygons.end(),
+  BSO2::do_intersect(polygons.begin(), polygons.end(),
                      polygons_with_holes.begin(), polygons_with_holes.end(), tr);
 
-  CGAL::intersection(pgn1, pgn2, std::back_inserter(result));
-  CGAL::intersection(pgn1, pgn2, std::back_inserter(result), CGAL::Tag_true());
-  CGAL::intersection(pgn1, pgn2, std::back_inserter(result), CGAL::Tag_false());
-  CGAL::intersection(pgn1, pgn2, std::back_inserter(result), tr);
-
-  CGAL::intersection(pgn1, pgn_with_holes2, std::back_inserter(result));
-  CGAL::intersection(pgn1, pgn_with_holes2, std::back_inserter(result),
+  BSO2::intersection(pgn1, pgn2, std::back_inserter(result));
+  BSO2::intersection(pgn1, pgn2, std::back_inserter(result), CGAL::Tag_true());
+  BSO2::intersection(pgn1, pgn2, std::back_inserter(result), CGAL::Tag_false());
+  BSO2::intersection(pgn1, pgn2, std::back_inserter(result), tr);
+
+  BSO2::intersection(pgn1, pgn_with_holes2, std::back_inserter(result));
+  BSO2::intersection(pgn1, pgn_with_holes2, std::back_inserter(result),
                      CGAL::Tag_true());
-  CGAL::intersection(pgn1, pgn_with_holes2, std::back_inserter(result),
+  BSO2::intersection(pgn1, pgn_with_holes2, std::back_inserter(result),
                      CGAL::Tag_false());
-  CGAL::intersection(pgn1, pgn_with_holes2, std::back_inserter(result), tr);
-
-  CGAL::intersection(pgn_with_holes1, pgn2, std::back_inserter(result));
-  CGAL::intersection(pgn_with_holes1, pgn2, std::back_inserter(result),
+  BSO2::intersection(pgn1, pgn_with_holes2, std::back_inserter(result), tr);
+
+  BSO2::intersection(pgn_with_holes1, pgn2, std::back_inserter(result));
+  BSO2::intersection(pgn_with_holes1, pgn2, std::back_inserter(result),
                      CGAL::Tag_true());
-  CGAL::intersection(pgn_with_holes1, pgn2, std::back_inserter(result),
+  BSO2::intersection(pgn_with_holes1, pgn2, std::back_inserter(result),
                      CGAL::Tag_false());
-  CGAL::intersection(pgn_with_holes1, pgn2, std::back_inserter(result), tr);
-
-  CGAL::intersection(pgn_with_holes1, pgn_with_holes2,
-                     std::back_inserter(result));
-  CGAL::intersection(pgn_with_holes1, pgn_with_holes2,
+  BSO2::intersection(pgn_with_holes1, pgn2, std::back_inserter(result), tr);
+
+  BSO2::intersection(pgn_with_holes1, pgn_with_holes2,
+                     std::back_inserter(result));
+  BSO2::intersection(pgn_with_holes1, pgn_with_holes2,
                      std::back_inserter(result), CGAL::Tag_true());
-  CGAL::intersection(pgn_with_holes1, pgn_with_holes2,
+  BSO2::intersection(pgn_with_holes1, pgn_with_holes2,
                      std::back_inserter(result), CGAL::Tag_false());
-  CGAL::intersection(pgn_with_holes1, pgn_with_holes2,
-                     std::back_inserter(result), tr);
-
-  CGAL::intersection(polygons.begin(), polygons.end(),
-                     std::back_inserter(result));
-  CGAL::intersection(polygons.begin(), polygons.end(),
+  BSO2::intersection(pgn_with_holes1, pgn_with_holes2,
+                     std::back_inserter(result), tr);
+
+  BSO2::intersection(polygons.begin(), polygons.end(),
+                     std::back_inserter(result));
+  BSO2::intersection(polygons.begin(), polygons.end(),
                      std::back_inserter(result), CGAL::Tag_true());
-  CGAL::intersection(polygons.begin(), polygons.end(),
+  BSO2::intersection(polygons.begin(), polygons.end(),
                      std::back_inserter(result), CGAL::Tag_false());
-  CGAL::intersection(polygons.begin(), polygons.end(),
-                     std::back_inserter(result), tr);
-
-  CGAL::intersection(polygons_with_holes.begin(), polygons_with_holes.end(),
-                     std::back_inserter(result));
-  CGAL::intersection(polygons_with_holes.begin(), polygons_with_holes.end(),
+  BSO2::intersection(polygons.begin(), polygons.end(),
+                     std::back_inserter(result), tr);
+
+  BSO2::intersection(polygons_with_holes.begin(), polygons_with_holes.end(),
+                     std::back_inserter(result));
+  BSO2::intersection(polygons_with_holes.begin(), polygons_with_holes.end(),
                      std::back_inserter(result), CGAL::Tag_true());
-  CGAL::intersection(polygons_with_holes.begin(), polygons_with_holes.end(),
+  BSO2::intersection(polygons_with_holes.begin(), polygons_with_holes.end(),
                      std::back_inserter(result), CGAL::Tag_false());
-  CGAL::intersection(polygons_with_holes.begin(), polygons_with_holes.end(),
-                     std::back_inserter(result), tr);
-
-  CGAL::intersection(polygons.begin(), polygons.end(),
-                     polygons_with_holes.begin(), polygons_with_holes.end(),
-                     std::back_inserter(result));
-  CGAL::intersection(polygons.begin(), polygons.end(),
+  BSO2::intersection(polygons_with_holes.begin(), polygons_with_holes.end(),
+                     std::back_inserter(result), tr);
+
+  BSO2::intersection(polygons.begin(), polygons.end(),
+                     polygons_with_holes.begin(), polygons_with_holes.end(),
+                     std::back_inserter(result));
+  BSO2::intersection(polygons.begin(), polygons.end(),
                      polygons_with_holes.begin(), polygons_with_holes.end(),
                      std::back_inserter(result), CGAL::Tag_true());
-  CGAL::intersection(polygons.begin(), polygons.end(),
+  BSO2::intersection(polygons.begin(), polygons.end(),
                      polygons_with_holes.begin(), polygons_with_holes.end(),
                      std::back_inserter(result), CGAL::Tag_false());
-  CGAL::intersection(polygons.begin(), polygons.end(),
-                     polygons_with_holes.begin(), polygons_with_holes.end(),
-                     std::back_inserter(result), tr);
-
-  CGAL::join(pgn1, pgn2, res);
-  CGAL::join(pgn1, pgn2, res, CGAL::Tag_true());
-  CGAL::join(pgn1, pgn2, res, CGAL::Tag_false());
-  CGAL::join(pgn1, pgn2, res, tr);
-
-  CGAL::join(pgn1, pgn_with_holes2, res);
-  CGAL::join(pgn1, pgn_with_holes2, res, CGAL::Tag_true());
-  CGAL::join(pgn1, pgn_with_holes2, res, CGAL::Tag_false());
-  CGAL::join(pgn1, pgn_with_holes2, res, tr);
-
-  CGAL::join(pgn_with_holes1, pgn2, res);
-  CGAL::join(pgn_with_holes1, pgn2, res, CGAL::Tag_true());
-  CGAL::join(pgn_with_holes1, pgn2, res, CGAL::Tag_false());
-  CGAL::join(pgn_with_holes1, pgn2, res, tr);
-
-  CGAL::join(pgn_with_holes1, pgn_with_holes2, res);
-  CGAL::join(pgn_with_holes1, pgn_with_holes2, res, CGAL::Tag_true());
-  CGAL::join(pgn_with_holes1, pgn_with_holes2, res, CGAL::Tag_false());
-  CGAL::join(pgn_with_holes1, pgn_with_holes2, res, tr);
-
-  CGAL::join(polygons.begin(), polygons.end(), std::back_inserter(result));
-  CGAL::join(polygons.begin(), polygons.end(), std::back_inserter(result),
+  BSO2::intersection(polygons.begin(), polygons.end(),
+                     polygons_with_holes.begin(), polygons_with_holes.end(),
+                     std::back_inserter(result), tr);
+
+  BSO2::join(pgn1, pgn2, res);
+  BSO2::join(pgn1, pgn2, res, CGAL::Tag_true());
+  BSO2::join(pgn1, pgn2, res, CGAL::Tag_false());
+  BSO2::join(pgn1, pgn2, res, tr);
+
+  BSO2::join(pgn1, pgn_with_holes2, res);
+  BSO2::join(pgn1, pgn_with_holes2, res, CGAL::Tag_true());
+  BSO2::join(pgn1, pgn_with_holes2, res, CGAL::Tag_false());
+  BSO2::join(pgn1, pgn_with_holes2, res, tr);
+
+  BSO2::join(pgn_with_holes1, pgn2, res);
+  BSO2::join(pgn_with_holes1, pgn2, res, CGAL::Tag_true());
+  BSO2::join(pgn_with_holes1, pgn2, res, CGAL::Tag_false());
+  BSO2::join(pgn_with_holes1, pgn2, res, tr);
+
+  BSO2::join(pgn_with_holes1, pgn_with_holes2, res);
+  BSO2::join(pgn_with_holes1, pgn_with_holes2, res, CGAL::Tag_true());
+  BSO2::join(pgn_with_holes1, pgn_with_holes2, res, CGAL::Tag_false());
+  BSO2::join(pgn_with_holes1, pgn_with_holes2, res, tr);
+
+  BSO2::join(polygons.begin(), polygons.end(), std::back_inserter(result));
+  BSO2::join(polygons.begin(), polygons.end(), std::back_inserter(result),
              CGAL::Tag_true());
-  CGAL::join(polygons.begin(), polygons.end(), std::back_inserter(result),
+  BSO2::join(polygons.begin(), polygons.end(), std::back_inserter(result),
              CGAL::Tag_false());
-  CGAL::join(polygons.begin(), polygons.end(), std::back_inserter(result), tr);
-
-  CGAL::join(polygons_with_holes.begin(), polygons_with_holes.end(),
+  BSO2::join(polygons.begin(), polygons.end(), std::back_inserter(result), tr);
+
+  BSO2::join(polygons_with_holes.begin(), polygons_with_holes.end(),
              std::back_inserter(result));
-  CGAL::join(polygons_with_holes.begin(), polygons_with_holes.end(),
+  BSO2::join(polygons_with_holes.begin(), polygons_with_holes.end(),
              std::back_inserter(result), CGAL::Tag_true());
-  CGAL::join(polygons_with_holes.begin(), polygons_with_holes.end(),
+  BSO2::join(polygons_with_holes.begin(), polygons_with_holes.end(),
              std::back_inserter(result), CGAL::Tag_false());
-  CGAL::join(polygons_with_holes.begin(), polygons_with_holes.end(),
+  BSO2::join(polygons_with_holes.begin(), polygons_with_holes.end(),
              std::back_inserter(result), tr);
 
-  CGAL::join(polygons.begin(), polygons.end(),
+  BSO2::join(polygons.begin(), polygons.end(),
              polygons_with_holes.begin(), polygons_with_holes.end(),
              std::back_inserter(result));
-  CGAL::join(polygons.begin(), polygons.end(),
+  BSO2::join(polygons.begin(), polygons.end(),
              polygons_with_holes.begin(), polygons_with_holes.end(),
              std::back_inserter(result), CGAL::Tag_true());
-  CGAL::join(polygons.begin(), polygons.end(),
+  BSO2::join(polygons.begin(), polygons.end(),
              polygons_with_holes.begin(), polygons_with_holes.end(),
              std::back_inserter(result), CGAL::Tag_false());
-  CGAL::join(polygons.begin(), polygons.end(),
+  BSO2::join(polygons.begin(), polygons.end(),
              polygons_with_holes.begin(), polygons_with_holes.end(),
              std::back_inserter(result), tr);
 
-  CGAL::difference(pgn1, pgn2, std::back_inserter(result));
-  CGAL::difference(pgn1, pgn2, std::back_inserter(result), CGAL::Tag_true());
-  CGAL::difference(pgn1, pgn2, std::back_inserter(result), CGAL::Tag_false());
-  CGAL::difference(pgn1, pgn2, std::back_inserter(result), tr);
-
-  CGAL::difference(pgn1, pgn_with_holes2, std::back_inserter(result));
-  CGAL::difference(pgn1, pgn_with_holes2, std::back_inserter(result),
+  BSO2::difference(pgn1, pgn2, std::back_inserter(result));
+  BSO2::difference(pgn1, pgn2, std::back_inserter(result), CGAL::Tag_true());
+  BSO2::difference(pgn1, pgn2, std::back_inserter(result), CGAL::Tag_false());
+  BSO2::difference(pgn1, pgn2, std::back_inserter(result), tr);
+
+  BSO2::difference(pgn1, pgn_with_holes2, std::back_inserter(result));
+  BSO2::difference(pgn1, pgn_with_holes2, std::back_inserter(result),
                    CGAL::Tag_true());
-  CGAL::difference(pgn1, pgn_with_holes2, std::back_inserter(result),
+  BSO2::difference(pgn1, pgn_with_holes2, std::back_inserter(result),
                    CGAL::Tag_false());
-  CGAL::difference(pgn1, pgn_with_holes2, std::back_inserter(result), tr);
-
-  CGAL::difference(pgn_with_holes1, pgn2, std::back_inserter(result));
-  CGAL::difference(pgn_with_holes1, pgn2, std::back_inserter(result),
+  BSO2::difference(pgn1, pgn_with_holes2, std::back_inserter(result), tr);
+
+  BSO2::difference(pgn_with_holes1, pgn2, std::back_inserter(result));
+  BSO2::difference(pgn_with_holes1, pgn2, std::back_inserter(result),
                    CGAL::Tag_true());
-  CGAL::difference(pgn_with_holes1, pgn2, std::back_inserter(result),
+  BSO2::difference(pgn_with_holes1, pgn2, std::back_inserter(result),
                    CGAL::Tag_false());
-  CGAL::difference(pgn_with_holes1, pgn2, std::back_inserter(result), tr);
-
-  CGAL::difference(pgn_with_holes1, pgn_with_holes2, std::back_inserter(result));
-  CGAL::difference(pgn_with_holes1, pgn_with_holes2, std::back_inserter(result),
+  BSO2::difference(pgn_with_holes1, pgn2, std::back_inserter(result), tr);
+
+  BSO2::difference(pgn_with_holes1, pgn_with_holes2, std::back_inserter(result));
+  BSO2::difference(pgn_with_holes1, pgn_with_holes2, std::back_inserter(result),
                    CGAL::Tag_true());
-  CGAL::difference(pgn_with_holes1, pgn_with_holes2, std::back_inserter(result),
+  BSO2::difference(pgn_with_holes1, pgn_with_holes2, std::back_inserter(result),
                    CGAL::Tag_false());
-  CGAL::difference(pgn_with_holes1, pgn_with_holes2, std::back_inserter(result),
+  BSO2::difference(pgn_with_holes1, pgn_with_holes2, std::back_inserter(result),
                    tr);
 
-  CGAL::symmetric_difference(pgn1, pgn2, std::back_inserter(result));
-  CGAL::symmetric_difference(pgn1, pgn2, std::back_inserter(result),
+  BSO2::symmetric_difference(pgn1, pgn2, std::back_inserter(result));
+  BSO2::symmetric_difference(pgn1, pgn2, std::back_inserter(result),
                              CGAL::Tag_true());
-  CGAL::symmetric_difference(pgn1, pgn2, std::back_inserter(result),
+  BSO2::symmetric_difference(pgn1, pgn2, std::back_inserter(result),
                              CGAL::Tag_false());
-  CGAL::symmetric_difference(pgn1, pgn2, std::back_inserter(result), tr);
-
-  CGAL::symmetric_difference(pgn1, pgn_with_holes2, std::back_inserter(result));
-  CGAL::symmetric_difference(pgn1, pgn_with_holes2, std::back_inserter(result),
+  BSO2::symmetric_difference(pgn1, pgn2, std::back_inserter(result), tr);
+
+  BSO2::symmetric_difference(pgn1, pgn_with_holes2, std::back_inserter(result));
+  BSO2::symmetric_difference(pgn1, pgn_with_holes2, std::back_inserter(result),
                              CGAL::Tag_true());
-  CGAL::symmetric_difference(pgn1, pgn_with_holes2, std::back_inserter(result),
+  BSO2::symmetric_difference(pgn1, pgn_with_holes2, std::back_inserter(result),
                              CGAL::Tag_false());
-  CGAL::symmetric_difference(pgn1, pgn_with_holes2, std::back_inserter(result),
+  BSO2::symmetric_difference(pgn1, pgn_with_holes2, std::back_inserter(result),
                              tr);
 
-  CGAL::symmetric_difference(pgn_with_holes1, pgn2, std::back_inserter(result));
-  CGAL::symmetric_difference(pgn_with_holes1, pgn2, std::back_inserter(result),
+  BSO2::symmetric_difference(pgn_with_holes1, pgn2, std::back_inserter(result));
+  BSO2::symmetric_difference(pgn_with_holes1, pgn2, std::back_inserter(result),
                              CGAL::Tag_true());
-  CGAL::symmetric_difference(pgn_with_holes1, pgn2, std::back_inserter(result),
+  BSO2::symmetric_difference(pgn_with_holes1, pgn2, std::back_inserter(result),
                              CGAL::Tag_false());
-  CGAL::symmetric_difference(pgn_with_holes1, pgn2, std::back_inserter(result),
+  BSO2::symmetric_difference(pgn_with_holes1, pgn2, std::back_inserter(result),
                              tr);
 
-  CGAL::symmetric_difference(pgn_with_holes1, pgn_with_holes2,
-                             std::back_inserter(result));
-  CGAL::symmetric_difference(pgn_with_holes1, pgn_with_holes2,
+  BSO2::symmetric_difference(pgn_with_holes1, pgn_with_holes2,
+                             std::back_inserter(result));
+  BSO2::symmetric_difference(pgn_with_holes1, pgn_with_holes2,
                              std::back_inserter(result), CGAL::Tag_true());
-  CGAL::symmetric_difference(pgn_with_holes1, pgn_with_holes2,
+  BSO2::symmetric_difference(pgn_with_holes1, pgn_with_holes2,
                              std::back_inserter(result), CGAL::Tag_false());
-  CGAL::symmetric_difference(pgn_with_holes1, pgn_with_holes2,
-                             std::back_inserter(result), tr);
-
-  CGAL::symmetric_difference(polygons.begin(), polygons.end(),
-                             std::back_inserter(result));
-  CGAL::symmetric_difference(polygons.begin(), polygons.end(),
+  BSO2::symmetric_difference(pgn_with_holes1, pgn_with_holes2,
+                             std::back_inserter(result), tr);
+
+  BSO2::symmetric_difference(polygons.begin(), polygons.end(),
+                             std::back_inserter(result));
+  BSO2::symmetric_difference(polygons.begin(), polygons.end(),
                              std::back_inserter(result), CGAL::Tag_true());
-  CGAL::symmetric_difference(polygons.begin(), polygons.end(),
+  BSO2::symmetric_difference(polygons.begin(), polygons.end(),
                              std::back_inserter(result), CGAL::Tag_false());
-  CGAL::symmetric_difference(polygons.begin(), polygons.end(),
-                             std::back_inserter(result), tr);
-
-  CGAL::symmetric_difference(polygons_with_holes.begin(),
-                             polygons_with_holes.end(),
-                             std::back_inserter(result));
-  CGAL::symmetric_difference(polygons_with_holes.begin(),
+  BSO2::symmetric_difference(polygons.begin(), polygons.end(),
+                             std::back_inserter(result), tr);
+
+  BSO2::symmetric_difference(polygons_with_holes.begin(),
+                             polygons_with_holes.end(),
+                             std::back_inserter(result));
+  BSO2::symmetric_difference(polygons_with_holes.begin(),
                              polygons_with_holes.end(),
                              std::back_inserter(result), CGAL::Tag_true());
-  CGAL::symmetric_difference(polygons_with_holes.begin(),
+  BSO2::symmetric_difference(polygons_with_holes.begin(),
                              polygons_with_holes.end(),
                              std::back_inserter(result), CGAL::Tag_false());
-  CGAL::symmetric_difference(polygons_with_holes.begin(),
-                             polygons_with_holes.end(),
-                             std::back_inserter(result), tr);
-
-  CGAL::symmetric_difference(polygons.begin(), polygons.end(),
+  BSO2::symmetric_difference(polygons_with_holes.begin(),
+                             polygons_with_holes.end(),
+                             std::back_inserter(result), tr);
+
+  BSO2::symmetric_difference(polygons.begin(), polygons.end(),
                              polygons_with_holes.begin(),
                              polygons_with_holes.end(),
                              std::back_inserter(result));
-  CGAL::symmetric_difference(polygons.begin(), polygons.end(),
+  BSO2::symmetric_difference(polygons.begin(), polygons.end(),
                              polygons_with_holes.begin(),
                              polygons_with_holes.end(),
                              std::back_inserter(result), CGAL::Tag_true());
-  CGAL::symmetric_difference(polygons.begin(), polygons.end(),
+  BSO2::symmetric_difference(polygons.begin(), polygons.end(),
                              polygons_with_holes.begin(),
                              polygons_with_holes.end(),
                              std::back_inserter(result), CGAL::Tag_false());
-  CGAL::symmetric_difference(polygons.begin(), polygons.end(),
+  BSO2::symmetric_difference(polygons.begin(), polygons.end(),
                              polygons_with_holes.begin(),
                              polygons_with_holes.end(),
                              std::back_inserter(result), tr);
 
   Polygon_with_holes_2 res2;
-  CGAL::complement(pgn1, res2);
-  CGAL::complement(pgn1, res2, CGAL::Tag_true());
-  CGAL::complement(pgn1, res2, CGAL::Tag_false());
-  CGAL::complement(pgn1, res2, tr);
-
-  CGAL::complement(pgn_with_holes1, std::back_inserter(result));
-  CGAL::complement(pgn_with_holes1, std::back_inserter(result),
+  BSO2::complement(pgn1, res2);
+  BSO2::complement(pgn1, res2, CGAL::Tag_true());
+  BSO2::complement(pgn1, res2, CGAL::Tag_false());
+  BSO2::complement(pgn1, res2, tr);
+
+  BSO2::complement(pgn_with_holes1, std::back_inserter(result));
+  BSO2::complement(pgn_with_holes1, std::back_inserter(result),
                    CGAL::Tag_true());
-  CGAL::complement(pgn_with_holes1, std::back_inserter(result),
+  BSO2::complement(pgn_with_holes1, std::back_inserter(result),
                    CGAL::Tag_false());
-  CGAL::complement(pgn_with_holes1, std::back_inserter(result), tr);
+  BSO2::complement(pgn_with_holes1, std::back_inserter(result), tr);
 }
 
 int main()
