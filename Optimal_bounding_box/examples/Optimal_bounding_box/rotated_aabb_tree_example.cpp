--- conflicted
+++ resolved
@@ -36,11 +36,7 @@
   const char* filename = (argc > 1) ? argv[1] : "data/pig.off";
 
   Surface_mesh sm;
-<<<<<<< HEAD
-  if(!CGAL::Polygon_mesh_processing::read_polygon_mesh(filename, sm) || sm.is_empty())
-=======
   if(!CGAL::Polygon_mesh_processing::IO::read_polygon_mesh(filename, sm) || sm.is_empty())
->>>>>>> cf69d322
   {
     std::cerr << "Invalid input file." << std::endl;
     return EXIT_FAILURE;
