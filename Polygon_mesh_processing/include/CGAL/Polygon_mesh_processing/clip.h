// Copyright (c) 2016 GeometryFactory (France).
// All rights reserved.
//
// This file is part of CGAL (www.cgal.org).
//
// $URL$
// $Id$
// SPDX-License-Identifier: GPL-3.0-or-later OR LicenseRef-Commercial
//
//
// Author(s)     : Sebastien Loriot

#ifndef CGAL_POLYGON_MESH_PROCESSING_CLIP_H
#define CGAL_POLYGON_MESH_PROCESSING_CLIP_H

#include <CGAL/license/Polygon_mesh_processing/corefinement.h>


#include <CGAL/Polygon_mesh_processing/corefinement.h>
#include <CGAL/Polygon_mesh_processing/connected_components.h>
#include <CGAL/Polygon_mesh_processing/bbox.h>
#include <CGAL/Polygon_mesh_processing/triangulate_faces.h>
#include <CGAL/Polygon_mesh_processing/orientation.h>
#include <CGAL/Polygon_mesh_processing/triangulate_hole.h>
#include <CGAL/Polygon_mesh_processing/border.h>
#include <CGAL/Polygon_mesh_processing/repair.h>
#include <CGAL/iterator.h>

#include <CGAL/AABB_triangle_primitive.h>

#include <CGAL/boost/graph/properties.h>
#include <CGAL/boost/graph/Face_filtered_graph.h>

#include <boost/property_map/property_map.hpp>


#include <unordered_map>

namespace CGAL{
namespace Polygon_mesh_processing {

namespace internal
{

template <class Geom_traits, class Plane_3, class Point_3>
int
inter_pt_index(int i, int j,
               const Plane_3& plane,
               std::vector<Point_3>& points,
               std::map<std::pair<int,int>, int>& id_map)
{
  std::pair<std::map<std::pair<int,int>, int>::iterator, bool> res =
    id_map.insert(std::make_pair(make_sorted_pair(i,j),
                  static_cast<int> (points.size())));
  if (res.second)
    points.push_back(
      typename Geom_traits::Construct_plane_line_intersection_point_3()
        (plane, points[i], points[j]) );

  return res.first->second;
}

template <class Plane_3,
          class TriangleMesh,
          class NamedParameters>
Oriented_side
clip_to_bbox(const Plane_3& plane,
             const Bbox_3& bbox,
                   TriangleMesh& tm_out,
             const NamedParameters& np )
{
  typedef typename GetGeomTraits<TriangleMesh, NamedParameters>::type Geom_traits;
  typedef typename Geom_traits::Point_3 Point_3;
  typedef typename GetVertexPointMap<TriangleMesh,
                                     NamedParameters>::type Vpm;

  Vpm vpm_out = parameters::choose_parameter(parameters::get_parameter(np, internal_np::vertex_point),
                                    get_property_map(boost::vertex_point, tm_out));


  std::vector<Point_3> corners(8);
  corners[0] = Point_3(bbox.xmin(),bbox.ymin(),bbox.zmin());
  corners[1] = Point_3(bbox.xmin(),bbox.ymax(),bbox.zmin());
  corners[2] = Point_3(bbox.xmax(),bbox.ymax(),bbox.zmin());
  corners[3] = Point_3(bbox.xmax(),bbox.ymin(),bbox.zmin());
  corners[4] = Point_3(bbox.xmin(),bbox.ymin(),bbox.zmax());
  corners[5] = Point_3(bbox.xmin(),bbox.ymax(),bbox.zmax());
  corners[6] = Point_3(bbox.xmax(),bbox.ymax(),bbox.zmax());
  corners[7] = Point_3(bbox.xmax(),bbox.ymin(),bbox.zmax());

  std::array<CGAL::Oriented_side,8> orientations = {{
    plane.oriented_side(corners[0]),
    plane.oriented_side(corners[1]),
    plane.oriented_side(corners[2]),
    plane.oriented_side(corners[3]),
    plane.oriented_side(corners[4]),
    plane.oriented_side(corners[5]),
    plane.oriented_side(corners[6]),
    plane.oriented_side(corners[7])
  }};

  // description of faces of the bbox
  std::array<int, 24> face_indices =
    {{ 0, 1, 2, 3,
       2, 1, 5, 6,
       3, 2, 6, 7,
       1, 0, 4, 5,
       4, 0, 3, 7,
       6, 5, 4, 7 }};

  std::map<std::pair<int,int>, int> id_map;
  std::vector< std::vector<int> > output_faces(6);
  bool all_in = true;
  bool all_out = true;
  std::set<int> in_point_ids; // to collect the set of points in the clipped bbox

  // for each face of the bbox, we look for intersection of the plane with its edges
  for (int i=0; i<6; ++i)
  {
    for (int k=0; k< 4; ++k)
    {
      int current_id = face_indices[4*i + k];
      int next_id = face_indices[4*i + (k+1)%4];

      switch(orientations[ current_id ])
      {
        case ON_NEGATIVE_SIDE:
        {
          all_out=false;
          // point on or on the negative side
          output_faces[i].push_back( current_id );
          in_point_ids.insert( output_faces[i].back() );
          // check for intersection of the edge
          if (orientations[ next_id ] == ON_POSITIVE_SIDE)
          {
            output_faces[i].push_back(
              inter_pt_index<Geom_traits>(current_id, next_id, plane, corners, id_map) );
            in_point_ids.insert( output_faces[i].back() );
          }
          break;
        }
        case ON_POSITIVE_SIDE:
        {
          all_in = false;
          // check for intersection of the edge
          if ( orientations[ next_id ] == ON_NEGATIVE_SIDE )
          {
            output_faces[i].push_back(
              inter_pt_index<Geom_traits>(current_id, next_id, plane, corners, id_map) );
            in_point_ids.insert( output_faces[i].back() );
          }
          break;
        }
        case ON_ORIENTED_BOUNDARY:
        {
          output_faces[i].push_back( current_id );
          in_point_ids.insert( output_faces[i].back() );
        }
      }
    }
    if (output_faces[i].size() < 3){
      CGAL_assertion(output_faces[i].empty() ||
                     (output_faces[i].front()<8 && output_faces[i].back()<8) );
      output_faces[i].clear(); // edge of the bbox included in the plane
    }
  }

  // the intersection is the full bbox
  if (all_in) return ON_NEGATIVE_SIDE;
  if (all_out) return ON_POSITIVE_SIDE;

  // build the clipped bbox
  typedef boost::graph_traits<TriangleMesh> graph_traits;
  typedef typename graph_traits::vertex_descriptor vertex_descriptor;
  typedef typename graph_traits::halfedge_descriptor halfedge_descriptor;
  typedef typename graph_traits::face_descriptor face_descriptor;

  std::map<int, vertex_descriptor> out_vertices;
  for(int i : in_point_ids)
  {
    vertex_descriptor v = add_vertex(tm_out);
    out_vertices.insert( std::make_pair(i, v ) );
    put(vpm_out, v, corners[i]);
  }

  std::map< std::pair<int,int>, halfedge_descriptor> hedge_map;
  const halfedge_descriptor null_hedge = graph_traits::null_halfedge();
  const face_descriptor null_fd = graph_traits::null_face();
  for(const std::vector<int>& findices : output_faces)
  {
    if (findices.empty()) continue;
    const face_descriptor fd=add_face(tm_out);
    int prev_id = findices.back();

    // create of recover face boundary halfedges
    std::vector<halfedge_descriptor> hedges;
    hedges.reserve(findices.size());
    for(int current_id : findices)
    {
      vertex_descriptor src = out_vertices[prev_id], tgt = out_vertices[current_id];

      std::pair<typename std::map< std::pair<int,int>,
                halfedge_descriptor>::iterator, bool> res =
        hedge_map.insert( std::make_pair(std::make_pair(prev_id, current_id), null_hedge) );
      if (res.second)
      {
        res.first->second = halfedge( add_edge(tm_out), tm_out);
        hedge_map.insert( std::make_pair(std::make_pair(current_id, prev_id),
                            opposite(res.first->second, tm_out) ) );
        set_face(opposite(res.first->second, tm_out), null_fd, tm_out);

      }
      hedges.push_back(res.first->second);
      // set edge source and target
      set_target(hedges.back(), tgt, tm_out);
      set_target(opposite(hedges.back(), tm_out), src, tm_out);
      // set face pointer of halfedges
      set_face(hedges.back(), fd, tm_out);
      // set vertex halfedge
      set_halfedge(src, opposite(hedges.back(), tm_out), tm_out);
      set_halfedge(tgt, hedges.back(), tm_out);

      if (current_id==findices.front())
        set_halfedge(fd, hedges.back(), tm_out);

      prev_id = current_id;
    }
    CGAL_assertion(hedges.size() == findices.size());

    // set next/prev relationship
    halfedge_descriptor prev_h=hedges.back();
    for(halfedge_descriptor h : hedges)
    {
      set_next(prev_h, h, tm_out);
      prev_h = h;
    }
  }

  // handle the face of the plane:
  // look for a border halfedge and reconstruct the face of the plane
  // by turning around vertices inside the mesh constructed above
  // until we reach another border halfedge
  for(halfedge_descriptor h : halfedges(tm_out))
  {
    if (face(h, tm_out) == null_fd)
    {
      face_descriptor fd = add_face(tm_out);
      set_halfedge(fd, h, tm_out);

      halfedge_descriptor h_prev=h;
      halfedge_descriptor h_curr=h;
      do{
        h_curr=opposite(h_curr, tm_out);
        do{
          h_curr=opposite(prev(h_curr, tm_out), tm_out);
        } while(face(h_curr, tm_out) != null_fd && h_curr!=h);
        set_face(h_prev, fd, tm_out);
        set_next(h_prev, h_curr, tm_out);
        if (h_curr==h)
          break;
        h_prev=h_curr;
      } while(true);
      break;
    }
  }
  CGAL_assertion(is_valid_polygon_mesh(tm_out));

  // triangulate the faces
  CGAL::Polygon_mesh_processing::triangulate_faces(tm_out, np);

  return ON_ORIENTED_BOUNDARY;
}

template <class TriangleMesh, class Ecm, class VPM>
void split_along_edges(TriangleMesh& tm,
                       Ecm ecm,
                       VPM vpm)
{
  typedef boost::graph_traits<TriangleMesh> GT;
  typedef typename GT::face_descriptor face_descriptor;
  typedef typename GT::edge_descriptor edge_descriptor;
  typedef typename GT::vertex_descriptor vertex_descriptor;
  typedef typename GT::halfedge_descriptor halfedge_descriptor;

  std::vector<edge_descriptor> shared_edges;
  for(edge_descriptor e : edges(tm))
    if(get(ecm, e))
      shared_edges.push_back(e);

  std::size_t nb_shared_edges = shared_edges.size();
  std::vector<halfedge_descriptor> hedges_to_update;

  typedef CGAL::dynamic_halfedge_property_t<bool> H_tag;
  typename boost::property_map<TriangleMesh, H_tag>::type
    no_target_update = get(H_tag(), tm);

  std::vector< std::pair<halfedge_descriptor, vertex_descriptor> > vertices_to_duplicate;

  //collect border halfedges having as target one of the edge endpoints
  std::set<halfedge_descriptor> extra_border_hedges;
  for (std::size_t k=0; k<nb_shared_edges; ++k)
  {
    for (halfedge_descriptor h : halfedges_around_target(target(shared_edges[k], tm), tm))
      if (is_border(h, tm))
        extra_border_hedges.insert(h);
    for (halfedge_descriptor h : halfedges_around_target(source(shared_edges[k], tm), tm))
      if (is_border(h, tm))
        extra_border_hedges.insert(h);
  }
  for(halfedge_descriptor h : extra_border_hedges)
  {
    put(no_target_update, h, true);
    set_halfedge(target(h, tm), h, tm);
    hedges_to_update.push_back(h);
  }

  // now duplicate the edge and set its pointers
  for(std::size_t k=0; k<nb_shared_edges; ++k)
  {
    halfedge_descriptor h    = halfedge(shared_edges[k], tm);
    face_descriptor fh = face(h, tm);
    //add edge
    halfedge_descriptor new_hedge = halfedge(add_edge(tm), tm),
                        new_opp   = opposite(new_hedge,tm);

    vertex_descriptor vt = target(h, tm);
    vertex_descriptor vs = source(h, tm);

    //replace h with new_hedge
    set_next(new_hedge, next(h, tm), tm);
    set_next(prev(h, tm), new_hedge, tm);
    set_face(new_hedge, fh, tm);
    set_halfedge(fh, new_hedge, tm);

    set_target(new_hedge, vt, tm);
    set_target(new_opp, vs, tm);

    set_face(new_opp, GT::null_face(), tm);
    set_face(h, GT::null_face(), tm);

    // handle vertices to duplicate
    halfedge_descriptor h_vt = halfedge(vt, tm);
    if ( get(no_target_update, h_vt) )
      vertices_to_duplicate.push_back(std::make_pair(h, vt));
    else
      set_halfedge(vt, h, tm);
    halfedge_descriptor h_vs = halfedge(vs, tm);
    if ( get(no_target_update, h_vs) )
      vertices_to_duplicate.push_back(std::make_pair(new_opp, vs));
    else
      set_halfedge(vs, new_opp, tm);

    hedges_to_update.push_back(h);
    put(no_target_update, h, true);
    hedges_to_update.push_back(new_opp);
    put(no_target_update, new_opp, true);

    CGAL_assertion( next(prev(new_hedge, tm), tm) == new_hedge );
    CGAL_assertion( prev(next(new_hedge, tm), tm) == new_hedge );
  }

  // update next/prev relationship
  for(halfedge_descriptor h : hedges_to_update)
  {
    CGAL_assertion( is_border(h, tm) );
    halfedge_descriptor h_opp = opposite(h, tm);

    // set next pointer of h, visiting faces inside the patch we consider
    halfedge_descriptor candidate = opposite(prev(h_opp, tm), tm);
    while ( !is_border(candidate, tm) )
      candidate = opposite(prev(candidate, tm), tm);
    set_next(h, candidate, tm);
    CGAL_assertion( prev(next(h_opp, tm), tm)==h_opp );

    CGAL_assertion( prev(next(h, tm), tm) == h );
    CGAL_assertion( is_border(next(h, tm), tm) );
  }

  for(const std::pair<halfedge_descriptor, vertex_descriptor>& p : vertices_to_duplicate)
  {
    vertex_descriptor nv = add_vertex(tm);
    put(vpm, nv, get(vpm, p.second));
    for(halfedge_descriptor h : halfedges_around_target(p.first, tm))
      set_target(h, nv, tm);
    set_halfedge(nv, p.first, tm);
   }

  CGAL_assertion_code( for(halfedge_descriptor h : hedges_to_update) )
  {
    CGAL_assertion( next(prev(h, tm), tm) == h );
    CGAL_assertion( prev(next(h, tm), tm) == h );
  }

  for(halfedge_descriptor h : hedges_to_update)
  {
    for (halfedge_descriptor hh : halfedges_around_target(h, tm))
        if (h!=hh)
          set_target(hh, target(h, tm), tm);
  }

  CGAL_assertion( is_valid_polygon_mesh(tm) );
}

} // end of internal namespace

/**
  * \ingroup PMP_corefinement_grp
  * clips `tm` by keeping the part that is inside the volume \link coref_def_subsec bounded \endlink
  * by `clipper`.
  * If `tm` is closed, the clipped part can be closed too if the named parameter `clip_volume` is set to `true`.
  * See Subsection \ref coref_clip for more details.
  * \attention With the current implementation, `clipper` will be modified (refined with the intersection with `tm`).
  *
  * \pre \link CGAL::Polygon_mesh_processing::does_self_intersect() `!CGAL::Polygon_mesh_processing::does_self_intersect(tm1)` \endlink
  * \pre \link CGAL::Polygon_mesh_processing::does_self_intersect() `!CGAL::Polygon_mesh_processing::does_self_intersect(clipper)` \endlink
  * \pre \link CGAL::Polygon_mesh_processing::does_bound_a_volume() `CGAL::Polygon_mesh_processing::does_bound_a_volume(clipper)` \endlink
  *
  * @tparam TriangleMesh a model of `MutableFaceGraph`, `HalfedgeListGraph` and `FaceListGraph`.
  *                      If `TriangleMesh` has an internal property map for `CGAL::face_index_t`,
  *                      as a named parameter, then it must be initialized.
  *
  * @tparam NamedParameters1 a sequence of \ref pmp_namedparameters "Named Parameters"
  * @tparam NamedParameters2 a sequence of \ref pmp_namedparameters "Named Parameters"
  *
  * @param tm input triangulated surface mesh
  * @param clipper triangulated surface mesh used to clip `tm`
  * @param np_tm optional sequence of \ref pmp_namedparameters "Named Parameters" among the ones listed below
  * @param np_c optional sequence of \ref pmp_namedparameters "Named Parameters" among the ones listed below
  *
  * \cgalNamedParamsBegin
  *   \cgalParamBegin{vertex_point_map}
  *     the property map with the points associated to the vertices of `tm` (`clipper`).
  *     If this parameter is omitted, an internal property map for
  *     `CGAL::vertex_point_t` must be available in `TriangleMesh`
  *   \cgalParamEnd
  *   \cgalParamBegin{face_index_map} a property map containing the index of each face of `tm` (`clipper`).
  *     Note that if the property map is writable, the indices of the faces
  *     of `tm` and `clipper` will be set after refining `tm` with the intersection with `clipper`.
  *   \cgalParamEnd
  *   \cgalParamBegin{visitor} a class model of `PMPCorefinementVisitor`
  *                            that is used to track the creation of new faces.
  *   \cgalParamEnd
  *   \cgalParamBegin{throw_on_self_intersection} if `true`,
  *      the set of triangles closed to the intersection of `tm` and `clipper` will be
  *      checked for self-intersections and `CGAL::Polygon_mesh_processing::Corefinement::Self_intersection_exception`
  *      will be thrown if at least one is found.
  *   \cgalParamEnd
  *   \cgalParamBegin{clip_volume} if `true` and `tm` is closed, the clipping will be done on
  *      the volume \link coref_def_subsec bounded \endlink by `tm` rather than on its surface
  *      (i.e., `tm` will be kept closed).
  *   \cgalParamEnd
  *   \cgalParamBegin{use_compact_clipper} if `false` and `clip_volume` is `false` and `tm` is open, the parts of `tm` coplanar with `clipper`
  *                                        will not be part of the output.
  *   \cgalParamEnd
  * \cgalNamedParamsEnd
  *
  * @return `true` if the output surface mesh is manifold.
  *         If `false` is returned `tm` and `clipper` are only corefined.
  */
template <class TriangleMesh,
          class NamedParameters1,
          class NamedParameters2>
bool
clip(      TriangleMesh& tm,
           TriangleMesh& clipper,
     const NamedParameters1& np_tm,
     const NamedParameters2& np_c)
{
  const bool clip_volume =
    parameters::choose_parameter(parameters::get_parameter(np_tm, internal_np::clip_volume), false);

  if (clip_volume && is_closed(tm))
    return corefine_and_compute_intersection(tm, clipper, tm, np_tm, np_c);
  return corefine_and_compute_intersection(tm, clipper, tm,
                                           np_tm.use_bool_op_to_clip_surface(true),
                                           np_c);
}

namespace internal{
template <class TriangleMesh, class NamedParameters>
bool dispatch_clip_call(TriangleMesh& tm, TriangleMesh& clipper,
                        const NamedParameters& np, Tag_false)
{
  return clip(tm, clipper,
              np.face_index_map(get(CGAL::dynamic_face_property_t<std::size_t>(), tm)),
              parameters::face_index_map(get(CGAL::dynamic_face_property_t<std::size_t>(), clipper)));
}

template <class TriangleMesh, class NamedParameters>
bool dispatch_clip_call(TriangleMesh& tm, TriangleMesh& clipper,
                        const NamedParameters& np, Tag_true)
{
  return clip(tm, clipper,
              np.face_index_map(get(face_index, tm)),
              parameters::face_index_map(get(face_index, clipper)));
}
}

/**
  * \ingroup PMP_corefinement_grp
  * clips `tm` by keeping the part that is on the negative side of `plane` (side opposite to its normal vector).
  * If `tm` is closed, the clipped part can be closed too if the named parameter `clip_volume` is set to `true`.
  * See Subsection \ref coref_clip for more details.
  *
  * \note In the current implementation it is not possible to set the vertex point map and the default will be used. `Plane_3` must be
  * from the same %Kernel as the point of the vertex point map.
  * \pre \link CGAL::Polygon_mesh_processing::does_self_intersect() `!CGAL::Polygon_mesh_processing::does_self_intersect(tm)` \endlink
  *
  * @tparam TriangleMesh a model of `MutableFaceGraph`, `HalfedgeListGraph` and `FaceListGraph`.
  *                      If `TriangleMesh` has an internal property map for `CGAL::face_index_t`,
  *                      as a named parameter, then it must be initialized.
  *                      An internal property map for `CGAL::vertex_point_t` must be available.
  *
  * @tparam NamedParameters a sequence of \ref pmp_namedparameters "Named Parameters"
  *
  * @param tm input triangulated surface mesh
  * @param plane plane whose negative side defines the half-space to intersect `tm` with.
  *              `Plane_3` is the plane type for the same CGAL kernel as the point of the vertex point map of `tm`.
  * @param np optional sequence of \ref pmp_namedparameters "Named Parameters" among the ones listed below
  *
  * \cgalNamedParamsBegin
  *   \cgalParamBegin{visitor} a class model of `PMPCorefinementVisitor`
  *                            that is used to track the creation of new faces.
  *   \cgalParamEnd
  *   \cgalParamBegin{throw_on_self_intersection} if `true`,
  *      the set of triangles closed to the intersection of `tm` and `plane` will be
  *      checked for self-intersections and `CGAL::Polygon_mesh_processing::Corefinement::Self_intersection_exception`
  *      will be thrown if at least one is found.
  *   \cgalParamEnd
  *   \cgalParamBegin{clip_volume} if `true` and `tm` is closed, the clipping will be done on
  *      the volume \link coref_def_subsec bounded \endlink by `tm` rather than on its surface
  *      (i.e., `tm` will be kept closed).
  *   \cgalParamEnd
  *   \cgalParamBegin{use_compact_clipper} if `false` and `clip_volume` is `false` and `tm` is open, the parts of `tm` coplanar with `plane`
  *                                        will not be part of the output.
  * \cgalNamedParamsEnd
  *
  * @return `true` if the output surface mesh is manifold.
  *         If `false` is returned `tm` is only refined by the intersection with `plane`.
  */
template <class TriangleMesh,
          class NamedParameters>
bool clip(      TriangleMesh& tm,
          #ifdef DOXYGEN_RUNNING
          const Plane_3& plane,
          #else
          const typename GetGeomTraits<TriangleMesh, NamedParameters>::type::Plane_3& plane,
          #endif
          const NamedParameters& np)
{
  if( boost::begin(faces(tm))==boost::end(faces(tm)) ) return true;

  CGAL::Bbox_3 bbox = ::CGAL::Polygon_mesh_processing::bbox(tm);

  //extend the bbox a bit to avoid border cases
  double xd=(std::max)(1.,(bbox.xmax()-bbox.xmin())/100);
  double yd=(std::max)(1.,(bbox.ymax()-bbox.ymin())/100);
  double zd=(std::max)(1.,(bbox.zmax()-bbox.zmin())/100);
  bbox=CGAL::Bbox_3(bbox.xmin()-xd, bbox.ymin()-yd, bbox.zmin()-zd,
                    bbox.xmax()+xd, bbox.ymax()+yd, bbox.zmax()+zd);
  TriangleMesh clipper;
  Oriented_side os = internal::clip_to_bbox(plane, bbox, clipper, parameters::all_default());
  switch(os)
  {
    case ON_NEGATIVE_SIDE:
      return true; // nothing to clip, the full mesh is on the negative side
    case ON_POSITIVE_SIDE:
      clear(tm); // clear the mesh that is fully on the positive side
      return true;
    default:
      break;
  }
  // dispatch is needed because face index map for tm and clipper have to be of the same time
  return internal::dispatch_clip_call(tm, clipper,
                                      np, CGAL::graph_has_property<TriangleMesh, CGAL::face_index_t>());
}

<<<<<<< HEAD

/*!
  * \ingroup PMP_corefinement_grp
  * corefines `tm` and `splitter` and duplicates edges in `tm` that are on the intersection with `splitter`.
  *
  * \pre \link CGAL::Polygon_mesh_processing::does_self_intersect() `!CGAL::Polygon_mesh_processing::does_self_intersect(tm1)` \endlink
  * \pre \link CGAL::Polygon_mesh_processing::does_self_intersect() `!CGAL::Polygon_mesh_processing::does_self_intersect(splitter)` \endlink
  *
  * @tparam TriangleMesh a model of `MutableFaceGraph`, `HalfedgeListGraph` and `FaceListGraph`.
  *
  * @tparam NamedParameters1 a sequence of \ref pmp_namedparameters "Named Parameters"
  * @tparam NamedParameters2 a sequence of \ref pmp_namedparameters "Named Parameters"
  *
  * @param tm input triangulated surface mesh
  * @param splitter triangulated surface mesh used to split `tm`
  * @param np_tm optional sequence of \ref pmp_namedparameters "Named Parameters" among the ones listed below
  * @param np_s optional sequence of \ref pmp_namedparameters "Named Parameters" among the ones listed below
  *
  * \cgalNamedParamsBegin
  *   \cgalParamBegin{vertex_point_map}
  *     the property map with the points associated to the vertices of `tm` (`splitter`).
  *     If this parameter is omitted, an internal property map for
  *     `CGAL::vertex_point_t` must be available in `TriangleMesh`
  *   \cgalParamEnd
  *   \cgalParamBegin{visitor} a class model of `PMPCorefinementVisitor`
  *                            that is used to track the creation of new faces.
  *   \cgalParamEnd
  *   \cgalParamBegin{throw_on_self_intersection} if `true`,
  *      the set of triangles closed to the intersection of `tm` and `splitter` will be
  *      checked for self-intersections and `CGAL::Polygon_mesh_processing::Corefinement::Self_intersection_exception`
  *      will be thrown if at least one is found.
  *   \cgalParamEnd
  * \cgalNamedParamsEnd
*/

template <class TriangleMesh,
          class NamedParameters1,
          class NamedParameters2>
void split(      TriangleMesh& tm,
                 TriangleMesh& splitter,
           const NamedParameters1& np_tm,
           const NamedParameters2& np_s)
{

  using parameters::get_parameter;
  using parameters::choose_parameter;
  namespace PMP = CGAL::Polygon_mesh_processing;

  typedef typename GetVertexPointMap<TriangleMesh, NamedParameters1>::type VPM1;
  typedef typename GetVertexPointMap<TriangleMesh, NamedParameters2>::type VPM2;

  typedef typename boost::template property_map<TriangleMesh, CGAL::dynamic_edge_property_t<bool> >::type Ecm;

  VPM1 vpm_tm = choose_parameter(get_parameter(np_tm, internal_np::vertex_point),
                                 get_property_map(vertex_point, tm));
  VPM2 vpm_s = choose_parameter(get_parameter(np_s, internal_np::vertex_point),
                                get_property_map(vertex_point, splitter));

  Ecm ecm  = get(CGAL::dynamic_edge_property_t<bool>(), tm);

  // create a constrained edge map and corefine input mesh with the splitter,
  // and mark edges

  PMP::corefine(tm, splitter,
                CGAL::parameters::vertex_point_map(vpm_tm).edge_is_constrained_map(ecm),
                CGAL::parameters::vertex_point_map(vpm_s));

  //split mesh along marked edges
  internal::split_along_edges(tm, ecm, vpm_tm);
}



/**
  * \ingroup PMP_corefinement_grp
  * adds intersection edges of `plane` and `tm` in `tm` and duplicates those edges.
  *
  * \note In the current implementation it is not possible to set the vertex point map and the default will be used.
  * \pre \link CGAL::Polygon_mesh_processing::does_self_intersect() `!CGAL::Polygon_mesh_processing::does_self_intersect(tm)` \endlink
  *
  * @tparam TriangleMesh a model of `MutableFaceGraph`, `HalfedgeListGraph` and `FaceListGraph`.
=======
/**
  * \ingroup PMP_corefinement_grp
  * clips `tm` by keeping the part that is inside `iso_cuboid`.
  * If `tm` is closed, the clipped part can be closed too if the named parameter `clip_volume` is set to `true`.
  * See Subsection \ref coref_clip for more details.
  *
  * \note In the current implementation it is not possible to set the vertex point map and the default will be used. `Iso_cuboid_3` must be
  * from the same %Kernel as the point of the vertex point map.
  * \pre \link CGAL::Polygon_mesh_processing::does_self_intersect() `!CGAL::Polygon_mesh_processing::does_self_intersect(tm)` \endlink
  *
  * @tparam TriangleMesh a model of `MutableFaceGraph`, `HalfedgeListGraph` and `FaceListGraph`.
  *                      If `TriangleMesh` has an internal property map for `CGAL::face_index_t`,
  *                      as a named parameter, then it must be initialized.
>>>>>>> 9892729a
  *                      An internal property map for `CGAL::vertex_point_t` must be available.
  *
  * @tparam NamedParameters a sequence of \ref pmp_namedparameters "Named Parameters"
  *
  * @param tm input triangulated surface mesh
<<<<<<< HEAD
  * @param plane the plane that will be used to split `tm`.
  *              `Plane_3` is the plane type for the same CGAL kernel as the point of the vertex point map of `tm`.
=======
  * @param iso_cuboid iso-cuboid used to clip `tm`.
>>>>>>> 9892729a
  * @param np optional sequence of \ref pmp_namedparameters "Named Parameters" among the ones listed below
  *
  * \cgalNamedParamsBegin
  *   \cgalParamBegin{visitor} a class model of `PMPCorefinementVisitor`
  *                            that is used to track the creation of new faces.
  *   \cgalParamEnd
  *   \cgalParamBegin{throw_on_self_intersection} if `true`,
<<<<<<< HEAD
  *      the set of triangles closed to the intersection of `tm` and `plane` will be
  *      checked for self-intersections and `CGAL::Polygon_mesh_processing::Corefinement::Self_intersection_exception`
  *      will be thrown if at least one is found.
  *   \cgalParamEnd
  * \cgalNamedParamsEnd
  */
template <class TriangleMesh,
          class NamedParameters>
void split(      TriangleMesh& tm,
           #ifdef DOXYGEN_RUNNING
           const Plane_3& plane,
           #else
           const typename GetGeomTraits<TriangleMesh, NamedParameters>::type::Plane_3& plane,
           #endif
           const NamedParameters& np)
{
  using parameters::get_parameter;
  using parameters::choose_parameter;
  namespace PMP = CGAL::Polygon_mesh_processing;
  namespace params = PMP::parameters;

  // create a splitter mesh for the splitting plane using an internal CGAL function
  CGAL::Bbox_3 bbox = ::CGAL::Polygon_mesh_processing::bbox(tm);
  double xd=(std::max)(1.,(bbox.xmax()-bbox.xmin())/100);
  double yd=(std::max)(1.,(bbox.ymax()-bbox.ymin())/100);
  double zd=(std::max)(1.,(bbox.zmax()-bbox.zmin())/100);
  bbox=CGAL::Bbox_3(bbox.xmin()-xd, bbox.ymin()-yd, bbox.zmin()-zd,
                    bbox.xmax()+xd, bbox.ymax()+yd, bbox.zmax()+zd);

  TriangleMesh splitter;
  CGAL::Oriented_side os = PMP::internal::clip_to_bbox(plane, bbox, splitter, PMP::parameters::all_default());


  if (os == CGAL::ON_ORIENTED_BOUNDARY)
  {
    return split(tm, splitter, np, params::all_default());
  }
  //else nothing to do, no intersection.

}


=======
  *      the set of triangles closed to the intersection of `tm` and `iso_cuboid` will be
  *      checked for self-intersections and `CGAL::Polygon_mesh_processing::Corefinement::Self_intersection_exception`
  *      will be thrown if at least one is found.
  *   \cgalParamEnd
  *   \cgalParamBegin{clip_volume} if `true` and `tm` is closed, the clipping will be done on
  *      the volume \link coref_def_subsec bounded \endlink by `tm` rather than on its surface
  *      (i.e., `tm` will be kept closed).
  *   \cgalParamEnd
  *   \cgalParamBegin{use_compact_clipper} if `false` and `clip_volume` is `false` and `tm` is open, the parts of `tm` coplanar with `is_cuboid`
  *                                        will not be part of the output.
  * \cgalNamedParamsEnd
  *
  * @return `true` if the output surface mesh is manifold.
  *         If `false` is returned `tm` is only refined by the intersection with `iso_cuboid`.
  */
template <class TriangleMesh,
          class NamedParameters>
bool clip(      TriangleMesh& tm,
          #ifdef DOXYGEN_RUNNING
          const Iso_cuboid_3& iso_cuboid,
          #else
          const typename GetGeomTraits<TriangleMesh, NamedParameters>::type::Iso_cuboid_3& iso_cuboid,
          #endif
          const NamedParameters& np)
{
  if( boost::begin(faces(tm))==boost::end(faces(tm)) ) return true;
  TriangleMesh clipper;

  make_hexahedron(iso_cuboid[0], iso_cuboid[1], iso_cuboid[2], iso_cuboid[3],
                  iso_cuboid[4], iso_cuboid[5], iso_cuboid[6], iso_cuboid[7],
                  clipper);
  triangulate_faces(clipper);

  // dispatch is needed because face index map for tm and clipper have to be of the same time
  return internal::dispatch_clip_call(tm, clipper,
                                      np, CGAL::graph_has_property<TriangleMesh, CGAL::face_index_t>());
}

>>>>>>> 9892729a
/// \cond SKIP_IN_MANUAL

// convenience overloads
template <class TriangleMesh>
bool clip(      TriangleMesh& tm,
          const typename GetGeomTraits<TriangleMesh>::type::Plane_3& plane)
{
  return clip(tm, plane, parameters::all_default());
}

// convenience overloads
template <class TriangleMesh>
bool clip(      TriangleMesh& tm,
          const typename GetGeomTraits<TriangleMesh>::type::Iso_cuboid_3& iso_cuboid)
{
  return clip(tm, iso_cuboid, parameters::all_default());
}

// convenience overload
template <class TriangleMesh,
          class NamedParameters1>
bool
clip(      TriangleMesh& tm,
           TriangleMesh& clipper,
     const NamedParameters1& np_tm)
{
  return clip(tm, clipper, np_tm, parameters::all_default());
}

// convenience overload
template <class TriangleMesh>
bool
clip(      TriangleMesh& tm,
           TriangleMesh& clipper)
{
  return clip(tm, clipper, parameters::all_default());
}


// convenience overload
template <class TriangleMesh,
          class NamedParameters1>
void
split(      TriangleMesh& tm,
            TriangleMesh& splitter,
      const NamedParameters1& np_tm)
{
  split(tm, splitter, np_tm, parameters::all_default());
}

// convenience overload
template <class TriangleMesh>
void
split(TriangleMesh& tm,
      TriangleMesh& splitter)
{
  split(tm, splitter, parameters::all_default());
}

template <class TriangleMesh>
void split(      TriangleMesh& tm,
           const typename GetGeomTraits<TriangleMesh>::type::Plane_3& plane)
{
   split(tm, plane, parameters::all_default());
}

/// \endcond

} } //end of namespace CGAL::Polygon_mesh_processing

#endif // CGAL_POLYGON_MESH_PROCESSING_CLIP_H<|MERGE_RESOLUTION|>--- conflicted
+++ resolved
@@ -575,7 +575,6 @@
                                       np, CGAL::graph_has_property<TriangleMesh, CGAL::face_index_t>());
 }
 
-<<<<<<< HEAD
 
 /*!
   * \ingroup PMP_corefinement_grp
@@ -656,33 +655,14 @@
   * \note In the current implementation it is not possible to set the vertex point map and the default will be used.
   * \pre \link CGAL::Polygon_mesh_processing::does_self_intersect() `!CGAL::Polygon_mesh_processing::does_self_intersect(tm)` \endlink
   *
-  * @tparam TriangleMesh a model of `MutableFaceGraph`, `HalfedgeListGraph` and `FaceListGraph`.
-=======
-/**
-  * \ingroup PMP_corefinement_grp
-  * clips `tm` by keeping the part that is inside `iso_cuboid`.
-  * If `tm` is closed, the clipped part can be closed too if the named parameter `clip_volume` is set to `true`.
-  * See Subsection \ref coref_clip for more details.
-  *
-  * \note In the current implementation it is not possible to set the vertex point map and the default will be used. `Iso_cuboid_3` must be
-  * from the same %Kernel as the point of the vertex point map.
-  * \pre \link CGAL::Polygon_mesh_processing::does_self_intersect() `!CGAL::Polygon_mesh_processing::does_self_intersect(tm)` \endlink
-  *
-  * @tparam TriangleMesh a model of `MutableFaceGraph`, `HalfedgeListGraph` and `FaceListGraph`.
-  *                      If `TriangleMesh` has an internal property map for `CGAL::face_index_t`,
-  *                      as a named parameter, then it must be initialized.
->>>>>>> 9892729a
+  * @tparam TriangleMesh a model of `MutableFaceGraph`, `HalfedgeListGraph` and `FaceListGraph`
   *                      An internal property map for `CGAL::vertex_point_t` must be available.
   *
   * @tparam NamedParameters a sequence of \ref pmp_namedparameters "Named Parameters"
   *
   * @param tm input triangulated surface mesh
-<<<<<<< HEAD
   * @param plane the plane that will be used to split `tm`.
   *              `Plane_3` is the plane type for the same CGAL kernel as the point of the vertex point map of `tm`.
-=======
-  * @param iso_cuboid iso-cuboid used to clip `tm`.
->>>>>>> 9892729a
   * @param np optional sequence of \ref pmp_namedparameters "Named Parameters" among the ones listed below
   *
   * \cgalNamedParamsBegin
@@ -690,7 +670,6 @@
   *                            that is used to track the creation of new faces.
   *   \cgalParamEnd
   *   \cgalParamBegin{throw_on_self_intersection} if `true`,
-<<<<<<< HEAD
   *      the set of triangles closed to the intersection of `tm` and `plane` will be
   *      checked for self-intersections and `CGAL::Polygon_mesh_processing::Corefinement::Self_intersection_exception`
   *      will be thrown if at least one is found.
@@ -733,7 +712,33 @@
 }
 
 
-=======
+
+/**
+  * \ingroup PMP_corefinement_grp
+  * clips `tm` by keeping the part that is inside `iso_cuboid`.
+  * If `tm` is closed, the clipped part can be closed too if the named parameter `clip_volume` is set to `true`.
+  * See Subsection \ref coref_clip for more details.
+  *
+  * \note In the current implementation it is not possible to set the vertex point map and the default will be used. `Iso_cuboid_3` must be
+  * from the same %Kernel as the point of the vertex point map.
+  * \pre \link CGAL::Polygon_mesh_processing::does_self_intersect() `!CGAL::Polygon_mesh_processing::does_self_intersect(tm)` \endlink
+  *
+  * @tparam TriangleMesh a model of `MutableFaceGraph`, `HalfedgeListGraph` and `FaceListGraph`.
+  *                      If `TriangleMesh` has an internal property map for `CGAL::face_index_t`,
+  *                      as a named parameter, then it must be initialized.
+  *                      An internal property map for `CGAL::vertex_point_t` must be available.
+  *
+  * @tparam NamedParameters a sequence of \ref pmp_namedparameters "Named Parameters"
+  *
+  * @param tm input triangulated surface mesh
+  * @param iso_cuboid iso-cuboid used to clip `tm`.
+  * @param np optional sequence of \ref pmp_namedparameters "Named Parameters" among the ones listed below
+  *
+  * \cgalNamedParamsBegin
+  *   \cgalParamBegin{visitor} a class model of `PMPCorefinementVisitor`
+  *                            that is used to track the creation of new faces.
+  *   \cgalParamEnd
+  *   \cgalParamBegin{throw_on_self_intersection} if `true`,
   *      the set of triangles closed to the intersection of `tm` and `iso_cuboid` will be
   *      checked for self-intersections and `CGAL::Polygon_mesh_processing::Corefinement::Self_intersection_exception`
   *      will be thrown if at least one is found.
@@ -772,7 +777,6 @@
                                       np, CGAL::graph_has_property<TriangleMesh, CGAL::face_index_t>());
 }
 
->>>>>>> 9892729a
 /// \cond SKIP_IN_MANUAL
 
 // convenience overloads
