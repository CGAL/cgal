// Copyright (c) 2015-2020 GeometryFactory (France).
// All rights reserved.
//
// This file is part of CGAL (www.cgal.org).
//
// $URL$
// $Id$
// SPDX-License-Identifier: GPL-3.0-or-later OR LicenseRef-Commercial
//
// Author(s)     : Sebastien Loriot,
//                 Mael Rouxel-Labbé
//
#ifndef CGAL_POLYGON_MESH_PROCESSING_REPAIR_SELF_INTERSECTIONS_H
#define CGAL_POLYGON_MESH_PROCESSING_REPAIR_SELF_INTERSECTIONS_H

#include <CGAL/license/Polygon_mesh_processing/geometric_repair.h>

#include <CGAL/Polygon_mesh_processing/border.h>
#include <CGAL/Polygon_mesh_processing/connected_components.h>
#include <CGAL/Polygon_mesh_processing/manifoldness.h>
#include <CGAL/Polygon_mesh_processing/orient_polygon_soup.h>
#include <CGAL/Polygon_mesh_processing/polygon_soup_to_polygon_mesh.h>
#include <CGAL/Polygon_mesh_processing/self_intersections.h>
#include <CGAL/Polygon_mesh_processing/angle_and_area_smoothing.h>
#include <CGAL/Polygon_mesh_processing/triangulate_hole.h>
#include <CGAL/Polygon_mesh_processing/repair_degeneracies.h>
#ifndef CGAL_PMP_REMOVE_SELF_INTERSECTION_NO_POLYHEDRAL_ENVELOPE_CHECK
#include <CGAL/Polyhedral_envelope.h>
#endif

#include <CGAL/AABB_tree.h>
#include <CGAL/AABB_traits.h>
#include <CGAL/AABB_triangle_primitive.h>
#include <CGAL/assertions.h>
#include <CGAL/boost/graph/copy_face_graph.h>
#include <CGAL/boost/graph/Face_filtered_graph.h>
#include <CGAL/Named_function_parameters.h>
#include <CGAL/boost/graph/named_params_helper.h>
#include <CGAL/boost/graph/selection.h>
#include <CGAL/box_intersection_d.h>
#ifdef CGAL_PMP_REPAIR_SI_USE_OBB_IN_COMPACTIFICATION
#include <CGAL/Optimal_bounding_box/oriented_bounding_box.h>
#endif
#include <CGAL/utility.h>
#include <array>
#include <fstream>
#include <iostream>
#include <iterator>
#include <map>
#include <set>
#include <tuple>
#include <type_traits>
#include <utility>
#include <vector>

// #define CGAL_PMP_REMOVE_SELF_INTERSECTIONS_NO_SMOOTHING
// #define CGAL_PMP_REMOVE_SELF_INTERSECTIONS_NO_CONSTRAINTS_IN_HOLE_FILLING
// #define CGAL_PMP_REMOVE_SELF_INTERSECTION_NO_POLYHEDRAL_ENVELOPE_CHECK

// Self-intersection removal is done by making a big-enough hole and filling it
//
// Local self-intersection removal is more subtle and only considers self-intersections
// within a connected component. It then tries to fix those by trying successively:
// - smoothing with the sharp edges in the area being constrained
// - smoothing without the sharp edges in the area being constrained
// - hole-filling with the sharp edges in the area being constrained
// - hole-filling without the sharp edges in the area being constrained
//
// The working area grows as long as we haven't been able to fix the self-intersection,
// up to a user-defined number of times.

namespace CGAL {
namespace Polygon_mesh_processing {
namespace internal {

#ifdef CGAL_PMP_REMOVE_SELF_INTERSECTION_DEBUG
static int unsolved_self_intersections = 0;
static int self_intersections_solved_by_constrained_smoothing = 0;
static int self_intersections_solved_by_unconstrained_smoothing = 0;
static int self_intersections_solved_by_constrained_hole_filling = 0;
static int self_intersections_solved_by_unconstrained_hole_filling = 0;
#endif

// -*-*-*-*-*-*-*-*-*-*-*-*-*-*-*-*-*-*-*-*-*-*-*-*-*-*-*-*-*-*-*-*-*-*-*-*-*-*-*-*-*-*-*-*-*-*-*-*-

template <typename Point, typename PolygonMesh, typename VertexPointMap, typename FaceOutputIterator>
FaceOutputIterator replace_faces_with_patch_without_reuse(const std::vector<typename boost::graph_traits<PolygonMesh>::vertex_descriptor>& border_vertices,
                                                          const std::set<typename boost::graph_traits<PolygonMesh>::face_descriptor>& faces,
                                                          const std::vector<std::vector<Point> >& patch,
                                                          PolygonMesh& pmesh,
                                                          VertexPointMap vpm,
                                                          FaceOutputIterator out)
{
  typedef typename boost::graph_traits<PolygonMesh>::vertex_descriptor      vertex_descriptor;
  typedef typename boost::graph_traits<PolygonMesh>::face_descriptor        face_descriptor;

  typedef std::vector<Point>                                                Point_face;
  typedef std::vector<vertex_descriptor>                                    Vertex_face;

  std::map<Point, vertex_descriptor> point_to_vd;

  // First, add those for which the vertex will not change
  for(const vertex_descriptor v : border_vertices)
  {
    // In this version, remove_face() will get rid of isolated vertices so only vertices incident
    // to at least one face that is not going to be removed will be kept
    bool kept_vertex = false;
    for(face_descriptor f : faces_around_target(halfedge(v, pmesh), pmesh))
    {
      if(f != boost::graph_traits<PolygonMesh>::null_face() && faces.count(f) == 0)
      {
        kept_vertex = true;
        break;
      }
    }

    if(kept_vertex)
      point_to_vd[get(vpm, v)] = v;
  }

  for(face_descriptor f : faces)
    Euler::remove_face(halfedge(f, pmesh), pmesh);

  CGAL_assertion(is_valid_polygon_mesh(pmesh));

  // now build a correspondence map and the faces with vertices
  const vertex_descriptor null_v = boost::graph_traits<PolygonMesh>::null_vertex();
  for(const Point_face& face : patch)
  {
    Vertex_face vface;
    vface.reserve(face.size());

    for(const Point& p : face)
    {
      bool success;
      typename std::map<Point, vertex_descriptor>::iterator it;
      std::tie(it, success) = point_to_vd.emplace(p, null_v);
      vertex_descriptor& v = it->second;

      if(success)
      {
        // first time we meet that point, means it's an interior point and we need to make a new vertex
        v = add_vertex(pmesh);
        put(vpm, v, p);
      }

      vface.push_back(v);
    }

    face_descriptor new_f = boost::graph_traits<PolygonMesh>::null_face();
    if(Euler::can_add_face(vface, pmesh))
       new_f = Euler::add_face(vface, pmesh);

    if(new_f == boost::graph_traits<PolygonMesh>::null_face())
    {
#ifdef CGAL_PMP_REMOVE_SELF_INTERSECTION_DEBUG
      std::cerr << "Error: failed to insert patch face??" << std::endl;
#endif
      return out;
    }

    out++ = new_f;
  }

  return out;
}


// @todo these could be extracted to somewhere else, it's useful in itself
template <typename Point, typename PolygonMesh, typename VertexPointMap, typename FaceOutputIterator>
FaceOutputIterator replace_faces_with_patch(const std::vector<typename boost::graph_traits<PolygonMesh>::vertex_descriptor>& border_vertices,
                                            const std::set<typename boost::graph_traits<PolygonMesh>::vertex_descriptor>& interior_vertices,
                                            const std::vector<typename boost::graph_traits<PolygonMesh>::halfedge_descriptor>& border_hedges,
                                            const std::set<typename boost::graph_traits<PolygonMesh>::edge_descriptor>& interior_edges,
                                            const std::set<typename boost::graph_traits<PolygonMesh>::face_descriptor>& faces,
                                            const std::vector<std::vector<Point> >& patch,
                                            PolygonMesh& pmesh,
                                            VertexPointMap vpm,
                                            FaceOutputIterator out)
{
  CGAL_static_assertion((std::is_same<typename boost::property_traits<VertexPointMap>::value_type, Point>::value));

  typedef typename boost::graph_traits<PolygonMesh>::vertex_descriptor      vertex_descriptor;
  typedef typename boost::graph_traits<PolygonMesh>::halfedge_descriptor    halfedge_descriptor;
  typedef typename boost::graph_traits<PolygonMesh>::edge_descriptor        edge_descriptor;
  typedef typename boost::graph_traits<PolygonMesh>::face_descriptor        face_descriptor;

  typedef std::vector<Point>                                                Point_face;
  typedef std::vector<vertex_descriptor>                                    Vertex_face;

  CGAL_precondition(is_valid_polygon_mesh(pmesh));

#ifdef CGAL_PMP_REMOVE_SELF_INTERSECTION_DEBUG
  std::cout << "  DEBUG: Replacing range with patch: ";
  std::cout << faces.size() << " triangles removed, " << patch.size() << " created\n";
#endif

  // To be used to create new elements
  std::vector<vertex_descriptor> vertex_stack(interior_vertices.begin(), interior_vertices.end());
  std::vector<edge_descriptor> edge_stack(interior_edges.begin(), interior_edges.end());
  std::vector<face_descriptor> face_stack(faces.begin(), faces.end());

  // Introduce new vertices, convert the patch in vertex patches
  std::vector<Vertex_face> patch_with_vertices;
  patch_with_vertices.reserve(patch.size());

  std::map<Point, vertex_descriptor> point_to_vd;

  // first, add those for which the vertex will not change
  for(const vertex_descriptor v : border_vertices)
    point_to_vd[get(vpm, v)] = v;

  // now build a correspondence map and the faces with vertices
  const vertex_descriptor null_v = boost::graph_traits<PolygonMesh>::null_vertex();
  for(const Point_face& face : patch)
  {
    Vertex_face vface;
    vface.reserve(face.size());

    for(const Point& p : face)
    {
      bool success;
      typename std::map<Point, vertex_descriptor>::iterator it;
      std::tie(it, success) = point_to_vd.emplace(p, null_v);
      vertex_descriptor& v = it->second;

      if(success) // first time we meet that point, means it's an interior point and we need to make a new vertex
      {
        if(vertex_stack.empty())
        {
          v = add_vertex(pmesh);
        }
        else
        {
          v = vertex_stack.back();
          vertex_stack.pop_back();
        }

        put(vpm, v, p);
      }

      vface.push_back(v);
    }

    patch_with_vertices.push_back(vface);
  }

  typedef std::pair<vertex_descriptor, vertex_descriptor>                        Vertex_pair;
  typedef std::map<Vertex_pair, halfedge_descriptor>                             Vertex_pair_halfedge_map;

  Vertex_pair_halfedge_map halfedge_map;

  // register border halfedges
  for(halfedge_descriptor h : border_hedges)
  {
    const vertex_descriptor vs = source(h, pmesh);
    const vertex_descriptor vt = target(h, pmesh);
    halfedge_map.emplace(std::make_pair(vs, vt), h);

    set_halfedge(target(h, pmesh), h, pmesh); // update vertex halfedge pointer
  }

  face_descriptor f = boost::graph_traits<PolygonMesh>::null_face();

  for(const Vertex_face& vface : patch_with_vertices)
  {
    if(face_stack.empty())
    {
      f = add_face(pmesh);
    }
    else
    {
      f = face_stack.back();
      face_stack.pop_back();
    }

    CGAL_assertion(f != boost::graph_traits<PolygonMesh>::null_face());
    *out++ = f;

    std::vector<halfedge_descriptor> hedges;
    hedges.reserve(vface.size());

    for(std::size_t i=0, n=vface.size(); i<n; ++i)
    {
      const vertex_descriptor vi = vface[i];
      const vertex_descriptor vj = vface[(i+1)%n];

      // get the corresponding halfedge (either a new one or an already created)
      bool success;
      typename Vertex_pair_halfedge_map::iterator it;
      std::tie(it, success) = halfedge_map.emplace(std::make_pair(vi, vj),
                                                   boost::graph_traits<PolygonMesh>::null_halfedge());
      halfedge_descriptor& h = it->second;

      if(success) // this halfedge is an interior halfedge
      {
        if(edge_stack.empty())
        {
          h = halfedge(add_edge(pmesh), pmesh);
        }
        else
        {
          h = halfedge(edge_stack.back(), pmesh);
          edge_stack.pop_back();
        }

        halfedge_map[std::make_pair(vj, vi)] = opposite(h, pmesh);
      }

      hedges.push_back(h);
    }

    CGAL_assertion(vface.size() == hedges.size());

    // update halfedge connections + face pointers
    for(std::size_t i=0, n=vface.size(); i<n; ++i)
    {
      set_next(hedges[i], hedges[(i+1)%n], pmesh);
      set_face(hedges[i], f, pmesh);

      set_target(hedges[i], vface[(i+1)%n], pmesh);
      set_halfedge(vface[(i+1)%n], hedges[i], pmesh);
    }

    set_halfedge(f, hedges[0], pmesh);
  }

  // now remove the remaining superfluous vertices, edges, faces
  for(vertex_descriptor v : vertex_stack)
    remove_vertex(v, pmesh);
  for(edge_descriptor e : edge_stack)
    remove_edge(e, pmesh);
  for(face_descriptor f : face_stack)
    remove_face(f, pmesh);

#ifdef CGAL_PMP_REMOVE_SELF_INTERSECTION_OUTPUT_INTERMEDIATE_FULL_MESH
  CGAL::IO::write_polygon_mesh("results/last_patch_replacement.off", pmesh, CGAL::parameters::stream_precision(17));
#endif

  CGAL_postcondition(is_valid_polygon_mesh(pmesh));

  return out;
}

template <typename Point, typename PolygonMesh, typename VertexPointMap, typename FaceOutputIterator>
FaceOutputIterator replace_faces_with_patch(const std::set<typename boost::graph_traits<PolygonMesh>::face_descriptor>& face_range,
                                            const std::vector<std::vector<Point> >& patch,
                                            PolygonMesh& pmesh,
                                            VertexPointMap vpm,
                                            FaceOutputIterator out)
{
  typedef typename boost::graph_traits<PolygonMesh>::vertex_descriptor     vertex_descriptor;
  typedef typename boost::graph_traits<PolygonMesh>::halfedge_descriptor   halfedge_descriptor;
  typedef typename boost::graph_traits<PolygonMesh>::edge_descriptor       edge_descriptor;
  typedef typename boost::graph_traits<PolygonMesh>::face_descriptor       face_descriptor;

  std::vector<vertex_descriptor> border_vertices;
  std::set<vertex_descriptor> interior_vertices;
  std::vector<halfedge_descriptor> border_hedges;
  std::set<edge_descriptor> interior_edges;

  for(face_descriptor fh : face_range)
  {
    for(halfedge_descriptor h : halfedges_around_face(halfedge(fh, pmesh), pmesh))
    {
      if(halfedge(target(h, pmesh), pmesh) == h) // limit the number of insertions
        interior_vertices.insert(target(h, pmesh));
    }
  }

  for(face_descriptor fh : face_range)
  {
    for(halfedge_descriptor h : halfedges_around_face(halfedge(fh, pmesh), pmesh))
    {
      CGAL_assertion(!is_border(h, pmesh));

      const edge_descriptor e = edge(h, pmesh);
      const halfedge_descriptor opp_h = opposite(h, pmesh);
      const face_descriptor opp_f = face(opp_h, pmesh);

      if(is_border(opp_h, pmesh) || face_range.count(opp_f) == 0)
      {
        vertex_descriptor v = target(h, pmesh);
        interior_vertices.erase(v);
        border_hedges.push_back(h);
        border_vertices.push_back(v);
      }
      else
      {
        interior_edges.insert(e);
      }
    }
  }

  return replace_faces_with_patch(border_vertices, interior_vertices,
                                  border_hedges, interior_edges, face_range, patch,
                                  pmesh, vpm, out);
}

template <typename Point, typename PolygonMesh, typename VertexPointMap>
void replace_faces_with_patch(const std::set<typename boost::graph_traits<PolygonMesh>::face_descriptor>& faces,
                              const std::vector<std::vector<Point> >& patch,
                              PolygonMesh& pmesh,
                              VertexPointMap vpm)
{
  CGAL::Emptyset_iterator out;
  replace_faces_with_patch(faces, patch, pmesh, vpm, out);
}

// -*-*-*-*-*-*-*-*-*-*-*-*-*-*-*-*-*-*-*-*-*-*-*-*-*-*-*-*-*-*-*-*-*-*-*-*-*-*-*-*-*-*-*-*-*-*-*-*-

template <typename FaceRange, typename EdgeConstrainMap,
          typename TriangleMesh, typename VertexPointMap, typename GeomTraits>
void constrain_edges(const FaceRange& faces,
                     TriangleMesh& tmesh,
                     const bool constrain_border_edges,
                     const bool constrain_sharp_edges,
                     const double dihedral_angle,
                     const double /*weak_DA*/,
                     EdgeConstrainMap& eif,
                     VertexPointMap vpm,
                     const GeomTraits& gt)
{
  typedef typename boost::graph_traits<TriangleMesh>::halfedge_descriptor   halfedge_descriptor;
  typedef typename boost::graph_traits<TriangleMesh>::edge_descriptor       edge_descriptor;
  typedef typename boost::graph_traits<TriangleMesh>::face_descriptor       face_descriptor;

  typedef typename GeomTraits::FT                                           FT;
  typedef typename GeomTraits::Vector_3                                     Vector;

  std::unordered_map<edge_descriptor, bool> is_border_of_selection;
  for(face_descriptor f : faces)
  {
    for(halfedge_descriptor h : CGAL::halfedges_around_face(halfedge(f, tmesh), tmesh))
    {
      // Default initialization is guaranteed to be `false`. Thus, meet it once will switch
      // the value to `true` and meeting it twice will switch back to `false`.
      const edge_descriptor e = edge(h, tmesh);
      if(constrain_sharp_edges)
        is_border_of_selection[e] = !(is_border_of_selection[e]);
      else
        is_border_of_selection[e] = false;
    }
  }

#if 0 // Until detect_features++ is integrated
  CGAL::Polygon_mesh_processing::experimental::detect_sharp_edges_pp(faces, tmesh, dihedral_angle, eif,
                                                                     parameters::weak_dihedral_angle(weak_DA));

  // ...
#else
  // this is basically the code that is in detect_features (at the very bottom)
  // but we do not want a folding to be marked as a sharp feature so the dihedral angle is also
  // bounded from above
  const double bound = dihedral_angle;
  const double cos_angle = std::cos(bound * CGAL_PI / 180.);

  for(const auto& ep : is_border_of_selection)
  {
    bool flag = ep.second;
    if(!constrain_border_edges)
      flag = false;

    if(constrain_sharp_edges && !flag)
    {
      const halfedge_descriptor h = halfedge(ep.first, tmesh);
      CGAL_assertion(!is_border(edge(h, tmesh), tmesh));

      const face_descriptor f1 = face(h, tmesh);
      const face_descriptor f2 = face(opposite(h, tmesh), tmesh);

      // @speed cache normals
      const Vector n1 = compute_face_normal(f1, tmesh, parameters::vertex_point_map(vpm).geom_traits(gt));
      const Vector n2 = compute_face_normal(f2, tmesh, parameters::vertex_point_map(vpm).geom_traits(gt));
      if(n1 != CGAL::NULL_VECTOR && n2 != CGAL::NULL_VECTOR)
      {
        const FT c = gt.compute_scalar_product_3_object()(n1, n2);

        // Do not mark as sharp edges with a dihedral angle that is almost `pi` because this is likely
        // due to a fold on the mesh rather than a sharp edge that we would like to preserve
        // (Ideally this would be pre-treated as part of the flatness treatment)
        flag = (c <= cos_angle && c >= -cos_angle);
      }
    }

    is_border_of_selection[ep.first] = flag; // Only needed for output, really
    put(eif, ep.first, flag);
  }
#endif

#ifdef CGAL_PMP_REMOVE_SELF_INTERSECTION_OUTPUT
  std::ofstream out("results/constrained_edges.polylines.txt");
  out << std::setprecision(17);
  for(edge_descriptor e : edges(tmesh))
    if(get(eif, e))
       out << "2 " << tmesh.point(source(e, tmesh)) << " " << tmesh.point(target(e, tmesh)) << std::endl;
  out.close();
#endif
}

// -*-*-*-*-*-*-*-*-*-*-*-*-*-*-*-*-*-*-*-*-*-*-*-*-*-*-*-*-*-*-*-*-*-*-*-*-*-*-*-*-*-*-*-*-*-*-*-*-

template <typename TriangleMesh, typename VertexPointMap, typename GeomTraits, typename PolyhedralEnvelope>
bool remove_self_intersections_with_smoothing(std::set<typename boost::graph_traits<TriangleMesh>::face_descriptor>& face_range,
                                              TriangleMesh& tmesh,
                                              const bool constrain_sharp_edges,
                                              const double dihedral_angle,
                                              const double weak_DA,
                                              const PolyhedralEnvelope& cc_envelope,
                                              VertexPointMap vpm,
                                              const GeomTraits& gt)
{
  namespace CP = CGAL::parameters;

  typedef typename boost::graph_traits<TriangleMesh>::halfedge_descriptor   halfedge_descriptor;
  typedef typename boost::graph_traits<TriangleMesh>::face_descriptor       face_descriptor;

  typedef typename boost::property_traits<VertexPointMap>::value_type       Point;

#ifdef CGAL_PMP_REMOVE_SELF_INTERSECTION_DEBUG
  std::cout << "  DEBUG: repair with smoothing... (constraining sharp edges: ";
  std::cout << std::boolalpha << constrain_sharp_edges << ")" << std::endl;
#endif

  CGAL_precondition(does_self_intersect(face_range, tmesh));

  // Rather than working directly on the mesh, copy a range and work on this instead
  const CGAL::Face_filtered_graph<TriangleMesh> ffg(tmesh, face_range);
  TriangleMesh local_mesh;
  CGAL::copy_face_graph(ffg, local_mesh, CP::vertex_point_map(vpm));

  // smoothing cannot be applied if the input has degenerate faces
  for(face_descriptor fd : faces(local_mesh))
    if(is_degenerate_triangle_face(fd, local_mesh))
      return false;

#ifdef CGAL_PMP_REMOVE_SELF_INTERSECTION_OUTPUT
  CGAL::IO::write_polygon_mesh("results/local_mesh.off", local_mesh, CGAL::parameters::stream_precision(17));
#endif

  // Constrain sharp and border edges
  typedef CGAL::dynamic_edge_property_t<bool>                                 Edge_property_tag;
  typedef typename boost::property_map<TriangleMesh, Edge_property_tag>::type EIFMap;
  EIFMap eif = get(Edge_property_tag(), local_mesh);

  VertexPointMap local_vpm = get_property_map(vertex_point, local_mesh);

  constrain_edges(faces(local_mesh), local_mesh, true /*constrain_borders*/,
                  constrain_sharp_edges, dihedral_angle, weak_DA, eif, local_vpm, gt);

  // @todo choice of number of iterations? Till convergence && max of 100?
  Polygon_mesh_processing::angle_and_area_smoothing(faces(local_mesh),
                                                    local_mesh,
                                                    CP::edge_is_constrained_map(eif)
                                                    .number_of_iterations(100)
                                                    .use_safety_constraints(false)
#ifndef CGAL_PMP_USE_CERES_SOLVER
                                                    .use_area_smoothing(false)
#endif
                                                    );

#ifdef CGAL_PMP_REMOVE_SELF_INTERSECTION_OUTPUT
  CGAL::IO::write_polygon_mesh("results/post_smoothing_local_mesh.off", local_mesh, CGAL::parameters::stream_precision(17));
#endif

  if(does_self_intersect(local_mesh))
  {
#ifdef CGAL_PMP_REMOVE_SELF_INTERSECTION_DEBUG
    std::cout << "  DEBUG: patch still self-intersecting after smoothing\n";
#endif
    return false;
  }
  if (!cc_envelope.is_empty() && !cc_envelope(local_mesh))
  {
#ifdef CGAL_PMP_REMOVE_SELF_INTERSECTION_DEBUG
    std::cout << "  DEBUG: patch is not in the input polyhedral envelope\n";
#endif
    return false;
  }

  // Patch is acceptable, swap it in
  std::vector<std::vector<Point> > patch;
  for(const face_descriptor f : faces(local_mesh))
  {
    halfedge_descriptor h = halfedge(f, local_mesh);
    patch.emplace_back(std::initializer_list<Point>{get(local_vpm, target(h, local_mesh)),
                                                    get(local_vpm, target(next(h, local_mesh), local_mesh)),
                                                    get(local_vpm, target(prev(h, local_mesh), local_mesh))});
  }

  std::set<face_descriptor> new_faces;
  replace_faces_with_patch(face_range, patch, tmesh, vpm, std::inserter(new_faces, new_faces.end()));

#ifdef CGAL_PMP_REMOVE_SELF_INTERSECTION_DEBUG
  if(constrain_sharp_edges)
    ++self_intersections_solved_by_constrained_smoothing;
  else
    ++self_intersections_solved_by_unconstrained_smoothing;
#endif

  return true;
}

// -*-*-*-*-*-*-*-*-*-*-*-*-*-*-*-*-*-*-*-*-*-*-*-*-*-*-*-*-*-*-*-*-*-*-*-*-*-*-*-*-*-*-*-*-*-*-*-*-

template <typename TriangleMesh>
bool order_border_halfedge_range(std::vector<typename boost::graph_traits<TriangleMesh>::halfedge_descriptor>& hrange,
                                 const TriangleMesh& tmesh)
{
  typedef typename boost::graph_traits<TriangleMesh>::vertex_descriptor     vertex_descriptor;

  CGAL_precondition(hrange.size() > 2);

  for(std::size_t i=0; i<hrange.size()-2; ++i)
  {
    const vertex_descriptor tgt = target(hrange[i], tmesh);
    for(std::size_t j=i+1; j<hrange.size(); ++j)
    {
      if(tgt == source(hrange[j], tmesh))
      {
        std::swap(hrange[i+1], hrange[j]);
        break;
      }

      // something went wrong while ordering halfedge (e.g. hole has more than one boundary cycle)
      if(j == hrange.size() - 1)
        return false;
    }
  }

  CGAL_postcondition(source(hrange.front(), tmesh) == target(hrange.back(), tmesh));
  return true;
}

template <class Box, class TM, class VPM, class GT, class OutputIterator>
struct Strict_intersect_edges // "strict" as in "not sharing a vertex"
{
  typedef typename boost::graph_traits<TM>::halfedge_descriptor               halfedge_descriptor;
  typedef typename GT::Segment_3                                              Segment;

  mutable OutputIterator m_iterator;
  const TM& m_tmesh;
  const VPM m_vpmap;

  typename GT::Construct_segment_3 m_construct_segment;
  typename GT::Do_intersect_3 m_do_intersect;

  Strict_intersect_edges(const TM& tmesh, VPM vpmap, const GT& gt, OutputIterator it)
    :
      m_iterator(it),
      m_tmesh(tmesh),
      m_vpmap(vpmap),
      m_construct_segment(gt.construct_segment_3_object()),
      m_do_intersect(gt.do_intersect_3_object())
  {}

  void operator()(const Box* b, const Box* c) const
  {
    const halfedge_descriptor h = b->info();
    const halfedge_descriptor g = c->info();

    if(source(h, m_tmesh) == target(g, m_tmesh) || target(h, m_tmesh) == source(g, m_tmesh))
      return;

    const Segment s1 = m_construct_segment(get(m_vpmap, source(h, m_tmesh)), get(m_vpmap, target(h, m_tmesh)));
    const Segment s2 = m_construct_segment(get(m_vpmap, source(g, m_tmesh)), get(m_vpmap, target(g, m_tmesh)));

    if(m_do_intersect(s1, s2))
      *m_iterator++ = std::make_pair(b->info(), c->info());
  }
};

template <typename TriangleMesh, typename VertexPointMap, typename GeomTraits>
bool is_simple_3(const std::vector<typename boost::graph_traits<TriangleMesh>::halfedge_descriptor>& cc_border_hedges,
                 const TriangleMesh& tmesh,
                 VertexPointMap vpm,
                 const GeomTraits& gt)
{
  typedef typename boost::graph_traits<TriangleMesh>::halfedge_descriptor                       halfedge_descriptor;

  typedef typename boost::property_traits<VertexPointMap>::reference                            Point_ref;

  typedef CGAL::Box_intersection_d::ID_FROM_BOX_ADDRESS                                         Box_policy;
  typedef CGAL::Box_intersection_d::Box_with_info_d<double, 3, halfedge_descriptor, Box_policy> Box;

  std::vector<Box> boxes;
  boxes.reserve(cc_border_hedges.size());

  for(halfedge_descriptor h : cc_border_hedges)
  {
    const Point_ref p = get(vpm, source(h, tmesh));
    const Point_ref q = get(vpm, target(h, tmesh));
    CGAL_assertion(!gt.equal_3_object()(p, q));

    boxes.emplace_back(p.bbox() + q.bbox(), h);
  }

  // generate box pointers
  std::vector<const Box*> box_ptr;
  box_ptr.reserve(boxes.size());

  for(Box& b : boxes)
    box_ptr.push_back(&b);

  typedef boost::function_output_iterator<CGAL::internal::Throw_at_output>          Throwing_output_iterator;
  typedef internal::Strict_intersect_edges<Box, TriangleMesh, VertexPointMap,
                                           GeomTraits, Throwing_output_iterator>    Throwing_filter;
  Throwing_filter throwing_filter(tmesh, vpm, gt, Throwing_output_iterator());

  try
  {
    const std::ptrdiff_t cutoff = 2000;
    CGAL::box_self_intersection_d<Parallel_if_available_tag>(box_ptr.begin(), box_ptr.end(), throwing_filter, cutoff);
  }
  catch(CGAL::internal::Throw_at_output_exception&)
  {
    return false;
  }

  return true;
}

// -*-*-*-*-*-*-*-*-*-*-*-*-*-*-*-*-*-*-*-*-*-*-*-*-*-*-*-*-*-*-*-*-*-*-*-*-*-*-*-*-*-*-*-*-*-*-*-*-

#ifdef CGAL_PMP_REMOVE_SELF_INTERSECTION_OUTPUT
template <typename Point>
void dump_patch(const std::string filename,
                std::vector<std::vector<Point> >& point_patch)
{
  std::ofstream out(filename);
  out << std::setprecision(17);

#ifdef CGAL_PMP_REMOVE_SELF_INTERSECTION_DEBUG
  std::cout << "  DEBUG: Writing " << point_patch.size() << " face(s) into " << filename << std::endl;
#endif

  std::vector<Point> points;
  std::vector<std::vector<std::size_t> > faces;

  std::map<Point, int> unique_points_with_id;
  for(const std::vector<Point>& face : point_patch)
    for(const Point& p : face)
      unique_points_with_id.emplace(p, 0);

  out << "OFF\n";
  out << unique_points_with_id.size() << " " << point_patch.size() << " 0\n";

  int unique_id = 0;
  for(auto& e : unique_points_with_id)
  {
    e.second = unique_id++;
    out << e.first << "\n";
  }

  for(const std::vector<Point>& face : point_patch)
  {
    out << face.size();
    for(const Point& p : face)
      out << " " << unique_points_with_id.at(p);
    out << "\n";
  }

  out << std::endl;
  out.close();
}

template <typename FaceContainer, typename PolygonMesh, typename VertexPointMap>
void dump_cc(const std::string filename,
             const FaceContainer& cc_faces,
             const PolygonMesh& pmesh,
             const VertexPointMap vpm)
{
  typedef typename boost::property_traits<VertexPointMap>::value_type      Point;

  typedef typename boost::graph_traits<PolygonMesh>::vertex_descriptor     vertex_descriptor;
  typedef typename boost::graph_traits<PolygonMesh>::face_descriptor       face_descriptor;

#ifdef CGAL_PMP_REMOVE_SELF_INTERSECTION_DEBUG
  std::cout << "  DEBUG: Writing " << cc_faces.size() << " face(s) into " << filename << std::endl;
#endif

  std::unordered_map<vertex_descriptor, std::size_t> vertex_ids;
  std::stringstream vss, fss;
  std::size_t id = 0;
  for(face_descriptor f : cc_faces)
  {
    fss << degree(f, pmesh);
    for(vertex_descriptor v : vertices_around_face(halfedge(f, pmesh), pmesh))
    {
      auto res = vertex_ids.emplace(v, id);
      if(res.second) // insert was successful (first time seeing this vertex)
      {
        ++id;
        vss << get(vpm, v) << "\n";
      }

      fss << " " << res.first->second /*id*/;
    }
    fss << "\n";
  }

  std::ofstream out(filename);
  out << std::setprecision(17);

  out << "OFF\n";
  out << id << " " << cc_faces.size() << " 0\n";
  out << vss.str() << "\n" << fss.str() << std::endl;
}
#endif // CGAL_PMP_REMOVE_SELF_INTERSECTION_OUTPUT

// -*-*-*-*-*-*-*-*-*-*-*-*-*-*-*-*-*-*-*-*-*-*-*-*-*-*-*-*-*-*-*-*-*-*-*-*-*-*-*-*-*-*-*-*-*-*-*-*-

// Hole filling can be influenced by setting a third point associated to an edge on the border of the hole.
// This third point is supposed to represent how the mesh continues on the other side of the hole.
// If that edge is a border edge, there is no third point (since the opposite face is the null face).
// Similarly if the edge is an internal sharp edge, we don't really want to use the opposite face because
// there is by definition a strong discontinuity and it might thus mislead the hole filling algorithm.
//
// Rather, we construct an artificial third point that is in the same plane as the face incident to `h`,
// defined as the third point of the imaginary equilateral triangle incident to opp(h, tmesh)
template <typename TriangleMesh, typename VertexPointMap, typename GeomTraits>
typename boost::property_traits<VertexPointMap>::value_type
construct_artificial_third_point(const typename boost::graph_traits<TriangleMesh>::halfedge_descriptor h,
                                 const TriangleMesh& tmesh,
                                 const VertexPointMap vpm,
                                 const GeomTraits& gt)
{
  typedef typename GeomTraits::FT                                           FT;
  typedef typename boost::property_traits<VertexPointMap>::value_type       Point;
  typedef typename boost::property_traits<VertexPointMap>::reference        Point_ref;
  typedef typename GeomTraits::Vector_3                                     Vector;

  const Point_ref p1 = get(vpm, source(h, tmesh));
  const Point_ref p2 = get(vpm, target(h, tmesh));
  const Point_ref opp_p = get(vpm, target(next(h, tmesh), tmesh));

  // sqrt(3)/2 to have an equilateral triangle with p1, p2, and third_point
  const FT dist = 0.5 * CGAL::sqrt(3.) * CGAL::approximate_sqrt(gt.compute_squared_distance_3_object()(p1, p2));

  const Vector ve1 = gt.construct_vector_3_object()(p1, p2);
  const Vector ve2 = gt.construct_vector_3_object()(p1, opp_p);

  // gram schmidt
  const FT e1e2_sp = gt.compute_scalar_product_3_object()(ve1, ve2);
  Vector orthogonalized_ve2 = gt.construct_sum_of_vectors_3_object()(
                                ve2, gt.construct_scaled_vector_3_object()(ve1, - e1e2_sp));
  Polygon_mesh_processing::internal::normalize(orthogonalized_ve2, gt);

  const Point mid_p1p2 = gt.construct_midpoint_3_object()(p1, p2);
  const Point third_p = gt.construct_translated_point_3_object()(
                          mid_p1p2, gt.construct_scaled_vector_3_object()(orthogonalized_ve2, -dist));

  return third_p;
}

template <typename Point, typename TriangleMesh, typename VertexPointMap>
bool check_patch_compatibility(const std::vector<std::vector<Point> >& patch,
                               const std::vector<typename boost::graph_traits<TriangleMesh>::vertex_descriptor>& border_vertices,
                               const std::vector<typename boost::graph_traits<TriangleMesh>::halfedge_descriptor>& border_hedges,
                               const std::set<typename boost::graph_traits<TriangleMesh>::edge_descriptor>& interior_edges,
                               const TriangleMesh& tmesh,
                               const VertexPointMap vpm)
{
  typedef typename boost::graph_traits<TriangleMesh>::vertex_descriptor        vertex_descriptor;
  typedef typename boost::graph_traits<TriangleMesh>::halfedge_descriptor      halfedge_descriptor;

  if(patch.empty())
  {
#ifdef CGAL_PMP_REMOVE_SELF_INTERSECTION_DEBUG
    std::cout << "  DEBUG: Empty patch" << std::endl;
#endif
    return false;
  }

  std::map<Point, vertex_descriptor> point_to_vd;
  for(vertex_descriptor v : border_vertices)
    point_to_vd[get(vpm, v)] = v;

  // make sure that the hole filling is valid: check that no edge
  // already in the mesh is present in hole_faces.
  bool non_manifold_edge_found = false;
  for(const std::vector<Point>& f : patch)
  {
    for(int i=0; i<3; ++i)
    {
      const Point& p0 = f[i];
      const Point& p1 = f[(i+1)%3];

      auto p0_it = point_to_vd.find(p0);
      auto p1_it = point_to_vd.find(p1);

      // @fixme
      // If any of the vertices is an inner point created through refine(), we don't have an easy way
      //to know the possible correspondency with an existing vertex of the mesh: it might be a vertex
      // part of a completely different CC. Unfortunately, a nm edge could be created with this vertex,
      // but the complexity to check all vertices of the mesh is horrible (even spatially filtered,
      // this needs to be updated, ...)
      if(p0_it == point_to_vd.end() || p1_it == point_to_vd.end())
        continue;

      const vertex_descriptor v0 = p0_it->second;
      const vertex_descriptor v1 = p1_it->second;

      halfedge_descriptor h = halfedge(v0, v1, tmesh).first; // null halfedge if not found
      if(h != boost::graph_traits<TriangleMesh>::null_halfedge())
      {
        if(std::find(border_hedges.begin(), border_hedges.end(), h) == border_hedges.end() &&
           interior_edges.count(edge(h, tmesh)) == 0)
        {
          non_manifold_edge_found = true;
          break;
        }
      }
    }

    if(non_manifold_edge_found)
      break;
  }

  if(non_manifold_edge_found)
  {
#ifdef CGAL_PMP_REMOVE_SELF_INTERSECTION_DEBUG
    std::cout << "  DEBUG: Triangulation produced is non-manifold when plugged into the mesh.\n";
#endif

    return false;
  }

  return true;
}

// Patch is not valid if:
// - we insert the same face more than once
// - insert (geometric) non-manifold edges
template <typename TriangleMesh, typename Point>
bool check_patch_sanity(const std::vector<std::vector<Point> >& patch)
{
  std::set<std::set<Point> > unique_faces;
  std::map<std::set<Point>, int> unique_edges;

  for(const std::vector<Point>& face : patch)
  {
    if(!unique_faces.emplace(face.begin(), face.end()).second) // this face had already been found
      return false;

    int i = (unique_edges.insert(std::make_pair(std::set<Point> { face[0], face[1] }, 0)).first->second)++;
    if(i == 2) // non-manifold edge
      return false;

    i = (unique_edges.insert(std::make_pair(std::set<Point> { face[1], face[2] }, 0)).first->second)++;
    if(i == 2) // non-manifold edge
      return false;

    i = (unique_edges.insert(std::make_pair(std::set<Point> { face[2], face[0] }, 0)).first->second)++;
    if(i == 2) // non-manifold edge
      return false;
  }

  // Check for self-intersections within the patch
  // @todo something better than just making a mesh out of the soup?
  std::vector<Point> points;
  std::vector<std::vector<std::size_t> > faces;
  std::map<Point, std::size_t> ids;

  std::size_t c = 0;
  for(const std::vector<Point>& face : patch)
  {
    std::vector<std::size_t> ps_f;
    for(const Point& pt : face)
    {
      std::size_t id = c;
      auto is_insert_successful = ids.emplace(pt, c);
      if(is_insert_successful.second) // first time we've seen that point
      {
        ++c;
        points.push_back(pt);
      }
      else // already seen that point
      {
        id = is_insert_successful.first->second;
      }

      CGAL_assertion(id < points.size());
      ps_f.push_back(id);
    }

    faces.push_back(ps_f);
  }

  TriangleMesh patch_mesh;
  if(is_polygon_soup_a_polygon_mesh(faces))
    polygon_soup_to_polygon_mesh(points, faces, patch_mesh);
  else
    return false;

  if(does_self_intersect(patch_mesh))
  {
#ifdef CGAL_PMP_REMOVE_SELF_INTERSECTION_DEBUG
    std::cout << "  DEBUG: Tentative patch has self-intersections." << std::endl;
#endif

    return false;
  }

  return true;
}

template <typename Point, typename GeomTraits>
bool construct_hole_patch(std::vector<CGAL::Triple<int, int, int> >& hole_faces,
                          const std::vector<Point>& hole_points,
                          const std::vector<Point>& third_points,
                          const GeomTraits& gt)
{
  if(hole_points.size() > 3)
  {
    triangulate_hole_polyline(hole_points, third_points, std::back_inserter(hole_faces),
                              parameters::geom_traits(gt));
  }
  else
  {
    hole_faces.emplace_back(0, 1, 2); // trivial hole filling
  }

  if(hole_faces.empty())
  {
#ifndef CGAL_HOLE_FILLING_DO_NOT_USE_DT3
 #ifdef CGAL_PMP_REMOVE_SELF_INTERSECTION_DEBUG
    std::cout << "  DEBUG: Failed to fill a hole using Delaunay search space.\n";
 #endif

    triangulate_hole_polyline(hole_points, third_points, std::back_inserter(hole_faces),
                              parameters::use_delaunay_triangulation(false).geom_traits(gt));
#endif
    if(hole_faces.empty())
    {
#ifdef CGAL_PMP_REMOVE_SELF_INTERSECTION_DEBUG
      std::cout << "  DEBUG: Failed to fill a hole using the whole search space.\n";
#endif
      return false;
    }
  }

#ifdef CGAL_PMP_REMOVE_SELF_INTERSECTION_OUTPUT
  std::cout << "  DEBUG: " << hole_faces.size() << " faces in the patch" << std::endl;
  std::vector<std::vector<Point> > to_dump;
  for(const auto& face : hole_faces)
  {
    to_dump.emplace_back(std::initializer_list<Point>{ hole_points[face.first],
                                                       hole_points[face.second],
                                                       hole_points[face.third] });
  }

  CGAL_assertion(to_dump.size() == hole_faces.size());

  static int patch_id = 0;
  std::stringstream oss;
  oss << "results/raw_patch_" << patch_id++ << ".off" << std::ends;
  const std::string filename = oss.str().c_str();

  dump_patch(filename, to_dump);
#endif

  return true;
}

template <typename GeomTraits>
struct Mesh_projection_functor
{
  typedef typename GeomTraits::Point_3 Point_3;
  typedef typename GeomTraits::Triangle_3 Triangle_3;

  typedef std::vector<Triangle_3> Triangle_container;
  typedef CGAL::AABB_triangle_primitive<GeomTraits, typename Triangle_container::const_iterator> Primitive;
  typedef CGAL::AABB_traits<GeomTraits, Primitive> Traits;
  typedef CGAL::AABB_tree<Traits> Tree;

  template <typename TriangleMesh, typename VPM>
  Mesh_projection_functor(const TriangleMesh& mesh,
                          const VPM vpm)
  {
    triangles.reserve(num_faces(mesh));
    for(auto f : faces(mesh))
      triangles.emplace_back(get(vpm, target(halfedge(f, mesh), mesh)),
                             get(vpm, target(next(halfedge(f, mesh), mesh), mesh)),
                             get(vpm, source(halfedge(f, mesh), mesh)));

    tree.insert(std::cbegin(triangles), std::cend(triangles));
  }

  Point_3 operator()(const Point_3& p) const { return tree.closest_point(p); }

private:
  Triangle_container triangles;
  Tree tree;
};

template <typename Point, typename Projector, typename TriangleMesh, typename GeomTraits>
bool adapt_patch(std::vector<std::vector<Point> >& point_patch,
                 const Projector& projector,
                 const TriangleMesh&,
                 const GeomTraits&)
{
  typedef typename boost::graph_traits<TriangleMesh>::vertex_descriptor        vertex_descriptor;
  typedef typename boost::graph_traits<TriangleMesh>::halfedge_descriptor      halfedge_descriptor;
  typedef typename boost::graph_traits<TriangleMesh>::face_descriptor          face_descriptor;

#ifdef CGAL_PMP_REMOVE_SELF_INTERSECTION_OUTPUT
  dump_patch("results/pre-adapt.off", point_patch);
#endif

  CGAL_precondition(!point_patch.empty());

  std::vector<Point> soup_points;
  std::vector<std::array<std::size_t, 3> > soup_faces;

  std::size_t pid = 0;
  std::map<Point, std::size_t> point_ids;
  for(const auto& fp : point_patch)
  {
    CGAL_assertion(fp.size() == 3);
    std::array<std::size_t, 3> f;
    for(std::size_t i=0; i<3; ++i)
    {
      auto res = point_ids.emplace(fp[i], pid);
      if(res.second)
      {
        soup_points.push_back(fp[i]);
        ++pid;
      }
      f[i] = res.first->second;
    }
    soup_faces.push_back(f);
  }

  CGAL_assertion(is_polygon_soup_a_polygon_mesh(soup_faces));

  TriangleMesh local_mesh;
  auto local_vpm = get(vertex_point, local_mesh);

  polygon_soup_to_polygon_mesh(soup_points, soup_faces, local_mesh);
  bool has_SI = does_self_intersect(local_mesh);

  std::vector<halfedge_descriptor> border_hedges;
  border_halfedges(faces(local_mesh), local_mesh, std::back_inserter(border_hedges));

  std::vector<vertex_descriptor> new_vertices;
  refine(local_mesh, faces(local_mesh), CGAL::Emptyset_iterator(), std::back_inserter(new_vertices));

  for(vertex_descriptor v : new_vertices)
    put(local_vpm, v, projector(get(local_vpm, v)));

  // The projector can create degenerate faces
  if(!remove_degenerate_faces(local_mesh))
    return !has_SI;

#ifdef CGAL_PMP_REMOVE_SELF_INTERSECTION_OUTPUT
  static int adapted_patch_id = 0;
  std::stringstream oss;
  oss << "results/adapted_patch_" << adapted_patch_id++ << ".off" << std::ends;
  const std::string filename = oss.str().c_str();
  std::cout << "  DEBUG: Writing " << point_patch.size() << " faces into " << filename << std::endl;
  IO::write_polygon_mesh(filename, local_mesh);
#endif

  // If the adapted tentative patch has SI, revert back to the base patch
  if(does_self_intersect(local_mesh))
    return !has_SI; // if the base patch also has self-intersections, we are done

  // Replace the tentative patch with the new, self-intersection-less, adapted patch
  point_patch.clear();
  point_patch.reserve(num_faces(local_mesh));

  for(face_descriptor f : faces(local_mesh))
  {
    std::vector<Point> fp { get(local_vpm, target(halfedge(f, local_mesh), local_mesh)),
                            get(local_vpm, target(next(halfedge(f, local_mesh), local_mesh), local_mesh)),
                            get(local_vpm, source(halfedge(f, local_mesh), local_mesh)) };
    point_patch.push_back(fp);
  }

  return true;
}

// This overload uses hole filling to construct a patch and tests the manifoldness of the patch
template <typename Point, typename Projector, typename TriangleMesh, typename VertexPointMap, typename GeomTraits>
bool construct_manifold_hole_patch(std::vector<std::vector<Point> >& point_patch,
                                   const std::vector<Point>& hole_points,
                                   const std::vector<Point>& third_points,
                                   const std::vector<typename boost::graph_traits<TriangleMesh>::vertex_descriptor>& cc_border_vertices,
                                   const std::vector<typename boost::graph_traits<TriangleMesh>::halfedge_descriptor>& cc_border_hedges,
                                   const std::set<typename boost::graph_traits<TriangleMesh>::edge_descriptor>& cc_interior_edges,
                                   const Projector& projector,
                                   const TriangleMesh& tmesh,
                                   const VertexPointMap vpm,
                                   const GeomTraits& gt)
{
  typedef CGAL::Triple<int, int, int>                                          Face_indices;

  // Try to triangulate the hole using default parameters
  // (using Delaunay search space if CGAL_HOLE_FILLING_DO_NOT_USE_DT3 is not defined)
  std::vector<Face_indices> hole_faces;
  construct_hole_patch(hole_faces, hole_points, third_points, gt);

  std::vector<std::vector<Point> > local_point_patch;
  local_point_patch.reserve(hole_faces.size());
  for(const Face_indices& face : hole_faces)
  {
    local_point_patch.emplace_back(std::initializer_list<Point>{hole_points[face.first],
                                                                hole_points[face.second],
                                                                hole_points[face.third]});
  }

  if(!adapt_patch(local_point_patch, projector, tmesh, gt))
  {
#ifdef CGAL_PMP_REMOVE_SELF_INTERSECTION_DEBUG
    std::cout << "  DEBUG: Failed to adapt the patch..." << std::endl;
#endif
    return false;
  }

  // Check manifoldness compatibility with the rest of the mesh
  if(!check_patch_compatibility(local_point_patch, cc_border_vertices, cc_border_hedges, cc_interior_edges, tmesh, vpm))
  {
#ifdef CGAL_PMP_REMOVE_SELF_INTERSECTION_DEBUG
    std::cout << "  DEBUG: Incompatible patch" << std::endl;
#endif
    return false;
  }

  point_patch.reserve(point_patch.size() + local_point_patch.size());
  std::move(std::begin(local_point_patch), std::end(local_point_patch), std::back_inserter(point_patch));

  bool is_sane = check_patch_sanity<TriangleMesh>(point_patch);
#ifdef CGAL_PMP_REMOVE_SELF_INTERSECTION_DEBUG
  if(is_sane)
    std::cout << "  DEBUG: Found sane hole-filling patch (" << point_patch.size() << " faces)\n";
  else
    std::cout << "  DEBUG: Insane hole-filling patch\n";
#endif

  return is_sane;
}

// This overloads fill the containers `cc_interior_vertices` and `cc_interior_edges`
template <typename Point, typename Projector, typename TriangleMesh, typename VertexPointMap, typename GeomTraits>
bool construct_tentative_hole_patch_with_border(std::vector<std::vector<Point> >& point_patch,
                                                const std::vector<Point>& hole_points,
                                                const std::vector<Point>& third_points,
                                                const std::vector<typename boost::graph_traits<TriangleMesh>::vertex_descriptor>& cc_border_vertices,
                                                const std::vector<typename boost::graph_traits<TriangleMesh>::halfedge_descriptor>& cc_border_hedges,
                                                std::set<typename boost::graph_traits<TriangleMesh>::vertex_descriptor>& cc_interior_vertices,
                                                std::set<typename boost::graph_traits<TriangleMesh>::edge_descriptor>& cc_interior_edges,
                                                const std::set<typename boost::graph_traits<TriangleMesh>::face_descriptor>& cc_faces,
                                                const Projector& projector,
                                                const TriangleMesh& tmesh,
                                                const VertexPointMap vpm,
                                                const GeomTraits& gt)
{
  typedef typename boost::graph_traits<TriangleMesh>::halfedge_descriptor   halfedge_descriptor;
  typedef typename boost::graph_traits<TriangleMesh>::face_descriptor       face_descriptor;

  CGAL_assertion(hole_points.size() == third_points.size());

  // Collect vertices and edges inside the current selection cc: first collect all vertices and
  // edges incident to the faces to remove...
  for(const face_descriptor f : cc_faces)
  {
    for(halfedge_descriptor h : halfedges_around_face(halfedge(f, tmesh), tmesh))
    {
      if(halfedge(target(h, tmesh), tmesh) == h) // to limit the number of insertions
        cc_interior_vertices.insert(target(h, tmesh));

      cc_interior_edges.insert(edge(h, tmesh));
    }
  }

  // ... and then remove those on the boundary
  for(halfedge_descriptor h : cc_border_hedges)
  {
    cc_interior_vertices.erase(target(h, tmesh));
    cc_interior_edges.erase(edge(h, tmesh));
  }

  return construct_manifold_hole_patch(point_patch, hole_points, third_points,
                                       cc_border_vertices, cc_border_hedges, cc_interior_edges,
                                       projector, tmesh, vpm, gt);
}

// This function constructs the ranges `hole_points` and `third_points`. Note that for a sub-hole,
// these two ranges are constructed in another function because we don't want to set 'third_points'
// for edges that are on the border of the sub-hole but not on the border of the (full) hole.
template <typename Projector, typename TriangleMesh, typename VertexPointMap, typename GeomTraits>
bool construct_tentative_hole_patch(std::vector<std::vector<typename boost::property_traits<VertexPointMap>::value_type> >& patch,
                                    std::vector<typename boost::graph_traits<TriangleMesh>::vertex_descriptor>& cc_border_vertices,
                                    std::set<typename boost::graph_traits<TriangleMesh>::vertex_descriptor>& cc_interior_vertices,
                                    std::set<typename boost::graph_traits<TriangleMesh>::edge_descriptor>& cc_interior_edges,
                                    const std::vector<typename boost::graph_traits<TriangleMesh>::halfedge_descriptor>& cc_border_hedges,
                                    const std::set<typename boost::graph_traits<TriangleMesh>::face_descriptor>& cc_faces,
                                    const Projector& projector,
                                    const TriangleMesh& tmesh,
                                    const VertexPointMap vpm,
                                    const GeomTraits& gt)
{
  typedef typename boost::graph_traits<TriangleMesh>::vertex_descriptor     vertex_descriptor;
  typedef typename boost::graph_traits<TriangleMesh>::halfedge_descriptor   halfedge_descriptor;

  typedef typename boost::property_traits<VertexPointMap>::value_type       Point;

  cc_border_vertices.reserve(cc_border_hedges.size());

  std::vector<Point> hole_points, third_points;
  hole_points.reserve(cc_border_hedges.size());
  third_points.reserve(cc_border_hedges.size());

  for(const halfedge_descriptor h : cc_border_hedges)
  {
    const vertex_descriptor v = source(h, tmesh);
    hole_points.push_back(get(vpm, v));
    cc_border_vertices.push_back(v);

    CGAL_assertion(!is_border(h, tmesh));

    if(is_border_edge(h, tmesh))
      third_points.push_back(construct_artificial_third_point(h, tmesh, vpm, gt));
    else
      third_points.push_back(get(vpm, target(next(opposite(h, tmesh), tmesh), tmesh)));
  }

  CGAL_postcondition(hole_points.size() >= 3);

  return construct_tentative_hole_patch_with_border(patch, hole_points, third_points,
                                                    cc_border_vertices, cc_border_hedges,
                                                    cc_interior_vertices, cc_interior_edges,
                                                    cc_faces, projector, tmesh, vpm, gt);
}

// In this overload, we don't know the border of the patch because the face range is a sub-region
// of the hole. We also construct `hole_points` and `third_points`, but with no third point for internal
// sharp edges because a local self-intersection is usually caused by folding and thus we do not want
// a third point resulting from folding to wrongly influence the hole filling process.
template <typename Projector, typename TriangleMesh, typename VertexPointMap, typename GeomTraits>
bool construct_tentative_sub_hole_patch(std::vector<std::vector<typename boost::property_traits<VertexPointMap>::value_type> >& patch,
                                        const std::set<typename boost::graph_traits<TriangleMesh>::face_descriptor>& sub_cc_faces,
                                        const std::set<typename boost::graph_traits<TriangleMesh>::face_descriptor>& cc_faces,
                                        const Projector& projector,
                                        TriangleMesh& tmesh,
                                        VertexPointMap vpm,
                                        const GeomTraits& gt)
{
  typedef typename boost::graph_traits<TriangleMesh>::vertex_descriptor     vertex_descriptor;
  typedef typename boost::graph_traits<TriangleMesh>::halfedge_descriptor   halfedge_descriptor;
  typedef typename boost::graph_traits<TriangleMesh>::edge_descriptor       edge_descriptor;
  typedef typename boost::graph_traits<TriangleMesh>::face_descriptor       face_descriptor;

  typedef typename boost::property_traits<VertexPointMap>::value_type       Point;

  // Collect halfedges on the boundary of the region to be selected
  // (pointing inside the domain to be remeshed)
  std::set<halfedge_descriptor> internal_hedges;
  std::vector<halfedge_descriptor> cc_border_hedges;
  for(const face_descriptor fd : sub_cc_faces)
  {
    halfedge_descriptor h = halfedge(fd, tmesh);
    for(int i=0; i<3;++i)
    {
      if(is_border(opposite(h, tmesh), tmesh))
      {
         cc_border_hedges.push_back(h);
      }
      else
      {
        const face_descriptor opp_f = face(opposite(h, tmesh), tmesh);
        if(sub_cc_faces.count(opp_f) == 0)
        {
          cc_border_hedges.push_back(h);
          if(cc_faces.count(opp_f) != 0)
            internal_hedges.insert(h);
        }
      }

      h = next(h, tmesh);
    }
  }

  // Sort halfedges so that they describe the sequence of halfedges of the hole to be made
  if(!order_border_halfedge_range(cc_border_hedges, tmesh))
  {
#ifdef CGAL_PMP_REMOVE_SELF_INTERSECTION_DEBUG
    std::cout << "  DEBUG: More than one border in sub-hole. Not currently handled." << std::endl;
#endif

    return false;
  }

  if(!is_simple_3(cc_border_hedges, tmesh, vpm, gt))
  {
#ifdef CGAL_PMP_REMOVE_SELF_INTERSECTION_DEBUG
    std::cout << "Hole filling cannot handle non-simple sub border" << std::endl;
#endif
    return false;
  }

  // @todo we don't care about these sets, so instead there could be a system of output iterators
  // in construct_tentative_hole_patch instead (and here would be emptyset iterators).
  std::set<vertex_descriptor> cc_interior_vertices;
  std::set<edge_descriptor> cc_interior_edges;

  std::vector<vertex_descriptor> cc_border_vertices;
  cc_border_vertices.reserve(cc_border_hedges.size());

  std::vector<Point> hole_points, third_points;
  hole_points.reserve(cc_border_hedges.size());
  third_points.reserve(cc_border_hedges.size());

  for(const halfedge_descriptor h : cc_border_hedges)
  {
    const vertex_descriptor v = source(h, tmesh);
    hole_points.push_back(get(vpm, v));
    cc_border_vertices.push_back(v);

    CGAL_assertion(!is_border(h, tmesh));

    if(internal_hedges.count(h) == 0 && // `h` is on the border of the full CC
       !is_border_edge(h, tmesh))
    {
      third_points.push_back(get(vpm, target(next(opposite(h, tmesh), tmesh), tmesh)));
    }
    else // `h` is on the border of the sub CC but not on the border of the full CC
    {
      const Point tp = construct_artificial_third_point(h, tmesh, vpm, gt);
      third_points.push_back(tp);
    }
  }

  return construct_tentative_hole_patch_with_border(patch, hole_points, third_points,
                                                    cc_border_vertices, cc_border_hedges,
                                                    cc_interior_vertices, cc_interior_edges,
                                                    sub_cc_faces, projector, tmesh, vpm, gt);
}

// -*-*-*-*-*-*-*-*-*-*-*-*-*-*-*-*-*-*-*-*-*-*-*-*-*-*-*-*-*-*-*-*-*-*-*-*-*-*-*-*-*-*-*-*-*-*-*-*-

// This function is only called when the hole is NOT subdivided into smaller holes
template <typename PolyhedralEnvelope, typename Projector, typename TriangleMesh, typename VertexPointMap, typename GeomTraits>
bool fill_hole(std::vector<typename boost::graph_traits<TriangleMesh>::halfedge_descriptor>& cc_border_hedges,
               const std::set<typename boost::graph_traits<TriangleMesh>::face_descriptor>& cc_faces,
               std::set<typename boost::graph_traits<TriangleMesh>::face_descriptor>& working_face_range,
               const PolyhedralEnvelope& cc_envelope,
               const Projector& projector,
               TriangleMesh& tmesh,
               VertexPointMap vpm,
               const GeomTraits& gt,
               bool reuse_faces = true)
{
  typedef typename boost::graph_traits<TriangleMesh>::vertex_descriptor     vertex_descriptor;
  typedef typename boost::graph_traits<TriangleMesh>::edge_descriptor       edge_descriptor;
  typedef typename boost::graph_traits<TriangleMesh>::face_descriptor       face_descriptor;

  typedef typename boost::property_traits<VertexPointMap>::value_type       Point;

#ifdef CGAL_PMP_REMOVE_SELF_INTERSECTION_DEBUG
  std::cout << "  DEBUG: Attempting hole-filling (no constraints), " << cc_faces.size() << " faces\n";
#endif

  std::set<vertex_descriptor> cc_interior_vertices;
  std::set<edge_descriptor> cc_interior_edges;

  std::vector<vertex_descriptor> cc_border_vertices;
  cc_border_vertices.reserve(cc_border_hedges.size());

  std::vector<std::vector<Point> > patch;
  if(!construct_tentative_hole_patch(patch, cc_border_vertices, cc_interior_vertices, cc_interior_edges,
                                     cc_border_hedges, cc_faces, projector, tmesh, vpm, gt))
  {
#ifdef CGAL_PMP_REMOVE_SELF_INTERSECTION_DEBUG
    std::cout << "  DEBUG: Failed to find acceptable hole patch\n";
#endif

    return false;
  }

  if(!cc_envelope.is_empty() && !cc_envelope(patch))
  {
#ifdef CGAL_PMP_REMOVE_SELF_INTERSECTION_DEBUG
    std::cout << "  DEBUG: Patch is not inside the input polyhedral envelope\n";
#endif
    return false;
  }

#ifdef CGAL_PMP_REMOVE_SELF_INTERSECTION_DEBUG
  std::cout << "  DEBUG: Found acceptable hole-filling patch (" << patch.size() << " faces)\n";
#endif

  for(const face_descriptor f : cc_faces)
    working_face_range.erase(f);

  // Plug the new triangles in the mesh, reusing previous edges and faces
  if(reuse_faces)
  {
    replace_faces_with_patch(cc_border_vertices, cc_interior_vertices,
                             cc_border_hedges, cc_interior_edges,
                             cc_faces, patch, tmesh, vpm,
                             std::inserter(working_face_range, working_face_range.end()));
  }
  else
  {
    replace_faces_with_patch_without_reuse(cc_border_vertices, cc_faces, patch, tmesh, vpm,
                                           std::inserter(working_face_range, working_face_range.end()));
  }

#ifdef CGAL_PMP_REMOVE_SELF_INTERSECTION_OUTPUT_INTERMEDIATE_FULL_MESH
  static int filed_hole_id = 0;
  std::stringstream oss;
  oss << "results/filled_basic_" << filed_hole_id++ << ".off" << std::ends;
  CGAL::IO::write_polygon_mesh(oss.str().c_str(), tmesh, CGAL::parameters::stream_precision(17));
#endif

  CGAL_postcondition(is_valid_polygon_mesh(tmesh));

  return true;
}

// Same function as above but border of the hole is not known
template <typename PolyhedralEnvelope, typename Projector, typename TriangleMesh, typename VertexPointMap, typename GeomTraits>
bool fill_hole(const std::set<typename boost::graph_traits<TriangleMesh>::face_descriptor>& cc_faces,
               std::set<typename boost::graph_traits<TriangleMesh>::face_descriptor>& working_face_range,
               const PolyhedralEnvelope& cc_envelope,
               const Projector& projector,
               TriangleMesh& tmesh,
               VertexPointMap vpm,
               const GeomTraits& gt)
{
  typedef typename boost::graph_traits<TriangleMesh>::halfedge_descriptor   halfedge_descriptor;
  typedef typename boost::graph_traits<TriangleMesh>::face_descriptor       face_descriptor;

  std::vector<halfedge_descriptor> cc_border_hedges;
  for(face_descriptor fd : cc_faces)
  {
    halfedge_descriptor h = halfedge(fd, tmesh);
    for(int i=0; i<3; ++i)
    {
      if(is_border(opposite(h, tmesh), tmesh) || cc_faces.count(face(opposite(h, tmesh), tmesh)) == 0)
        cc_border_hedges.push_back(h);

      h = next(h, tmesh);
    }
  }

  if(order_border_halfedge_range(cc_border_hedges, tmesh))
    return fill_hole(cc_border_hedges, cc_faces, working_face_range, cc_envelope, projector, tmesh, vpm, gt);
  else
    return false;
}

template <typename PolyhedralEnvelope, typename Projector, typename TriangleMesh, typename VertexPointMap, typename GeomTraits>
bool fill_hole_with_constraints(std::vector<typename boost::graph_traits<TriangleMesh>::halfedge_descriptor>& cc_border_hedges,
                                const std::set<typename boost::graph_traits<TriangleMesh>::face_descriptor>& cc_faces,
                                std::set<typename boost::graph_traits<TriangleMesh>::face_descriptor>& working_face_range,
                                TriangleMesh& tmesh,
                                const double dihedral_angle,
                                const double weak_DA,
                                const PolyhedralEnvelope& cc_envelope,
                                const Projector& projector,
                                VertexPointMap vpm,
                                const GeomTraits& gt)
{
  typedef typename boost::graph_traits<TriangleMesh>::face_descriptor       face_descriptor;

  typedef typename boost::property_traits<VertexPointMap>::value_type       Point;

#ifdef CGAL_PMP_REMOVE_SELF_INTERSECTION_DEBUG
  std::cout << "  DEBUG: Attempting local hole-filling with constrained sharp edges..." << std::endl;
#endif

  // If we are treating self intersections locally, first try to constrain sharp edges in the hole
  typedef CGAL::dynamic_edge_property_t<bool>                                 Edge_property_tag;
  typedef typename boost::property_map<TriangleMesh, Edge_property_tag>::type EIFMap;
  EIFMap eif = get(Edge_property_tag(), tmesh);

  constrain_edges(cc_faces, tmesh, true /*constrain_border_edges*/, true /*constrain_sharp_edges*/,
                  dihedral_angle, weak_DA, eif, vpm, gt);

  // Partition the hole using these constrained edges
  std::set<face_descriptor> visited_faces;
  std::vector<std::vector<Point> > patch;

  for(face_descriptor f : cc_faces)
  {
    if(!visited_faces.insert(f).second) // already visited that face
      continue;

    // gather the faces making a sub-hole
    std::set<face_descriptor> sub_cc;
    Polygon_mesh_processing::connected_component(f, tmesh, std::inserter(sub_cc, sub_cc.end()),
                                                 CGAL::parameters::edge_is_constrained_map(eif));

    visited_faces.insert(sub_cc.begin(), sub_cc.end());
<<<<<<< HEAD
=======
    ++cc_counter;
>>>>>>> e665eab8

#ifdef CGAL_PMP_REMOVE_SELF_INTERSECTION_OUTPUT
    dump_cc("results/current_cc.off", sub_cc, tmesh, vpm);
#endif

    // The mesh is not modified, but 'patch' gets filled
    if(!construct_tentative_sub_hole_patch(patch, sub_cc, cc_faces, projector, tmesh, vpm, gt))
    {
      // Something went wrong while finding a potential cover for the a sub-hole --> use basic hole-filling
      return fill_hole(cc_border_hedges, cc_faces, working_face_range, cc_envelope, projector, tmesh, vpm, gt);
    }
  }

#ifdef CGAL_PMP_REMOVE_SELF_INTERSECTION_OUTPUT
  dump_patch("results/hole_fillers.off", patch);
#endif

  // We're assembling multiple patches so we could have the same face appearing multiple times...
  if(!check_patch_sanity<TriangleMesh>(patch))
  {
#ifdef CGAL_PMP_REMOVE_SELF_INTERSECTION_DEBUG
    std::cout << "  DEBUG: Unhealthy patch, defaulting to basic fill_hole" << std::endl;
#endif
    return fill_hole(cc_border_hedges, cc_faces, working_face_range, cc_envelope, projector, tmesh, vpm, gt);
  }

  // check if the patch is inside the input polyhedral envelope
  if(!cc_envelope.is_empty() && !cc_envelope(patch))
  {
#ifdef CGAL_PMP_REMOVE_SELF_INTERSECTION_DEBUG
    std::cout << "  DEBUG: Patch is not entirely inside the input polyhedral envelope, defaulting to basic fill_hole" << std::endl;
#endif
    return fill_hole(cc_border_hedges, cc_faces, working_face_range, cc_envelope, projector, tmesh, vpm, gt);
  }

  for(const face_descriptor f : cc_faces)
    working_face_range.erase(f);

  // Plug the hole-filling patch in the mesh
  replace_faces_with_patch(cc_faces, patch, tmesh, vpm,
                           std::inserter(working_face_range, working_face_range.end()));

  return true;
}

template <typename PolyhedralEnvelope, typename Projector, typename TriangleMesh, typename VertexPointMap, typename GeomTraits>
bool remove_self_intersections_with_hole_filling(std::vector<typename boost::graph_traits<TriangleMesh>::halfedge_descriptor>& cc_border_hedges,
                                                 const std::set<typename boost::graph_traits<TriangleMesh>::face_descriptor>& cc_faces,
                                                 std::set<typename boost::graph_traits<TriangleMesh>::face_descriptor>& working_face_range,
                                                 TriangleMesh& tmesh,
                                                 const double strong_dihedral_angle,
                                                 const double weak_dihedral_angle,
                                                 const PolyhedralEnvelope& cc_envelope,
                                                 const Projector& projector,
                                                 VertexPointMap vpm,
                                                 const GeomTraits& gt)
{
#ifdef CGAL_PMP_REMOVE_SELF_INTERSECTION_OUTPUT
  std::ofstream out("results/zone_border.polylines.txt");
  out << std::setprecision(17);
  for(const auto& h : cc_border_hedges)
    out << "2 " << tmesh.point(source(h, tmesh)) << " " << tmesh.point(target(h, tmesh)) << std::endl;
  out.close();
#endif

  if(!order_border_halfedge_range(cc_border_hedges, tmesh))
  {
#ifdef CGAL_PMP_REMOVE_SELF_INTERSECTION_DEBUG
    std::cout << "  DEBUG: Failed to orient the boundary??\n";
#endif

    CGAL_assertion(false); // we shouldn't fail to orient the boundary cycle of the complete hole
    return false;
  }

  if(!is_simple_3(cc_border_hedges, tmesh, vpm, gt))
  {
#ifdef CGAL_PMP_REMOVE_SELF_INTERSECTION_DEBUG
    std::cout << "Hole filling cannot handle non-simple border" << std::endl;
#endif
    return false;
  }

  bool fixed_by_hole_filling = false;

#ifndef CGAL_PMP_REMOVE_SELF_INTERSECTIONS_NO_CONSTRAINTS_IN_HOLE_FILLING
  fixed_by_hole_filling = fill_hole_with_constraints(cc_border_hedges, cc_faces, working_face_range,
                                                     tmesh, strong_dihedral_angle, weak_dihedral_angle,
                                                     cc_envelope, projector, vpm, gt);
  if(fixed_by_hole_filling)
  {
#ifdef CGAL_PMP_REMOVE_SELF_INTERSECTION_DEBUG
    ++self_intersections_solved_by_constrained_hole_filling;
#endif

    return true;
  }
#endif // CGAL_PMP_REMOVE_SELF_INTERSECTIONS_NO_CONSTRAINTS_IN_HOLE_FILLING

  fixed_by_hole_filling = fill_hole(cc_border_hedges, cc_faces, working_face_range, cc_envelope,
                                    projector, tmesh, vpm, gt);
  if(fixed_by_hole_filling)
  {
#ifdef CGAL_PMP_REMOVE_SELF_INTERSECTION_DEBUG
    ++self_intersections_solved_by_constrained_hole_filling;
#endif

    return true;
  }

  return false;
}

template <typename PolyhedralEnvelope, typename Projector, typename TriangleMesh, typename VertexPointMap, typename GeomTraits>
bool handle_CC_with_complex_topology(std::vector<typename boost::graph_traits<TriangleMesh>::halfedge_descriptor>& cc_border_hedges,
                                     const std::set<typename boost::graph_traits<TriangleMesh>::face_descriptor>& cc_faces,
                                     std::set<typename boost::graph_traits<TriangleMesh>::face_descriptor>& working_face_range,
                                     TriangleMesh& tmesh,
                                     const double strong_dihedral_angle,
                                     const double weak_dihedral_angle,
                                     const bool preserve_genus,
                                     const PolyhedralEnvelope& cc_envelope,
                                     const Projector& projector,
                                     VertexPointMap vpm,
                                     const GeomTraits& gt)
{
  typedef typename boost::graph_traits<TriangleMesh>::vertex_descriptor        vertex_descriptor;
  typedef typename boost::graph_traits<TriangleMesh>::halfedge_descriptor      halfedge_descriptor;
  typedef typename boost::graph_traits<TriangleMesh>::edge_descriptor          edge_descriptor;
  typedef typename boost::graph_traits<TriangleMesh>::face_descriptor          face_descriptor;

  typedef typename GeomTraits::FT                                              FT;
  typedef typename boost::property_traits<VertexPointMap>::value_type          Point;

#ifdef CGAL_PMP_REMOVE_SELF_INTERSECTION_DEBUG
    std::cout << "  DEBUG: CC with Euler_chi != 1" << std::endl;
#endif

  if(preserve_genus)
  {
#ifdef CGAL_PMP_REMOVE_SELF_INTERSECTION_DEBUG
    std::cout << "  DEBUG: CC not handled, selection is not a topological disk (preserve_genus=true)\n";
#endif
    return false;
  }

  const CGAL::Face_filtered_graph<TriangleMesh> ccmesh(tmesh, cc_faces);
  if(!ccmesh.is_selection_valid())
  {
#ifdef CGAL_PMP_REMOVE_SELF_INTERSECTION_DEBUG
    std::cout << "  DEBUG: invalid FFG selection\n";
#endif
    return false;
  }

  std::vector<halfedge_descriptor> boundary_reps;
  extract_boundary_cycles(ccmesh, std::back_inserter(boundary_reps));

#ifdef CGAL_PMP_REMOVE_SELF_INTERSECTION_DEBUG
  std::cout << "  DEBUG: " << boundary_reps.size() << " borders in the CC\n";
#endif

  if(boundary_reps.size() == 1)
  {
#ifdef CGAL_PMP_REMOVE_SELF_INTERSECTION_DEBUG
    std::cout << "  DEBUG: Complex topology but single border --> standard hole filling\n";
#endif

    // If there is a single border, fill the hole as if it were a topological disk.
    // This will lose some information since chi != -1, but preserve_genus = false here
    return remove_self_intersections_with_hole_filling(cc_border_hedges, cc_faces, working_face_range,
                                                       tmesh, strong_dihedral_angle, weak_dihedral_angle,
                                                       cc_envelope, projector, vpm, gt);
  }

  // From there on, there is more than one border
<<<<<<< HEAD

  std::vector<bool> is_hole_incident_to_patch(boundary_reps.size());
  std::vector<FT> hole_lengths(boundary_reps.size());

  int holes_incident_to_patches_n = 0;
  for(std::size_t hole_id = 0; hole_id<boundary_reps.size(); ++hole_id)
  {
    FT border_length = 0;
    bool is_incident_to_patch = false;
    bool count_once = true;
    halfedge_descriptor bh = boundary_reps[hole_id], end = bh;

    // check whether the patch is incident to a face of the input mesh that is not part of the CC
    do
    {
      border_length += edge_length(edge(bh, tmesh), tmesh, CGAL::parameters::vertex_point_map(vpm)
                                                                            .geom_traits(gt));
      if(!is_border(bh, tmesh)) // note the 'tmesh'
      {
        is_incident_to_patch = true;

        if(count_once)
        {
          count_once = false;
          ++holes_incident_to_patches_n;
        }
      }

      bh = next(bh, ccmesh);
    }
    while(bh != end);

    is_hole_incident_to_patch[hole_id] = is_incident_to_patch;
    hole_lengths[hole_id] = border_length;
  }

  // If all border halfedges are "real" border halfedges (i.e., they are border halfedges
  // when looked at in tmesh), then fill only the longest hole
  // @todo when islands can be handled, something better could be attempted
  if(holes_incident_to_patches_n == 0)
  {
#ifdef CGAL_PMP_REMOVE_SELF_INTERSECTION_DEBUG
    std::cout << "  DEBUG: Complex topology, multiple borders, hole filling the longest border\n";
#endif
    const auto longest_border_id = std::distance(hole_lengths.begin(),
                                                 std::max_element(hole_lengths.begin(), hole_lengths.end()));
    std::vector<halfedge_descriptor> longest_border_hedges;
    halfedge_descriptor bh = boundary_reps[longest_border_id], end = bh;
    do
    {
      longest_border_hedges.push_back(opposite(bh, tmesh));
      bh = prev(bh, ccmesh); // prev because we insert the opposite
    }
    while(bh != end);

    // 'false' because we can't do on-the-fly patching due to multiple boundary cycles
    // @todo this currently doesn't attempt to constrain sharp edges
    return fill_hole(longest_border_hedges, cc_faces, working_face_range, cc_envelope, projector,
                     tmesh, vpm, gt, false /*reuse*/);
  }

  // If there exists some boundary cycles with "fake" border halfedges, hole-fill those
#ifdef CGAL_PMP_REMOVE_SELF_INTERSECTION_DEBUG
  std::cout << "  DEBUG: Complex topology, some fake borders (" << holes_incident_to_patches_n << ")\n";
#endif

  // This is needed for the patch insertion process at the end
  std::vector<vertex_descriptor> all_border_vertices; // border vertices for all the borders to be filled

  // The patch is built iteratively and made of as many CCs as there are holes being filled
  std::vector<std::vector<Point> > patch;

  for(std::size_t hole_id=0; hole_id<boundary_reps.size(); ++hole_id)
  {
    if(!is_hole_incident_to_patch[hole_id])
      continue;

    std::vector<halfedge_descriptor> border_hedges;
    halfedge_descriptor bh = boundary_reps[hole_id], end = bh;
    do
    {
      border_hedges.push_back(opposite(bh, tmesh));
      bh = prev(bh, ccmesh); // prev because we insert the opposite
    }
    while(bh != end);

=======

  std::vector<bool> is_hole_incident_to_patch(boundary_reps.size());
  std::vector<FT> hole_lengths(boundary_reps.size());

  int holes_incident_to_patches_n = 0;
  for(std::size_t hole_id = 0; hole_id<boundary_reps.size(); ++hole_id)
  {
    FT border_length = 0;
    bool is_incident_to_patch = false;
    bool count_once = true;
    halfedge_descriptor bh = boundary_reps[hole_id], end = bh;

    // check whether the patch is incident to a face of the input mesh that is not part of the CC
    do
    {
      border_length += edge_length(edge(bh, tmesh), tmesh, CGAL::parameters::vertex_point_map(vpm)
                                                                            .geom_traits(gt));
      if(!is_border(bh, tmesh)) // note the 'tmesh'
      {
        is_incident_to_patch = true;

        if(count_once)
        {
          count_once = false;
          ++holes_incident_to_patches_n;
        }
      }

      bh = next(bh, ccmesh);
    }
    while(bh != end);

    is_hole_incident_to_patch[hole_id] = is_incident_to_patch;
    hole_lengths[hole_id] = border_length;
  }

  // If all border halfedges are "real" border halfedges (i.e., they are border halfedges
  // when looked at in tmesh), then fill only the longest hole
  // @todo when islands can be handled, something better could be attempted
  if(holes_incident_to_patches_n == 0)
  {
#ifdef CGAL_PMP_REMOVE_SELF_INTERSECTION_DEBUG
    std::cout << "  DEBUG: Complex topology, multiple borders, hole filling the longest border\n";
#endif
    const auto longest_border_id = std::distance(hole_lengths.begin(),
                                                 std::max_element(hole_lengths.begin(), hole_lengths.end()));
    std::vector<halfedge_descriptor> longest_border_hedges;
    halfedge_descriptor bh = boundary_reps[longest_border_id], end = bh;
    do
    {
      longest_border_hedges.push_back(opposite(bh, tmesh));
      bh = prev(bh, ccmesh); // prev because we insert the opposite
    }
    while(bh != end);

    // 'false' because we can't do on-the-fly patching due to multiple boundary cycles
    // @todo this currently doesn't attempt to constrain sharp edges
    return fill_hole(longest_border_hedges, cc_faces, working_face_range, cc_envelope, projector,
                     tmesh, vpm, gt, false /*reuse*/);
  }

  // If there exists some boundary cycles with "fake" border halfedges, hole-fill those
#ifdef CGAL_PMP_REMOVE_SELF_INTERSECTION_DEBUG
  std::cout << "  DEBUG: Complex topology, some fake borders (" << holes_incident_to_patches_n << ")\n";
#endif

  // This is needed for the patch insertion process at the end
  std::vector<vertex_descriptor> all_border_vertices; // border vertices for all the borders to be filled

  // The patch is built iteratively and made of as many CCs as there are holes being filled
  std::vector<std::vector<Point> > patch;

  for(std::size_t hole_id=0; hole_id<boundary_reps.size(); ++hole_id)
  {
    if(!is_hole_incident_to_patch[hole_id])
      continue;

    std::vector<halfedge_descriptor> border_hedges;
    halfedge_descriptor bh = boundary_reps[hole_id], end = bh;
    do
    {
      border_hedges.push_back(opposite(bh, tmesh));
      bh = prev(bh, ccmesh); // prev because we insert the opposite
    }
    while(bh != end);

>>>>>>> e665eab8
    std::vector<vertex_descriptor> border_vertices;
    border_vertices.reserve(border_hedges.size());
    all_border_vertices.reserve(all_border_vertices.size() + border_hedges.size());

    std::vector<Point> hole_points, third_points;
    hole_points.reserve(border_hedges.size());
    third_points.reserve(border_hedges.size());

    for(const halfedge_descriptor h : border_hedges)
    {
      CGAL_assertion(!is_border(h, tmesh));

      const vertex_descriptor v = source(h, tmesh);
      hole_points.push_back(get(vpm, v));

      border_vertices.push_back(v);
      all_border_vertices.push_back(v);

      if(is_border_edge(h, tmesh)) // h is incident to a real face
        third_points.push_back(construct_artificial_third_point(h, tmesh, vpm, gt));
      else
        third_points.push_back(get(vpm, target(next(opposite(h, tmesh), tmesh), tmesh)));
    }

    std::set<vertex_descriptor> interior_vertices;
    std::set<edge_descriptor> interior_edges;

    if(!construct_tentative_hole_patch_with_border(patch, hole_points, third_points,
                                                   border_vertices, border_hedges,
                                                   interior_vertices, interior_edges,
                                                   cc_faces, projector, tmesh, vpm, gt))
    {
#ifdef CGAL_PMP_REMOVE_SELF_INTERSECTION_DEBUG
      std::cout << "  DEBUG: Failed to fill hole #" << hole_id << "\n";
#endif

      return false;
    }
  }

  // Built the patch from all the boundary cycles, put it in
#ifdef CGAL_PMP_REMOVE_SELF_INTERSECTION_OUTPUT
  dump_patch("results/multiple_real_borders.off", patch);
#endif

  // We're assembling multiple patches so we could have the same face appearing multiple times...
  if(!check_patch_sanity<TriangleMesh>(patch))
  {
#ifdef CGAL_PMP_REMOVE_SELF_INTERSECTION_DEBUG
    std::cout << "  DEBUG: Unhealthy patch(s), defaulting to basic fill_hole" << std::endl;
#endif
    return false;
  }

  // check if the patch is inside the input polyhedral envelope
  if(!cc_envelope.is_empty() && !cc_envelope(patch))
  {
#ifdef CGAL_PMP_REMOVE_SELF_INTERSECTION_DEBUG
    std::cout << "  DEBUG: Patch is not entirely inside the input polyhedral envelope, defaulting to basic fill_hole" << std::endl;
#endif
    return false;
  }
<<<<<<< HEAD

  for(const face_descriptor f : cc_faces)
    working_face_range.erase(f);

=======

  for(const face_descriptor f : cc_faces)
    working_face_range.erase(f);

>>>>>>> e665eab8
  // Plug the hole-filling patch in the mesh
  replace_faces_with_patch_without_reuse(all_border_vertices, cc_faces, patch, tmesh, vpm,
                                         std::inserter(working_face_range, working_face_range.end()));

  return true;
}

// the parameter `step` controls how many extra layers of faces we take around the range `faces_to_treat`
template <typename Projector, typename TriangleMesh, typename VertexPointMap, typename GeomTraits, typename Visitor>
std::pair<bool, bool>
remove_self_intersections_one_step(std::set<typename boost::graph_traits<TriangleMesh>::face_descriptor>& faces_to_treat,
                                   std::set<typename boost::graph_traits<TriangleMesh>::face_descriptor>& working_face_range,
                                   TriangleMesh& tmesh,
                                   const int step,
                                   const bool preserve_genus,
                                   const bool treat_all_CCs,
                                   const double strong_dihedral_angle,
                                   const double weak_dihedral_angle,
                                   const bool use_smoothing,
                                   const double containment_epsilon,
                                   const Projector& projector,
                                   VertexPointMap vpm,
                                   const GeomTraits& gt,
                                   Visitor& visitor)
{
  typedef boost::graph_traits<TriangleMesh>                                    graph_traits;
  typedef typename graph_traits::halfedge_descriptor                           halfedge_descriptor;
  typedef typename graph_traits::face_descriptor                               face_descriptor;

#ifdef CGAL_PMP_REPAIR_SI_USE_OBB_IN_COMPACTIFICATION
  typedef typename graph_traits::vertex_descriptor                             vertex_descriptor;
  typedef typename boost::property_traits<VertexPointMap>::value_type          Point;
#endif

  std::set<face_descriptor> faces_to_treat_copy = faces_to_treat;

  bool something_was_done = false; // indicates if a region was successfully remeshed
  bool all_fixed = true; // indicates if all removal went well
  // indicates if a removal was not possible because the region handle has
  // some boundary cycle of halfedges
  bool topology_issue = false;

#ifdef CGAL_PMP_REMOVE_SELF_INTERSECTION_DEBUG
  std::cout << "  DEBUG: is_valid in one_step(tmesh)? " << is_valid_polygon_mesh(tmesh) << std::endl;

  unsolved_self_intersections = 0;
#endif

  CGAL_precondition(is_valid_polygon_mesh(tmesh));

#if defined(CGAL_PMP_REMOVE_SELF_INTERSECTION_DEBUG) || defined(CGAL_PMP_REMOVE_SELF_INTERSECTION_OUTPUT)
  int cc_id = -1;
#endif

  while(!faces_to_treat.empty())
  {
    if(visitor.stop())
      return std::make_pair(false, false);

    visitor.start_component_handling();
    visitor.status_update(faces_to_treat);

#if defined(CGAL_PMP_REMOVE_SELF_INTERSECTION_DEBUG) || defined(CGAL_PMP_REMOVE_SELF_INTERSECTION_OUTPUT)
    ++cc_id;
#endif

#ifdef CGAL_PMP_REMOVE_SELF_INTERSECTION_DEBUG
    std::cout << "  DEBUG: Remaining faces to remove: " << faces_to_treat.size() << "\n";
    std::cout << "  DEBUG: --------------- Considering CC #" << cc_id << " ---------------\n";
    std::cout << "  DEBUG: Initial face " << *faces_to_treat.begin() << "\n";
    std::cout << "  DEBUG: first face: " << get(vpm, target(halfedge(*(faces_to_treat.begin()), tmesh), tmesh)) << " "
                                         << get(vpm, target(next(halfedge(*(faces_to_treat.begin()), tmesh), tmesh), tmesh)) << " "
                                         << get(vpm, source(halfedge(*(faces_to_treat.begin()), tmesh), tmesh)) << "\n";
#endif

    // Collect all the faces from the connected component
    std::set<face_descriptor> cc_faces;
    std::vector<face_descriptor> queue(1, *faces_to_treat.begin()); // temporary queue
    cc_faces.insert(queue.back());
    while(!queue.empty())
    {
      face_descriptor top = queue.back();
      queue.pop_back();
      halfedge_descriptor h = halfedge(top, tmesh);
      for(int i=0; i<3; ++i)
      {
        face_descriptor adjacent_face = face(opposite(h, tmesh), tmesh);
        if(adjacent_face != boost::graph_traits<TriangleMesh>::null_face())
        {
          if(faces_to_treat.count(adjacent_face) != 0 && cc_faces.insert(adjacent_face).second)
            queue.push_back(adjacent_face);
        }

        h = next(h, tmesh);
      }
    }

#ifdef CGAL_PMP_REMOVE_SELF_INTERSECTION_DEBUG
    std::cout << "  DEBUG: " << cc_faces.size() << " faces in base CC\n";
#endif

#ifdef CGAL_PMP_REMOVE_SELF_INTERSECTION_OUTPUT
    std::string fname = "results/initial_step_"+std::to_string(step)+"_CC_" + std::to_string(cc_id)+".off";
    dump_cc(fname, cc_faces, tmesh, vpm);
#endif

#ifdef CGAL_PMP_REMOVE_SELF_INTERSECTION_OUTPUT_INTERMEDIATE_FULL_MESH
    fname = "results/mesh_at_step_"+std::to_string(step)+"_CC_"+std::to_string(cc_id)+".off";
    CGAL::IO::write_polygon_mesh(fname, tmesh, CGAL::parameters::stream_precision);
#endif

    // expand the region to be filled
    if(step > 0)
    {
      expand_face_selection(cc_faces, tmesh, step,
                            make_boolean_property_map(cc_faces),
                            Emptyset_iterator());
    }

#ifdef CGAL_PMP_REMOVE_SELF_INTERSECTION_OUTPUT
    std::cout << "  DEBUG: " << cc_faces.size() << " faces in expanded CC\n";

    fname = "results/expanded_step_"+std::to_string(step)+"_CC_"+std::to_string(cc_id)+".off";
    dump_cc(fname, cc_faces, tmesh, vpm);
#endif

    // @todo keep this?
    // try to compactify the selection region by also selecting all the faces included
    // in the bounding box of the initial selection
    std::vector<halfedge_descriptor> stack_for_expension;

#ifdef CGAL_PMP_REPAIR_SI_USE_OBB_IN_COMPACTIFICATION
    std::set<Point> cc_points;
    for(face_descriptor f : cc_faces)
      for(vertex_descriptor v : vertices_around_face(halfedge(f, tmesh), tmesh))
          cc_points.insert(get(vpm, v));

    typedef typename GeomTraits::Aff_transformation_3 Aff_transformation;
    Aff_transformation tr{CGAL::Identity_transformation()};

    if(cc_points.size() > 3)
      CGAL::oriented_bounding_box(cc_points, tr, CGAL::parameters::random_seed(0));

    // Construct the rotated OBB
<<<<<<< HEAD
    Bbox_3 bb;
    for(const Point& p : cc_points)
      bb += (tr.transform(p)).bbox();

#else
    Bbox_3 bb;
=======
    Bbox_3 bb;
    for(const Point& p : cc_points)
      bb += (tr.transform(p)).bbox();

#else
    Bbox_3 bb;
>>>>>>> e665eab8
#endif

    for(face_descriptor fd : cc_faces)
    {
      for(halfedge_descriptor h : halfedges_around_face(halfedge(fd, tmesh), tmesh))
      {
#ifndef CGAL_PMP_REPAIR_SI_USE_OBB_IN_COMPACTIFICATION
        bb += get(vpm, target(h, tmesh)).bbox();
#endif
        face_descriptor nf = face(opposite(h, tmesh), tmesh);
        if(nf != boost::graph_traits<TriangleMesh>::null_face() && cc_faces.count(nf) == 0)
          stack_for_expension.push_back(opposite(h, tmesh));
      }
    }

    while(!stack_for_expension.empty())
    {
      halfedge_descriptor h = stack_for_expension.back();
      stack_for_expension.pop_back();
      if(cc_faces.count(face(h, tmesh)) == 1)
        continue;

#ifdef CGAL_PMP_REPAIR_SI_USE_OBB_IN_COMPACTIFICATION
      if(do_overlap(bb, tr.transform(get(vpm, target(next(h, tmesh), tmesh))).bbox()))
#else
      if(do_overlap(bb, get(vpm, target(next(h, tmesh), tmesh)).bbox()))
#endif
      {
        cc_faces.insert(face(h, tmesh));
        halfedge_descriptor candidate = opposite(next(h, tmesh), tmesh);
        if(face(candidate, tmesh) != boost::graph_traits<TriangleMesh>::null_face())
          stack_for_expension.push_back(candidate);

        candidate = opposite(prev(h, tmesh), tmesh);
        if(face(candidate, tmesh) != boost::graph_traits<TriangleMesh>::null_face())
          stack_for_expension.push_back(candidate);
      }
    }

    Boolean_property_map<std::set<face_descriptor> > is_selected(cc_faces);
    expand_face_selection_for_removal(cc_faces, tmesh, is_selected);

#ifdef CGAL_PMP_REMOVE_SELF_INTERSECTION_DEBUG
    std::cout << "  DEBUG: " << cc_faces.size() << " faces in expanded and compactified CC\n";
#endif

#ifdef CGAL_PMP_REMOVE_SELF_INTERSECTION_OUTPUT
    fname = "results/expanded_compactified_step_"+std::to_string(step)+"_CC_"+std::to_string(cc_id)+".off";
    dump_cc(fname, cc_faces, tmesh, vpm);
#endif

    // Now, we have a proper selection to work on.

    for(const face_descriptor f : cc_faces)
      faces_to_treat.erase(f);

    if(cc_faces.size() == 1)
    {
#ifdef CGAL_PMP_REMOVE_SELF_INTERSECTION_DEBUG
      std::cout << "  DEBUG: Compactified CC of size 1, moving on\n";
#endif
      visitor.end_component_handling();
      continue;
    }

    bool self_intersects = does_self_intersect(cc_faces, tmesh, parameters::vertex_point_map(vpm).geom_traits(gt));
#ifdef CGAL_PMP_REMOVE_SELF_INTERSECTION_DEBUG
    if(!self_intersects)
      std::cout << "  DEBUG: No self-intersection within the CC\n";
#endif

    if(!treat_all_CCs && !self_intersects)
    {
#ifdef CGAL_PMP_REMOVE_SELF_INTERSECTION_DEBUG
      ++unsolved_self_intersections;
#endif

      all_fixed = false;
      visitor.end_component_handling();
      continue;
    }

#ifndef CGAL_PMP_REMOVE_SELF_INTERSECTION_NO_POLYHEDRAL_ENVELOPE_CHECK
    Polyhedral_envelope<GeomTraits> cc_envelope;
    if(containment_epsilon != 0)
      cc_envelope = Polyhedral_envelope<GeomTraits>(cc_faces, tmesh, containment_epsilon);
#else
    struct Return_true
    {
      constexpr bool is_empty() const { return true; }
      bool operator()(const std::vector<std::vector<typename GeomTraits::Point_3> >&) const { return true; }
      bool operator()(const TriangleMesh&) const { return true; }
    };

    Return_true cc_envelope;
    CGAL_USE(containment_epsilon);
#endif

#ifndef CGAL_PMP_REMOVE_SELF_INTERSECTIONS_NO_SMOOTHING
    // First, try to smooth if we only care about local self-intersections
    // Two different approaches:
    // - First, try to constrain edges that are in the zone to smooth and whose dihedral angle is large,
    //   but not too large (we don't want to constrain edges that are foldings);
    // - If that fails, try to smooth without any constraints, but make sure that the deviation from
    //   the first zone is small.
    //
    // If smoothing fails, the face patch is restored to its pre-smoothing state.
    //
    // There is no need to update the working range because smoothing doesn`t change
    // the number of faces (and old faces are re-used).
    //
    // Do not smooth if there are no self-intersections within the patch: this means the intersection
    // is with another CC and smoothing is unlikely to move the surface sufficiently
<<<<<<< HEAD
    if(self_intersects)
    {
      bool fixed_by_smoothing = false;

      fixed_by_smoothing = remove_self_intersections_with_smoothing(cc_faces, tmesh, true /*constrain_sharp_edges*/,
                                                                    strong_dihedral_angle, weak_dihedral_angle,
                                                                    cc_envelope, vpm, gt);

=======
    if(use_smoothing && self_intersects)
    {
      bool fixed_by_smoothing = false;

      fixed_by_smoothing = remove_self_intersections_with_smoothing(cc_faces, tmesh, true /*constrain_sharp_edges*/,
                                                                    strong_dihedral_angle, weak_dihedral_angle,
                                                                    cc_envelope, vpm, gt);

>>>>>>> e665eab8
      if(!fixed_by_smoothing)
      {
 #ifdef CGAL_PMP_REMOVE_SELF_INTERSECTION_DEBUG
        std::cout << "  DEBUG: Could not be solved via smoothing with constraints\n";
 #endif

        // try again, but without constraining sharp edges
        fixed_by_smoothing = remove_self_intersections_with_smoothing(cc_faces, tmesh, false /*constrain_sharp_edges*/,
                                                                      strong_dihedral_angle, weak_dihedral_angle,
                                                                      cc_envelope, vpm, gt);
      }

      if(fixed_by_smoothing)
      {
 #ifdef CGAL_PMP_REMOVE_SELF_INTERSECTION_DEBUG
        std::cout << "  DEBUG: Solved with smoothing!\n";
 #endif

        something_was_done = true;
        visitor.end_component_handling();
        continue;
      }
 #ifdef CGAL_PMP_REMOVE_SELF_INTERSECTION_DEBUG
      else
      {
        std::cout << "  DEBUG: Could not be solved via smoothing\n";
      }
 #endif
    }

#endif // ndef CGAL_PMP_REMOVE_SELF_INTERSECTIONS_NO_SMOOTHING

#ifdef CGAL_PMP_REMOVE_SELF_INTERSECTION_DEBUG
    std::cout << "  DEBUG: Trying hole-filling based approach...\n";
#endif

    // Collect halfedges on the boundary of the region to be selected
    // (incident to faces that are part of the CC)
    std::vector<halfedge_descriptor> cc_border_hedges;
    for(face_descriptor fd : cc_faces)
    {
      for(halfedge_descriptor h : halfedges_around_face(halfedge(fd, tmesh), tmesh))
      {
        if(is_border(opposite(h, tmesh), tmesh) || cc_faces.count(face(opposite(h, tmesh), tmesh)) == 0)
          cc_border_hedges.push_back(h);
      }
    }

    // Whichever step we are at, no border means no expansion will change this selection
    // This CC was not fixed by smoothing, and there is nothing hole filling can do
    // @todo just remove the CC?
    if(cc_border_hedges.empty())
    {
#ifdef CGAL_PMP_REMOVE_SELF_INTERSECTION_DEBUG
      std::cout << "  DEBUG: CC is closed!\n"; // @todo wrap?
      ++unsolved_self_intersections;
#endif

      all_fixed = false;
      visitor.end_component_handling();
      continue;
    }

    int selection_chi = euler_characteristic_of_selection(cc_faces, tmesh);
    if(selection_chi != 1) // not a topological disk
    {
      if(!handle_CC_with_complex_topology(cc_border_hedges, cc_faces, working_face_range,
                                          tmesh, strong_dihedral_angle, weak_dihedral_angle,
                                          preserve_genus, cc_envelope, projector, vpm, gt))
      {
#ifdef CGAL_PMP_REMOVE_SELF_INTERSECTION_DEBUG
        std::cout << "  DEBUG: Failed to handle complex CC\n";
        ++unsolved_self_intersections;
#endif
        topology_issue = true;
        all_fixed = false;
      }
      else
      {
#ifdef CGAL_PMP_REMOVE_SELF_INTERSECTION_DEBUG
        ++self_intersections_solved_by_unconstrained_hole_filling;
#endif

        something_was_done = true;
      }

      visitor.end_component_handling();
      continue;
    }

    // From here on, the CC is a topological disk

    if(!remove_self_intersections_with_hole_filling(cc_border_hedges, cc_faces, working_face_range,
                                                    tmesh, strong_dihedral_angle, weak_dihedral_angle,
                                                    cc_envelope, projector, vpm, gt))
    {
#ifdef CGAL_PMP_REMOVE_SELF_INTERSECTION_DEBUG
      std::cout << "  DEBUG: Failed to fill hole\n";
      ++unsolved_self_intersections;
#endif

      all_fixed = false;
    }
    else
    {
      something_was_done = true;
    }

    visitor.end_component_handling();
  }

  if(!something_was_done)
  {
    faces_to_treat.swap(faces_to_treat_copy);
#ifdef CGAL_PMP_REMOVE_SELF_INTERSECTION_DEBUG
    std::cout << "  DEBUG: Nothing was changed during this step, self-intersections won`t be recomputed." << std::endl;
#endif
  }

#ifdef CGAL_PMP_REMOVE_SELF_INTERSECTION_DEBUG
  std::cout << "  DEBUG: " << unsolved_self_intersections << " unsolved SI" << std::endl;
#endif

#ifdef CGAL_PMP_REMOVE_SELF_INTERSECTION_OUTPUT_INTERMEDIATE_FULL_MESH
  std::stringstream oss;
  oss << "results/after_step_" << step << ".off" << std::ends;
  CGAL::IO::write_polygon_mesh(oss.str().c_str(), tmesh, CGAL::parameters::stream_precision(17));
#endif

  return std::make_pair(all_fixed, topology_issue);
}

} // namespace internal

namespace experimental {

template <class TriangleMesh>
struct Remove_self_intersection_default_visitor
{
  constexpr bool stop() const { return false; }
  template <class FaceContainer>
  void status_update(const FaceContainer&) {}
  void start_main_loop() {}
  void end_main_loop() {}
  void start_iteration() {}
  void end_iteration() {}
  void start_component_handling() {}
  void end_component_handling() {}
  void parameters_used( bool /* parameters_used(preserve_genus */,
                        bool /* treat_all_CCs */,
                        int /* max_steps */,
                        double /* strong_dihedral_angle */,
                        double /* weak_dihedral_angle */,
                        double /* containment_epsilon */ ) {}
};

template <typename FaceRange, typename TriangleMesh, typename NamedParameters = parameters::Default_named_parameters>
bool remove_self_intersections(const FaceRange& face_range,
                               TriangleMesh& tmesh,
                               const NamedParameters& np = parameters::default_values())
{
  using parameters::choose_parameter;
  using parameters::get_parameter;

  typedef boost::graph_traits<TriangleMesh>                                 graph_traits;
  typedef typename graph_traits::face_descriptor                            face_descriptor;

#ifdef CGAL_PMP_REMOVE_SELF_INTERSECTION_OUTPUT
  IO::write_polygon_mesh("results/input.off", tmesh, parameters::stream_precision(17));
#endif

  // named parameter extraction
  typedef typename GetVertexPointMap<TriangleMesh, NamedParameters>::type   VertexPointMap;
  VertexPointMap vpm = choose_parameter(get_parameter(np, internal_np::vertex_point),
                                        get_property_map(vertex_point, tmesh));

  typedef typename GetGeomTraits<TriangleMesh, NamedParameters>::type       GeomTraits;
  GeomTraits gt = choose_parameter<GeomTraits>(get_parameter(np, internal_np::geom_traits));

  bool preserve_genus = choose_parameter(get_parameter(np, internal_np::preserve_genus), true);

  // @tmp Squatting that named parameter to signify that treatment should be applied within the CC
  // even if there are no self-intersections. For example, two spheres intersecting each other.
  const bool treat_all_CCs = choose_parameter(get_parameter(np, internal_np::apply_per_connected_component), true);

  // When treating intersections locally, we don't want to grow the working range too much as
  // either the solution is found fast, or it's too difficult and neither local smoothing or local
  // hole filling are going to provide nice results.
  const int default_max_step = 7;
  const int max_steps = choose_parameter(get_parameter(np, internal_np::number_of_iterations), default_max_step);

  // @fixme give it its own named parameter rather than abusing 'with_dihedral_angle'?
  const double strong_dihedral_angle = choose_parameter(get_parameter(np, internal_np::with_dihedral_angle), 60.);

  // detect_feature_pp NP (unused for now)
  const double weak_dihedral_angle = 0.; // choose_parameter(get_parameter(np, internal_np::weak_dihedral_angle), 20.);

<<<<<<< HEAD
=======
  const bool use_smoothing = choose_parameter(get_parameter(np, internal_np::use_smoothing), false);

>>>>>>> e665eab8
  struct Return_false
  {
    bool operator()(std::pair<face_descriptor, face_descriptor>) const { return false; }
  };

  typedef typename internal_np::Lookup_named_param_def <
    internal_np::filter_t,
    NamedParameters,
    Return_false//default
  > ::type  Output_iterator_predicate;
  Output_iterator_predicate out_it_predicates
    = choose_parameter<Return_false>(get_parameter(np, internal_np::filter));

  // use containment check
  const double containment_epsilon = choose_parameter(get_parameter(np, internal_np::polyhedral_envelope_epsilon), 0.);

  internal::Mesh_projection_functor<GeomTraits> projector(tmesh, vpm);

#ifdef CGAL_PMP_REMOVE_SELF_INTERSECTION_DEBUG
  std::cout << "DEBUG: Starting remove_self_intersections, is_valid(tmesh)? " << is_valid_polygon_mesh(tmesh) << "\n";
  std::cout << "\tpreserve_genus: " << preserve_genus << std::endl;
  std::cout << "\ttreat_all_CCs: " << treat_all_CCs << std::endl;
  std::cout << "\tmax_steps: " << max_steps << std::endl;
  std::cout << "\tstrong_dihedral_angle: " << strong_dihedral_angle << std::endl;
  std::cout << "\tweak_dihedral_angle: " << weak_dihedral_angle << std::endl;
  std::cout << "\tcontainment_epsilon: " << containment_epsilon << std::endl;
#endif

  typedef typename internal_np::Lookup_named_param_def <
    internal_np::visitor_t,
    NamedParameters,
    Remove_self_intersection_default_visitor<TriangleMesh>//default
  > ::type Visitor;
  Visitor visitor = choose_parameter<Visitor>(get_parameter(np, internal_np::visitor));

  visitor.parameters_used(preserve_genus,
                          treat_all_CCs,
                          max_steps,
                          strong_dihedral_angle,
                          weak_dihedral_angle,
                          containment_epsilon);

  if(!preserve_genus)
    duplicate_non_manifold_vertices(tmesh, np);

  // Look for self-intersections in the mesh and remove them
  int step = -1;
  bool all_fixed = true; // indicates if the filling of all created holes went fine
  bool topology_issue = false; // indicates if some boundary cycles of edges are blocking the fixing
  std::set<face_descriptor> faces_to_treat;
  std::set<face_descriptor> working_face_range(face_range.begin(), face_range.end());

  visitor.start_main_loop();
  while(++step < max_steps)
  {
#ifdef CGAL_PMP_REMOVE_SELF_INTERSECTION_DEBUG
    std::cout << "  DEBUG: ========== STEP " << step << " / " << max_steps - 1 << " ==========" << std::endl;
#endif

    if(visitor.stop())
      break;

    visitor.start_iteration();

    if(faces_to_treat.empty()) // the previous round might have been blocked due to topological constraints
    {
      typedef std::pair<face_descriptor, face_descriptor> Face_pair;
      std::vector<Face_pair> self_inter;

      // TODO : possible optimization to reduce the range to check with the bbox
      // of the previous patches or something.
      self_intersections(working_face_range, tmesh,
                         filter_output_iterator(std::back_inserter(self_inter), out_it_predicates),
                         parameters::vertex_point_map(vpm).geom_traits(gt));
#ifdef CGAL_PMP_REMOVE_SELF_INTERSECTION_DEBUG
      std::cout << "  DEBUG: " << self_inter.size() << " intersecting pairs" << std::endl;
#endif
      for(const Face_pair& fp : self_inter)
      {
        faces_to_treat.insert(fp.first);
        faces_to_treat.insert(fp.second);
      }
    }

    if(faces_to_treat.empty())
    {
#ifdef CGAL_PMP_REMOVE_SELF_INTERSECTION_DEBUG
      std::cout << "DEBUG: There are no more faces to treat." << std::endl;
#endif
      break;
    }

    visitor.status_update(faces_to_treat);

    std::tie(all_fixed, topology_issue) =
      internal::remove_self_intersections_one_step(
          faces_to_treat, working_face_range, tmesh, step,
          preserve_genus, treat_all_CCs, strong_dihedral_angle, weak_dihedral_angle,
<<<<<<< HEAD
          containment_epsilon, projector, vpm, gt, visitor);
=======
          use_smoothing, containment_epsilon, projector, vpm, gt, visitor);
>>>>>>> e665eab8

#ifdef CGAL_PMP_REMOVE_SELF_INTERSECTION_DEBUG
    if(all_fixed && topology_issue)
        std::cout << "DEBUG: boundary cycles of boundary edges involved in self-intersections.\n";
#endif

    visitor.end_iteration();
  }
  visitor.end_main_loop();

#ifdef CGAL_PMP_REMOVE_SELF_INTERSECTION_DEBUG
  std::cout << "solved by constrained smoothing: " << internal::self_intersections_solved_by_constrained_smoothing << std::endl;
  std::cout << "solved by unconstrained smoothing: " << internal::self_intersections_solved_by_unconstrained_smoothing << std::endl;
  std::cout << "solved by constrained hole-filling: " << internal::self_intersections_solved_by_constrained_hole_filling << std::endl;
  std::cout << "solved by unconstrained hole-filling: " << internal::self_intersections_solved_by_unconstrained_hole_filling << std::endl;
  std::cout << "issues during CC treatment: " << internal::unsolved_self_intersections << std::endl;
#endif

#ifdef CGAL_PMP_REMOVE_SELF_INTERSECTION_OUTPUT
  std::ofstream("results/final.off") << std::setprecision(17) << tmesh;
#endif

  bool self_intersects = does_self_intersect(working_face_range, tmesh, parameters::vertex_point_map(vpm).geom_traits(gt));

#ifdef CGAL_PMP_REMOVE_SELF_INTERSECTION_DEBUG
  if(self_intersects)
    std::cout << "DEBUG: Failed to solve all self-intersections.\n";
#endif

  return !self_intersects;
}

template <typename TriangleMesh, typename CGAL_NP_TEMPLATE_PARAMETERS>
bool remove_self_intersections(TriangleMesh& tmesh, const CGAL_NP_CLASS& np = parameters::default_values())
{
  return remove_self_intersections(faces(tmesh), tmesh, np);
}

} // namespace experimental
} // namespace Polygon_mesh_processing
} // namespace CGAL

#endif // CGAL_POLYGON_MESH_PROCESSING_REPAIR_SELF_INTERSECTIONS_H<|MERGE_RESOLUTION|>--- conflicted
+++ resolved
@@ -1595,10 +1595,6 @@
                                                  CGAL::parameters::edge_is_constrained_map(eif));
 
     visited_faces.insert(sub_cc.begin(), sub_cc.end());
-<<<<<<< HEAD
-=======
-    ++cc_counter;
->>>>>>> e665eab8
 
 #ifdef CGAL_PMP_REMOVE_SELF_INTERSECTION_OUTPUT
     dump_cc("results/current_cc.off", sub_cc, tmesh, vpm);
@@ -1775,7 +1771,6 @@
   }
 
   // From there on, there is more than one border
-<<<<<<< HEAD
 
   std::vector<bool> is_hole_incident_to_patch(boundary_reps.size());
   std::vector<FT> hole_lengths(boundary_reps.size());
@@ -1862,94 +1857,6 @@
     }
     while(bh != end);
 
-=======
-
-  std::vector<bool> is_hole_incident_to_patch(boundary_reps.size());
-  std::vector<FT> hole_lengths(boundary_reps.size());
-
-  int holes_incident_to_patches_n = 0;
-  for(std::size_t hole_id = 0; hole_id<boundary_reps.size(); ++hole_id)
-  {
-    FT border_length = 0;
-    bool is_incident_to_patch = false;
-    bool count_once = true;
-    halfedge_descriptor bh = boundary_reps[hole_id], end = bh;
-
-    // check whether the patch is incident to a face of the input mesh that is not part of the CC
-    do
-    {
-      border_length += edge_length(edge(bh, tmesh), tmesh, CGAL::parameters::vertex_point_map(vpm)
-                                                                            .geom_traits(gt));
-      if(!is_border(bh, tmesh)) // note the 'tmesh'
-      {
-        is_incident_to_patch = true;
-
-        if(count_once)
-        {
-          count_once = false;
-          ++holes_incident_to_patches_n;
-        }
-      }
-
-      bh = next(bh, ccmesh);
-    }
-    while(bh != end);
-
-    is_hole_incident_to_patch[hole_id] = is_incident_to_patch;
-    hole_lengths[hole_id] = border_length;
-  }
-
-  // If all border halfedges are "real" border halfedges (i.e., they are border halfedges
-  // when looked at in tmesh), then fill only the longest hole
-  // @todo when islands can be handled, something better could be attempted
-  if(holes_incident_to_patches_n == 0)
-  {
-#ifdef CGAL_PMP_REMOVE_SELF_INTERSECTION_DEBUG
-    std::cout << "  DEBUG: Complex topology, multiple borders, hole filling the longest border\n";
-#endif
-    const auto longest_border_id = std::distance(hole_lengths.begin(),
-                                                 std::max_element(hole_lengths.begin(), hole_lengths.end()));
-    std::vector<halfedge_descriptor> longest_border_hedges;
-    halfedge_descriptor bh = boundary_reps[longest_border_id], end = bh;
-    do
-    {
-      longest_border_hedges.push_back(opposite(bh, tmesh));
-      bh = prev(bh, ccmesh); // prev because we insert the opposite
-    }
-    while(bh != end);
-
-    // 'false' because we can't do on-the-fly patching due to multiple boundary cycles
-    // @todo this currently doesn't attempt to constrain sharp edges
-    return fill_hole(longest_border_hedges, cc_faces, working_face_range, cc_envelope, projector,
-                     tmesh, vpm, gt, false /*reuse*/);
-  }
-
-  // If there exists some boundary cycles with "fake" border halfedges, hole-fill those
-#ifdef CGAL_PMP_REMOVE_SELF_INTERSECTION_DEBUG
-  std::cout << "  DEBUG: Complex topology, some fake borders (" << holes_incident_to_patches_n << ")\n";
-#endif
-
-  // This is needed for the patch insertion process at the end
-  std::vector<vertex_descriptor> all_border_vertices; // border vertices for all the borders to be filled
-
-  // The patch is built iteratively and made of as many CCs as there are holes being filled
-  std::vector<std::vector<Point> > patch;
-
-  for(std::size_t hole_id=0; hole_id<boundary_reps.size(); ++hole_id)
-  {
-    if(!is_hole_incident_to_patch[hole_id])
-      continue;
-
-    std::vector<halfedge_descriptor> border_hedges;
-    halfedge_descriptor bh = boundary_reps[hole_id], end = bh;
-    do
-    {
-      border_hedges.push_back(opposite(bh, tmesh));
-      bh = prev(bh, ccmesh); // prev because we insert the opposite
-    }
-    while(bh != end);
-
->>>>>>> e665eab8
     std::vector<vertex_descriptor> border_vertices;
     border_vertices.reserve(border_hedges.size());
     all_border_vertices.reserve(all_border_vertices.size() + border_hedges.size());
@@ -2012,17 +1919,10 @@
 #endif
     return false;
   }
-<<<<<<< HEAD
 
   for(const face_descriptor f : cc_faces)
     working_face_range.erase(f);
 
-=======
-
-  for(const face_descriptor f : cc_faces)
-    working_face_range.erase(f);
-
->>>>>>> e665eab8
   // Plug the hole-filling patch in the mesh
   replace_faces_with_patch_without_reuse(all_border_vertices, cc_faces, patch, tmesh, vpm,
                                          std::inserter(working_face_range, working_face_range.end()));
@@ -2167,21 +2067,12 @@
       CGAL::oriented_bounding_box(cc_points, tr, CGAL::parameters::random_seed(0));
 
     // Construct the rotated OBB
-<<<<<<< HEAD
     Bbox_3 bb;
     for(const Point& p : cc_points)
       bb += (tr.transform(p)).bbox();
 
 #else
     Bbox_3 bb;
-=======
-    Bbox_3 bb;
-    for(const Point& p : cc_points)
-      bb += (tr.transform(p)).bbox();
-
-#else
-    Bbox_3 bb;
->>>>>>> e665eab8
 #endif
 
     for(face_descriptor fd : cc_faces)
@@ -2295,8 +2186,7 @@
     //
     // Do not smooth if there are no self-intersections within the patch: this means the intersection
     // is with another CC and smoothing is unlikely to move the surface sufficiently
-<<<<<<< HEAD
-    if(self_intersects)
+    if(use_smoothing && self_intersects)
     {
       bool fixed_by_smoothing = false;
 
@@ -2304,16 +2194,6 @@
                                                                     strong_dihedral_angle, weak_dihedral_angle,
                                                                     cc_envelope, vpm, gt);
 
-=======
-    if(use_smoothing && self_intersects)
-    {
-      bool fixed_by_smoothing = false;
-
-      fixed_by_smoothing = remove_self_intersections_with_smoothing(cc_faces, tmesh, true /*constrain_sharp_edges*/,
-                                                                    strong_dihedral_angle, weak_dihedral_angle,
-                                                                    cc_envelope, vpm, gt);
-
->>>>>>> e665eab8
       if(!fixed_by_smoothing)
       {
  #ifdef CGAL_PMP_REMOVE_SELF_INTERSECTION_DEBUG
@@ -2511,11 +2391,8 @@
   // detect_feature_pp NP (unused for now)
   const double weak_dihedral_angle = 0.; // choose_parameter(get_parameter(np, internal_np::weak_dihedral_angle), 20.);
 
-<<<<<<< HEAD
-=======
   const bool use_smoothing = choose_parameter(get_parameter(np, internal_np::use_smoothing), false);
 
->>>>>>> e665eab8
   struct Return_false
   {
     bool operator()(std::pair<face_descriptor, face_descriptor>) const { return false; }
@@ -2614,11 +2491,7 @@
       internal::remove_self_intersections_one_step(
           faces_to_treat, working_face_range, tmesh, step,
           preserve_genus, treat_all_CCs, strong_dihedral_angle, weak_dihedral_angle,
-<<<<<<< HEAD
-          containment_epsilon, projector, vpm, gt, visitor);
-=======
           use_smoothing, containment_epsilon, projector, vpm, gt, visitor);
->>>>>>> e665eab8
 
 #ifdef CGAL_PMP_REMOVE_SELF_INTERSECTION_DEBUG
     if(all_fixed && topology_issue)
