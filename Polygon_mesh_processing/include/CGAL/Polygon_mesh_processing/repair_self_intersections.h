// Copyright (c) 2015-2020 GeometryFactory (France).
// All rights reserved.
//
// This file is part of CGAL (www.cgal.org).
//
// $URL$
// $Id$
// SPDX-License-Identifier: GPL-3.0-or-later OR LicenseRef-Commercial
//
// Author(s)     : Sebastien Loriot,
//                 Mael Rouxel-Labbé
//
#ifndef CGAL_POLYGON_MESH_PROCESSING_REPAIR_SELF_INTERSECTIONS_H
#define CGAL_POLYGON_MESH_PROCESSING_REPAIR_SELF_INTERSECTIONS_H

#include <CGAL/license/Polygon_mesh_processing/geometric_repair.h>

#include <CGAL/Polygon_mesh_processing/border.h>
#include <CGAL/Polygon_mesh_processing/connected_components.h>
#include <CGAL/Polygon_mesh_processing/manifoldness.h>
#include <CGAL/Polygon_mesh_processing/orient_polygon_soup.h>
#include <CGAL/Polygon_mesh_processing/polygon_soup_to_polygon_mesh.h>
#include <CGAL/Polygon_mesh_processing/self_intersections.h>
#include <CGAL/Polygon_mesh_processing/angle_and_area_smoothing.h>
#include <CGAL/Polygon_mesh_processing/triangulate_hole.h>
#include <CGAL/Polygon_mesh_processing/repair_degeneracies.h>
#ifndef CGAL_PMP_REMOVE_SELF_INTERSECTION_NO_POLYHEDRAL_ENVELOPE_CHECK
#include <CGAL/Polyhedral_envelope.h>
#endif

#include <CGAL/AABB_tree.h>
#include <CGAL/AABB_traits.h>
#include <CGAL/AABB_triangle_primitive.h>
#include <CGAL/assertions.h>
#include <CGAL/boost/graph/copy_face_graph.h>
#include <CGAL/boost/graph/Face_filtered_graph.h>
#include <CGAL/Named_function_parameters.h>
#include <CGAL/boost/graph/named_params_helper.h>
#include <CGAL/boost/graph/selection.h>
#include <CGAL/box_intersection_d.h>
#ifdef CGAL_PMP_REPAIR_SI_USE_OBB_IN_COMPACTIFICATION
#include <CGAL/Optimal_bounding_box/oriented_bounding_box.h>
#endif
#include <CGAL/utility.h>
#include <array>
#include <fstream>
#include <iostream>
#include <iterator>
#include <map>
#include <set>
#include <tuple>
#include <type_traits>
#include <utility>
#include <vector>

// #define CGAL_PMP_REMOVE_SELF_INTERSECTIONS_NO_SMOOTHING
// #define CGAL_PMP_REMOVE_SELF_INTERSECTIONS_NO_CONSTRAINTS_IN_HOLE_FILLING
// #define CGAL_PMP_REMOVE_SELF_INTERSECTION_NO_POLYHEDRAL_ENVELOPE_CHECK

// Self-intersection removal is done by making a big-enough hole and filling it
//
// Local self-intersection removal is more subtle and only considers self-intersections
// within a connected component. It then tries to fix those by trying successively:
// - smoothing with the sharp edges in the area being constrained
// - smoothing without the sharp edges in the area being constrained
// - hole-filling with the sharp edges in the area being constrained
// - hole-filling without the sharp edges in the area being constrained
//
// The working area grows as long as we haven't been able to fix the self-intersection,
// up to a user-defined number of times.

namespace CGAL {
namespace Polygon_mesh_processing {
namespace internal {

#ifdef CGAL_PMP_REMOVE_SELF_INTERSECTION_DEBUG
static int unsolved_self_intersections = 0;
static int self_intersections_solved_by_constrained_smoothing = 0;
static int self_intersections_solved_by_unconstrained_smoothing = 0;
static int self_intersections_solved_by_constrained_hole_filling = 0;
static int self_intersections_solved_by_unconstrained_hole_filling = 0;
#endif

// -*-*-*-*-*-*-*-*-*-*-*-*-*-*-*-*-*-*-*-*-*-*-*-*-*-*-*-*-*-*-*-*-*-*-*-*-*-*-*-*-*-*-*-*-*-*-*-*-

template <typename Point, typename PolygonMesh, typename VertexPointMap, typename FaceOutputIterator>
FaceOutputIterator replace_faces_with_patch_without_reuse(const std::vector<typename boost::graph_traits<PolygonMesh>::vertex_descriptor>& border_vertices,
                                                          const std::set<typename boost::graph_traits<PolygonMesh>::face_descriptor>& faces,
                                                          const std::vector<std::vector<Point> >& patch,
                                                          PolygonMesh& pmesh,
                                                          VertexPointMap vpm,
                                                          FaceOutputIterator out)
{
  typedef typename boost::graph_traits<PolygonMesh>::vertex_descriptor      vertex_descriptor;
  typedef typename boost::graph_traits<PolygonMesh>::face_descriptor        face_descriptor;

  typedef std::vector<Point>                                                Point_face;
  typedef std::vector<vertex_descriptor>                                    Vertex_face;

  std::map<Point, vertex_descriptor> point_to_vd;

  // First, add those for which the vertex will not change
  for(const vertex_descriptor v : border_vertices)
  {
    // In this version, remove_face() will get rid of isolated vertices so only vertices incident
    // to at least one face that is not going to be removed will be kept
    bool kept_vertex = false;
    for(face_descriptor f : faces_around_target(halfedge(v, pmesh), pmesh))
    {
      if(f != boost::graph_traits<PolygonMesh>::null_face() && faces.count(f) == 0)
      {
        kept_vertex = true;
        break;
      }
    }

    if(kept_vertex)
      point_to_vd[get(vpm, v)] = v;
  }

  for(face_descriptor f : faces)
    Euler::remove_face(halfedge(f, pmesh), pmesh);

  CGAL_assertion(is_valid_polygon_mesh(pmesh));

  // now build a correspondence map and the faces with vertices
  const vertex_descriptor null_v = boost::graph_traits<PolygonMesh>::null_vertex();
  for(const Point_face& face : patch)
  {
    Vertex_face vface;
    vface.reserve(face.size());

    for(const Point& p : face)
    {
      bool success;
      typename std::map<Point, vertex_descriptor>::iterator it;
      std::tie(it, success) = point_to_vd.emplace(p, null_v);
      vertex_descriptor& v = it->second;

      if(success)
      {
        // first time we meet that point, means it's an interior point and we need to make a new vertex
        v = add_vertex(pmesh);
        put(vpm, v, p);
      }

      vface.push_back(v);
    }

    face_descriptor new_f = boost::graph_traits<PolygonMesh>::null_face();
    if(Euler::can_add_face(vface, pmesh))
       new_f = Euler::add_face(vface, pmesh);

    if(new_f == boost::graph_traits<PolygonMesh>::null_face())
    {
#ifdef CGAL_PMP_REMOVE_SELF_INTERSECTION_DEBUG
      std::cerr << "Error: failed to insert patch face??" << std::endl;
#endif
      return out;
    }

    out++ = new_f;
  }

  return out;
}


// @todo these could be extracted to somewhere else, it's useful in itself
template <typename Point, typename PolygonMesh, typename VertexPointMap, typename FaceOutputIterator>
FaceOutputIterator replace_faces_with_patch(const std::vector<typename boost::graph_traits<PolygonMesh>::vertex_descriptor>& border_vertices,
                                            const std::set<typename boost::graph_traits<PolygonMesh>::vertex_descriptor>& interior_vertices,
                                            const std::vector<typename boost::graph_traits<PolygonMesh>::halfedge_descriptor>& border_hedges,
                                            const std::set<typename boost::graph_traits<PolygonMesh>::edge_descriptor>& interior_edges,
                                            const std::set<typename boost::graph_traits<PolygonMesh>::face_descriptor>& faces,
                                            const std::vector<std::vector<Point> >& patch,
                                            PolygonMesh& pmesh,
                                            VertexPointMap vpm,
                                            FaceOutputIterator out)
{
  CGAL_static_assertion((std::is_same<typename boost::property_traits<VertexPointMap>::value_type, Point>::value));

  typedef typename boost::graph_traits<PolygonMesh>::vertex_descriptor      vertex_descriptor;
  typedef typename boost::graph_traits<PolygonMesh>::halfedge_descriptor    halfedge_descriptor;
  typedef typename boost::graph_traits<PolygonMesh>::edge_descriptor        edge_descriptor;
  typedef typename boost::graph_traits<PolygonMesh>::face_descriptor        face_descriptor;

  typedef std::vector<Point>                                                Point_face;
  typedef std::vector<vertex_descriptor>                                    Vertex_face;

  CGAL_precondition(is_valid_polygon_mesh(pmesh));

#ifdef CGAL_PMP_REMOVE_SELF_INTERSECTION_DEBUG
  std::cout << "  DEBUG: Replacing range with patch: ";
  std::cout << faces.size() << " triangles removed, " << patch.size() << " created\n";
#endif

  // To be used to create new elements
  std::vector<vertex_descriptor> vertex_stack(interior_vertices.begin(), interior_vertices.end());
  std::vector<edge_descriptor> edge_stack(interior_edges.begin(), interior_edges.end());
  std::vector<face_descriptor> face_stack(faces.begin(), faces.end());

  // Introduce new vertices, convert the patch in vertex patches
  std::vector<Vertex_face> patch_with_vertices;
  patch_with_vertices.reserve(patch.size());

  std::map<Point, vertex_descriptor> point_to_vd;

  // first, add those for which the vertex will not change
  for(const vertex_descriptor v : border_vertices)
    point_to_vd[get(vpm, v)] = v;

  // now build a correspondence map and the faces with vertices
  const vertex_descriptor null_v = boost::graph_traits<PolygonMesh>::null_vertex();
  for(const Point_face& face : patch)
  {
    Vertex_face vface;
    vface.reserve(face.size());

    for(const Point& p : face)
    {
      bool success;
      typename std::map<Point, vertex_descriptor>::iterator it;
      std::tie(it, success) = point_to_vd.emplace(p, null_v);
      vertex_descriptor& v = it->second;

      if(success) // first time we meet that point, means it's an interior point and we need to make a new vertex
      {
        if(vertex_stack.empty())
        {
          v = add_vertex(pmesh);
        }
        else
        {
          v = vertex_stack.back();
          vertex_stack.pop_back();
        }

        put(vpm, v, p);
      }

      vface.push_back(v);
    }

    patch_with_vertices.push_back(vface);
  }

  typedef std::pair<vertex_descriptor, vertex_descriptor>                        Vertex_pair;
  typedef std::map<Vertex_pair, halfedge_descriptor>                             Vertex_pair_halfedge_map;

  Vertex_pair_halfedge_map halfedge_map;

  // register border halfedges
  for(halfedge_descriptor h : border_hedges)
  {
    const vertex_descriptor vs = source(h, pmesh);
    const vertex_descriptor vt = target(h, pmesh);
    halfedge_map.emplace(std::make_pair(vs, vt), h);

    set_halfedge(target(h, pmesh), h, pmesh); // update vertex halfedge pointer
  }

  face_descriptor f = boost::graph_traits<PolygonMesh>::null_face();

  for(const Vertex_face& vface : patch_with_vertices)
  {
    if(face_stack.empty())
    {
      f = add_face(pmesh);
    }
    else
    {
      f = face_stack.back();
      face_stack.pop_back();
    }

    CGAL_assertion(f != boost::graph_traits<PolygonMesh>::null_face());
    *out++ = f;

    std::vector<halfedge_descriptor> hedges;
    hedges.reserve(vface.size());

    for(std::size_t i=0, n=vface.size(); i<n; ++i)
    {
      const vertex_descriptor vi = vface[i];
      const vertex_descriptor vj = vface[(i+1)%n];

      // get the corresponding halfedge (either a new one or an already created)
      bool success;
      typename Vertex_pair_halfedge_map::iterator it;
      std::tie(it, success) = halfedge_map.emplace(std::make_pair(vi, vj),
                                                   boost::graph_traits<PolygonMesh>::null_halfedge());
      halfedge_descriptor& h = it->second;

      if(success) // this halfedge is an interior halfedge
      {
        if(edge_stack.empty())
        {
          h = halfedge(add_edge(pmesh), pmesh);
        }
        else
        {
          h = halfedge(edge_stack.back(), pmesh);
          edge_stack.pop_back();
        }

        halfedge_map[std::make_pair(vj, vi)] = opposite(h, pmesh);
      }

      hedges.push_back(h);
    }

    CGAL_assertion(vface.size() == hedges.size());

    // update halfedge connections + face pointers
    for(std::size_t i=0, n=vface.size(); i<n; ++i)
    {
      set_next(hedges[i], hedges[(i+1)%n], pmesh);
      set_face(hedges[i], f, pmesh);

      set_target(hedges[i], vface[(i+1)%n], pmesh);
      set_halfedge(vface[(i+1)%n], hedges[i], pmesh);
    }

    set_halfedge(f, hedges[0], pmesh);
  }

  // now remove the remaining superfluous vertices, edges, faces
  for(vertex_descriptor v : vertex_stack)
    remove_vertex(v, pmesh);
  for(edge_descriptor e : edge_stack)
    remove_edge(e, pmesh);
  for(face_descriptor f : face_stack)
    remove_face(f, pmesh);

#ifdef CGAL_PMP_REMOVE_SELF_INTERSECTION_OUTPUT_INTERMEDIATE_FULL_MESH
  CGAL::IO::write_polygon_mesh("results/last_patch_replacement.off", pmesh, CGAL::parameters::stream_precision(17));
#endif

  CGAL_postcondition(is_valid_polygon_mesh(pmesh));

  return out;
}

template <typename Point, typename PolygonMesh, typename VertexPointMap, typename FaceOutputIterator>
FaceOutputIterator replace_faces_with_patch(const std::set<typename boost::graph_traits<PolygonMesh>::face_descriptor>& face_range,
                                            const std::vector<std::vector<Point> >& patch,
                                            PolygonMesh& pmesh,
                                            VertexPointMap vpm,
                                            FaceOutputIterator out)
{
  typedef typename boost::graph_traits<PolygonMesh>::vertex_descriptor     vertex_descriptor;
  typedef typename boost::graph_traits<PolygonMesh>::halfedge_descriptor   halfedge_descriptor;
  typedef typename boost::graph_traits<PolygonMesh>::edge_descriptor       edge_descriptor;
  typedef typename boost::graph_traits<PolygonMesh>::face_descriptor       face_descriptor;

  std::vector<vertex_descriptor> border_vertices;
  std::set<vertex_descriptor> interior_vertices;
  std::vector<halfedge_descriptor> border_hedges;
  std::set<edge_descriptor> interior_edges;

  for(face_descriptor fh : face_range)
  {
    for(halfedge_descriptor h : halfedges_around_face(halfedge(fh, pmesh), pmesh))
    {
      if(halfedge(target(h, pmesh), pmesh) == h) // limit the number of insertions
        interior_vertices.insert(target(h, pmesh));
    }
  }

  for(face_descriptor fh : face_range)
  {
    for(halfedge_descriptor h : halfedges_around_face(halfedge(fh, pmesh), pmesh))
    {
      CGAL_assertion(!is_border(h, pmesh));

      const edge_descriptor e = edge(h, pmesh);
      const halfedge_descriptor opp_h = opposite(h, pmesh);
      const face_descriptor opp_f = face(opp_h, pmesh);

      if(is_border(opp_h, pmesh) || face_range.count(opp_f) == 0)
      {
        vertex_descriptor v = target(h, pmesh);
        interior_vertices.erase(v);
        border_hedges.push_back(h);
        border_vertices.push_back(v);
      }
      else
      {
        interior_edges.insert(e);
      }
    }
  }

  return replace_faces_with_patch(border_vertices, interior_vertices,
                                  border_hedges, interior_edges, face_range, patch,
                                  pmesh, vpm, out);
}

template <typename Point, typename PolygonMesh, typename VertexPointMap>
void replace_faces_with_patch(const std::set<typename boost::graph_traits<PolygonMesh>::face_descriptor>& faces,
                              const std::vector<std::vector<Point> >& patch,
                              PolygonMesh& pmesh,
                              VertexPointMap vpm)
{
  CGAL::Emptyset_iterator out;
  replace_faces_with_patch(faces, patch, pmesh, vpm, out);
}

// -*-*-*-*-*-*-*-*-*-*-*-*-*-*-*-*-*-*-*-*-*-*-*-*-*-*-*-*-*-*-*-*-*-*-*-*-*-*-*-*-*-*-*-*-*-*-*-*-

template <typename FaceRange, typename EdgeConstrainMap,
          typename TriangleMesh, typename VertexPointMap, typename GeomTraits>
void constrain_edges(const FaceRange& faces,
                     TriangleMesh& tmesh,
                     const bool constrain_border_edges,
                     const bool constrain_sharp_edges,
                     const double dihedral_angle,
                     const double /*weak_DA*/,
                     EdgeConstrainMap& eif,
                     VertexPointMap vpm,
                     const GeomTraits& gt)
{
  typedef typename boost::graph_traits<TriangleMesh>::halfedge_descriptor   halfedge_descriptor;
  typedef typename boost::graph_traits<TriangleMesh>::edge_descriptor       edge_descriptor;
  typedef typename boost::graph_traits<TriangleMesh>::face_descriptor       face_descriptor;

  typedef typename GeomTraits::FT                                           FT;
  typedef typename GeomTraits::Vector_3                                     Vector;

  std::unordered_map<edge_descriptor, bool> is_border_of_selection;
  for(face_descriptor f : faces)
  {
    for(halfedge_descriptor h : CGAL::halfedges_around_face(halfedge(f, tmesh), tmesh))
    {
      // Default initialization is guaranteed to be `false`. Thus, meet it once will switch
      // the value to `true` and meeting it twice will switch back to `false`.
      const edge_descriptor e = edge(h, tmesh);
      if(constrain_sharp_edges)
        is_border_of_selection[e] = !(is_border_of_selection[e]);
      else
        is_border_of_selection[e] = false;
    }
  }

#if 0 // Until detect_features++ is integrated
  CGAL::Polygon_mesh_processing::experimental::detect_sharp_edges_pp(faces, tmesh, dihedral_angle, eif,
                                                                     parameters::weak_dihedral_angle(weak_DA));

  // ...
#else
  // this is basically the code that is in detect_features (at the very bottom)
  // but we do not want a folding to be marked as a sharp feature so the dihedral angle is also
  // bounded from above
  const double bound = dihedral_angle;
  const double cos_angle = std::cos(bound * CGAL_PI / 180.);

  for(const auto& ep : is_border_of_selection)
  {
    bool flag = ep.second;
    if(!constrain_border_edges)
      flag = false;

    if(constrain_sharp_edges && !flag)
    {
      const halfedge_descriptor h = halfedge(ep.first, tmesh);
      CGAL_assertion(!is_border(edge(h, tmesh), tmesh));

      const face_descriptor f1 = face(h, tmesh);
      const face_descriptor f2 = face(opposite(h, tmesh), tmesh);

      // @speed cache normals
      const Vector n1 = compute_face_normal(f1, tmesh, parameters::vertex_point_map(vpm).geom_traits(gt));
      const Vector n2 = compute_face_normal(f2, tmesh, parameters::vertex_point_map(vpm).geom_traits(gt));
      if(n1 != CGAL::NULL_VECTOR && n2 != CGAL::NULL_VECTOR)
      {
        const FT c = gt.compute_scalar_product_3_object()(n1, n2);

        // Do not mark as sharp edges with a dihedral angle that is almost `pi` because this is likely
        // due to a fold on the mesh rather than a sharp edge that we would like to preserve
        // (Ideally this would be pre-treated as part of the flatness treatment)
        flag = (c <= cos_angle && c >= -cos_angle);
      }
    }

    is_border_of_selection[ep.first] = flag; // Only needed for output, really
    put(eif, ep.first, flag);
  }
#endif

#ifdef CGAL_PMP_REMOVE_SELF_INTERSECTION_OUTPUT
  std::ofstream out("results/constrained_edges.polylines.txt");
  out << std::setprecision(17);
  for(edge_descriptor e : edges(tmesh))
    if(get(eif, e))
       out << "2 " << tmesh.point(source(e, tmesh)) << " " << tmesh.point(target(e, tmesh)) << std::endl;
  out.close();
#endif
}

// -*-*-*-*-*-*-*-*-*-*-*-*-*-*-*-*-*-*-*-*-*-*-*-*-*-*-*-*-*-*-*-*-*-*-*-*-*-*-*-*-*-*-*-*-*-*-*-*-

template <typename TriangleMesh, typename VertexPointMap, typename GeomTraits, typename PolyhedralEnvelope>
bool remove_self_intersections_with_smoothing(std::set<typename boost::graph_traits<TriangleMesh>::face_descriptor>& face_range,
                                              TriangleMesh& tmesh,
                                              const bool constrain_sharp_edges,
                                              const double dihedral_angle,
                                              const double weak_DA,
                                              const PolyhedralEnvelope& cc_envelope,
                                              VertexPointMap vpm,
                                              const GeomTraits& gt)
{
  namespace CP = CGAL::parameters;

  typedef typename boost::graph_traits<TriangleMesh>::halfedge_descriptor   halfedge_descriptor;
  typedef typename boost::graph_traits<TriangleMesh>::face_descriptor       face_descriptor;

  typedef typename boost::property_traits<VertexPointMap>::value_type       Point;

#ifdef CGAL_PMP_REMOVE_SELF_INTERSECTION_DEBUG
  std::cout << "  DEBUG: repair with smoothing... (constraining sharp edges: ";
  std::cout << std::boolalpha << constrain_sharp_edges << ")" << std::endl;
#endif

  CGAL_precondition(does_self_intersect(face_range, tmesh));

  // Rather than working directly on the mesh, copy a range and work on this instead
  const CGAL::Face_filtered_graph<TriangleMesh> ffg(tmesh, face_range);
  TriangleMesh local_mesh;
  CGAL::copy_face_graph(ffg, local_mesh, CP::vertex_point_map(vpm));

  // smoothing cannot be applied if the input has degenerate faces
  for(face_descriptor fd : faces(local_mesh))
    if(is_degenerate_triangle_face(fd, local_mesh))
      return false;

#ifdef CGAL_PMP_REMOVE_SELF_INTERSECTION_OUTPUT
  CGAL::IO::write_polygon_mesh("results/local_mesh.off", local_mesh, CGAL::parameters::stream_precision(17));
#endif

  // Constrain sharp and border edges
  typedef CGAL::dynamic_edge_property_t<bool>                                 Edge_property_tag;
  typedef typename boost::property_map<TriangleMesh, Edge_property_tag>::type EIFMap;
  EIFMap eif = get(Edge_property_tag(), local_mesh);

  VertexPointMap local_vpm = get_property_map(vertex_point, local_mesh);

  constrain_edges(faces(local_mesh), local_mesh, true /*constrain_borders*/,
                  constrain_sharp_edges, dihedral_angle, weak_DA, eif, local_vpm, gt);

  // @todo choice of number of iterations? Till convergence && max of 100?
  Polygon_mesh_processing::angle_and_area_smoothing(faces(local_mesh),
                                                    local_mesh,
                                                    CP::edge_is_constrained_map(eif)
                                                    .number_of_iterations(100)
                                                    .use_safety_constraints(false)
#ifndef CGAL_PMP_USE_CERES_SOLVER
                                                    .use_area_smoothing(false)
#endif
                                                    );

#ifdef CGAL_PMP_REMOVE_SELF_INTERSECTION_OUTPUT
  CGAL::IO::write_polygon_mesh("results/post_smoothing_local_mesh.off", local_mesh, CGAL::parameters::stream_precision(17));
#endif

  if(does_self_intersect(local_mesh))
  {
#ifdef CGAL_PMP_REMOVE_SELF_INTERSECTION_DEBUG
    std::cout << "  DEBUG: patch still self-intersecting after smoothing\n";
#endif
    return false;
  }
  if (!cc_envelope.is_empty() && !cc_envelope(local_mesh))
  {
#ifdef CGAL_PMP_REMOVE_SELF_INTERSECTION_DEBUG
    std::cout << "  DEBUG: patch is not in the input polyhedral envelope\n";
#endif
    return false;
  }

  // Patch is acceptable, swap it in
  std::vector<std::vector<Point> > patch;
  for(const face_descriptor f : faces(local_mesh))
  {
    halfedge_descriptor h = halfedge(f, local_mesh);
    patch.emplace_back(std::initializer_list<Point>{get(local_vpm, target(h, local_mesh)),
                                                    get(local_vpm, target(next(h, local_mesh), local_mesh)),
                                                    get(local_vpm, target(prev(h, local_mesh), local_mesh))});
  }

  std::set<face_descriptor> new_faces;
  replace_faces_with_patch(face_range, patch, tmesh, vpm, std::inserter(new_faces, new_faces.end()));

#ifdef CGAL_PMP_REMOVE_SELF_INTERSECTION_DEBUG
  if(constrain_sharp_edges)
    ++self_intersections_solved_by_constrained_smoothing;
  else
    ++self_intersections_solved_by_unconstrained_smoothing;
#endif

  return true;
}

// -*-*-*-*-*-*-*-*-*-*-*-*-*-*-*-*-*-*-*-*-*-*-*-*-*-*-*-*-*-*-*-*-*-*-*-*-*-*-*-*-*-*-*-*-*-*-*-*-

template <typename TriangleMesh>
bool order_border_halfedge_range(std::vector<typename boost::graph_traits<TriangleMesh>::halfedge_descriptor>& hrange,
                                 const TriangleMesh& tmesh)
{
  typedef typename boost::graph_traits<TriangleMesh>::vertex_descriptor     vertex_descriptor;

  CGAL_precondition(hrange.size() > 2);

  for(std::size_t i=0; i<hrange.size()-2; ++i)
  {
    const vertex_descriptor tgt = target(hrange[i], tmesh);
    for(std::size_t j=i+1; j<hrange.size(); ++j)
    {
      if(tgt == source(hrange[j], tmesh))
      {
        std::swap(hrange[i+1], hrange[j]);
        break;
      }

      // something went wrong while ordering halfedge (e.g. hole has more than one boundary cycle)
      if(j == hrange.size() - 1)
        return false;
    }
  }

  CGAL_postcondition(source(hrange.front(), tmesh) == target(hrange.back(), tmesh));
  return true;
}

template <class Box, class TM, class VPM, class GT, class OutputIterator>
struct Strict_intersect_edges // "strict" as in "not sharing a vertex"
{
  typedef typename boost::graph_traits<TM>::halfedge_descriptor               halfedge_descriptor;
  typedef typename GT::Segment_3                                              Segment;

  mutable OutputIterator m_iterator;
  const TM& m_tmesh;
  const VPM m_vpmap;

  typename GT::Construct_segment_3 m_construct_segment;
  typename GT::Do_intersect_3 m_do_intersect;

  Strict_intersect_edges(const TM& tmesh, VPM vpmap, const GT& gt, OutputIterator it)
    :
      m_iterator(it),
      m_tmesh(tmesh),
      m_vpmap(vpmap),
      m_construct_segment(gt.construct_segment_3_object()),
      m_do_intersect(gt.do_intersect_3_object())
  {}

  void operator()(const Box* b, const Box* c) const
  {
    const halfedge_descriptor h = b->info();
    const halfedge_descriptor g = c->info();

    if(source(h, m_tmesh) == target(g, m_tmesh) || target(h, m_tmesh) == source(g, m_tmesh))
      return;

    const Segment s1 = m_construct_segment(get(m_vpmap, source(h, m_tmesh)), get(m_vpmap, target(h, m_tmesh)));
    const Segment s2 = m_construct_segment(get(m_vpmap, source(g, m_tmesh)), get(m_vpmap, target(g, m_tmesh)));

    if(m_do_intersect(s1, s2))
      *m_iterator++ = std::make_pair(b->info(), c->info());
  }
};

template <typename TriangleMesh, typename VertexPointMap, typename GeomTraits>
bool is_simple_3(const std::vector<typename boost::graph_traits<TriangleMesh>::halfedge_descriptor>& cc_border_hedges,
                 const TriangleMesh& tmesh,
                 VertexPointMap vpm,
                 const GeomTraits& gt)
{
  typedef typename boost::graph_traits<TriangleMesh>::halfedge_descriptor                       halfedge_descriptor;

  typedef typename boost::property_traits<VertexPointMap>::reference                            Point_ref;

  typedef CGAL::Box_intersection_d::ID_FROM_BOX_ADDRESS                                         Box_policy;
  typedef CGAL::Box_intersection_d::Box_with_info_d<double, 3, halfedge_descriptor, Box_policy> Box;

  std::vector<Box> boxes;
  boxes.reserve(cc_border_hedges.size());

  for(halfedge_descriptor h : cc_border_hedges)
  {
    const Point_ref p = get(vpm, source(h, tmesh));
    const Point_ref q = get(vpm, target(h, tmesh));
    CGAL_assertion(!gt.equal_3_object()(p, q));

    boxes.emplace_back(p.bbox() + q.bbox(), h);
  }

  // generate box pointers
  std::vector<const Box*> box_ptr;
  box_ptr.reserve(boxes.size());

  for(Box& b : boxes)
    box_ptr.push_back(&b);

  typedef boost::function_output_iterator<CGAL::internal::Throw_at_output>          Throwing_output_iterator;
  typedef internal::Strict_intersect_edges<Box, TriangleMesh, VertexPointMap,
                                           GeomTraits, Throwing_output_iterator>    Throwing_filter;
  Throwing_filter throwing_filter(tmesh, vpm, gt, Throwing_output_iterator());

  try
  {
    const std::ptrdiff_t cutoff = 2000;
    CGAL::box_self_intersection_d<Parallel_if_available_tag>(box_ptr.begin(), box_ptr.end(), throwing_filter, cutoff);
  }
  catch(CGAL::internal::Throw_at_output_exception&)
  {
    return false;
  }

  return true;
}

// -*-*-*-*-*-*-*-*-*-*-*-*-*-*-*-*-*-*-*-*-*-*-*-*-*-*-*-*-*-*-*-*-*-*-*-*-*-*-*-*-*-*-*-*-*-*-*-*-

#ifdef CGAL_PMP_REMOVE_SELF_INTERSECTION_OUTPUT
template <typename Point>
void dump_patch(const std::string filename,
                std::vector<std::vector<Point> >& point_patch)
{
  std::ofstream out(filename);
  out << std::setprecision(17);

#ifdef CGAL_PMP_REMOVE_SELF_INTERSECTION_DEBUG
  std::cout << "  DEBUG: Writing " << point_patch.size() << " face(s) into " << filename << std::endl;
#endif

  std::vector<Point> points;
  std::vector<std::vector<std::size_t> > faces;

  std::map<Point, int> unique_points_with_id;
  for(const std::vector<Point>& face : point_patch)
    for(const Point& p : face)
      unique_points_with_id.emplace(p, 0);

  out << "OFF\n";
  out << unique_points_with_id.size() << " " << point_patch.size() << " 0\n";

  int unique_id = 0;
  for(auto& e : unique_points_with_id)
  {
    e.second = unique_id++;
    out << e.first << "\n";
  }

  for(const std::vector<Point>& face : point_patch)
  {
    out << face.size();
    for(const Point& p : face)
      out << " " << unique_points_with_id.at(p);
    out << "\n";
  }

  out << std::endl;
  out.close();
}

template <typename FaceContainer, typename PolygonMesh, typename VertexPointMap>
void dump_cc(const std::string filename,
             const FaceContainer& cc_faces,
             const PolygonMesh& pmesh,
             const VertexPointMap vpm)
{
  typedef typename boost::property_traits<VertexPointMap>::value_type      Point;

  typedef typename boost::graph_traits<PolygonMesh>::vertex_descriptor     vertex_descriptor;
  typedef typename boost::graph_traits<PolygonMesh>::face_descriptor       face_descriptor;

#ifdef CGAL_PMP_REMOVE_SELF_INTERSECTION_DEBUG
  std::cout << "  DEBUG: Writing " << cc_faces.size() << " face(s) into " << filename << std::endl;
#endif

  std::unordered_map<vertex_descriptor, std::size_t> vertex_ids;
  std::stringstream vss, fss;
  std::size_t id = 0;
  for(face_descriptor f : cc_faces)
  {
    fss << degree(f, pmesh);
    for(vertex_descriptor v : vertices_around_face(halfedge(f, pmesh), pmesh))
    {
      auto res = vertex_ids.emplace(v, id);
      if(res.second) // insert was successful (first time seeing this vertex)
      {
        ++id;
        vss << get(vpm, v) << "\n";
      }

      fss << " " << res.first->second /*id*/;
    }
    fss << "\n";
  }

  std::ofstream out(filename);
  out << std::setprecision(17);

  out << "OFF\n";
  out << id << " " << cc_faces.size() << " 0\n";
  out << vss.str() << "\n" << fss.str() << std::endl;
}
#endif // CGAL_PMP_REMOVE_SELF_INTERSECTION_OUTPUT

// -*-*-*-*-*-*-*-*-*-*-*-*-*-*-*-*-*-*-*-*-*-*-*-*-*-*-*-*-*-*-*-*-*-*-*-*-*-*-*-*-*-*-*-*-*-*-*-*-

// Hole filling can be influenced by setting a third point associated to an edge on the border of the hole.
// This third point is supposed to represent how the mesh continues on the other side of the hole.
// If that edge is a border edge, there is no third point (since the opposite face is the null face).
// Similarly if the edge is an internal sharp edge, we don't really want to use the opposite face because
// there is by definition a strong discontinuity and it might thus mislead the hole filling algorithm.
//
// Rather, we construct an artificial third point that is in the same plane as the face incident to `h`,
// defined as the third point of the imaginary equilateral triangle incident to opp(h, tmesh)
template <typename TriangleMesh, typename VertexPointMap, typename GeomTraits>
typename boost::property_traits<VertexPointMap>::value_type
construct_artificial_third_point(const typename boost::graph_traits<TriangleMesh>::halfedge_descriptor h,
                                 const TriangleMesh& tmesh,
                                 const VertexPointMap vpm,
                                 const GeomTraits& gt)
{
  typedef typename GeomTraits::FT                                           FT;
  typedef typename boost::property_traits<VertexPointMap>::value_type       Point;
  typedef typename boost::property_traits<VertexPointMap>::reference        Point_ref;
  typedef typename GeomTraits::Vector_3                                     Vector;

  const Point_ref p1 = get(vpm, source(h, tmesh));
  const Point_ref p2 = get(vpm, target(h, tmesh));
  const Point_ref opp_p = get(vpm, target(next(h, tmesh), tmesh));

  // sqrt(3)/2 to have an equilateral triangle with p1, p2, and third_point
  const FT dist = 0.5 * CGAL::sqrt(3.) * CGAL::approximate_sqrt(gt.compute_squared_distance_3_object()(p1, p2));

  const Vector ve1 = gt.construct_vector_3_object()(p1, p2);
  const Vector ve2 = gt.construct_vector_3_object()(p1, opp_p);

  // gram schmidt
  const FT e1e2_sp = gt.compute_scalar_product_3_object()(ve1, ve2);
  Vector orthogonalized_ve2 = gt.construct_sum_of_vectors_3_object()(
                                ve2, gt.construct_scaled_vector_3_object()(ve1, - e1e2_sp));
  Polygon_mesh_processing::internal::normalize(orthogonalized_ve2, gt);

  const Point mid_p1p2 = gt.construct_midpoint_3_object()(p1, p2);
  const Point third_p = gt.construct_translated_point_3_object()(
                          mid_p1p2, gt.construct_scaled_vector_3_object()(orthogonalized_ve2, -dist));

  return third_p;
}

template <typename Point, typename TriangleMesh, typename VertexPointMap>
bool check_patch_compatibility(const std::vector<std::vector<Point> >& patch,
                               const std::vector<typename boost::graph_traits<TriangleMesh>::vertex_descriptor>& border_vertices,
                               const std::vector<typename boost::graph_traits<TriangleMesh>::halfedge_descriptor>& border_hedges,
                               const std::set<typename boost::graph_traits<TriangleMesh>::edge_descriptor>& interior_edges,
                               const TriangleMesh& tmesh,
                               const VertexPointMap vpm)
{
  typedef typename boost::graph_traits<TriangleMesh>::vertex_descriptor        vertex_descriptor;
  typedef typename boost::graph_traits<TriangleMesh>::halfedge_descriptor      halfedge_descriptor;

  if(patch.empty())
  {
#ifdef CGAL_PMP_REMOVE_SELF_INTERSECTION_DEBUG
    std::cout << "  DEBUG: Empty patch" << std::endl;
#endif
    return false;
  }

  std::map<Point, vertex_descriptor> point_to_vd;
  for(vertex_descriptor v : border_vertices)
    point_to_vd[get(vpm, v)] = v;

  // make sure that the hole filling is valid: check that no edge
  // already in the mesh is present in hole_faces.
  bool non_manifold_edge_found = false;
  for(const std::vector<Point>& f : patch)
  {
    for(int i=0; i<3; ++i)
    {
      const Point& p0 = f[i];
      const Point& p1 = f[(i+1)%3];

      auto p0_it = point_to_vd.find(p0);
      auto p1_it = point_to_vd.find(p1);

      // @fixme
      // If any of the vertices is an inner point created through refine(), we don't have an easy way
      //to know the possible correspondency with an existing vertex of the mesh: it might be a vertex
      // part of a completely different CC. Unfortunately, a nm edge could be created with this vertex,
      // but the complexity to check all vertices of the mesh is horrible (even spatially filtered,
      // this needs to be updated, ...)
      if(p0_it == point_to_vd.end() || p1_it == point_to_vd.end())
        continue;

      const vertex_descriptor v0 = p0_it->second;
      const vertex_descriptor v1 = p1_it->second;

      halfedge_descriptor h = halfedge(v0, v1, tmesh).first; // null halfedge if not found
      if(h != boost::graph_traits<TriangleMesh>::null_halfedge())
      {
        if(std::find(border_hedges.begin(), border_hedges.end(), h) == border_hedges.end() &&
           interior_edges.count(edge(h, tmesh)) == 0)
        {
          non_manifold_edge_found = true;
          break;
        }
      }
    }

    if(non_manifold_edge_found)
      break;
  }

  if(non_manifold_edge_found)
  {
#ifdef CGAL_PMP_REMOVE_SELF_INTERSECTION_DEBUG
    std::cout << "  DEBUG: Triangulation produced is non-manifold when plugged into the mesh.\n";
#endif

    return false;
  }

  return true;
}

// Patch is not valid if:
// - we insert the same face more than once
// - insert (geometric) non-manifold edges
template <typename TriangleMesh, typename Point>
bool check_patch_sanity(const std::vector<std::vector<Point> >& patch)
{
  std::set<std::set<Point> > unique_faces;
  std::map<std::set<Point>, int> unique_edges;

  for(const std::vector<Point>& face : patch)
  {
    if(!unique_faces.emplace(face.begin(), face.end()).second) // this face had already been found
      return false;

    int i = (unique_edges.insert(std::make_pair(std::set<Point> { face[0], face[1] }, 0)).first->second)++;
    if(i == 2) // non-manifold edge
      return false;

    i = (unique_edges.insert(std::make_pair(std::set<Point> { face[1], face[2] }, 0)).first->second)++;
    if(i == 2) // non-manifold edge
      return false;

    i = (unique_edges.insert(std::make_pair(std::set<Point> { face[2], face[0] }, 0)).first->second)++;
    if(i == 2) // non-manifold edge
      return false;
  }

  // Check for self-intersections within the patch
  // @todo something better than just making a mesh out of the soup?
  std::vector<Point> points;
  std::vector<std::vector<std::size_t> > faces;
  std::map<Point, std::size_t> ids;

  std::size_t c = 0;
  for(const std::vector<Point>& face : patch)
  {
    std::vector<std::size_t> ps_f;
    for(const Point& pt : face)
    {
      std::size_t id = c;
      auto is_insert_successful = ids.emplace(pt, c);
      if(is_insert_successful.second) // first time we've seen that point
      {
        ++c;
        points.push_back(pt);
      }
      else // already seen that point
      {
        id = is_insert_successful.first->second;
      }

      CGAL_assertion(id < points.size());
      ps_f.push_back(id);
    }

    faces.push_back(ps_f);
  }

  TriangleMesh patch_mesh;
  if(is_polygon_soup_a_polygon_mesh(faces))
    polygon_soup_to_polygon_mesh(points, faces, patch_mesh);
  else
    return false;

  if(does_self_intersect(patch_mesh))
  {
#ifdef CGAL_PMP_REMOVE_SELF_INTERSECTION_DEBUG
    std::cout << "  DEBUG: Tentative patch has self-intersections." << std::endl;
#endif

    return false;
  }

  return true;
}

template <typename Point, typename GeomTraits>
bool construct_hole_patch(std::vector<CGAL::Triple<int, int, int> >& hole_faces,
                          const std::vector<Point>& hole_points,
                          const std::vector<Point>& third_points,
                          const GeomTraits& gt)
{
  if(hole_points.size() > 3)
  {
    triangulate_hole_polyline(hole_points, third_points, std::back_inserter(hole_faces),
                              parameters::geom_traits(gt));
  }
  else
  {
    hole_faces.emplace_back(0, 1, 2); // trivial hole filling
  }

  if(hole_faces.empty())
  {
#ifndef CGAL_HOLE_FILLING_DO_NOT_USE_DT3
 #ifdef CGAL_PMP_REMOVE_SELF_INTERSECTION_DEBUG
    std::cout << "  DEBUG: Failed to fill a hole using Delaunay search space.\n";
 #endif

    triangulate_hole_polyline(hole_points, third_points, std::back_inserter(hole_faces),
                              parameters::use_delaunay_triangulation(false).geom_traits(gt));
#endif
    if(hole_faces.empty())
    {
#ifdef CGAL_PMP_REMOVE_SELF_INTERSECTION_DEBUG
      std::cout << "  DEBUG: Failed to fill a hole using the whole search space.\n";
#endif
      return false;
    }
  }

#ifdef CGAL_PMP_REMOVE_SELF_INTERSECTION_OUTPUT
  std::cout << "  DEBUG: " << hole_faces.size() << " faces in the patch" << std::endl;
  std::vector<std::vector<Point> > to_dump;
  for(const auto& face : hole_faces)
  {
    to_dump.emplace_back(std::initializer_list<Point>{ hole_points[face.first],
                                                       hole_points[face.second],
                                                       hole_points[face.third] });
  }

  CGAL_assertion(to_dump.size() == hole_faces.size());

  static int patch_id = 0;
  std::stringstream oss;
  oss << "results/raw_patch_" << patch_id++ << ".off" << std::ends;
  const std::string filename = oss.str().c_str();

  dump_patch(filename, to_dump);
#endif

  return true;
}

template <typename GeomTraits>
struct Mesh_projection_functor
{
  typedef typename GeomTraits::Point_3 Point_3;
  typedef typename GeomTraits::Triangle_3 Triangle_3;

  typedef std::vector<Triangle_3> Triangle_container;
  typedef CGAL::AABB_triangle_primitive<GeomTraits, typename Triangle_container::const_iterator> Primitive;
  typedef CGAL::AABB_traits<GeomTraits, Primitive> Traits;
  typedef CGAL::AABB_tree<Traits> Tree;

  template <typename TriangleMesh, typename VPM>
  Mesh_projection_functor(const TriangleMesh& mesh,
                          const VPM vpm)
  {
    triangles.reserve(num_faces(mesh));
    for(auto f : faces(mesh))
      triangles.emplace_back(get(vpm, target(halfedge(f, mesh), mesh)),
                             get(vpm, target(next(halfedge(f, mesh), mesh), mesh)),
                             get(vpm, source(halfedge(f, mesh), mesh)));

    tree.insert(std::cbegin(triangles), std::cend(triangles));
  }

  Point_3 operator()(const Point_3& p) const { return tree.closest_point(p); }

private:
  Triangle_container triangles;
  Tree tree;
};

template <typename Point, typename Projector, typename TriangleMesh, typename GeomTraits>
bool adapt_patch(std::vector<std::vector<Point> >& point_patch,
                 const Projector& projector,
                 const TriangleMesh&,
                 const GeomTraits&)
{
  typedef typename boost::graph_traits<TriangleMesh>::vertex_descriptor        vertex_descriptor;
  typedef typename boost::graph_traits<TriangleMesh>::halfedge_descriptor      halfedge_descriptor;
  typedef typename boost::graph_traits<TriangleMesh>::face_descriptor          face_descriptor;

#ifdef CGAL_PMP_REMOVE_SELF_INTERSECTION_OUTPUT
  dump_patch("results/pre-adapt.off", point_patch);
#endif

  CGAL_precondition(!point_patch.empty());

  std::vector<Point> soup_points;
  std::vector<std::array<std::size_t, 3> > soup_faces;

  std::size_t pid = 0;
  std::map<Point, std::size_t> point_ids;
  for(const auto& fp : point_patch)
  {
    CGAL_assertion(fp.size() == 3);
    std::array<std::size_t, 3> f;
    for(std::size_t i=0; i<3; ++i)
    {
      auto res = point_ids.emplace(fp[i], pid);
      if(res.second)
      {
        soup_points.push_back(fp[i]);
        ++pid;
      }
      f[i] = res.first->second;
    }
    soup_faces.push_back(f);
  }

  CGAL_assertion(is_polygon_soup_a_polygon_mesh(soup_faces));

  TriangleMesh local_mesh;
  auto local_vpm = get(vertex_point, local_mesh);

  polygon_soup_to_polygon_mesh(soup_points, soup_faces, local_mesh);
  bool has_SI = does_self_intersect(local_mesh);

  std::vector<halfedge_descriptor> border_hedges;
  border_halfedges(faces(local_mesh), local_mesh, std::back_inserter(border_hedges));

  std::vector<vertex_descriptor> new_vertices;
  refine(local_mesh, faces(local_mesh), CGAL::Emptyset_iterator(), std::back_inserter(new_vertices));

  for(vertex_descriptor v : new_vertices)
    put(local_vpm, v, projector(get(local_vpm, v)));

  // The projector can create degenerate faces
  if(!remove_degenerate_faces(local_mesh))
    return !has_SI;

#ifdef CGAL_PMP_REMOVE_SELF_INTERSECTION_OUTPUT
  static int adapted_patch_id = 0;
  std::stringstream oss;
  oss << "results/adapted_patch_" << adapted_patch_id++ << ".off" << std::ends;
  const std::string filename = oss.str().c_str();
  std::cout << "  DEBUG: Writing " << point_patch.size() << " faces into " << filename << std::endl;
  IO::write_polygon_mesh(filename, local_mesh);
#endif

  // If the adapted tentative patch has SI, revert back to the base patch
  if(does_self_intersect(local_mesh))
    return !has_SI; // if the base patch also has self-intersections, we are done

  // Replace the tentative patch with the new, self-intersection-less, adapted patch
  point_patch.clear();
  point_patch.reserve(num_faces(local_mesh));

  for(face_descriptor f : faces(local_mesh))
  {
    std::vector<Point> fp { get(local_vpm, target(halfedge(f, local_mesh), local_mesh)),
                            get(local_vpm, target(next(halfedge(f, local_mesh), local_mesh), local_mesh)),
                            get(local_vpm, source(halfedge(f, local_mesh), local_mesh)) };
    point_patch.push_back(fp);
  }

  return true;
}

// This overload uses hole filling to construct a patch and tests the manifoldness of the patch
template <typename Point, typename Projector, typename TriangleMesh, typename VertexPointMap, typename GeomTraits>
bool construct_manifold_hole_patch(std::vector<std::vector<Point> >& point_patch,
                                   const std::vector<Point>& hole_points,
                                   const std::vector<Point>& third_points,
                                   const std::vector<typename boost::graph_traits<TriangleMesh>::vertex_descriptor>& cc_border_vertices,
                                   const std::vector<typename boost::graph_traits<TriangleMesh>::halfedge_descriptor>& cc_border_hedges,
                                   const std::set<typename boost::graph_traits<TriangleMesh>::edge_descriptor>& cc_interior_edges,
                                   const Projector& projector,
                                   const TriangleMesh& tmesh,
                                   const VertexPointMap vpm,
                                   const GeomTraits& gt)
{
  typedef CGAL::Triple<int, int, int>                                          Face_indices;

  // Try to triangulate the hole using default parameters
  // (using Delaunay search space if CGAL_HOLE_FILLING_DO_NOT_USE_DT3 is not defined)
  std::vector<Face_indices> hole_faces;
  construct_hole_patch(hole_faces, hole_points, third_points, gt);

  std::vector<std::vector<Point> > local_point_patch;
  local_point_patch.reserve(hole_faces.size());
  for(const Face_indices& face : hole_faces)
  {
    local_point_patch.emplace_back(std::initializer_list<Point>{hole_points[face.first],
                                                                hole_points[face.second],
                                                                hole_points[face.third]});
  }

  if(!adapt_patch(local_point_patch, projector, tmesh, gt))
  {
#ifdef CGAL_PMP_REMOVE_SELF_INTERSECTION_DEBUG
    std::cout << "  DEBUG: Failed to adapt the patch..." << std::endl;
#endif
    return false;
  }

  // Check manifoldness compatibility with the rest of the mesh
  if(!check_patch_compatibility(local_point_patch, cc_border_vertices, cc_border_hedges, cc_interior_edges, tmesh, vpm))
  {
#ifdef CGAL_PMP_REMOVE_SELF_INTERSECTION_DEBUG
    std::cout << "  DEBUG: Incompatible patch" << std::endl;
#endif
    return false;
  }

  point_patch.reserve(point_patch.size() + local_point_patch.size());
  std::move(std::begin(local_point_patch), std::end(local_point_patch), std::back_inserter(point_patch));

  bool is_sane = check_patch_sanity<TriangleMesh>(point_patch);
#ifdef CGAL_PMP_REMOVE_SELF_INTERSECTION_DEBUG
  if(is_sane)
    std::cout << "  DEBUG: Found sane hole-filling patch (" << point_patch.size() << " faces)\n";
  else
    std::cout << "  DEBUG: Insane hole-filling patch\n";
#endif

  return is_sane;
}

// This overloads fill the containers `cc_interior_vertices` and `cc_interior_edges`
template <typename Point, typename Projector, typename TriangleMesh, typename VertexPointMap, typename GeomTraits>
bool construct_tentative_hole_patch_with_border(std::vector<std::vector<Point> >& point_patch,
                                                const std::vector<Point>& hole_points,
                                                const std::vector<Point>& third_points,
                                                const std::vector<typename boost::graph_traits<TriangleMesh>::vertex_descriptor>& cc_border_vertices,
                                                const std::vector<typename boost::graph_traits<TriangleMesh>::halfedge_descriptor>& cc_border_hedges,
                                                std::set<typename boost::graph_traits<TriangleMesh>::vertex_descriptor>& cc_interior_vertices,
                                                std::set<typename boost::graph_traits<TriangleMesh>::edge_descriptor>& cc_interior_edges,
                                                const std::set<typename boost::graph_traits<TriangleMesh>::face_descriptor>& cc_faces,
                                                const Projector& projector,
                                                const TriangleMesh& tmesh,
                                                const VertexPointMap vpm,
                                                const GeomTraits& gt)
{
  typedef typename boost::graph_traits<TriangleMesh>::halfedge_descriptor   halfedge_descriptor;
  typedef typename boost::graph_traits<TriangleMesh>::face_descriptor       face_descriptor;

  CGAL_assertion(hole_points.size() == third_points.size());

  // Collect vertices and edges inside the current selection cc: first collect all vertices and
  // edges incident to the faces to remove...
  for(const face_descriptor f : cc_faces)
  {
    for(halfedge_descriptor h : halfedges_around_face(halfedge(f, tmesh), tmesh))
    {
      if(halfedge(target(h, tmesh), tmesh) == h) // to limit the number of insertions
        cc_interior_vertices.insert(target(h, tmesh));

      cc_interior_edges.insert(edge(h, tmesh));
    }
  }

  // ... and then remove those on the boundary
  for(halfedge_descriptor h : cc_border_hedges)
  {
    cc_interior_vertices.erase(target(h, tmesh));
    cc_interior_edges.erase(edge(h, tmesh));
  }

  return construct_manifold_hole_patch(point_patch, hole_points, third_points,
                                       cc_border_vertices, cc_border_hedges, cc_interior_edges,
                                       projector, tmesh, vpm, gt);
}

// This function constructs the ranges `hole_points` and `third_points`. Note that for a sub-hole,
// these two ranges are constructed in another function because we don't want to set 'third_points'
// for edges that are on the border of the sub-hole but not on the border of the (full) hole.
template <typename Projector, typename TriangleMesh, typename VertexPointMap, typename GeomTraits>
bool construct_tentative_hole_patch(std::vector<std::vector<typename boost::property_traits<VertexPointMap>::value_type> >& patch,
                                    std::vector<typename boost::graph_traits<TriangleMesh>::vertex_descriptor>& cc_border_vertices,
                                    std::set<typename boost::graph_traits<TriangleMesh>::vertex_descriptor>& cc_interior_vertices,
                                    std::set<typename boost::graph_traits<TriangleMesh>::edge_descriptor>& cc_interior_edges,
                                    const std::vector<typename boost::graph_traits<TriangleMesh>::halfedge_descriptor>& cc_border_hedges,
                                    const std::set<typename boost::graph_traits<TriangleMesh>::face_descriptor>& cc_faces,
                                    const Projector& projector,
                                    const TriangleMesh& tmesh,
                                    const VertexPointMap vpm,
                                    const GeomTraits& gt)
{
  typedef typename boost::graph_traits<TriangleMesh>::vertex_descriptor     vertex_descriptor;
  typedef typename boost::graph_traits<TriangleMesh>::halfedge_descriptor   halfedge_descriptor;

  typedef typename boost::property_traits<VertexPointMap>::value_type       Point;

  cc_border_vertices.reserve(cc_border_hedges.size());

  std::vector<Point> hole_points, third_points;
  hole_points.reserve(cc_border_hedges.size());
  third_points.reserve(cc_border_hedges.size());

  for(const halfedge_descriptor h : cc_border_hedges)
  {
    const vertex_descriptor v = source(h, tmesh);
    hole_points.push_back(get(vpm, v));
    cc_border_vertices.push_back(v);

    CGAL_assertion(!is_border(h, tmesh));

    if(is_border_edge(h, tmesh))
      third_points.push_back(construct_artificial_third_point(h, tmesh, vpm, gt));
    else
      third_points.push_back(get(vpm, target(next(opposite(h, tmesh), tmesh), tmesh)));
  }

  CGAL_postcondition(hole_points.size() >= 3);

  return construct_tentative_hole_patch_with_border(patch, hole_points, third_points,
                                                    cc_border_vertices, cc_border_hedges,
                                                    cc_interior_vertices, cc_interior_edges,
                                                    cc_faces, projector, tmesh, vpm, gt);
}

// In this overload, we don't know the border of the patch because the face range is a sub-region
// of the hole. We also construct `hole_points` and `third_points`, but with no third point for internal
// sharp edges because a local self-intersection is usually caused by folding and thus we do not want
// a third point resulting from folding to wrongly influence the hole filling process.
template <typename Projector, typename TriangleMesh, typename VertexPointMap, typename GeomTraits>
bool construct_tentative_sub_hole_patch(std::vector<std::vector<typename boost::property_traits<VertexPointMap>::value_type> >& patch,
                                        const std::set<typename boost::graph_traits<TriangleMesh>::face_descriptor>& sub_cc_faces,
                                        const std::set<typename boost::graph_traits<TriangleMesh>::face_descriptor>& cc_faces,
                                        const Projector& projector,
                                        TriangleMesh& tmesh,
                                        VertexPointMap vpm,
                                        const GeomTraits& gt)
{
  typedef typename boost::graph_traits<TriangleMesh>::vertex_descriptor     vertex_descriptor;
  typedef typename boost::graph_traits<TriangleMesh>::halfedge_descriptor   halfedge_descriptor;
  typedef typename boost::graph_traits<TriangleMesh>::edge_descriptor       edge_descriptor;
  typedef typename boost::graph_traits<TriangleMesh>::face_descriptor       face_descriptor;

  typedef typename boost::property_traits<VertexPointMap>::value_type       Point;

  // Collect halfedges on the boundary of the region to be selected
  // (pointing inside the domain to be remeshed)
  std::set<halfedge_descriptor> internal_hedges;
  std::vector<halfedge_descriptor> cc_border_hedges;
  for(const face_descriptor fd : sub_cc_faces)
  {
    halfedge_descriptor h = halfedge(fd, tmesh);
    for(int i=0; i<3;++i)
    {
      if(is_border(opposite(h, tmesh), tmesh))
      {
         cc_border_hedges.push_back(h);
      }
      else
      {
        const face_descriptor opp_f = face(opposite(h, tmesh), tmesh);
        if(sub_cc_faces.count(opp_f) == 0)
        {
          cc_border_hedges.push_back(h);
          if(cc_faces.count(opp_f) != 0)
            internal_hedges.insert(h);
        }
      }

      h = next(h, tmesh);
    }
  }

  // Sort halfedges so that they describe the sequence of halfedges of the hole to be made
  if(!order_border_halfedge_range(cc_border_hedges, tmesh))
  {
#ifdef CGAL_PMP_REMOVE_SELF_INTERSECTION_DEBUG
    std::cout << "  DEBUG: More than one border in sub-hole. Not currently handled." << std::endl;
#endif

    return false;
  }

  if(!is_simple_3(cc_border_hedges, tmesh, vpm, gt))
  {
#ifdef CGAL_PMP_REMOVE_SELF_INTERSECTION_DEBUG
    std::cout << "Hole filling cannot handle non-simple sub border" << std::endl;
#endif
    return false;
  }

  // @todo we don't care about these sets, so instead there could be a system of output iterators
  // in construct_tentative_hole_patch instead (and here would be emptyset iterators).
  std::set<vertex_descriptor> cc_interior_vertices;
  std::set<edge_descriptor> cc_interior_edges;

  std::vector<vertex_descriptor> cc_border_vertices;
  cc_border_vertices.reserve(cc_border_hedges.size());

  std::vector<Point> hole_points, third_points;
  hole_points.reserve(cc_border_hedges.size());
  third_points.reserve(cc_border_hedges.size());

  for(const halfedge_descriptor h : cc_border_hedges)
  {
    const vertex_descriptor v = source(h, tmesh);
    hole_points.push_back(get(vpm, v));
    cc_border_vertices.push_back(v);

    CGAL_assertion(!is_border(h, tmesh));

    if(internal_hedges.count(h) == 0 && // `h` is on the border of the full CC
       !is_border_edge(h, tmesh))
    {
      third_points.push_back(get(vpm, target(next(opposite(h, tmesh), tmesh), tmesh)));
    }
    else // `h` is on the border of the sub CC but not on the border of the full CC
    {
      const Point tp = construct_artificial_third_point(h, tmesh, vpm, gt);
      third_points.push_back(tp);
    }
  }

  return construct_tentative_hole_patch_with_border(patch, hole_points, third_points,
                                                    cc_border_vertices, cc_border_hedges,
                                                    cc_interior_vertices, cc_interior_edges,
                                                    sub_cc_faces, projector, tmesh, vpm, gt);
}

// -*-*-*-*-*-*-*-*-*-*-*-*-*-*-*-*-*-*-*-*-*-*-*-*-*-*-*-*-*-*-*-*-*-*-*-*-*-*-*-*-*-*-*-*-*-*-*-*-

// This function is only called when the hole is NOT subdivided into smaller holes
template <typename PolyhedralEnvelope, typename Projector, typename TriangleMesh, typename VertexPointMap, typename GeomTraits>
bool fill_hole(std::vector<typename boost::graph_traits<TriangleMesh>::halfedge_descriptor>& cc_border_hedges,
               const std::set<typename boost::graph_traits<TriangleMesh>::face_descriptor>& cc_faces,
               std::set<typename boost::graph_traits<TriangleMesh>::face_descriptor>& working_face_range,
               const PolyhedralEnvelope& cc_envelope,
               const Projector& projector,
               TriangleMesh& tmesh,
               VertexPointMap vpm,
               const GeomTraits& gt,
               bool reuse_faces = true)
{
  typedef typename boost::graph_traits<TriangleMesh>::vertex_descriptor     vertex_descriptor;
  typedef typename boost::graph_traits<TriangleMesh>::edge_descriptor       edge_descriptor;
  typedef typename boost::graph_traits<TriangleMesh>::face_descriptor       face_descriptor;

  typedef typename boost::property_traits<VertexPointMap>::value_type       Point;

#ifdef CGAL_PMP_REMOVE_SELF_INTERSECTION_DEBUG
  std::cout << "  DEBUG: Attempting hole-filling (no constraints), " << cc_faces.size() << " faces\n";
#endif

  std::set<vertex_descriptor> cc_interior_vertices;
  std::set<edge_descriptor> cc_interior_edges;

  std::vector<vertex_descriptor> cc_border_vertices;
  cc_border_vertices.reserve(cc_border_hedges.size());

  std::vector<std::vector<Point> > patch;
  if(!construct_tentative_hole_patch(patch, cc_border_vertices, cc_interior_vertices, cc_interior_edges,
                                     cc_border_hedges, cc_faces, projector, tmesh, vpm, gt))
  {
#ifdef CGAL_PMP_REMOVE_SELF_INTERSECTION_DEBUG
    std::cout << "  DEBUG: Failed to find acceptable hole patch\n";
#endif

    return false;
  }

  if(!cc_envelope.is_empty() && !cc_envelope(patch))
  {
#ifdef CGAL_PMP_REMOVE_SELF_INTERSECTION_DEBUG
    std::cout << "  DEBUG: Patch is not inside the input polyhedral envelope\n";
#endif
    return false;
  }

#ifdef CGAL_PMP_REMOVE_SELF_INTERSECTION_DEBUG
  std::cout << "  DEBUG: Found acceptable hole-filling patch (" << patch.size() << " faces)\n";
#endif

  for(const face_descriptor f : cc_faces)
    working_face_range.erase(f);

  // Plug the new triangles in the mesh, reusing previous edges and faces
  if(reuse_faces)
  {
    replace_faces_with_patch(cc_border_vertices, cc_interior_vertices,
                             cc_border_hedges, cc_interior_edges,
                             cc_faces, patch, tmesh, vpm,
                             std::inserter(working_face_range, working_face_range.end()));
  }
  else
  {
    replace_faces_with_patch_without_reuse(cc_border_vertices, cc_faces, patch, tmesh, vpm,
                                           std::inserter(working_face_range, working_face_range.end()));
  }

#ifdef CGAL_PMP_REMOVE_SELF_INTERSECTION_OUTPUT_INTERMEDIATE_FULL_MESH
  static int filed_hole_id = 0;
  std::stringstream oss;
  oss << "results/filled_basic_" << filed_hole_id++ << ".off" << std::ends;
  CGAL::IO::write_polygon_mesh(oss.str().c_str(), tmesh, CGAL::parameters::stream_precision(17));
#endif

  CGAL_postcondition(is_valid_polygon_mesh(tmesh));

  return true;
}

// Same function as above but border of the hole is not known
template <typename PolyhedralEnvelope, typename Projector, typename TriangleMesh, typename VertexPointMap, typename GeomTraits>
bool fill_hole(const std::set<typename boost::graph_traits<TriangleMesh>::face_descriptor>& cc_faces,
               std::set<typename boost::graph_traits<TriangleMesh>::face_descriptor>& working_face_range,
               const PolyhedralEnvelope& cc_envelope,
               const Projector& projector,
               TriangleMesh& tmesh,
               VertexPointMap vpm,
               const GeomTraits& gt)
{
  typedef typename boost::graph_traits<TriangleMesh>::halfedge_descriptor   halfedge_descriptor;
  typedef typename boost::graph_traits<TriangleMesh>::face_descriptor       face_descriptor;

  std::vector<halfedge_descriptor> cc_border_hedges;
  for(face_descriptor fd : cc_faces)
  {
    halfedge_descriptor h = halfedge(fd, tmesh);
    for(int i=0; i<3; ++i)
    {
      if(is_border(opposite(h, tmesh), tmesh) || cc_faces.count(face(opposite(h, tmesh), tmesh)) == 0)
        cc_border_hedges.push_back(h);

      h = next(h, tmesh);
    }
  }

  if(order_border_halfedge_range(cc_border_hedges, tmesh))
    return fill_hole(cc_border_hedges, cc_faces, working_face_range, cc_envelope, projector, tmesh, vpm, gt);
  else
    return false;
}

template <typename PolyhedralEnvelope, typename Projector, typename TriangleMesh, typename VertexPointMap, typename GeomTraits>
bool fill_hole_with_constraints(std::vector<typename boost::graph_traits<TriangleMesh>::halfedge_descriptor>& cc_border_hedges,
                                const std::set<typename boost::graph_traits<TriangleMesh>::face_descriptor>& cc_faces,
                                std::set<typename boost::graph_traits<TriangleMesh>::face_descriptor>& working_face_range,
                                TriangleMesh& tmesh,
                                const double dihedral_angle,
                                const double weak_DA,
                                const PolyhedralEnvelope& cc_envelope,
                                const Projector& projector,
                                VertexPointMap vpm,
                                const GeomTraits& gt)
{
  typedef typename boost::graph_traits<TriangleMesh>::face_descriptor       face_descriptor;

  typedef typename boost::property_traits<VertexPointMap>::value_type       Point;

#ifdef CGAL_PMP_REMOVE_SELF_INTERSECTION_DEBUG
  std::cout << "  DEBUG: Attempting local hole-filling with constrained sharp edges..." << std::endl;
#endif

  // If we are treating self intersections locally, first try to constrain sharp edges in the hole
  typedef CGAL::dynamic_edge_property_t<bool>                                 Edge_property_tag;
  typedef typename boost::property_map<TriangleMesh, Edge_property_tag>::type EIFMap;
  EIFMap eif = get(Edge_property_tag(), tmesh);

  constrain_edges(cc_faces, tmesh, true /*constrain_border_edges*/, true /*constrain_sharp_edges*/,
                  dihedral_angle, weak_DA, eif, vpm, gt);

  // Partition the hole using these constrained edges
  std::set<face_descriptor> visited_faces;
  std::vector<std::vector<Point> > patch;

  for(face_descriptor f : cc_faces)
  {
    if(!visited_faces.insert(f).second) // already visited that face
      continue;

    // gather the faces making a sub-hole
    std::set<face_descriptor> sub_cc;
    Polygon_mesh_processing::connected_component(f, tmesh, std::inserter(sub_cc, sub_cc.end()),
                                                 CGAL::parameters::edge_is_constrained_map(eif));

    visited_faces.insert(sub_cc.begin(), sub_cc.end());

#ifdef CGAL_PMP_REMOVE_SELF_INTERSECTION_OUTPUT
    dump_cc("results/current_cc.off", sub_cc, tmesh, vpm);
#endif

    // The mesh is not modified, but 'patch' gets filled
    if(!construct_tentative_sub_hole_patch(patch, sub_cc, cc_faces, projector, tmesh, vpm, gt))
    {
      // Something went wrong while finding a potential cover for the a sub-hole --> use basic hole-filling
      return fill_hole(cc_border_hedges, cc_faces, working_face_range, cc_envelope, projector, tmesh, vpm, gt);
    }
  }

#ifdef CGAL_PMP_REMOVE_SELF_INTERSECTION_OUTPUT
  dump_patch("results/hole_fillers.off", patch);
#endif

  // We're assembling multiple patches so we could have the same face appearing multiple times...
  if(!check_patch_sanity<TriangleMesh>(patch))
  {
#ifdef CGAL_PMP_REMOVE_SELF_INTERSECTION_DEBUG
    std::cout << "  DEBUG: Unhealthy patch, defaulting to basic fill_hole" << std::endl;
#endif
    return fill_hole(cc_border_hedges, cc_faces, working_face_range, cc_envelope, projector, tmesh, vpm, gt);
  }

  // check if the patch is inside the input polyhedral envelope
  if(!cc_envelope.is_empty() && !cc_envelope(patch))
  {
#ifdef CGAL_PMP_REMOVE_SELF_INTERSECTION_DEBUG
    std::cout << "  DEBUG: Patch is not entirely inside the input polyhedral envelope, defaulting to basic fill_hole" << std::endl;
#endif
    return fill_hole(cc_border_hedges, cc_faces, working_face_range, cc_envelope, projector, tmesh, vpm, gt);
  }

  for(const face_descriptor f : cc_faces)
    working_face_range.erase(f);

  // Plug the hole-filling patch in the mesh
  replace_faces_with_patch(cc_faces, patch, tmesh, vpm,
                           std::inserter(working_face_range, working_face_range.end()));

  return true;
}

template <typename PolyhedralEnvelope, typename Projector, typename TriangleMesh, typename VertexPointMap, typename GeomTraits>
bool remove_self_intersections_with_hole_filling(std::vector<typename boost::graph_traits<TriangleMesh>::halfedge_descriptor>& cc_border_hedges,
                                                 const std::set<typename boost::graph_traits<TriangleMesh>::face_descriptor>& cc_faces,
                                                 std::set<typename boost::graph_traits<TriangleMesh>::face_descriptor>& working_face_range,
                                                 TriangleMesh& tmesh,
                                                 const double strong_dihedral_angle,
                                                 const double weak_dihedral_angle,
                                                 const PolyhedralEnvelope& cc_envelope,
                                                 const Projector& projector,
                                                 VertexPointMap vpm,
                                                 const GeomTraits& gt)
{
#ifdef CGAL_PMP_REMOVE_SELF_INTERSECTION_OUTPUT
  std::ofstream out("results/zone_border.polylines.txt");
  out << std::setprecision(17);
  for(const auto& h : cc_border_hedges)
    out << "2 " << tmesh.point(source(h, tmesh)) << " " << tmesh.point(target(h, tmesh)) << std::endl;
  out.close();
#endif

  if(!order_border_halfedge_range(cc_border_hedges, tmesh))
  {
#ifdef CGAL_PMP_REMOVE_SELF_INTERSECTION_DEBUG
    std::cout << "  DEBUG: Failed to orient the boundary??\n";
#endif

    CGAL_assertion(false); // we shouldn't fail to orient the boundary cycle of the complete hole
    return false;
  }

  if(!is_simple_3(cc_border_hedges, tmesh, vpm, gt))
  {
#ifdef CGAL_PMP_REMOVE_SELF_INTERSECTION_DEBUG
    std::cout << "Hole filling cannot handle non-simple border" << std::endl;
#endif
    return false;
  }

  bool fixed_by_hole_filling = false;

#ifndef CGAL_PMP_REMOVE_SELF_INTERSECTIONS_NO_CONSTRAINTS_IN_HOLE_FILLING
  fixed_by_hole_filling = fill_hole_with_constraints(cc_border_hedges, cc_faces, working_face_range,
                                                     tmesh, strong_dihedral_angle, weak_dihedral_angle,
                                                     cc_envelope, projector, vpm, gt);
  if(fixed_by_hole_filling)
  {
#ifdef CGAL_PMP_REMOVE_SELF_INTERSECTION_DEBUG
    ++self_intersections_solved_by_constrained_hole_filling;
#endif

    return true;
  }
#endif // CGAL_PMP_REMOVE_SELF_INTERSECTIONS_NO_CONSTRAINTS_IN_HOLE_FILLING

  fixed_by_hole_filling = fill_hole(cc_border_hedges, cc_faces, working_face_range, cc_envelope,
                                    projector, tmesh, vpm, gt);
  if(fixed_by_hole_filling)
  {
#ifdef CGAL_PMP_REMOVE_SELF_INTERSECTION_DEBUG
    ++self_intersections_solved_by_constrained_hole_filling;
#endif

    return true;
  }

  return false;
}

template <typename PolyhedralEnvelope, typename Projector, typename TriangleMesh, typename VertexPointMap, typename GeomTraits>
bool handle_CC_with_complex_topology(std::vector<typename boost::graph_traits<TriangleMesh>::halfedge_descriptor>& cc_border_hedges,
                                     const std::set<typename boost::graph_traits<TriangleMesh>::face_descriptor>& cc_faces,
                                     std::set<typename boost::graph_traits<TriangleMesh>::face_descriptor>& working_face_range,
                                     TriangleMesh& tmesh,
                                     const double strong_dihedral_angle,
                                     const double weak_dihedral_angle,
                                     const bool preserve_genus,
                                     const PolyhedralEnvelope& cc_envelope,
                                     const Projector& projector,
                                     VertexPointMap vpm,
                                     const GeomTraits& gt)
{
  typedef typename boost::graph_traits<TriangleMesh>::vertex_descriptor        vertex_descriptor;
  typedef typename boost::graph_traits<TriangleMesh>::halfedge_descriptor      halfedge_descriptor;
  typedef typename boost::graph_traits<TriangleMesh>::edge_descriptor          edge_descriptor;
  typedef typename boost::graph_traits<TriangleMesh>::face_descriptor          face_descriptor;

  typedef typename GeomTraits::FT                                              FT;
  typedef typename boost::property_traits<VertexPointMap>::value_type          Point;

#ifdef CGAL_PMP_REMOVE_SELF_INTERSECTION_DEBUG
    std::cout << "  DEBUG: CC with Euler_chi != 1" << std::endl;
#endif

  if(preserve_genus)
  {
#ifdef CGAL_PMP_REMOVE_SELF_INTERSECTION_DEBUG
    std::cout << "  DEBUG: CC not handled, selection is not a topological disk (preserve_genus=true)\n";
#endif
    return false;
  }

  const CGAL::Face_filtered_graph<TriangleMesh> ccmesh(tmesh, cc_faces);
  if(!ccmesh.is_selection_valid())
  {
#ifdef CGAL_PMP_REMOVE_SELF_INTERSECTION_DEBUG
    std::cout << "  DEBUG: invalid FFG selection\n";
#endif
    return false;
  }

  std::vector<halfedge_descriptor> boundary_reps;
  extract_boundary_cycles(ccmesh, std::back_inserter(boundary_reps));

#ifdef CGAL_PMP_REMOVE_SELF_INTERSECTION_DEBUG
  std::cout << "  DEBUG: " << boundary_reps.size() << " borders in the CC\n";
#endif

  if(boundary_reps.size() == 1)
  {
#ifdef CGAL_PMP_REMOVE_SELF_INTERSECTION_DEBUG
    std::cout << "  DEBUG: Complex topology but single border --> standard hole filling\n";
#endif

    // If there is a single border, fill the hole as if it were a topological disk.
    // This will lose some information since chi != -1, but preserve_genus = false here
    return remove_self_intersections_with_hole_filling(cc_border_hedges, cc_faces, working_face_range,
                                                       tmesh, strong_dihedral_angle, weak_dihedral_angle,
                                                       cc_envelope, projector, vpm, gt);
  }

  // From there on, there is more than one border

  std::vector<bool> is_hole_incident_to_patch(boundary_reps.size());
  std::vector<FT> hole_lengths(boundary_reps.size());
<<<<<<< HEAD

  int holes_incident_to_patches_n = 0;
  for(std::size_t hole_id = 0; hole_id<boundary_reps.size(); ++hole_id)
  {
    FT border_length = 0;
    bool is_incident_to_patch = false;
    bool count_once = true;
    halfedge_descriptor bh = boundary_reps[hole_id], end = bh;

    // check whether the patch is incident to a face of the input mesh that is not part of the CC
    do
    {
      border_length += edge_length(edge(bh, tmesh), tmesh, CGAL::parameters::vertex_point_map(vpm)
                                                                            .geom_traits(gt));
      if(!is_border(bh, tmesh)) // note the 'tmesh'
      {
        is_incident_to_patch = true;

        if(count_once)
        {
          count_once = false;
          ++holes_incident_to_patches_n;
        }
      }

      bh = next(bh, ccmesh);
    }
    while(bh != end);

    is_hole_incident_to_patch[hole_id] = is_incident_to_patch;
    hole_lengths[hole_id] = border_length;
  }

  // If all border halfedges are "real" border halfedges (i.e., they are border halfedges
  // when looked at in tmesh), then fill only the longest hole
  // @todo when islands can be handled, something better could be attempted
  if(holes_incident_to_patches_n == 0)
  {
#ifdef CGAL_PMP_REMOVE_SELF_INTERSECTION_DEBUG
    std::cout << "  DEBUG: Complex topology, multiple borders, hole filling the longest border\n";
#endif
    const auto longest_border_id = std::distance(hole_lengths.begin(),
                                                 std::max_element(hole_lengths.begin(), hole_lengths.end()));
    std::vector<halfedge_descriptor> longest_border_hedges;
    halfedge_descriptor bh = boundary_reps[longest_border_id], end = bh;
    do
    {
      longest_border_hedges.push_back(opposite(bh, tmesh));
      bh = prev(bh, ccmesh); // prev because we insert the opposite
    }
    while(bh != end);

    // 'false' because we can't do on-the-fly patching due to multiple boundary cycles
    // @todo this currently doesn't attempt to constrain sharp edges
    return fill_hole(longest_border_hedges, cc_faces, working_face_range, cc_envelope, projector,
                     tmesh, vpm, gt, false /*reuse*/);
  }

  // If there exists some boundary cycles with "fake" border halfedges, hole-fill those
#ifdef CGAL_PMP_REMOVE_SELF_INTERSECTION_DEBUG
  std::cout << "  DEBUG: Complex topology, some fake borders (" << holes_incident_to_patches_n << ")\n";
#endif

  // This is needed for the patch insertion process at the end
  std::vector<vertex_descriptor> all_border_vertices; // border vertices for all the borders to be filled

  // The patch is built iteratively and made of as many CCs as there are holes being filled
  std::vector<std::vector<Point> > patch;

  for(std::size_t hole_id=0; hole_id<boundary_reps.size(); ++hole_id)
  {
    if(!is_hole_incident_to_patch[hole_id])
      continue;

    std::vector<halfedge_descriptor> border_hedges;
    halfedge_descriptor bh = boundary_reps[hole_id], end = bh;
    do
    {
      border_hedges.push_back(opposite(bh, tmesh));
      bh = prev(bh, ccmesh); // prev because we insert the opposite
    }
    while(bh != end);

    std::vector<vertex_descriptor> border_vertices;
    border_vertices.reserve(border_hedges.size());
    all_border_vertices.reserve(all_border_vertices.size() + border_hedges.size());

    std::vector<Point> hole_points, third_points;
    hole_points.reserve(border_hedges.size());
    third_points.reserve(border_hedges.size());

    for(const halfedge_descriptor h : border_hedges)
    {
      CGAL_assertion(!is_border(h, tmesh));

      const vertex_descriptor v = source(h, tmesh);
      hole_points.push_back(get(vpm, v));

      border_vertices.push_back(v);
      all_border_vertices.push_back(v);

      if(is_border_edge(h, tmesh)) // h is incident to a real face
        third_points.push_back(construct_artificial_third_point(h, tmesh, vpm, gt));
      else
        third_points.push_back(get(vpm, target(next(opposite(h, tmesh), tmesh), tmesh)));
    }

    std::set<vertex_descriptor> interior_vertices;
    std::set<edge_descriptor> interior_edges;

    if(!construct_tentative_hole_patch_with_border(patch, hole_points, third_points,
                                                   border_vertices, border_hedges,
                                                   interior_vertices, interior_edges,
                                                   cc_faces, projector, tmesh, vpm, gt))
    {
#ifdef CGAL_PMP_REMOVE_SELF_INTERSECTION_DEBUG
      std::cout << "  DEBUG: Failed to fill hole #" << hole_id << "\n";
#endif

      return false;
    }
  }

=======

  int holes_incident_to_patches_n = 0;
  for(std::size_t hole_id = 0; hole_id<boundary_reps.size(); ++hole_id)
  {
    FT border_length = 0;
    bool is_incident_to_patch = false;
    bool count_once = true;
    halfedge_descriptor bh = boundary_reps[hole_id], end = bh;

    // check whether the patch is incident to a face of the input mesh that is not part of the CC
    do
    {
      border_length += edge_length(edge(bh, tmesh), tmesh, CGAL::parameters::vertex_point_map(vpm)
                                                                            .geom_traits(gt));
      if(!is_border(bh, tmesh)) // note the 'tmesh'
      {
        is_incident_to_patch = true;

        if(count_once)
        {
          count_once = false;
          ++holes_incident_to_patches_n;
        }
      }

      bh = next(bh, ccmesh);
    }
    while(bh != end);

    is_hole_incident_to_patch[hole_id] = is_incident_to_patch;
    hole_lengths[hole_id] = border_length;
  }

  // If all border halfedges are "real" border halfedges (i.e., they are border halfedges
  // when looked at in tmesh), then fill only the longest hole
  // @todo when islands can be handled, something better could be attempted
  if(holes_incident_to_patches_n == 0)
  {
#ifdef CGAL_PMP_REMOVE_SELF_INTERSECTION_DEBUG
    std::cout << "  DEBUG: Complex topology, multiple borders, hole filling the longest border\n";
#endif
    const auto longest_border_id = std::distance(hole_lengths.begin(),
                                                 std::max_element(hole_lengths.begin(), hole_lengths.end()));
    std::vector<halfedge_descriptor> longest_border_hedges;
    halfedge_descriptor bh = boundary_reps[longest_border_id], end = bh;
    do
    {
      longest_border_hedges.push_back(opposite(bh, tmesh));
      bh = prev(bh, ccmesh); // prev because we insert the opposite
    }
    while(bh != end);

    // 'false' because we can't do on-the-fly patching due to multiple boundary cycles
    // @todo this currently doesn't attempt to constrain sharp edges
    return fill_hole(longest_border_hedges, cc_faces, working_face_range, cc_envelope, projector,
                     tmesh, vpm, gt, false /*reuse*/);
  }

  // If there exists some boundary cycles with "fake" border halfedges, hole-fill those
#ifdef CGAL_PMP_REMOVE_SELF_INTERSECTION_DEBUG
  std::cout << "  DEBUG: Complex topology, some fake borders (" << holes_incident_to_patches_n << ")\n";
#endif

  // This is needed for the patch insertion process at the end
  std::vector<vertex_descriptor> all_border_vertices; // border vertices for all the borders to be filled

  // The patch is built iteratively and made of as many CCs as there are holes being filled
  std::vector<std::vector<Point> > patch;

  for(std::size_t hole_id=0; hole_id<boundary_reps.size(); ++hole_id)
  {
    if(!is_hole_incident_to_patch[hole_id])
      continue;

    std::vector<halfedge_descriptor> border_hedges;
    halfedge_descriptor bh = boundary_reps[hole_id], end = bh;
    do
    {
      border_hedges.push_back(opposite(bh, tmesh));
      bh = prev(bh, ccmesh); // prev because we insert the opposite
    }
    while(bh != end);

    std::vector<vertex_descriptor> border_vertices;
    border_vertices.reserve(border_hedges.size());
    all_border_vertices.reserve(all_border_vertices.size() + border_hedges.size());

    std::vector<Point> hole_points, third_points;
    hole_points.reserve(border_hedges.size());
    third_points.reserve(border_hedges.size());

    for(const halfedge_descriptor h : border_hedges)
    {
      CGAL_assertion(!is_border(h, tmesh));

      const vertex_descriptor v = source(h, tmesh);
      hole_points.push_back(get(vpm, v));

      border_vertices.push_back(v);
      all_border_vertices.push_back(v);

      if(is_border_edge(h, tmesh)) // h is incident to a real face
        third_points.push_back(construct_artificial_third_point(h, tmesh, vpm, gt));
      else
        third_points.push_back(get(vpm, target(next(opposite(h, tmesh), tmesh), tmesh)));
    }

    std::set<vertex_descriptor> interior_vertices;
    std::set<edge_descriptor> interior_edges;

    if(!construct_tentative_hole_patch_with_border(patch, hole_points, third_points,
                                                   border_vertices, border_hedges,
                                                   interior_vertices, interior_edges,
                                                   cc_faces, projector, tmesh, vpm, gt))
    {
#ifdef CGAL_PMP_REMOVE_SELF_INTERSECTION_DEBUG
      std::cout << "  DEBUG: Failed to fill hole #" << hole_id << "\n";
#endif

      return false;
    }
  }

>>>>>>> 7e2e4448
  // Built the patch from all the boundary cycles, put it in
#ifdef CGAL_PMP_REMOVE_SELF_INTERSECTION_OUTPUT
  dump_patch("results/multiple_real_borders.off", patch);
#endif

  // We're assembling multiple patches so we could have the same face appearing multiple times...
  if(!check_patch_sanity<TriangleMesh>(patch))
  {
#ifdef CGAL_PMP_REMOVE_SELF_INTERSECTION_DEBUG
    std::cout << "  DEBUG: Unhealthy patch(s), defaulting to basic fill_hole" << std::endl;
#endif
    return false;
  }

  // check if the patch is inside the input polyhedral envelope
  if(!cc_envelope.is_empty() && !cc_envelope(patch))
  {
#ifdef CGAL_PMP_REMOVE_SELF_INTERSECTION_DEBUG
    std::cout << "  DEBUG: Patch is not entirely inside the input polyhedral envelope, defaulting to basic fill_hole" << std::endl;
#endif
    return false;
  }
<<<<<<< HEAD

  for(const face_descriptor f : cc_faces)
    working_face_range.erase(f);

  // Plug the hole-filling patch in the mesh
  replace_faces_with_patch_without_reuse(all_border_vertices, cc_faces, patch, tmesh, vpm,
                                         std::inserter(working_face_range, working_face_range.end()));

=======

  for(const face_descriptor f : cc_faces)
    working_face_range.erase(f);

  // Plug the hole-filling patch in the mesh
  replace_faces_with_patch_without_reuse(all_border_vertices, cc_faces, patch, tmesh, vpm,
                                         std::inserter(working_face_range, working_face_range.end()));

>>>>>>> 7e2e4448
  return true;
}

// the parameter `step` controls how many extra layers of faces we take around the range `faces_to_treat`
template <typename Projector, typename TriangleMesh, typename VertexPointMap, typename GeomTraits, typename Visitor>
std::pair<bool, bool>
remove_self_intersections_one_step(std::set<typename boost::graph_traits<TriangleMesh>::face_descriptor>& faces_to_treat,
                                   std::set<typename boost::graph_traits<TriangleMesh>::face_descriptor>& working_face_range,
                                   TriangleMesh& tmesh,
                                   const int step,
                                   const bool preserve_genus,
                                   const bool treat_all_CCs,
                                   const double strong_dihedral_angle,
                                   const double weak_dihedral_angle,
                                   const bool use_smoothing,
                                   const double containment_epsilon,
                                   const Projector& projector,
                                   VertexPointMap vpm,
                                   const GeomTraits& gt,
                                   Visitor& visitor)
{
  typedef boost::graph_traits<TriangleMesh>                                    graph_traits;
  typedef typename graph_traits::halfedge_descriptor                           halfedge_descriptor;
  typedef typename graph_traits::face_descriptor                               face_descriptor;

#ifdef CGAL_PMP_REPAIR_SI_USE_OBB_IN_COMPACTIFICATION
  typedef typename graph_traits::vertex_descriptor                             vertex_descriptor;
  typedef typename boost::property_traits<VertexPointMap>::value_type          Point;
#endif

  std::set<face_descriptor> faces_to_treat_copy = faces_to_treat;

  bool something_was_done = false; // indicates if a region was successfully remeshed
  bool all_fixed = true; // indicates if all removal went well
  // indicates if a removal was not possible because the region handle has
  // some boundary cycle of halfedges
  bool topology_issue = false;

#ifdef CGAL_PMP_REMOVE_SELF_INTERSECTION_DEBUG
  std::cout << "  DEBUG: is_valid in one_step(tmesh)? " << is_valid_polygon_mesh(tmesh) << std::endl;

  unsolved_self_intersections = 0;
#endif

  CGAL_precondition(is_valid_polygon_mesh(tmesh));

#if defined(CGAL_PMP_REMOVE_SELF_INTERSECTION_DEBUG) || defined(CGAL_PMP_REMOVE_SELF_INTERSECTION_OUTPUT)
  int cc_id = -1;
#endif

  while(!faces_to_treat.empty())
  {
    if(visitor.stop())
      return std::make_pair(false, false);

    visitor.start_component_handling();
    visitor.status_update(faces_to_treat);

#if defined(CGAL_PMP_REMOVE_SELF_INTERSECTION_DEBUG) || defined(CGAL_PMP_REMOVE_SELF_INTERSECTION_OUTPUT)
    ++cc_id;
#endif

#ifdef CGAL_PMP_REMOVE_SELF_INTERSECTION_DEBUG
    std::cout << "  DEBUG: Remaining faces to remove: " << faces_to_treat.size() << "\n";
    std::cout << "  DEBUG: --------------- Considering CC #" << cc_id << " ---------------\n";
    std::cout << "  DEBUG: Initial face " << *faces_to_treat.begin() << "\n";
    std::cout << "  DEBUG: first face: " << get(vpm, target(halfedge(*(faces_to_treat.begin()), tmesh), tmesh)) << " "
                                         << get(vpm, target(next(halfedge(*(faces_to_treat.begin()), tmesh), tmesh), tmesh)) << " "
                                         << get(vpm, source(halfedge(*(faces_to_treat.begin()), tmesh), tmesh)) << "\n";
#endif

    // Collect all the faces from the connected component
    std::set<face_descriptor> cc_faces;
    std::vector<face_descriptor> queue(1, *faces_to_treat.begin()); // temporary queue
    cc_faces.insert(queue.back());
    while(!queue.empty())
    {
      face_descriptor top = queue.back();
      queue.pop_back();
      halfedge_descriptor h = halfedge(top, tmesh);
      for(int i=0; i<3; ++i)
      {
        face_descriptor adjacent_face = face(opposite(h, tmesh), tmesh);
        if(adjacent_face != boost::graph_traits<TriangleMesh>::null_face())
        {
          if(faces_to_treat.count(adjacent_face) != 0 && cc_faces.insert(adjacent_face).second)
            queue.push_back(adjacent_face);
        }

        h = next(h, tmesh);
      }
    }

#ifdef CGAL_PMP_REMOVE_SELF_INTERSECTION_DEBUG
    std::cout << "  DEBUG: " << cc_faces.size() << " faces in base CC\n";
#endif

#ifdef CGAL_PMP_REMOVE_SELF_INTERSECTION_OUTPUT
    std::string fname = "results/initial_step_"+std::to_string(step)+"_CC_" + std::to_string(cc_id)+".off";
    dump_cc(fname, cc_faces, tmesh, vpm);
#endif

#ifdef CGAL_PMP_REMOVE_SELF_INTERSECTION_OUTPUT_INTERMEDIATE_FULL_MESH
    fname = "results/mesh_at_step_"+std::to_string(step)+"_CC_"+std::to_string(cc_id)+".off";
    CGAL::IO::write_polygon_mesh(fname, tmesh, CGAL::parameters::stream_precision);
#endif

    // expand the region to be filled
    if(step > 0)
    {
      expand_face_selection(cc_faces, tmesh, step,
                            make_boolean_property_map(cc_faces),
                            Emptyset_iterator());
    }

#ifdef CGAL_PMP_REMOVE_SELF_INTERSECTION_OUTPUT
    std::cout << "  DEBUG: " << cc_faces.size() << " faces in expanded CC\n";

    fname = "results/expanded_step_"+std::to_string(step)+"_CC_"+std::to_string(cc_id)+".off";
    dump_cc(fname, cc_faces, tmesh, vpm);
#endif

    // @todo keep this?
    // try to compactify the selection region by also selecting all the faces included
    // in the bounding box of the initial selection
    std::vector<halfedge_descriptor> stack_for_expension;

#ifdef CGAL_PMP_REPAIR_SI_USE_OBB_IN_COMPACTIFICATION
    std::set<Point> cc_points;
    for(face_descriptor f : cc_faces)
      for(vertex_descriptor v : vertices_around_face(halfedge(f, tmesh), tmesh))
          cc_points.insert(get(vpm, v));

    typedef typename GeomTraits::Aff_transformation_3 Aff_transformation;
    Aff_transformation tr{CGAL::Identity_transformation()};

    if(cc_points.size() > 3)
      CGAL::oriented_bounding_box(cc_points, tr, CGAL::parameters::random_seed(0));

    // Construct the rotated OBB
<<<<<<< HEAD
    Bbox_3 bb;
    for(const Point& p : cc_points)
      bb += (tr.transform(p)).bbox();

#else
    Bbox_3 bb;
=======
    Bbox_3 bb;
    for(const Point& p : cc_points)
      bb += (tr.transform(p)).bbox();

#else
    Bbox_3 bb;
>>>>>>> 7e2e4448
#endif

    for(face_descriptor fd : cc_faces)
    {
      for(halfedge_descriptor h : halfedges_around_face(halfedge(fd, tmesh), tmesh))
      {
#ifndef CGAL_PMP_REPAIR_SI_USE_OBB_IN_COMPACTIFICATION
        bb += get(vpm, target(h, tmesh)).bbox();
#endif
        face_descriptor nf = face(opposite(h, tmesh), tmesh);
        if(nf != boost::graph_traits<TriangleMesh>::null_face() && cc_faces.count(nf) == 0)
          stack_for_expension.push_back(opposite(h, tmesh));
      }
    }

    while(!stack_for_expension.empty())
    {
      halfedge_descriptor h = stack_for_expension.back();
      stack_for_expension.pop_back();
      if(cc_faces.count(face(h, tmesh)) == 1)
        continue;

#ifdef CGAL_PMP_REPAIR_SI_USE_OBB_IN_COMPACTIFICATION
      if(do_overlap(bb, tr.transform(get(vpm, target(next(h, tmesh), tmesh))).bbox()))
#else
      if(do_overlap(bb, get(vpm, target(next(h, tmesh), tmesh)).bbox()))
#endif
      {
        cc_faces.insert(face(h, tmesh));
        halfedge_descriptor candidate = opposite(next(h, tmesh), tmesh);
        if(face(candidate, tmesh) != boost::graph_traits<TriangleMesh>::null_face())
          stack_for_expension.push_back(candidate);

        candidate = opposite(prev(h, tmesh), tmesh);
        if(face(candidate, tmesh) != boost::graph_traits<TriangleMesh>::null_face())
          stack_for_expension.push_back(candidate);
      }
    }

    Boolean_property_map<std::set<face_descriptor> > is_selected(cc_faces);
    expand_face_selection_for_removal(cc_faces, tmesh, is_selected);

#ifdef CGAL_PMP_REMOVE_SELF_INTERSECTION_DEBUG
    std::cout << "  DEBUG: " << cc_faces.size() << " faces in expanded and compactified CC\n";
#endif

#ifdef CGAL_PMP_REMOVE_SELF_INTERSECTION_OUTPUT
    fname = "results/expanded_compactified_step_"+std::to_string(step)+"_CC_"+std::to_string(cc_id)+".off";
    dump_cc(fname, cc_faces, tmesh, vpm);
#endif

    // Now, we have a proper selection to work on.

    for(const face_descriptor f : cc_faces)
      faces_to_treat.erase(f);

    if(cc_faces.size() == 1)
    {
#ifdef CGAL_PMP_REMOVE_SELF_INTERSECTION_DEBUG
      std::cout << "  DEBUG: Compactified CC of size 1, moving on\n";
#endif
      visitor.end_component_handling();
      continue;
    }

    bool self_intersects = does_self_intersect(cc_faces, tmesh, parameters::vertex_point_map(vpm).geom_traits(gt));
#ifdef CGAL_PMP_REMOVE_SELF_INTERSECTION_DEBUG
    if(!self_intersects)
      std::cout << "  DEBUG: No self-intersection within the CC\n";
#endif

    if(!treat_all_CCs && !self_intersects)
    {
#ifdef CGAL_PMP_REMOVE_SELF_INTERSECTION_DEBUG
      ++unsolved_self_intersections;
#endif

      all_fixed = false;
      visitor.end_component_handling();
      continue;
    }

#ifndef CGAL_PMP_REMOVE_SELF_INTERSECTION_NO_POLYHEDRAL_ENVELOPE_CHECK
    Polyhedral_envelope<GeomTraits> cc_envelope;
    if(containment_epsilon != 0)
      cc_envelope = Polyhedral_envelope<GeomTraits>(cc_faces, tmesh, containment_epsilon);
#else
    struct Return_true
    {
      constexpr bool is_empty() const { return true; }
      bool operator()(const std::vector<std::vector<typename GeomTraits::Point_3> >&) const { return true; }
      bool operator()(const TriangleMesh&) const { return true; }
    };

    Return_true cc_envelope;
    CGAL_USE(containment_epsilon);
#endif

#ifndef CGAL_PMP_REMOVE_SELF_INTERSECTIONS_NO_SMOOTHING
    // First, try to smooth if we only care about local self-intersections
    // Two different approaches:
    // - First, try to constrain edges that are in the zone to smooth and whose dihedral angle is large,
    //   but not too large (we don't want to constrain edges that are foldings);
    // - If that fails, try to smooth without any constraints, but make sure that the deviation from
    //   the first zone is small.
    //
    // If smoothing fails, the face patch is restored to its pre-smoothing state.
    //
    // There is no need to update the working range because smoothing doesn`t change
    // the number of faces (and old faces are re-used).
    //
    // Do not smooth if there are no self-intersections within the patch: this means the intersection
    // is with another CC and smoothing is unlikely to move the surface sufficiently
    if(use_smoothing && self_intersects)
    {
      bool fixed_by_smoothing = false;
<<<<<<< HEAD

      fixed_by_smoothing = remove_self_intersections_with_smoothing(cc_faces, tmesh, true /*constrain_sharp_edges*/,
                                                                    strong_dihedral_angle, weak_dihedral_angle,
                                                                    cc_envelope, vpm, gt);

=======

      fixed_by_smoothing = remove_self_intersections_with_smoothing(cc_faces, tmesh, true /*constrain_sharp_edges*/,
                                                                    strong_dihedral_angle, weak_dihedral_angle,
                                                                    cc_envelope, vpm, gt);

>>>>>>> 7e2e4448
      if(!fixed_by_smoothing)
      {
 #ifdef CGAL_PMP_REMOVE_SELF_INTERSECTION_DEBUG
        std::cout << "  DEBUG: Could not be solved via smoothing with constraints\n";
 #endif

        // try again, but without constraining sharp edges
        fixed_by_smoothing = remove_self_intersections_with_smoothing(cc_faces, tmesh, false /*constrain_sharp_edges*/,
                                                                      strong_dihedral_angle, weak_dihedral_angle,
                                                                      cc_envelope, vpm, gt);
      }

      if(fixed_by_smoothing)
      {
 #ifdef CGAL_PMP_REMOVE_SELF_INTERSECTION_DEBUG
        std::cout << "  DEBUG: Solved with smoothing!\n";
 #endif

        something_was_done = true;
        visitor.end_component_handling();
        continue;
      }
 #ifdef CGAL_PMP_REMOVE_SELF_INTERSECTION_DEBUG
      else
      {
        std::cout << "  DEBUG: Could not be solved via smoothing\n";
      }
 #endif
    }

#endif // ndef CGAL_PMP_REMOVE_SELF_INTERSECTIONS_NO_SMOOTHING

#ifdef CGAL_PMP_REMOVE_SELF_INTERSECTION_DEBUG
    std::cout << "  DEBUG: Trying hole-filling based approach...\n";
#endif

    // Collect halfedges on the boundary of the region to be selected
    // (incident to faces that are part of the CC)
    std::vector<halfedge_descriptor> cc_border_hedges;
    for(face_descriptor fd : cc_faces)
    {
      for(halfedge_descriptor h : halfedges_around_face(halfedge(fd, tmesh), tmesh))
      {
        if(is_border(opposite(h, tmesh), tmesh) || cc_faces.count(face(opposite(h, tmesh), tmesh)) == 0)
          cc_border_hedges.push_back(h);
      }
    }

    // Whichever step we are at, no border means no expansion will change this selection
    // This CC was not fixed by smoothing, and there is nothing hole filling can do
    // @todo just remove the CC?
    if(cc_border_hedges.empty())
    {
#ifdef CGAL_PMP_REMOVE_SELF_INTERSECTION_DEBUG
      std::cout << "  DEBUG: CC is closed!\n"; // @todo wrap?
      ++unsolved_self_intersections;
#endif

      all_fixed = false;
      visitor.end_component_handling();
      continue;
    }

    int selection_chi = euler_characteristic_of_selection(cc_faces, tmesh);
    if(selection_chi != 1) // not a topological disk
    {
      if(!handle_CC_with_complex_topology(cc_border_hedges, cc_faces, working_face_range,
                                          tmesh, strong_dihedral_angle, weak_dihedral_angle,
                                          preserve_genus, cc_envelope, projector, vpm, gt))
      {
#ifdef CGAL_PMP_REMOVE_SELF_INTERSECTION_DEBUG
        std::cout << "  DEBUG: Failed to handle complex CC\n";
        ++unsolved_self_intersections;
#endif
        topology_issue = true;
        all_fixed = false;
      }
      else
      {
#ifdef CGAL_PMP_REMOVE_SELF_INTERSECTION_DEBUG
        ++self_intersections_solved_by_unconstrained_hole_filling;
#endif

        something_was_done = true;
      }

      visitor.end_component_handling();
      continue;
    }

    // From here on, the CC is a topological disk

    if(!remove_self_intersections_with_hole_filling(cc_border_hedges, cc_faces, working_face_range,
                                                    tmesh, strong_dihedral_angle, weak_dihedral_angle,
                                                    cc_envelope, projector, vpm, gt))
    {
#ifdef CGAL_PMP_REMOVE_SELF_INTERSECTION_DEBUG
      std::cout << "  DEBUG: Failed to fill hole\n";
      ++unsolved_self_intersections;
#endif

      all_fixed = false;
    }
    else
    {
      something_was_done = true;
    }

    visitor.end_component_handling();
  }

  if(!something_was_done)
  {
    faces_to_treat.swap(faces_to_treat_copy);
#ifdef CGAL_PMP_REMOVE_SELF_INTERSECTION_DEBUG
    std::cout << "  DEBUG: Nothing was changed during this step, self-intersections won`t be recomputed." << std::endl;
#endif
  }

#ifdef CGAL_PMP_REMOVE_SELF_INTERSECTION_DEBUG
  std::cout << "  DEBUG: " << unsolved_self_intersections << " unsolved SI" << std::endl;
#endif

#ifdef CGAL_PMP_REMOVE_SELF_INTERSECTION_OUTPUT_INTERMEDIATE_FULL_MESH
  std::stringstream oss;
  oss << "results/after_step_" << step << ".off" << std::ends;
  CGAL::IO::write_polygon_mesh(oss.str().c_str(), tmesh, CGAL::parameters::stream_precision(17));
#endif

  return std::make_pair(all_fixed, topology_issue);
}

} // namespace internal

namespace experimental {

template <class TriangleMesh>
struct Remove_self_intersection_default_visitor
{
  constexpr bool stop() const { return false; }
  template <class FaceContainer>
  void status_update(const FaceContainer&) {}
  void start_main_loop() {}
  void end_main_loop() {}
  void start_iteration() {}
  void end_iteration() {}
  void start_component_handling() {}
  void end_component_handling() {}
  void parameters_used( bool /* parameters_used(preserve_genus */,
                        bool /* treat_all_CCs */,
                        int /* max_steps */,
                        double /* strong_dihedral_angle */,
                        double /* weak_dihedral_angle */,
                        double /* containment_epsilon */ ) {}
};

template <typename FaceRange, typename TriangleMesh, typename NamedParameters = parameters::Default_named_parameters>
bool remove_self_intersections(const FaceRange& face_range,
                               TriangleMesh& tmesh,
                               const NamedParameters& np = parameters::default_values())
{
  using parameters::choose_parameter;
  using parameters::get_parameter;

  typedef boost::graph_traits<TriangleMesh>                                 graph_traits;
  typedef typename graph_traits::face_descriptor                            face_descriptor;

#ifdef CGAL_PMP_REMOVE_SELF_INTERSECTION_OUTPUT
  IO::write_polygon_mesh("results/input.off", tmesh, parameters::stream_precision(17));
#endif

  // named parameter extraction
  typedef typename GetVertexPointMap<TriangleMesh, NamedParameters>::type   VertexPointMap;
  VertexPointMap vpm = choose_parameter(get_parameter(np, internal_np::vertex_point),
                                        get_property_map(vertex_point, tmesh));

  typedef typename GetGeomTraits<TriangleMesh, NamedParameters>::type       GeomTraits;
  GeomTraits gt = choose_parameter<GeomTraits>(get_parameter(np, internal_np::geom_traits));

  bool preserve_genus = choose_parameter(get_parameter(np, internal_np::preserve_genus), true);

  // @tmp Squatting that named parameter to signify that treatment should be applied within the CC
  // even if there are no self-intersections. For example, two spheres intersecting each other.
  const bool treat_all_CCs = choose_parameter(get_parameter(np, internal_np::apply_per_connected_component), true);

  // When treating intersections locally, we don't want to grow the working range too much as
  // either the solution is found fast, or it's too difficult and neither local smoothing or local
  // hole filling are going to provide nice results.
  const int default_max_step = 7;
  const int max_steps = choose_parameter(get_parameter(np, internal_np::number_of_iterations), default_max_step);

  // @fixme give it its own named parameter rather than abusing 'with_dihedral_angle'?
  const double strong_dihedral_angle = choose_parameter(get_parameter(np, internal_np::with_dihedral_angle), 60.);

  // detect_feature_pp NP (unused for now)
  const double weak_dihedral_angle = 0.; // choose_parameter(get_parameter(np, internal_np::weak_dihedral_angle), 20.);

  const bool use_smoothing = choose_parameter(get_parameter(np, internal_np::use_smoothing), false);

  struct Return_false
  {
    bool operator()(std::pair<face_descriptor, face_descriptor>) const { return false; }
  };

  typedef typename internal_np::Lookup_named_param_def <
    internal_np::filter_t,
    NamedParameters,
    Return_false//default
  > ::type  Output_iterator_predicate;
  Output_iterator_predicate out_it_predicates
    = choose_parameter<Return_false>(get_parameter(np, internal_np::filter));

  // use containment check
  const double containment_epsilon = choose_parameter(get_parameter(np, internal_np::polyhedral_envelope_epsilon), 0.);

  internal::Mesh_projection_functor<GeomTraits> projector(tmesh, vpm);

#ifdef CGAL_PMP_REMOVE_SELF_INTERSECTION_DEBUG
  std::cout << "DEBUG: Starting remove_self_intersections, is_valid(tmesh)? " << is_valid_polygon_mesh(tmesh) << "\n";
  std::cout << "\tpreserve_genus: " << preserve_genus << std::endl;
  std::cout << "\ttreat_all_CCs: " << treat_all_CCs << std::endl;
  std::cout << "\tmax_steps: " << max_steps << std::endl;
  std::cout << "\tstrong_dihedral_angle: " << strong_dihedral_angle << std::endl;
  std::cout << "\tweak_dihedral_angle: " << weak_dihedral_angle << std::endl;
  std::cout << "\tcontainment_epsilon: " << containment_epsilon << std::endl;
#endif

  typedef typename internal_np::Lookup_named_param_def <
    internal_np::visitor_t,
    NamedParameters,
    Remove_self_intersection_default_visitor<TriangleMesh>//default
  > ::type Visitor;
  Visitor visitor = choose_parameter<Visitor>(get_parameter(np, internal_np::visitor));

  visitor.parameters_used(preserve_genus,
                          treat_all_CCs,
                          max_steps,
                          strong_dihedral_angle,
                          weak_dihedral_angle,
                          containment_epsilon);

  if(!preserve_genus)
    duplicate_non_manifold_vertices(tmesh, np);

  // Look for self-intersections in the mesh and remove them
  int step = -1;
  bool all_fixed = true; // indicates if the filling of all created holes went fine
  bool topology_issue = false; // indicates if some boundary cycles of edges are blocking the fixing
  std::set<face_descriptor> faces_to_treat;
  std::set<face_descriptor> working_face_range(face_range.begin(), face_range.end());

  visitor.start_main_loop();
  bool self_intersects=false;
  while(++step < max_steps)
  {
#ifdef CGAL_PMP_REMOVE_SELF_INTERSECTION_DEBUG
    std::cout << "  DEBUG: ========== STEP " << step << " / " << max_steps - 1 << " ==========" << std::endl;
#endif

    if(visitor.stop())
      break;

    visitor.start_iteration();

    if(faces_to_treat.empty()) // the previous round might have been blocked due to topological constraints
    {
      typedef std::pair<face_descriptor, face_descriptor> Face_pair;
      std::vector<Face_pair> self_inter;

      // TODO : possible optimization to reduce the range to check with the bbox
      // of the previous patches or something.
      self_intersections(working_face_range, tmesh,
                         filter_output_iterator(std::back_inserter(self_inter), out_it_predicates),
                         parameters::vertex_point_map(vpm).geom_traits(gt));
#ifdef CGAL_PMP_REMOVE_SELF_INTERSECTION_DEBUG
      std::cout << "  DEBUG: " << self_inter.size() << " intersecting pairs" << std::endl;
#endif
      for(const Face_pair& fp : self_inter)
      {
        faces_to_treat.insert(fp.first);
        faces_to_treat.insert(fp.second);
      }
    }

    if(faces_to_treat.empty())
    {
#ifdef CGAL_PMP_REMOVE_SELF_INTERSECTION_DEBUG
      std::cout << "DEBUG: There are no more faces to treat." << std::endl;
#endif
      break;
    }
    else
      self_intersects=true;

    visitor.status_update(faces_to_treat);

    std::tie(all_fixed, topology_issue) =
      internal::remove_self_intersections_one_step(
          faces_to_treat, working_face_range, tmesh, step,
          preserve_genus, treat_all_CCs, strong_dihedral_angle, weak_dihedral_angle,
          use_smoothing, containment_epsilon, projector, vpm, gt, visitor);

#ifdef CGAL_PMP_REMOVE_SELF_INTERSECTION_DEBUG
    if(all_fixed && topology_issue)
        std::cout << "DEBUG: boundary cycles of boundary edges involved in self-intersections.\n";
#endif

    visitor.end_iteration();
  }
  visitor.end_main_loop();

#ifdef CGAL_PMP_REMOVE_SELF_INTERSECTION_DEBUG
  std::cout << "solved by constrained smoothing: " << internal::self_intersections_solved_by_constrained_smoothing << std::endl;
  std::cout << "solved by unconstrained smoothing: " << internal::self_intersections_solved_by_unconstrained_smoothing << std::endl;
  std::cout << "solved by constrained hole-filling: " << internal::self_intersections_solved_by_constrained_hole_filling << std::endl;
  std::cout << "solved by unconstrained hole-filling: " << internal::self_intersections_solved_by_unconstrained_hole_filling << std::endl;
  std::cout << "issues during CC treatment: " << internal::unsolved_self_intersections << std::endl;
#endif

#ifdef CGAL_PMP_REMOVE_SELF_INTERSECTION_OUTPUT
  std::ofstream("results/final.off") << std::setprecision(17) << tmesh;
#endif

<<<<<<< HEAD
  if (self_intersects)
    self_intersects = does_self_intersect(working_face_range, tmesh, parameters::vertex_point_map(vpm).geom_traits(gt));
=======
  bool self_intersects = does_self_intersect(working_face_range, tmesh, parameters::vertex_point_map(vpm).geom_traits(gt));
>>>>>>> 7e2e4448

#ifdef CGAL_PMP_REMOVE_SELF_INTERSECTION_DEBUG
  if(self_intersects)
    std::cout << "DEBUG: Failed to solve all self-intersections.\n";
#endif

  return !self_intersects;
}

template <typename TriangleMesh, typename CGAL_NP_TEMPLATE_PARAMETERS>
bool remove_self_intersections(TriangleMesh& tmesh, const CGAL_NP_CLASS& np = parameters::default_values())
{
  return remove_self_intersections(faces(tmesh), tmesh, np);
}

} // namespace experimental
} // namespace Polygon_mesh_processing
} // namespace CGAL

#endif // CGAL_POLYGON_MESH_PROCESSING_REPAIR_SELF_INTERSECTIONS_H<|MERGE_RESOLUTION|>--- conflicted
+++ resolved
@@ -1774,7 +1774,6 @@
 
   std::vector<bool> is_hole_incident_to_patch(boundary_reps.size());
   std::vector<FT> hole_lengths(boundary_reps.size());
-<<<<<<< HEAD
 
   int holes_incident_to_patches_n = 0;
   for(std::size_t hole_id = 0; hole_id<boundary_reps.size(); ++hole_id)
@@ -1898,131 +1897,6 @@
     }
   }
 
-=======
-
-  int holes_incident_to_patches_n = 0;
-  for(std::size_t hole_id = 0; hole_id<boundary_reps.size(); ++hole_id)
-  {
-    FT border_length = 0;
-    bool is_incident_to_patch = false;
-    bool count_once = true;
-    halfedge_descriptor bh = boundary_reps[hole_id], end = bh;
-
-    // check whether the patch is incident to a face of the input mesh that is not part of the CC
-    do
-    {
-      border_length += edge_length(edge(bh, tmesh), tmesh, CGAL::parameters::vertex_point_map(vpm)
-                                                                            .geom_traits(gt));
-      if(!is_border(bh, tmesh)) // note the 'tmesh'
-      {
-        is_incident_to_patch = true;
-
-        if(count_once)
-        {
-          count_once = false;
-          ++holes_incident_to_patches_n;
-        }
-      }
-
-      bh = next(bh, ccmesh);
-    }
-    while(bh != end);
-
-    is_hole_incident_to_patch[hole_id] = is_incident_to_patch;
-    hole_lengths[hole_id] = border_length;
-  }
-
-  // If all border halfedges are "real" border halfedges (i.e., they are border halfedges
-  // when looked at in tmesh), then fill only the longest hole
-  // @todo when islands can be handled, something better could be attempted
-  if(holes_incident_to_patches_n == 0)
-  {
-#ifdef CGAL_PMP_REMOVE_SELF_INTERSECTION_DEBUG
-    std::cout << "  DEBUG: Complex topology, multiple borders, hole filling the longest border\n";
-#endif
-    const auto longest_border_id = std::distance(hole_lengths.begin(),
-                                                 std::max_element(hole_lengths.begin(), hole_lengths.end()));
-    std::vector<halfedge_descriptor> longest_border_hedges;
-    halfedge_descriptor bh = boundary_reps[longest_border_id], end = bh;
-    do
-    {
-      longest_border_hedges.push_back(opposite(bh, tmesh));
-      bh = prev(bh, ccmesh); // prev because we insert the opposite
-    }
-    while(bh != end);
-
-    // 'false' because we can't do on-the-fly patching due to multiple boundary cycles
-    // @todo this currently doesn't attempt to constrain sharp edges
-    return fill_hole(longest_border_hedges, cc_faces, working_face_range, cc_envelope, projector,
-                     tmesh, vpm, gt, false /*reuse*/);
-  }
-
-  // If there exists some boundary cycles with "fake" border halfedges, hole-fill those
-#ifdef CGAL_PMP_REMOVE_SELF_INTERSECTION_DEBUG
-  std::cout << "  DEBUG: Complex topology, some fake borders (" << holes_incident_to_patches_n << ")\n";
-#endif
-
-  // This is needed for the patch insertion process at the end
-  std::vector<vertex_descriptor> all_border_vertices; // border vertices for all the borders to be filled
-
-  // The patch is built iteratively and made of as many CCs as there are holes being filled
-  std::vector<std::vector<Point> > patch;
-
-  for(std::size_t hole_id=0; hole_id<boundary_reps.size(); ++hole_id)
-  {
-    if(!is_hole_incident_to_patch[hole_id])
-      continue;
-
-    std::vector<halfedge_descriptor> border_hedges;
-    halfedge_descriptor bh = boundary_reps[hole_id], end = bh;
-    do
-    {
-      border_hedges.push_back(opposite(bh, tmesh));
-      bh = prev(bh, ccmesh); // prev because we insert the opposite
-    }
-    while(bh != end);
-
-    std::vector<vertex_descriptor> border_vertices;
-    border_vertices.reserve(border_hedges.size());
-    all_border_vertices.reserve(all_border_vertices.size() + border_hedges.size());
-
-    std::vector<Point> hole_points, third_points;
-    hole_points.reserve(border_hedges.size());
-    third_points.reserve(border_hedges.size());
-
-    for(const halfedge_descriptor h : border_hedges)
-    {
-      CGAL_assertion(!is_border(h, tmesh));
-
-      const vertex_descriptor v = source(h, tmesh);
-      hole_points.push_back(get(vpm, v));
-
-      border_vertices.push_back(v);
-      all_border_vertices.push_back(v);
-
-      if(is_border_edge(h, tmesh)) // h is incident to a real face
-        third_points.push_back(construct_artificial_third_point(h, tmesh, vpm, gt));
-      else
-        third_points.push_back(get(vpm, target(next(opposite(h, tmesh), tmesh), tmesh)));
-    }
-
-    std::set<vertex_descriptor> interior_vertices;
-    std::set<edge_descriptor> interior_edges;
-
-    if(!construct_tentative_hole_patch_with_border(patch, hole_points, third_points,
-                                                   border_vertices, border_hedges,
-                                                   interior_vertices, interior_edges,
-                                                   cc_faces, projector, tmesh, vpm, gt))
-    {
-#ifdef CGAL_PMP_REMOVE_SELF_INTERSECTION_DEBUG
-      std::cout << "  DEBUG: Failed to fill hole #" << hole_id << "\n";
-#endif
-
-      return false;
-    }
-  }
-
->>>>>>> 7e2e4448
   // Built the patch from all the boundary cycles, put it in
 #ifdef CGAL_PMP_REMOVE_SELF_INTERSECTION_OUTPUT
   dump_patch("results/multiple_real_borders.off", patch);
@@ -2045,7 +1919,6 @@
 #endif
     return false;
   }
-<<<<<<< HEAD
 
   for(const face_descriptor f : cc_faces)
     working_face_range.erase(f);
@@ -2054,16 +1927,6 @@
   replace_faces_with_patch_without_reuse(all_border_vertices, cc_faces, patch, tmesh, vpm,
                                          std::inserter(working_face_range, working_face_range.end()));
 
-=======
-
-  for(const face_descriptor f : cc_faces)
-    working_face_range.erase(f);
-
-  // Plug the hole-filling patch in the mesh
-  replace_faces_with_patch_without_reuse(all_border_vertices, cc_faces, patch, tmesh, vpm,
-                                         std::inserter(working_face_range, working_face_range.end()));
-
->>>>>>> 7e2e4448
   return true;
 }
 
@@ -2204,21 +2067,12 @@
       CGAL::oriented_bounding_box(cc_points, tr, CGAL::parameters::random_seed(0));
 
     // Construct the rotated OBB
-<<<<<<< HEAD
     Bbox_3 bb;
     for(const Point& p : cc_points)
       bb += (tr.transform(p)).bbox();
 
 #else
     Bbox_3 bb;
-=======
-    Bbox_3 bb;
-    for(const Point& p : cc_points)
-      bb += (tr.transform(p)).bbox();
-
-#else
-    Bbox_3 bb;
->>>>>>> 7e2e4448
 #endif
 
     for(face_descriptor fd : cc_faces)
@@ -2335,19 +2189,11 @@
     if(use_smoothing && self_intersects)
     {
       bool fixed_by_smoothing = false;
-<<<<<<< HEAD
 
       fixed_by_smoothing = remove_self_intersections_with_smoothing(cc_faces, tmesh, true /*constrain_sharp_edges*/,
                                                                     strong_dihedral_angle, weak_dihedral_angle,
                                                                     cc_envelope, vpm, gt);
 
-=======
-
-      fixed_by_smoothing = remove_self_intersections_with_smoothing(cc_faces, tmesh, true /*constrain_sharp_edges*/,
-                                                                    strong_dihedral_angle, weak_dihedral_angle,
-                                                                    cc_envelope, vpm, gt);
-
->>>>>>> 7e2e4448
       if(!fixed_by_smoothing)
       {
  #ifdef CGAL_PMP_REMOVE_SELF_INTERSECTION_DEBUG
@@ -2600,7 +2446,6 @@
   std::set<face_descriptor> working_face_range(face_range.begin(), face_range.end());
 
   visitor.start_main_loop();
-  bool self_intersects=false;
   while(++step < max_steps)
   {
 #ifdef CGAL_PMP_REMOVE_SELF_INTERSECTION_DEBUG
@@ -2639,8 +2484,6 @@
 #endif
       break;
     }
-    else
-      self_intersects=true;
 
     visitor.status_update(faces_to_treat);
 
@@ -2671,12 +2514,7 @@
   std::ofstream("results/final.off") << std::setprecision(17) << tmesh;
 #endif
 
-<<<<<<< HEAD
-  if (self_intersects)
-    self_intersects = does_self_intersect(working_face_range, tmesh, parameters::vertex_point_map(vpm).geom_traits(gt));
-=======
   bool self_intersects = does_self_intersect(working_face_range, tmesh, parameters::vertex_point_map(vpm).geom_traits(gt));
->>>>>>> 7e2e4448
 
 #ifdef CGAL_PMP_REMOVE_SELF_INTERSECTION_DEBUG
   if(self_intersects)
