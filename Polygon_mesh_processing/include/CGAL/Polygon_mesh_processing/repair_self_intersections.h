--- conflicted
+++ resolved
@@ -258,11 +258,7 @@
     CGAL_assertion(vf.size() == hedges.size());
 
     // update halfedge connections + face pointers
-<<<<<<< HEAD
-    for(int i=0, n=vf.size(); i<n; ++i)
-=======
-    for(std::size_t i=0, n=vface.size(); i<n; ++i)
->>>>>>> 3bca04d1
+    for(std::size_t i=0, n=vf.size(); i<n; ++i)
     {
       set_next(hedges[i], hedges[(i+1)%n], pmesh);
       set_face(hedges[i], f, pmesh);
