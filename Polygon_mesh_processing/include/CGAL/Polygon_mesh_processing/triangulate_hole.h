--- conflicted
+++ resolved
@@ -176,33 +176,6 @@
       max_squared_distance).first;
   }
 
-<<<<<<< HEAD
-  template<typename PM, typename VertexRange>
-  void test_in_edges(const PM& pmesh, const VertexRange& patch)
-  {
-    for(typename boost::graph_traits<PM>::vertex_descriptor v0 : patch)
-    {
-      typename boost::graph_traits<PM>::in_edge_iterator e, e_end;
-      for (boost::tie(e, e_end) = in_edges(v0, pmesh); e != e_end; e++)
-      {
-        typename boost::graph_traits<PM>::halfedge_descriptor he = halfedge(*e, pmesh);
-        if (is_border(he, pmesh)) { continue; }
-
-        CGAL_assertion(v0 == target(he, pmesh) || v0 == source(he, pmesh));
-      }
-    }
-=======
-  template<typename PolygonMesh, typename OutputIterator>
-  OutputIterator
-    triangulate_hole(PolygonMesh& pmesh,
-      typename boost::graph_traits<PolygonMesh>::halfedge_descriptor border_halfedge,
-      OutputIterator out)
-  {
-    return triangulate_hole(pmesh, border_halfedge, out,
-      CGAL::Polygon_mesh_processing::parameters::all_default());
->>>>>>> e38a1f68
-  }
-
   /*!
   \ingroup  hole_filling_grp
   @brief triangulates and refines a hole in a polygon mesh.
