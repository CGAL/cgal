// Copyright (c) 2019 GeometryFactory (France).
// All rights reserved.
//
// This file is part of CGAL (www.cgal.org).
//
// $URL$
// $Id$
// SPDX-License-Identifier: GPL-3.0-or-later OR LicenseRef-Commercial
//
//
// Author(s)     : Sebastien Loriot
//                 Maxime Gimeno
//                 Mael Rouxel-Labbé

#ifndef CGAL_ORIENT_POLYGON_SOUP_EXTENSION_H
#define CGAL_ORIENT_POLYGON_SOUP_EXTENSION_H

#include <CGAL/license/Polygon_mesh_processing/repair.h>

#include <CGAL/AABB_tree.h>
#include <CGAL/AABB_face_graph_triangle_primitive.h>
#include <CGAL/AABB_triangle_primitive.h>
#include <CGAL/AABB_traits.h>

#include <CGAL/Polygon_mesh_processing/shape_predicates.h>
#include <CGAL/Polygon_mesh_processing/compute_normal.h>
#include <CGAL/Polygon_mesh_processing/orient_polygon_soup.h>

#include <boost/iterator/counting_iterator.hpp>
#include <boost/iterator/filter_iterator.hpp>

#ifdef CGAL_LINKED_WITH_TBB
#include <tbb/parallel_for.h>
#endif // CGAL_LINKED_WITH_TBB

namespace CGAL {
namespace Polygon_mesh_processing {

/*!
 * \ingroup PMP_orientation_grp
 *
 * duplicates each point \a p at which the intersection
 * of an infinitesimally small ball centered at \a p
 * with the polygons incident to it is not a topological disk.
 *
 * @tparam PointRange a model of the concepts `RandomAccessContainer`
 * and `BackInsertionSequence` whose `value_type` is the point type
 * @tparam PolygonRange a model of the concept `RandomAccessContainer`
 * whose `value_type` is a model of the concept `RandomAccessContainer`
 * whose `value_type` is `std::size_t`, and is also a model of `BackInsertionSequence`
 *
 * @param points points of the soup of polygons. Some additional points might be pushed back to resolve
 *               non-manifoldness or non-orientability issues.
 * @param polygons each element in the vector describes a polygon using the indices of the points in `points`.
 *                 If needed the order of the indices of a polygon might be reversed.
 *
 * @return `false` if some points were duplicated, thus producing a self-intersecting surface mesh.
 * @return `true` otherwise.
 *
 * @sa `orient_polygon_soup()`
 * @sa `duplicate_non_manifold_vertices()`
 */
template <class PointRange, class PolygonRange>
bool
duplicate_non_manifold_edges_in_polygon_soup(PointRange& points,
                                             PolygonRange& polygons)
{
  std::size_t inital_nb_pts = points.size();
  typedef CGAL::Polygon_mesh_processing::internal::
    Polygon_soup_orienter<PointRange, PolygonRange> Orienter;

  Default_orientation_visitor visitor;
  Orienter orienter(points, polygons, visitor);
  orienter.fill_edge_map();
  // make edges to duplicate
  for(std::size_t i1=0;i1<points.size();++i1)
    for(const typename Orienter::Internal_map_type::value_type& i2_and_pids : orienter.edges[i1])
      if (i2_and_pids.second.size() > 1)
        orienter.set_edge_marked(i1,i2_and_pids.first,orienter.marked_edges);
  orienter.duplicate_singular_vertices();

  return inital_nb_pts==points.size();
}

/*!
 * \ingroup PMP_orientation_grp
 *
 * orients each triangle of a triangle soup using the orientation of its
 * closest non degenerate triangle in a triangle soup.
 *
 * \tparam Concurrency_tag enables sequential versus parallel orientation.
 *                         Possible values are `Sequential_tag` (the default),
 *                         `Parallel_if_available_tag`, and `Parallel_tag`.
 * \tparam ReferencePointRange a model of the concept `RandomAccessContainer`
 *                             whose `value_type` is the point type
 * \tparam ReferenceTriangleRange a model of the concept `RandomAccessContainer`
 *                                whose `value_type` is a model of the concept `RandomAccessContainer`
 *                                whose `value_type` is `std::size_t` and is of size 3
 * \tparam PointRange a model of the concept `RandomAccessContainer` whose `value_type` is the point type
 * \tparam TriangleRange a model of the concept `RandomAccessContainer`
 *                       whose `value_type` is a model of the concept `RandomAccessContainer`
 *                       whose `value_type` is `std::size_t`and is of size 3.
 * \tparam NamedParameters1 a sequence of \ref bgl_namedparameters "Named Parameters"
 * \tparam NamedParameters2 a sequence of \ref bgl_namedparameters "Named Parameters"
 *
 * \param ref_points the points of the reference soup
 * \param ref_faces triples of indices of points in `ref_points` defining the triangles of the reference soup
 * \param points the points of the soup to be oriented
 * \param faces triples of indices of points in `points` defining the triangles of the soup
 * \param np1 an optional sequence of \ref bgl_namedparameters "Named Parameters" among the ones listed below
 *
 * \cgalNamedParamsBegin
 *   \cgalParamNBegin{point_map}
 *     \cgalParamDescription{a property map associating points to the elements of the point set `ref_points`}
 *     \cgalParamType{a model of `ReadablePropertyMap` whose key type is the value type
 *                    of the iterator of `ReferencePointRange` and whose value type is `geom_traits::Point_3`}
 *     \cgalParamDefault{`CGAL::Identity_property_map<geom_traits::Point_3>`}
 *   \cgalParamNEnd
 *
 *   \cgalParamNBegin{geom_traits}
 *     \cgalParamDescription{an instance of a geometric traits class}
 *     \cgalParamType{a class model of `Kernel`}
 *     \cgalParamDefault{a \cgal Kernel deduced from the point type, using `CGAL::Kernel_traits`}
 *   \cgalParamNEnd
 * \cgalNamedParamsEnd
 *
 * \param np2 an optional sequence of \ref bgl_namedparameters "Named Parameters" among the ones listed below
 *
 * \cgalNamedParamsBegin
 *   \cgalParamNBegin{point_map}
 *     \cgalParamDescription{a property map associating points to the elements of the point set `points`}
 *     \cgalParamType{a model of `ReadablePropertyMap` whose key type is the value type
 *                    of the iterator of `PointRange` and whose value type is `geom_traits::Point_3`}
 *     \cgalParamDefault{`CGAL::Identity_property_map<geom_traits::Point_3>`}
 *   \cgalParamNEnd
 * \cgalNamedParamsEnd
 *
 * \attention The types of points in `ReferencePointRange`, `PointRange`, and `geom_traits` must be the same.
 */
template <class Concurrency_tag = CGAL::Sequential_tag,
          class ReferencePointRange, class ReferenceFaceRange, class PointRange, class FaceRange,
          class NamedParameters1 = parameters::Default_named_parameters,
          class NamedParameters2 = parameters::Default_named_parameters>
void orient_triangle_soup_with_reference_triangle_soup(const ReferencePointRange& ref_points,
                                                       const ReferenceFaceRange& ref_faces,
                                                       const PointRange& points,
                                                       FaceRange& faces,
                                                       const NamedParameters1& np1 = parameters::default_values(),
                                                       const NamedParameters2& np2 = parameters::default_values())
{
  using parameters::choose_parameter;
  using parameters::get_parameter;

  typedef Point_set_processing_3_np_helper<ReferencePointRange, NamedParameters1> NP_helper1;
  typedef typename NP_helper1::Const_point_map PointMap1;

  typedef Point_set_processing_3_np_helper<ReferencePointRange, NamedParameters2> NP_helper2;
  typedef typename NP_helper2::Const_point_map PointMap2;
  typedef typename boost::property_traits<PointMap2>::reference PM2_Point_ref;

  typedef typename boost::property_traits<PointMap1>::value_type Point_3;
  CGAL_static_assertion((std::is_same<Point_3, typename boost::property_traits<PointMap2>::value_type>::value));

  typedef typename CGAL::Kernel_traits<Point_3>::Kernel K;
  typedef typename K::Triangle_3 Triangle;
  typedef typename K::Vector_3 Vector;

  PointMap1 point_map1 = NP_helper1::get_const_point_map(ref_points, np1);
  PointMap2 point_map2 = NP_helper2::get_const_point_map(points, np2);

  K k = choose_parameter<K>(get_parameter(np1, internal_np::geom_traits));

  typename K::Construct_centroid_3 centroid = k.construct_centroid_3_object();
  typename K::Construct_vector_3 vector = k.construct_vector_3_object();
  typename K::Is_degenerate_3 is_degenerate = k.is_degenerate_3_object();
  typename K::Compute_scalar_product_3 scalar_product = k.compute_scalar_product_3_object();
  typename K::Construct_cross_product_vector_3 cross_product = k.construct_cross_product_vector_3_object();

  // build a tree filtering degenerate faces
  std::vector<Triangle> ref_triangles;
  ref_triangles.reserve(ref_faces.size());
  for(const auto& f : ref_faces)
  {
    Triangle tr(get(point_map1, ref_points[f[0]]),
                get(point_map1, ref_points[f[1]]),
                get(point_map1, ref_points[f[2]]));

    if(!is_degenerate(tr))
      ref_triangles.emplace_back(tr);
  }

  typedef typename std::vector<Triangle>::const_iterator Iterator;
  typedef CGAL::AABB_triangle_primitive<K, Iterator> Primitive;
  typedef CGAL::AABB_traits<K, Primitive> Tree_traits;

  CGAL::AABB_tree<Tree_traits> tree(ref_triangles.begin(), ref_triangles.end());

  // now orient the faces
  tree.build();
  tree.accelerate_distance_queries();

  auto process_facet = [&](const std::size_t fid)
  {
    PM2_Point_ref p0 = get(point_map2, points[faces[fid][0]]);
    PM2_Point_ref p1 = get(point_map2, points[faces[fid][1]]);
    PM2_Point_ref p2 = get(point_map2, points[faces[fid][2]]);
    const Point_3 mid = centroid(p0, p1, p2);

    auto pt_and_ref_tr = tree.closest_point_and_primitive(mid);
    const Triangle& ref_tr = *(pt_and_ref_tr.second);
    Vector ref_n = cross_product(vector(ref_tr[0], ref_tr[1]),
                                 vector(ref_tr[0], ref_tr[2]));
    if(is_negative(scalar_product(ref_n, cross_product(vector(p0, p1), vector(p0, p2)))))
      std::swap(faces[fid][1], faces[fid][2]);
  };

#if !defined(CGAL_LINKED_WITH_TBB)
  CGAL_static_assertion_msg (!(std::is_convertible<Concurrency_tag, CGAL::Parallel_tag>::value),
                             "Parallel_tag is enabled but TBB is unavailable.");
#else
  if(std::is_convertible<Concurrency_tag,CGAL::Parallel_tag>::value)
    tbb::parallel_for(std::size_t(0), faces.size(), std::size_t(1), process_facet);
  else
#endif
    std::for_each(boost::counting_iterator<std::size_t>(0),
                  boost::counting_iterator<std::size_t>(faces.size()),
                  process_facet);
}

/*!
 * \ingroup PMP_orientation_grp
 *
 * orients each triangle of a triangle soup using the orientation of its
 * closest non degenerate triangle in `tm_ref`.
 *
 * \tparam Concurrency_tag enables sequential versus parallel orientation.
 *                         Possible values are `Sequential_tag` (the default),
 *                         `Parallel_if_available_tag`, and `Parallel_tag`.
 * \tparam PointRange a model of the concept `RandomAccessContainer` whose value type is the point type
 * \tparam TriangleRange a model of the concept `RandomAccessContainer`
 *                       whose `value_type` is a model of the concept `RandomAccessContainer`
 *                       whose `value_type` is `std::size_t`and of size 3
 * \tparam TriangleMesh a model of `FaceListGraph`
 *
 * \param tm_ref the reference triangle_mesh
 * \param points the points of the soup
 * \param triangles the triangles of the soup
 * \param np1 an optional sequence of \ref bgl_namedparameters "Named Parameters" among the ones listed below
 *
 * \cgalNamedParamsBegin
 *   \cgalParamNBegin{vertex_point_map}
 *     \cgalParamDescription{a property map associating points to the vertices of `tm_ref`}
 *     \cgalParamType{a class model of `ReadablePropertyMap` with `boost::graph_traits<TriangleMesh>::%vertex_descriptor`
 *                    as key type and `%Point_3` as value type}
 *     \cgalParamDefault{`boost::get(CGAL::vertex_point, tm_ref)`}
 *   \cgalParamNEnd
 *
 *   \cgalParamNBegin{geom_traits}
 *     \cgalParamDescription{an instance of a geometric traits class}
 *     \cgalParamType{a class model of `Kernel`}
 *     \cgalParamDefault{a \cgal Kernel deduced from the point type, using `CGAL::Kernel_traits`}
 *   \cgalParamNEnd
 * \cgalNamedParamsEnd
 *
<<<<<<< HEAD
 * \param np2 an optional sequence of \ref bgl_namedparameters "Named Parameters" among the ones listed below
 *
 * \cgalNamedParamsBegin
 *   \cgalParamNBegin{point_map}
 *     \cgalParamDescription{a property map associating points to the elements of the point set `points`}
 *     \cgalParamType{a model of `ReadablePropertyMap` whose key type is the value type
 *                    of the iterator of `PointRange` and whose value type is `geom_traits::Point_3`}
 *     \cgalParamDefault{`CGAL::Identity_property_map<geom_traits::Point_3>`}
 *   \cgalParamNEnd
 * \cgalNamedParamsEnd
 *
 * \attention The types of points in `PointRange`, `geom_traits`, and `vertex_point_map` must be the same.
 */
template <class Concurrency_tag = Sequential_tag,
          class PointRange, class TriangleRange, class TriangleMesh,
          class NamedParameters1 = parameters::Default_named_parameters,
          class NamedParameters2 = parameters::Default_named_parameters>
void orient_triangle_soup_with_reference_triangle_mesh(const TriangleMesh& tm_ref,
                                                       const PointRange& points,
                                                       TriangleRange& triangles,
                                                       const NamedParameters1& np1 = parameters::default_values(),
                                                       const NamedParameters2& np2 = parameters::default_values())
=======
 * \attention The types of points in `PointRange`, `geom_traits` and `vertex_point_map` must be the same.
 *
 * \sa `orient_polygon_soup()`
 */
template <class Concurrency_tag = Sequential_tag,
          class PointRange, class TriangleRange,
          class TriangleMesh,
          class NamedParameters = parameters::Default_named_parameters>
void
orient_triangle_soup_with_reference_triangle_mesh(
    const TriangleMesh& tm_ref,
    PointRange& points,
    TriangleRange& triangles,
    const NamedParameters& np = parameters::default_values())
>>>>>>> d5b51a84
{
  namespace PMP = CGAL::Polygon_mesh_processing;

  using parameters::choose_parameter;
  using parameters::get_parameter;

  typedef boost::graph_traits<TriangleMesh> GrT;
  typedef typename GrT::face_descriptor face_descriptor;
  typedef typename GetGeomTraits<TriangleMesh, NamedParameters1>::type K;
  typedef typename K::Vector_3 Vector;

  typedef typename GetVertexPointMap<TriangleMesh, NamedParameters1>::const_type VPM;
  typedef typename boost::property_traits<VPM>::value_type Point_3;

  VPM vpm = choose_parameter(get_parameter(np1, internal_np::vertex_point),
                             get_const_property_map(CGAL::vertex_point, tm_ref));

  typedef Point_set_processing_3_np_helper<PointRange, NamedParameters2> NP_helper;
  typedef typename NP_helper::Const_point_map PointMap;
  typedef typename boost::property_traits<PointMap>::reference PM2_Point_ref;

  PointMap point_map = NP_helper::get_const_point_map(points, np2);

  CGAL_static_assertion((std::is_same<Point_3, typename boost::property_traits<PointMap>::value_type>::value));

  K k = choose_parameter<K>(get_parameter(np1, internal_np::geom_traits));

  typename K::Construct_centroid_3 centroid = k.construct_centroid_3_object();
  typename K::Construct_vector_3 vector = k.construct_vector_3_object();
  typename K::Compute_scalar_product_3 scalar_product = k.compute_scalar_product_3_object();
  typename K::Construct_cross_product_vector_3 cross_product = k.construct_cross_product_vector_3_object();

  // build a tree filtering degenerate faces
  typedef std::function<bool(face_descriptor)> Face_predicate;
  Face_predicate is_not_deg = [&](face_descriptor f)
  {
    return !PMP::is_degenerate_triangle_face(f, tm_ref, np1);
  };

  typedef CGAL::AABB_face_graph_triangle_primitive<TriangleMesh, VPM> Primitive;
  typedef CGAL::AABB_traits<K, Primitive> Tree_traits;

  boost::filter_iterator<Face_predicate, typename GrT::face_iterator>
      begin(is_not_deg, faces(tm_ref).begin(), faces(tm_ref).end()),
      end(is_not_deg, faces(tm_ref).end(), faces(tm_ref).end());

  CGAL::AABB_tree<Tree_traits> tree(begin, end, tm_ref, vpm);

  // now orient the faces
  tree.build();
  tree.accelerate_distance_queries();
  auto process_facet = [&](const std::size_t fid)
  {
    PM2_Point_ref p0 = get(point_map, points[triangles[fid][0]]);
    PM2_Point_ref p1 = get(point_map, points[triangles[fid][1]]);
    PM2_Point_ref p2 = get(point_map, points[triangles[fid][2]]);
    const Point_3 mid = centroid(p0, p1, p2);

    std::pair<Point_3, face_descriptor> pt_and_f = tree.closest_point_and_primitive(mid);
    Vector face_ref_normal = PMP::compute_face_normal(pt_and_f.second, tm_ref,
                                                      CGAL::parameters::vertex_point_map(vpm));
    if(is_negative(scalar_product(face_ref_normal, cross_product(vector(p0,p1), vector(p0, p2)))))
      std::swap(triangles[fid][1], triangles[fid][2]);
  };

#if !defined(CGAL_LINKED_WITH_TBB)
  CGAL_static_assertion_msg (!(boost::is_convertible<Concurrency_tag, CGAL::Parallel_tag>::value),
                             "Parallel_tag is enabled but TBB is unavailable.");
#else
  if (boost::is_convertible<Concurrency_tag,CGAL::Parallel_tag>::value)
    tbb::parallel_for(std::size_t(0), triangles.size(), std::size_t(1), process_facet);
  else
#endif
    std::for_each(boost::counting_iterator<std::size_t> (0),
                  boost::counting_iterator<std::size_t> (triangles.size()),
                  process_facet);
}

} // namespace Polygon_mesh_processing
} // namespace CGAL

#endif // CGAL_ORIENT_POLYGON_SOUP_EXTENSION_H<|MERGE_RESOLUTION|>--- conflicted
+++ resolved
@@ -262,7 +262,6 @@
  *   \cgalParamNEnd
  * \cgalNamedParamsEnd
  *
-<<<<<<< HEAD
  * \param np2 an optional sequence of \ref bgl_namedparameters "Named Parameters" among the ones listed below
  *
  * \cgalNamedParamsBegin
@@ -275,6 +274,8 @@
  * \cgalNamedParamsEnd
  *
  * \attention The types of points in `PointRange`, `geom_traits`, and `vertex_point_map` must be the same.
+ *
+ * \sa `orient_polygon_soup()`
  */
 template <class Concurrency_tag = Sequential_tag,
           class PointRange, class TriangleRange, class TriangleMesh,
@@ -285,22 +286,6 @@
                                                        TriangleRange& triangles,
                                                        const NamedParameters1& np1 = parameters::default_values(),
                                                        const NamedParameters2& np2 = parameters::default_values())
-=======
- * \attention The types of points in `PointRange`, `geom_traits` and `vertex_point_map` must be the same.
- *
- * \sa `orient_polygon_soup()`
- */
-template <class Concurrency_tag = Sequential_tag,
-          class PointRange, class TriangleRange,
-          class TriangleMesh,
-          class NamedParameters = parameters::Default_named_parameters>
-void
-orient_triangle_soup_with_reference_triangle_mesh(
-    const TriangleMesh& tm_ref,
-    PointRange& points,
-    TriangleRange& triangles,
-    const NamedParameters& np = parameters::default_values())
->>>>>>> d5b51a84
 {
   namespace PMP = CGAL::Polygon_mesh_processing;
 
