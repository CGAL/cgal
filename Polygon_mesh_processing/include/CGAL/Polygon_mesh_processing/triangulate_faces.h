--- conflicted
+++ resolved
@@ -23,25 +23,7 @@
 #include <CGAL/boost/graph/named_params_helper.h>
 #include <CGAL/Named_function_parameters.h>
 
-<<<<<<< HEAD
-#ifndef CGAL_TRIANGULATE_FACES_DO_NOT_USE_CDT2
-#include <CGAL/Triangulation_vertex_base_with_info_2.h>
-#include <CGAL/Triangulation_face_base_with_info_2.h>
-#include <CGAL/Constrained_Delaunay_triangulation_2.h>
-#include <CGAL/Projection_traits_3.h>
-#else
-#include <CGAL/use.h>
-#endif
-
-#include <CGAL/Polygon_mesh_processing/triangulate_hole.h>
-#include <CGAL/Polygon_mesh_processing/compute_normal.h>
-#include <CGAL/Named_function_parameters.h>
-#include <CGAL/boost/graph/named_params_helper.h>
-
-#include <boost/range/size.hpp>
-=======
 #include <boost/range/value_type.hpp>
->>>>>>> 7e2e4448
 
 #include <algorithm>
 #include <iterator>
@@ -79,234 +61,6 @@
 template <typename PolygonMesh>
 class Triangulate_polygon_mesh_modifier
 {
-<<<<<<< HEAD
-  typedef Kernel Traits;
-
-  typedef typename boost::graph_traits<PM>::vertex_descriptor vertex_descriptor;
-  typedef typename boost::graph_traits<PM>::halfedge_descriptor halfedge_descriptor;
-  typedef typename boost::graph_traits<PM>::face_descriptor face_descriptor;
-  typedef typename boost::graph_traits<PM>::edge_descriptor edge_descriptor;
-  typedef typename Kernel::Point_3 Point;
-
-  struct Face_info {
-    typename boost::graph_traits<PM>::halfedge_descriptor e[3];
-    bool is_external;
-  };
-
-  typedef typename boost::property_traits<VertexPointMap>::reference Point_ref;
-  VertexPointMap _vpmap;
-  Traits _traits;
-
-public:
-  Triangulate_modifier(VertexPointMap vpmap, const Traits& traits = Traits())
-    : _vpmap(vpmap), _traits(traits)
-  {
-  }
-
-  template <class Face_handle>
-  bool is_external(Face_handle fh) const {
-    return fh->info().is_external;
-  }
-
-  bool triangulate_face(face_descriptor f, PM& pmesh, bool use_cdt, Visitor visitor)
-  {
-    typedef typename Traits::FT FT;
-
-    typename Traits::Vector_3 normal =
-      Polygon_mesh_processing::compute_face_normal(
-        f, pmesh, CGAL::parameters::geom_traits(_traits)
-                                   .vertex_point_map(_vpmap));
-
-    if(normal == typename Traits::Vector_3(0,0,0))
-      return false;
-
-    std::size_t original_size = CGAL::halfedges_around_face(halfedge(f, pmesh), pmesh).size();
-    if(original_size == 4)
-    {
-      halfedge_descriptor v0, v1, v2, v3;
-      v0 = halfedge(f, pmesh);
-      Point_ref p0 = get(_vpmap, target(v0, pmesh));
-      v1 = next(v0, pmesh);
-      Point_ref p1 = get(_vpmap, target(v1, pmesh));
-      v2 = next(v1, pmesh);
-      Point_ref p2 = get(_vpmap, target(v2, pmesh));
-      v3 = next(v2, pmesh);
-      Point_ref p3 = get(_vpmap, target(v3, pmesh));
-
-      /* Chooses the diagonal that will split the quad in two triangles that maximize
-       * the scalar product of of the un-normalized normals of the two triangles.
-       * The lengths of the un-normalized normals (computed using cross-products of two vectors)
-       *  are proportional to the area of the triangles.
-       * Maximize the scalar product of the two normals will avoid skinny triangles,
-       * and will also taken into account the cosine of the angle between the two normals.
-       * In particular, if the two triangles are oriented in different directions,
-       * the scalar product will be negative.
-       */
-      FT p1p3 = CGAL::cross_product(p2-p1,p3-p2) * CGAL::cross_product(p0-p3,p1-p0);
-      FT p0p2 = CGAL::cross_product(p1-p0,p1-p2) * CGAL::cross_product(p3-p2,p3-p0);
-      visitor.before_subface_creations(f);
-      halfedge_descriptor res = (p0p2>p1p3)
-                              ?  CGAL::Euler::split_face(v0, v2, pmesh)
-                              :  CGAL::Euler::split_face(v1, v3, pmesh);
-
-      visitor.after_subface_created(face(res,pmesh));
-      visitor.after_subface_created(face(opposite(res,pmesh),pmesh));
-
-      visitor.after_subface_creations();
-    }
-    else
-    {
-#ifndef CGAL_TRIANGULATE_FACES_DO_NOT_USE_CDT2
-      if (use_cdt)
-      {
-        typedef CGAL::Projection_traits_3<Traits>   P_traits;
-        typedef CGAL::Triangulation_vertex_base_with_info_2<halfedge_descriptor,
-                                                            P_traits>        Vb;
-        typedef CGAL::Triangulation_face_base_with_info_2<Face_info,
-                                                          P_traits>          Fb1;
-        typedef CGAL::Constrained_triangulation_face_base_2<P_traits, Fb1>   Fb;
-        typedef CGAL::Triangulation_data_structure_2<Vb,Fb>                  TDS;
-        typedef CGAL::Exact_intersections_tag                                Itag;
-        typedef CGAL::Constrained_Delaunay_triangulation_2<P_traits,
-                                                           TDS,
-                                                           Itag>             CDT;
-        P_traits cdt_traits(normal);
-        CDT cdt(cdt_traits);
-        return triangulate_face_with_CDT(f, pmesh, cdt, visitor);
-      }
-#else
-      CGAL_USE(use_cdt);
-#endif
-      return triangulate_face_with_hole_filling(f, pmesh, visitor);
-    }
-    return true;
-  }
-
-  template<class CDT>
-  bool triangulate_face_with_CDT(face_descriptor f, PM& pmesh, CDT& cdt, Visitor visitor)
-  {
-    std::size_t original_size = CGAL::halfedges_around_face(halfedge(f, pmesh), pmesh).size();
-
-    // Halfedge_around_facet_circulator
-    typedef typename CDT::Vertex_handle Tr_Vertex_handle;
-    halfedge_descriptor start = halfedge(f, pmesh);
-    halfedge_descriptor h = start;
-    Tr_Vertex_handle previous, first;
-    do
-    {
-      Tr_Vertex_handle vh = cdt.insert(get(_vpmap, target(h, pmesh)));
-      if (first == Tr_Vertex_handle()) {
-        first = vh;
-      }
-      vh->info() = h;
-      if(previous != Tr_Vertex_handle() && previous != vh) {
-        cdt.insert_constraint(previous, vh);
-      }
-      previous = vh;
-      h = next(h, pmesh);
-
-    } while( h != start );
-    cdt.insert_constraint(previous, first);
-
-    // sets mark is_external
-    for(typename CDT::All_faces_iterator fit = cdt.all_faces_begin(),
-          end = cdt.all_faces_end();
-        fit != end; ++fit)
-    {
-      fit->info().is_external = false;
-    }
-    std::queue<typename CDT::Face_handle> face_queue;
-    face_queue.push(cdt.infinite_vertex()->face());
-    while(! face_queue.empty() )
-    {
-      typename CDT::Face_handle fh = face_queue.front();
-      face_queue.pop();
-
-      if(fh->info().is_external)
-        continue;
-
-      fh->info().is_external = true;
-      for(int i = 0; i <3; ++i)
-      {
-        if(!cdt.is_constrained(typename CDT::Edge(fh, i)))
-        {
-          face_queue.push(fh->neighbor(i));
-        }
-      }
-    }
-
-    if(cdt.dimension() != 2 ||
-       cdt.number_of_vertices() != original_size)
-      return false;
-
-
-    // then modify the polyhedron
-    visitor.before_subface_creations(f);
-    // make_hole. (see comment in function body)
-    this->make_hole(halfedge(f, pmesh), pmesh);
-
-    for(typename CDT::Finite_edges_iterator eit = cdt.finite_edges_begin(),
-          end = cdt.finite_edges_end();
-        eit != end; ++eit)
-    {
-      typename CDT::Face_handle fh = eit->first;
-      const int index = eit->second;
-      typename CDT::Face_handle opposite_fh = fh->neighbor(eit->second);
-      const int opposite_index = opposite_fh->index(fh);
-
-      const Tr_Vertex_handle va = fh->vertex(cdt. cw(index));
-      const Tr_Vertex_handle vb = fh->vertex(cdt.ccw(index));
-
-      if( ! (is_external(fh) && is_external(opposite_fh))//not both fh are external
-          && ! cdt.is_constrained(*eit) )                  //and edge is not constrained
-      {
-        // strictly internal edge
-        halfedge_descriptor hnew = halfedge(add_edge(pmesh), pmesh),
-          hnewopp = opposite(hnew, pmesh);
-
-        fh->info().e[index] = hnew;
-        opposite_fh->info().e[opposite_index] = hnewopp;
-
-        set_target(hnew,    target(va->info(), pmesh), pmesh);
-        set_target(hnewopp, target(vb->info(), pmesh), pmesh);
-      }
-      if( cdt.is_constrained(*eit) ) //edge is constrained
-      {
-        if(!is_external(fh)) {
-          fh->info().e[index] = va->info();
-        }
-        if(!is_external(opposite_fh)) {
-          opposite_fh->info().e[opposite_index] = vb->info();
-        }
-      }
-    }
-    for(typename CDT::Finite_faces_iterator fit = cdt.finite_faces_begin(),
-          end = cdt.finite_faces_end();
-        fit != end; ++fit)
-    {
-      if(!is_external(fit))
-      {
-        halfedge_descriptor h0 = fit->info().e[0];
-        halfedge_descriptor h1 = fit->info().e[1];
-        halfedge_descriptor h2 = fit->info().e[2];
-        CGAL_assertion(h0 != halfedge_descriptor());
-        CGAL_assertion(h1 != halfedge_descriptor());
-        CGAL_assertion(h2 != halfedge_descriptor());
-
-        set_next(h0, h1, pmesh);
-        set_next(h1, h2, pmesh);
-        set_next(h2, h0, pmesh);
-
-        Euler::fill_hole(h0, pmesh);
-        visitor.after_subface_created(face(h0, pmesh));
-      }
-    }
-    visitor.after_subface_creations();
-    return true;
-  }
-
-  bool triangulate_face_with_hole_filling(face_descriptor f, PM& pmesh, Visitor visitor)
-=======
   using vertex_descriptor = typename boost::graph_traits<PolygonMesh>::vertex_descriptor;
   using halfedge_descriptor = typename boost::graph_traits<PolygonMesh>::halfedge_descriptor;
   using face_descriptor = typename boost::graph_traits<PolygonMesh>::face_descriptor;
@@ -320,7 +74,6 @@
                                           const VPM vpm,
                                           Visitor visitor,
                                           const NamedParameters& np)
->>>>>>> 7e2e4448
   {
     namespace PMP = CGAL::Polygon_mesh_processing;
 
@@ -341,11 +94,7 @@
     typedef CGAL::Triple<int, int, int> Face_indices;
     std::vector<Face_indices> patch;
     PMP::triangulate_hole_polyline(hole_points, std::back_inserter(patch),
-<<<<<<< HEAD
-                                   parameters::geom_traits(_traits));
-=======
                                    np.use_2d_constrained_delaunay_triangulation(true));
->>>>>>> 7e2e4448
 
     if(patch.empty())
       return false;
@@ -534,49 +283,14 @@
 *
 * @see `triangulate_faces()`
 */
-<<<<<<< HEAD
-template<typename PolygonMesh, typename NamedParameters = parameters::Default_named_parameters>
-=======
 template <typename PolygonMesh,
           typename NamedParameters = parameters::Default_named_parameters>
->>>>>>> 7e2e4448
 bool triangulate_face(typename boost::graph_traits<PolygonMesh>::face_descriptor f,
                       PolygonMesh& pmesh,
                       const NamedParameters& np = parameters::default_values())
 {
-<<<<<<< HEAD
-  using parameters::choose_parameter;
-  using parameters::get_parameter;
-
-  CGAL_precondition(is_valid_face_descriptor(f, pmesh));
-
-  //VertexPointMap
-  typedef typename GetVertexPointMap<PolygonMesh, NamedParameters>::type VPMap;
-  VPMap vpmap = choose_parameter(get_parameter(np, internal_np::vertex_point),
-                             get_property_map(vertex_point, pmesh));
-
-  //Kernel
-  typedef typename GetGeomTraits<PolygonMesh, NamedParameters>::type Kernel;
-  Kernel traits = choose_parameter<Kernel>(get_parameter(np, internal_np::geom_traits));
-
-  //Option
-  bool use_cdt = choose_parameter(get_parameter(np, internal_np::use_delaunay_triangulation), true);
-
-  typedef typename internal_np::Lookup_named_param_def<
-    internal_np::visitor_t,
-    NamedParameters,
-    Triangulate_faces::Default_visitor<PolygonMesh>//default
-  >::type Visitor;
-  Visitor visitor = choose_parameter<Visitor>(
-                             get_parameter(np, internal_np::visitor),
-                             Triangulate_faces::Default_visitor<PolygonMesh>());
-
-  internal::Triangulate_modifier<PolygonMesh, VPMap, Kernel, Visitor> modifier(vpmap, traits);
-  return modifier.triangulate_face(f, pmesh, use_cdt, visitor);
-=======
   internal::Triangulate_polygon_mesh_modifier<PolygonMesh> modifier;
   return modifier(f, pmesh, np);
->>>>>>> 7e2e4448
 }
 
 /**
@@ -627,24 +341,17 @@
 * @return `true` if all the faces have been triangulated.
 *
 * @see `triangulate_face()`
-<<<<<<< HEAD
-*/
-template <typename FaceRange, typename PolygonMesh, typename NamedParameters = parameters::Default_named_parameters>
-=======
 * @see `triangulate_polygons()`
 */
 template <typename FaceRange,
           typename PolygonMesh,
           typename NamedParameters = parameters::Default_named_parameters>
->>>>>>> 7e2e4448
 bool triangulate_faces(FaceRange face_range,
                        PolygonMesh& pmesh,
                        const NamedParameters& np = parameters::default_values())
 {
   using face_descriptor = typename boost::graph_traits<PolygonMesh>::face_descriptor;
 
-<<<<<<< HEAD
-=======
   bool result = true;
 
   // One needs to store the facets into a vector, because the list of
@@ -662,7 +369,6 @@
   return result;
 }
 
->>>>>>> 7e2e4448
 /**
 * \ingroup PMP_meshing_grp
 *
@@ -708,10 +414,7 @@
 * @return `true` if all the faces have been triangulated.
 *
 * @see `triangulate_face()`
-<<<<<<< HEAD
-=======
 * @see `triangulate_polygons()`
->>>>>>> 7e2e4448
 */
 template <typename PolygonMesh, typename NamedParameters = parameters::Default_named_parameters>
 bool triangulate_faces(PolygonMesh& pmesh,
@@ -720,9 +423,6 @@
   return triangulate_faces(faces(pmesh), pmesh, np);
 }
 
-<<<<<<< HEAD
-} // end namespace Polygon_mesh_processing
-=======
 ////////////////////////////////////////////////////////////////////////////////////////////////////
 ////////////////////////////////////////////////////////////////////////////////////////////////////
 ////////////////////////////////////////////////////////////////////////////////////////////////////
@@ -952,7 +652,6 @@
   triangulated_polygons.reserve(polygons.size());
 
   bool success = true;
->>>>>>> 7e2e4448
 
   internal::Triangulate_polygon_soup_modifier modifier;
   for(const Polygon& polygon : polygons)
