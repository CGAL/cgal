// Copyright (c) 2009-2013 GeometryFactory (France).
// All rights reserved.
//
// This file is part of CGAL (www.cgal.org).
//
// $URL$
// $Id$
// SPDX-License-Identifier: GPL-3.0-or-later OR LicenseRef-Commercial
//
//
// Author(s)     : Laurent Rineau and Ilker O. Yaz

#ifndef CGAL_POLYGON_MESH_PROCESSING_POLYGON_SOUP_TO_POLYGON_MESH_H
#define CGAL_POLYGON_MESH_PROCESSING_POLYGON_SOUP_TO_POLYGON_MESH_H

#include <CGAL/license/Polygon_mesh_processing/repair.h>

#include <CGAL/Polygon_mesh_processing/orient_polygon_soup.h>

#include <CGAL/algorithm.h>
#include <CGAL/boost/graph/Euler_operations.h>
#include <CGAL/boost/graph/iterator.h>
#include <CGAL/boost/graph/named_params_helper.h>
#include <CGAL/Dynamic_property_map.h>
#include <CGAL/property_map.h>

#include <boost/dynamic_bitset.hpp>
#include <boost/range/size.hpp>
#include <boost/range/value_type.hpp>
#include <boost/range/reference.hpp>
#include <boost/container/flat_set.hpp>

#include <array>
#include <set>
#include <type_traits>
#include <vector>

namespace CGAL {
namespace Polygon_mesh_processing {
namespace internal {

<<<<<<< HEAD
template <typename PolygonMesh>
struct Default_PS_to_PM_visitor
{
  typedef typename boost::graph_traits<PolygonMesh>::vertex_descriptor          vertex_descriptor;
  typedef typename boost::graph_traits<PolygonMesh>::face_descriptor            face_descriptor;

  template <typename PID>
  void on_vertex_creation(const PID pid, const vertex_descriptor v, const PolygonMesh& pmesh) const
  {
    std::cout << "Point[" << pid << "] gives vertex " << v << std::endl;
  }

  template <typename FID>
  void on_face_creation(const FID fid, const face_descriptor f, const PolygonMesh& pmesh) const
  {
    std::cout << "Face[" << fid << "] gives faces " << f << std::endl;
  }
};
=======
template <typename PM_Point, typename PS_Point>
PM_Point convert_to_pm_point(const PS_Point& p)
{
  CGAL_static_assertion((std::is_convertible<PS_Point, PM_Point>::value));
  return PM_Point(p);
}

// just for backward compatibility reasons
template <typename PM_Point, typename PS_FT>
PM_Point convert_to_pm_point(const std::array<PS_FT, 3>& p)
{
  return PM_Point(p[0], p[1], p[2]);
}
>>>>>>> f10214da

template <typename PointRange,
          typename PolygonRange>
class PS_to_PM_converter
{
  typedef typename boost::range_value<PolygonRange>::type                 Polygon;

public:
  /**
  * The constructor for modifier object.
  * @param points points of the soup of polygons.
  * @param polygons each element in the range describes a polygon using the index of the points in the range.
  */
  PS_to_PM_converter(const PointRange& points,
                     const PolygonRange& polygons)
    : m_points(points),
      m_polygons(polygons)
  { }

  template <typename PolygonMesh,
            typename VertexPointMap,
            typename PointMap = typename CGAL::GetPointMap<PointRange>::const_type,
            typename Visitor = Default_PS_to_PM_visitor<PolygonMesh> >
  void operator()(PolygonMesh& pmesh,
                  VertexPointMap vpm,
                  PointMap pm,
                  const Visitor& visitor = Visitor(),
                  const bool insert_isolated_vertices = true)
  {
    typedef typename boost::graph_traits<PolygonMesh>::vertex_descriptor    vertex_descriptor;

<<<<<<< HEAD
    CGAL_assertion_code(typedef typename boost::property_traits<VertexPointMap>::value_type     VPM_Point;)
    CGAL_assertion_code(typedef typename boost::property_traits<PointMap>::value_type           Point;)
    CGAL_static_assertion((std::is_convertible<Point, VPM_Point>::value));
=======
    typedef typename boost::property_traits<VertexPointMap>::value_type     PM_Point;
>>>>>>> f10214da

    reserve(pmesh, static_cast<typename boost::graph_traits<PolygonMesh>::vertices_size_type>(m_points.size()),
            static_cast<typename boost::graph_traits<PolygonMesh>::edges_size_type>(2*m_polygons.size()),
            static_cast<typename boost::graph_traits<PolygonMesh>::faces_size_type>(m_polygons.size()));

    boost::dynamic_bitset<> not_isolated;
    if(!insert_isolated_vertices)
    {
      not_isolated.resize(m_points.size());
      for(std::size_t i = 0, end = m_polygons.size(); i < end; ++i)
      {
        const Polygon& polygon = m_polygons[i];
        const std::size_t size = polygon.size();
        for(std::size_t j = 0; j < size; ++j)
          not_isolated.set(polygon[j], true);
      }
    }

    std::vector<vertex_descriptor> vertices(m_points.size());
    for(std::size_t i = 0, end = m_points.size(); i < end; ++i)
    {
      if(!insert_isolated_vertices && !not_isolated.test(i))
        continue;

      vertices[i] = add_vertex(pmesh);
<<<<<<< HEAD
      put(vpm, vertices[i], get(pm, m_points[i]));
      visitor.on_vertex_creation(i, vertices[i], pmesh);
=======
      PM_Point pi = convert_to_pm_point<PM_Point>(get(m_pm, m_points[i]));
      put(vpm, vertices[i], pi);
>>>>>>> f10214da
    }

    for(std::size_t i = 0, end = m_polygons.size(); i < end; ++i)
    {
      const Polygon& polygon = m_polygons[i];
      const std::size_t size = polygon.size();

      std::vector<vertex_descriptor> vr(size); //vertex range
      vr.resize(size);
      for(std::size_t j = 0; j < size; ++j)
        vr[j] = vertices[polygon[j] ];

      typename boost::graph_traits<PolygonMesh>::face_descriptor fd = CGAL::Euler::add_face(vr, pmesh);
      CGAL_assertion(fd != boost::graph_traits<PolygonMesh>::null_face());
      visitor.on_face_creation(i, fd, pmesh);
    }
  }

  template <typename PolygonMesh>
  void operator()(PolygonMesh& pmesh,
                  const bool insert_isolated_vertices = true)
  {
    typedef typename CGAL::GetPointMap<PointRange>::const_type Point_map;

    return operator()(pmesh, get(CGAL::vertex_point, pmesh), insert_isolated_vertices);
  }

private:
  const PointRange& m_points;
  const PolygonRange& m_polygons;
};

} // namespace internal

/**
* \ingroup PMP_repairing_grp
*
* returns `true` if the soup of polygons defines a valid polygon
* mesh that can be handled by
* `CGAL::Polygon_mesh_processing::polygon_soup_to_polygon_mesh()`.
* It checks that each edge has at most two incident faces and such an edge
* is visited in opposite direction along the two face boundaries,
* no polygon has twice the same vertex,
* and the polygon soup describes a manifold surface.
* This function does not require a range of points as an argument
* since the check is purely topological. To each vertex of the mesh
* is associated an index that is used in the description of the
* boundaries of the polygons provided in `polygons`.
*
* @tparam PolygonRange a model of the concept `RandomAccessContainer`
* whose `value_type` is a model of the concept `RandomAccessContainer`
* whose `value_type` is `std::size_t`.
*
* @param polygons each element in the range describes a polygon
* using the indices of the vertices.
*
* @sa `orient_polygon_soup()`
*/
template<typename PolygonRange>
bool is_polygon_soup_a_polygon_mesh(const PolygonRange& polygons)
{
  typedef typename boost::range_value<PolygonRange>::type           Polygon;
  typedef typename boost::range_value<Polygon>::type                V_ID;

  if(boost::begin(polygons) == boost::end(polygons))
    return true;

  //check there is no duplicated ordered edge, and
  //check there is no polygon with twice the same vertex
  std::set<std::pair<V_ID, V_ID> > edge_set;
  boost::container::flat_set<V_ID> polygon_vertices;
  V_ID max_id = 0;

  for(const Polygon& polygon : polygons)
  {
    std::size_t nb_edges = boost::size(polygon);
    if(nb_edges < 3)
      return false;

    polygon_vertices.clear();
    V_ID prev = *std::prev(boost::end(polygon));
    for(V_ID id : polygon)
    {
      if(max_id<id)
        max_id = id;

      if(! edge_set.insert(std::pair<V_ID, V_ID>(prev,id)).second)
        return false;
      else
        prev = id;

      if(!polygon_vertices.insert(id).second)
        return false; // vertex met twice in the same polygon
    }
  }

  //check manifoldness
  typedef std::vector<V_ID>                                           PointRange;
  typedef internal::Polygon_soup_orienter<PointRange, PolygonRange>   Orienter;

  typename Orienter::Edge_map edges(max_id+1);
  typename Orienter::Marked_edges marked_edges;
  Orienter::fill_edge_map(edges, marked_edges, polygons);

  //returns false if duplication is necessary
  if(!marked_edges.empty())
    return false;

  return Orienter::has_singular_vertices(static_cast<std::size_t>(max_id+1),polygons,edges,marked_edges);
}

/**
* \ingroup PMP_repairing_grp
* builds a polygon mesh from a soup of polygons.
*
* @pre the input polygon soup describes a consistently oriented
* polygon mesh. This can be checked using the function
* \link CGAL::Polygon_mesh_processing::is_polygon_soup_a_polygon_mesh()
* `CGAL::Polygon_mesh_processing::is_polygon_soup_a_polygon_mesh(polygons)` \endlink.
*
* @tparam PolygonMesh a model of `MutableFaceGraph`
* @tparam PointRange a model of the concept `RandomAccessContainer`
* whose value type is the point type
* @tparam PolygonRange a model of the concept `RandomAccessContainer` whose
* value type is a model of the concept `RandomAccessContainer` whose value type is `std::size_t`
* @tparam NamedParameters_PS a sequence of \ref bgl_namedparameters "Named Parameters"
* @tparam NamedParameters_PM a sequence of \ref bgl_namedparameters "Named Parameters"
*
* @param points points of the soup of polygons
* @param polygons each element in the range describes a polygon using the indices of the points in `points`
* @param out the polygon mesh to be built
* @param np_ps an optional sequence of \ref bgl_namedparameters "Named Parameters" among the ones listed below
*
* \cgalNamedParamsBegin
<<<<<<< HEAD
*   \cgalParamBegin{point_map}
*     a model of `ReadablePropertyMap` whose value type is a point type convertible to the point type
*     of the vertex point map associated to the polygon mesh. If this parameter is omitted, `CGAL::Identity_property_map` is used.
*   \cgalParamEnd
*   \cgalParamBegin{visitor} a class model of `PMPPS_to_PMVisitor`
*                            that is used to track the creation of new points.
*   \cgalParamEnd
=======
*   \cgalParamNBegin{point_map}
*     \cgalParamDescription{a property map associating points to the elements of the range `points`}
*     \cgalParamType{a model of `ReadablePropertyMap` whose value type is a point type convertible to the point type
*                    of the vertex point map associated to the polygon mesh}
*     \cgalParamDefault{`CGAL::Identity_property_map`}
*   \cgalParamNEnd
>>>>>>> f10214da
* \cgalNamedParamsEnd
*
* @param np_pm an optional sequence of \ref bgl_namedparameters "Named Parameters" among the ones listed below
*
* \cgalNamedParamsBegin
*   \cgalParamNBegin{vertex_point_map}
*     \cgalParamDescription{a property map associating points to the vertices of `out`}
*     \cgalParamType{a class model of `ReadWritePropertyMap` with `boost::graph_traits<PolygonMesh>::%vertex_descriptor`
*                    as key type and `%Point_3` as value type}
*     \cgalParamDefault{`boost::get(CGAL::vertex_point, out)`}
*     \cgalParamExtra{If this parameter is omitted, an internal property map for `CGAL::vertex_point_t`
*                     must be available in `PolygonMesh`.}
*   \cgalParamNEnd
* \cgalNamedParamsEnd
*
* \sa `CGAL::Polygon_mesh_processing::orient_polygon_soup()`
* \sa `CGAL::Polygon_mesh_processing::is_polygon_soup_a_polygon_mesh()`
* \sa `CGAL::Polygon_mesh_processing::polygon_mesh_to_polygon_soup()`
*/
template<typename PolygonMesh,
         typename PointRange, typename PolygonRange,
         typename NamedParameters_PS, typename NamedParameters_PM>
void polygon_soup_to_polygon_mesh(const PointRange& points,
                                  const PolygonRange& polygons,
                                  PolygonMesh& out,
                                  const NamedParameters_PS& np_ps,
                                  const NamedParameters_PM& np_pm)
{
  CGAL_precondition_msg(is_polygon_soup_a_polygon_mesh(polygons),
                        "Input soup needs to define a valid polygon mesh! See is_polygon_soup_a_polygon_mesh() for further information.");

  using parameters::choose_parameter;
  using parameters::get_parameter;

  typedef typename CGAL::GetPointMap<PointRange, NamedParameters_PS>::const_type    Point_map;
  Point_map pm = choose_parameter<Point_map>(get_parameter(np_ps, internal_np::point_map));

  typedef typename CGAL::GetVertexPointMap<PolygonMesh, NamedParameters_PM>::type   Vertex_point_map;
  Vertex_point_map vpm = choose_parameter(get_parameter(np_pm, internal_np::vertex_point),
                                          get_property_map(CGAL::vertex_point, out));

  typedef typename internal_np::Lookup_named_param_def<
                                  internal_np::visitor_t,
                                  NamedParameters_PS,
                                  internal::Default_PS_to_PM_visitor<PolygonMesh> >::type Visitor;
  Visitor visitor = choose_parameter<Visitor>(get_parameter(np_ps, internal_np::visitor));

  internal::PS_to_PM_converter<PointRange, PolygonRange> converter(points, polygons);
  converter(out, vpm, pm, visitor);
}

/// \cond SKIP_IN_MANUAL

template<typename PolygonMesh,
         typename PointRange, typename PolygonRange,
         typename NamedParameters_PS>
void polygon_soup_to_polygon_mesh(const PointRange& points,
                                  const PolygonRange& polygons,
                                  PolygonMesh& out,
                                  const NamedParameters_PS& np_ps)
{
  return polygon_soup_to_polygon_mesh(points, polygons, out, np_ps, parameters::all_default());
}

template<typename PolygonMesh, typename PointRange, typename PolygonRange>
void polygon_soup_to_polygon_mesh(const PointRange& points,
                                  const PolygonRange& polygons,
                                  PolygonMesh& out)
{
  return polygon_soup_to_polygon_mesh(points, polygons, out, parameters::all_default(), parameters::all_default());
}

/// \endcond

} // namespace Polygon_mesh_processing
} // namespace CGAL

#endif // CGAL_POLYGON_MESH_PROCESSING_POLYGON_SOUP_TO_POLYGON_MESH_H<|MERGE_RESOLUTION|>--- conflicted
+++ resolved
@@ -39,7 +39,6 @@
 namespace Polygon_mesh_processing {
 namespace internal {
 
-<<<<<<< HEAD
 template <typename PolygonMesh>
 struct Default_PS_to_PM_visitor
 {
@@ -58,7 +57,7 @@
     std::cout << "Face[" << fid << "] gives faces " << f << std::endl;
   }
 };
-=======
+
 template <typename PM_Point, typename PS_Point>
 PM_Point convert_to_pm_point(const PS_Point& p)
 {
@@ -72,7 +71,6 @@
 {
   return PM_Point(p[0], p[1], p[2]);
 }
->>>>>>> f10214da
 
 template <typename PointRange,
           typename PolygonRange>
@@ -104,13 +102,7 @@
   {
     typedef typename boost::graph_traits<PolygonMesh>::vertex_descriptor    vertex_descriptor;
 
-<<<<<<< HEAD
-    CGAL_assertion_code(typedef typename boost::property_traits<VertexPointMap>::value_type     VPM_Point;)
-    CGAL_assertion_code(typedef typename boost::property_traits<PointMap>::value_type           Point;)
-    CGAL_static_assertion((std::is_convertible<Point, VPM_Point>::value));
-=======
     typedef typename boost::property_traits<VertexPointMap>::value_type     PM_Point;
->>>>>>> f10214da
 
     reserve(pmesh, static_cast<typename boost::graph_traits<PolygonMesh>::vertices_size_type>(m_points.size()),
             static_cast<typename boost::graph_traits<PolygonMesh>::edges_size_type>(2*m_polygons.size()),
@@ -136,13 +128,8 @@
         continue;
 
       vertices[i] = add_vertex(pmesh);
-<<<<<<< HEAD
-      put(vpm, vertices[i], get(pm, m_points[i]));
+      put(vpm, vertices[i], convert_to_pm_point<PM_Point>(get(m_pm, m_points[i]));
       visitor.on_vertex_creation(i, vertices[i], pmesh);
-=======
-      PM_Point pi = convert_to_pm_point<PM_Point>(get(m_pm, m_points[i]));
-      put(vpm, vertices[i], pi);
->>>>>>> f10214da
     }
 
     for(std::size_t i = 0, end = m_polygons.size(); i < end; ++i)
@@ -165,8 +152,6 @@
   void operator()(PolygonMesh& pmesh,
                   const bool insert_isolated_vertices = true)
   {
-    typedef typename CGAL::GetPointMap<PointRange>::const_type Point_map;
-
     return operator()(pmesh, get(CGAL::vertex_point, pmesh), insert_isolated_vertices);
   }
 
@@ -277,22 +262,17 @@
 * @param np_ps an optional sequence of \ref bgl_namedparameters "Named Parameters" among the ones listed below
 *
 * \cgalNamedParamsBegin
-<<<<<<< HEAD
-*   \cgalParamBegin{point_map}
-*     a model of `ReadablePropertyMap` whose value type is a point type convertible to the point type
-*     of the vertex point map associated to the polygon mesh. If this parameter is omitted, `CGAL::Identity_property_map` is used.
-*   \cgalParamEnd
-*   \cgalParamBegin{visitor} a class model of `PMPPS_to_PMVisitor`
-*                            that is used to track the creation of new points.
-*   \cgalParamEnd
-=======
 *   \cgalParamNBegin{point_map}
 *     \cgalParamDescription{a property map associating points to the elements of the range `points`}
 *     \cgalParamType{a model of `ReadablePropertyMap` whose value type is a point type convertible to the point type
 *                    of the vertex point map associated to the polygon mesh}
 *     \cgalParamDefault{`CGAL::Identity_property_map`}
 *   \cgalParamNEnd
->>>>>>> f10214da
+*   \cgalParamNBegin{visitor}
+*     \cgalParamDescription{a visitor used to track the creation of new vertices and faces}
+*     \cgalParamType{a class model of `@TODO`}
+*     \cgalParamDefault{`Default_PS_to_PM_visitor<PolygonMesh>`}
+*   \cgalParamNEnd
 * \cgalNamedParamsEnd
 *
 * @param np_pm an optional sequence of \ref bgl_namedparameters "Named Parameters" among the ones listed below
