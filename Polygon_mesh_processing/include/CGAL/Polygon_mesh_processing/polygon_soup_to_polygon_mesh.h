--- conflicted
+++ resolved
@@ -127,14 +127,8 @@
       for(std::size_t j = 0; j < size; ++j)
         vr[j] = vertices[polygon[j] ];
 
-<<<<<<< HEAD
-      typename boost::graph_traits<PolygonMesh>::face_descriptor fd =
-          CGAL::Euler::add_face(vr, pmesh);
-      CGAL_assertion(fd != boost::graph_traits<PolygonMesh>::null_face());
-=======
       typename boost::graph_traits<PolygonMesh>::face_descriptor fd = CGAL::Euler::add_face(vr, pmesh);
       CGAL_postcondition(is_valid_face_descriptor(fd, pmesh));
->>>>>>> 01f8f1bc
       *i2f++ = std::make_pair(i, fd);
     }
   }
