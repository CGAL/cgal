--- conflicted
+++ resolved
@@ -611,8 +611,7 @@
 /// \cgalNamedParamsBegin
 ///    \cgalParamBegin{vertex_point_map} the property map with the points associated to the vertices of `pmesh`.
 /// If this parameter is omitted, an internal property map for
-<<<<<<< HEAD
-/// `CGAL::vertex_point_t` should be available in `PolygonMesh`.\cgalParamEnd
+/// `CGAL::vertex_point_t` must be available in `PolygonMesh`.\cgalParamEnd
 /// \cgalParamBegin{apply_per_connected_component}
 ///  specifies if the borders should only be stitched inside their own connected component.
 /// In that case, a property map for `CGAL::face_index_t` should be either available as an internal property map 
@@ -620,9 +619,6 @@
 /// a default map will be created on the fly.
 /// Default value is `false`.\cgalParamEnd
 /// \cgalParamBegin{face_index_map} a property map containing the index of each face of `pmesh` \cgalParamEnd
-=======
-/// `CGAL::vertex_point_t` must be available in `PolygonMesh`\cgalParamEnd
->>>>>>> aa5b7e83
 /// \cgalNamedParamsEnd
 
 template <typename PolygonMesh, class CGAL_PMP_NP_TEMPLATE_PARAMETERS>
