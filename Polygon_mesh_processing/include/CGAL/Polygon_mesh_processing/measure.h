--- conflicted
+++ resolved
@@ -315,19 +315,11 @@
   *     The return type `FT` is a number type either deduced from the `geom_traits`
   *     \ref bgl_namedparameters "Named Parameters" if provided,
   *     or the geometric traits class deduced from the point property map of `pmesh`
-<<<<<<< HEAD
   *
   * @warning This function involves a square root computation.
   * If `Kernel::FT` does not support the `sqrt()` operation, the square root computation
   * will be performed approximately.
   *
-=======
-  *
-  * @warning This function involves a square root computation.
-  * If `Kernel::FT` does not support the `sqrt()` operation, the square root computation
-  * will be performed approximately.
-  *
->>>>>>> 7e2e4448
   * @see `face_border_length()`
   * @see `extract_boundary_cycles()`
   */
@@ -865,16 +857,11 @@
   Vpm vpm = choose_parameter(get_parameter(np, internal_np::vertex_point),
                              get_const_property_map(CGAL::vertex_point, tmesh));
 
-<<<<<<< HEAD
-  typedef typename GetGeomTraits<TriangleMesh, CGAL_NP_CLASS>::type Kernel;
-  typedef typename Kernel::Point_3                                      Point_3;
-=======
   typedef typename GetGeomTraits<TriangleMesh, CGAL_NP_CLASS>::type     Kernel;
   Kernel k = choose_parameter<Kernel>(get_parameter(np, internal_np::geom_traits));
 
   typedef typename Kernel::FT                                           FT;
   typedef typename boost::property_traits<Vpm>::reference               Point_3_ref;
->>>>>>> 7e2e4448
   typedef typename Kernel::Vector_3                                     Vector_3;
 
   typedef typename Kernel::Construct_translated_point_3                 Construct_translated_point_3;
