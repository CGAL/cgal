// Copyright (c) 2015 GeometryFactory (France).
// All rights reserved.
//
// This file is part of CGAL (www.cgal.org).
//
// $URL$
// $Id$
// SPDX-License-Identifier: GPL-3.0-or-later OR LicenseRef-Commercial
//
//
// Author(s)     : Andreas Fabri

#ifndef CGAL_POLYGON_MESH_PROCESSING_MEASURE_H
#define CGAL_POLYGON_MESH_PROCESSING_MEASURE_H

#include <CGAL/license/Polygon_mesh_processing/measure.h>

#include <CGAL/disable_warnings.h>

#include <CGAL/assertions.h>
#include <CGAL/boost/graph/iterator.h>
#include <CGAL/boost/graph/helpers.h>
#include <CGAL/boost/graph/properties.h>
#include <CGAL/Named_function_parameters.h>
#include <CGAL/boost/graph/named_params_helper.h>

#include <CGAL/Polygon_mesh_processing/border.h>

#include <CGAL/Lazy.h> // needed for CGAL::exact(FT)/CGAL::exact(Lazy_exact_nt<T>)

#include <boost/container/small_vector.hpp>
#include <boost/graph/graph_traits.hpp>
#include <boost/dynamic_bitset.hpp>

#include <vector>
#include <utility>
#include <algorithm>
#include <unordered_set>

namespace CGAL {

// workaround for area(face_range, tm) overload
template<typename CGAL_NP_TEMPLATE_PARAMETERS_NO_DEFAULT, typename NP>
class GetGeomTraits<CGAL_NP_CLASS, NP>
{
public:
  struct type{};
};

namespace Polygon_mesh_processing {

namespace internal {

inline void rearrange_face_ids(boost::container::small_vector<std::size_t, 4>& ids)
{
  auto min_elem = std::min_element(ids.begin(), ids.end());
  std::rotate(ids.begin(), min_elem, ids.end());
}
}//namespace internal

/**
  * \ingroup PMP_measure_grp
  *
  * computes the length of an edge of a given polygon mesh.
  * The edge is given by one of its halfedges, or the edge itself.
  *
  * @tparam PolygonMesh a model of `HalfedgeGraph`
  * @tparam NamedParameters a sequence of \ref bgl_namedparameters "Named Parameters"
  *
  * @param h one halfedge of the edge whose length is computed
  * @param pmesh the polygon mesh to which `h` belongs
  * @param np an optional sequence of \ref bgl_namedparameters "Named Parameters" among the ones listed below
  *
  * \cgalNamedParamsBegin
  *   \cgalParamNBegin{vertex_point_map}
  *     \cgalParamDescription{a property map associating points to the vertices of `pmesh`}
  *     \cgalParamType{a class model of `ReadablePropertyMap` with `boost::graph_traits<PolygonMesh>::%vertex_descriptor`
  *                    as key type and `%Point_3` as value type}
  *     \cgalParamDefault{`boost::get(CGAL::vertex_point, pmesh)`}
  *   \cgalParamNEnd
  *
 *   \cgalParamNBegin{geom_traits}
 *     \cgalParamDescription{an instance of a geometric traits class}
 *     \cgalParamType{a class model of `Kernel`}
 *     \cgalParamDefault{a \cgal Kernel deduced from the point type, using `CGAL::Kernel_traits`}
 *     \cgalParamExtra{The geometric traits class must be compatible with the vertex point type.}
 *   \cgalParamNEnd
  * \cgalNamedParamsEnd
  *
  * @return the length of `h`. The return type `FT` is a number type either deduced
  * from the `geom_traits` \ref bgl_namedparameters "Named Parameters" if provided,
  * or the geometric traits class deduced from the point property map of `pmesh`.
  *
  * \warning This function involves a square root computation.
  * If `FT` does not support the `sqrt()` operation, the square root computation
  * will be performed approximately.
  *
  * @sa `squared_edge_length()`
  * @sa `face_border_length()`
  */
template<typename PolygonMesh,
         typename NamedParameters = parameters::Default_named_parameters>
#ifdef DOXYGEN_RUNNING
FT
#else
typename GetGeomTraits<PolygonMesh, NamedParameters>::type::FT
#endif
edge_length(typename boost::graph_traits<PolygonMesh>::halfedge_descriptor h,
            const PolygonMesh& pmesh,
            const NamedParameters& np = parameters::default_values())
{
  typedef typename GetGeomTraits<PolygonMesh, NamedParameters>::type Geom_traits;

  using parameters::choose_parameter;
  using parameters::get_parameter;

  CGAL_precondition(is_valid_halfedge_descriptor(h, pmesh));

  typename GetVertexPointMap<PolygonMesh, NamedParameters>::const_type
      vpm = choose_parameter(get_parameter(np, internal_np::vertex_point),
                             get_const_property_map(CGAL::vertex_point, pmesh));

  Geom_traits gt = choose_parameter<Geom_traits>(get_parameter(np, internal_np::geom_traits));

  return CGAL::approximate_sqrt(gt.compute_squared_distance_3_object()(get(vpm, source(h, pmesh)),
                                                                       get(vpm, target(h, pmesh))));
}

// edge overloads
template<typename PolygonMesh,
         typename NamedParameters = parameters::Default_named_parameters>
typename GetGeomTraits<PolygonMesh, NamedParameters>::type::FT
edge_length(typename boost::graph_traits<PolygonMesh>::edge_descriptor e,
            const PolygonMesh& pmesh,
            const NamedParameters& np = parameters::default_values())
{
  CGAL_precondition(is_valid_edge_descriptor(e, pmesh));

  return edge_length(halfedge(e, pmesh), pmesh, np);
}

/**
  * \ingroup PMP_measure_grp
  *
  * computes the squared length of an edge of a given polygon mesh.
  * The edge is given by one of its halfedges, or the edge itself.
  *
  * @tparam PolygonMesh a model of `HalfedgeGraph`
  * @tparam NamedParameters a sequence of \ref bgl_namedparameters "Named Parameters"
  *
  * @param h one halfedge of the edge whose squared length is computed
  * @param pmesh the polygon mesh to which `h` belongs
  * @param np an optional sequence of \ref bgl_namedparameters "Named Parameters" among the ones listed below
  *
  * \cgalNamedParamsBegin
  *   \cgalParamNBegin{vertex_point_map}
  *     \cgalParamDescription{a property map associating points to the vertices of `pmesh`}
  *     \cgalParamType{a class model of `ReadablePropertyMap` with `boost::graph_traits<PolygonMesh>::%vertex_descriptor`
  *                    as key type and `%Point_3` as value type}
  *     \cgalParamDefault{`boost::get(CGAL::vertex_point, pmesh)`}
  *   \cgalParamNEnd
  *
 *   \cgalParamNBegin{geom_traits}
 *     \cgalParamDescription{an instance of a geometric traits class}
 *     \cgalParamType{a class model of `Kernel`}
 *     \cgalParamDefault{a \cgal Kernel deduced from the point type, using `CGAL::Kernel_traits`}
 *     \cgalParamExtra{The geometric traits class must be compatible with the vertex point type.}
 *   \cgalParamNEnd
  * \cgalNamedParamsEnd
  *
  * @return the squared length of `h`. The return type `FT` is a number type either deduced
  * from the `geom_traits` \ref bgl_namedparameters "Named Parameters" if provided,
  * or the geometric traits class deduced from the point property map of `pmesh`.
  *
  * @sa `edge_length()`
  * @sa `face_border_length()`
  */
template<typename PolygonMesh,
         typename NamedParameters = parameters::Default_named_parameters>
#ifdef DOXYGEN_RUNNING
FT
#else
typename GetGeomTraits<PolygonMesh, NamedParameters>::type::FT
#endif
squared_edge_length(typename boost::graph_traits<PolygonMesh>::halfedge_descriptor h,
                    const PolygonMesh& pmesh,
                    const NamedParameters& np = parameters::default_values())
{
  typedef typename GetGeomTraits<PolygonMesh, NamedParameters>::type Geom_traits;

  using parameters::choose_parameter;
  using parameters::get_parameter;

  CGAL_precondition(is_valid_halfedge_descriptor(h, pmesh));

  typename GetVertexPointMap<PolygonMesh, NamedParameters>::const_type
      vpm = choose_parameter(get_parameter(np, internal_np::vertex_point),
                             get_const_property_map(CGAL::vertex_point, pmesh));

  Geom_traits gt = choose_parameter<Geom_traits>(get_parameter(np, internal_np::geom_traits));

  return gt.compute_squared_distance_3_object()(get(vpm, source(h, pmesh)),
                                                get(vpm, target(h, pmesh)));
}


// edge overloads
template<typename PolygonMesh,
         typename NamedParameters = parameters::Default_named_parameters>
typename GetGeomTraits<PolygonMesh, NamedParameters>::type::FT
squared_edge_length(typename boost::graph_traits<PolygonMesh>::edge_descriptor e,
                    const PolygonMesh& pmesh,
                    const NamedParameters& np = parameters::default_values())
{
  CGAL_precondition(is_valid_edge_descriptor(e, pmesh));

  return squared_edge_length(halfedge(e, pmesh), pmesh, np);
}

/**
  * \ingroup PMP_measure_grp
  *
  * computes the length of the border polyline that contains a given halfedge.
  *
  * @tparam PolygonMesh a model of `HalfedgeGraph`
  * @tparam NamedParameters a sequence of \ref bgl_namedparameters "Named Parameters"
  *
  * @param h a halfedge of the border polyline whose length is computed
  * @param pmesh the polygon mesh to which `h` belongs
  * @param np an optional sequence of \ref bgl_namedparameters "Named Parameters" among the ones listed below
  *
  * \cgalNamedParamsBegin
  *   \cgalParamNBegin{vertex_point_map}
  *     \cgalParamDescription{a property map associating points to the vertices of `pmesh`}
  *     \cgalParamType{a class model of `ReadablePropertyMap` with `boost::graph_traits<PolygonMesh>::%vertex_descriptor`
  *                    as key type and `%Point_3` as value type}
  *     \cgalParamDefault{`boost::get(CGAL::vertex_point, pmesh)`}
  *   \cgalParamNEnd
  *
 *   \cgalParamNBegin{geom_traits}
 *     \cgalParamDescription{an instance of a geometric traits class}
 *     \cgalParamType{a class model of `Kernel`}
 *     \cgalParamDefault{a \cgal Kernel deduced from the point type, using `CGAL::Kernel_traits`}
 *     \cgalParamExtra{The geometric traits class must be compatible with the vertex point type.}
 *   \cgalParamNEnd
  * \cgalNamedParamsEnd
  *
  * @return the length of the sequence of border edges of `face(h, pmesh)`.
  * The return type `FT` is a number type either deduced from the `geom_traits`
  * \ref bgl_namedparameters "Named Parameters" if provided, or the geometric traits class deduced
  * from the point property map of `pmesh`.
  *
  * \warning This function involves a square root computation.
  * If `Kernel::FT` does not support the `sqrt()` operation, the square root computation
  * will be performed approximately.
  *
  * @sa `edge_length()`
  */
template<typename PolygonMesh,
         typename NamedParameters = parameters::Default_named_parameters>
#ifdef DOXYGEN_RUNNING
FT
#else
typename GetGeomTraits<PolygonMesh, NamedParameters>::type::FT
#endif
face_border_length(typename boost::graph_traits<PolygonMesh>::halfedge_descriptor h,
                   const PolygonMesh& pmesh,
                   const NamedParameters& np = parameters::default_values())
{
  typename GetGeomTraits<PolygonMesh, NamedParameters>::type::FT result = 0;

  for(typename boost::graph_traits<PolygonMesh>::halfedge_descriptor haf : halfedges_around_face(h, pmesh))
  {
    result += edge_length(haf, pmesh, np);
    exact(result);
  }

  return result;
}

/**
  * \ingroup PMP_measure_grp
  *
  * finds the longest border of a given triangulated surface and returns
  * a halfedge that is part of this border as well as the length of this border.
  *
  * @tparam PolygonMesh a model of `HalfedgeGraph`
  * @tparam NamedParameters a sequence of \ref bgl_namedparameters "Named Parameters"
  *
  * @param pmesh the polygon mesh
  * @param np an optional sequence of \ref bgl_namedparameters "Named Parameters" among the ones listed below
  *
  * \cgalNamedParamsBegin
  *   \cgalParamNBegin{vertex_point_map}
  *     \cgalParamDescription{a property map associating points to the vertices of `pmesh`}
  *     \cgalParamType{a class model of `ReadablePropertyMap` with `boost::graph_traits<PolygonMesh>::%vertex_descriptor`
  *                    as key type and `%Point_3` as value type}
  *     \cgalParamDefault{`boost::get(CGAL::vertex_point, pmesh)`}
  *   \cgalParamNEnd
  *
 *   \cgalParamNBegin{geom_traits}
 *     \cgalParamDescription{an instance of a geometric traits class}
 *     \cgalParamType{a class model of `Kernel`}
 *     \cgalParamDefault{a \cgal Kernel deduced from the point type, using `CGAL::Kernel_traits`}
 *     \cgalParamExtra{The geometric traits class must be compatible with the vertex point type.}
 *   \cgalParamNEnd
  * \cgalNamedParamsEnd
  *
  * @return a pair composed of two members:
  *   - `first`: a halfedge on the longest border.
  *     The return type `halfedge_descriptor` is a halfedge descriptor. It is
  *     deduced from the graph traits corresponding to the type `PolygonMesh`.
  *     `first` is among the halfedges reported by `extract_boundary_cycles()`.
  *   - `second`: the length of the longest border
  *     The return type `FT` is a number type either deduced from the `geom_traits`
  *     \ref bgl_namedparameters "Named Parameters" if provided,
  *     or the geometric traits class deduced from the point property map of `pmesh`
  *
  * @warning This function involves a square root computation.
  * If `Kernel::FT` does not support the `sqrt()` operation, the square root computation
  * will be performed approximately.
  *
  * @see `face_border_length()`
  * @see `extract_boundary_cycles()`
  */
template<typename PolygonMesh,
         typename NamedParameters = parameters::Default_named_parameters>
#ifdef DOXYGEN_RUNNING
std::pair<halfedge_descriptor, FT>
#else
std::pair<typename boost::graph_traits<PolygonMesh>::halfedge_descriptor,
          typename GetGeomTraits<PolygonMesh, NamedParameters>::type::FT>
#endif
longest_border(const PolygonMesh& pmesh,
               const NamedParameters& np = parameters::default_values())
{
  typedef typename CGAL::Kernel_traits<
            typename property_map_value<PolygonMesh, CGAL::vertex_point_t>::type>::Kernel::FT  FT;
  typedef typename boost::graph_traits<PolygonMesh>::halfedge_descriptor                       halfedge_descriptor;

  std::vector<halfedge_descriptor> boundary_cycles;
  extract_boundary_cycles(pmesh, std::back_inserter(boundary_cycles));
  halfedge_descriptor result_halfedge = boost::graph_traits<PolygonMesh>::null_halfedge();
  FT result_len = 0;
  for(halfedge_descriptor h : boundary_cycles)
  {
    FT len = face_border_length(h, pmesh, np);

    if(result_len < len)
    {
      result_len = len;
      result_halfedge = h;
    }
  }
  return std::make_pair(result_halfedge, result_len);
}

/**
  * \ingroup PMP_measure_grp
  *
  * computes the area of a face of a given triangulated surface mesh.
  *
  * @tparam TriangleMesh a model of `FaceGraph`
  * @tparam NamedParameters a sequence of \ref bgl_namedparameters "Named Parameters"
  *
  * @param f the face whose area is computed
  * @param tmesh the triangulated surface mesh to which `f` belongs
  * @param np an optional sequence of \ref bgl_namedparameters "Named Parameters" among the ones listed below
  *
  * \cgalNamedParamsBegin
  *   \cgalParamNBegin{vertex_point_map}
  *     \cgalParamDescription{a property map associating points to the vertices of `tmesh`}
  *     \cgalParamType{a class model of `ReadablePropertyMap` with `boost::graph_traits<TriangleMesh>::%vertex_descriptor`
  *                    as key type and `%Point_3` as value type}
  *     \cgalParamDefault{`boost::get(CGAL::vertex_point, tmesh)`}
  *   \cgalParamNEnd
  *
 *   \cgalParamNBegin{geom_traits}
 *     \cgalParamDescription{an instance of a geometric traits class}
 *     \cgalParamType{a class model of `Kernel`}
 *     \cgalParamDefault{a \cgal Kernel deduced from the point type, using `CGAL::Kernel_traits`}
 *     \cgalParamExtra{The geometric traits class must be compatible with the vertex point type.}
 *   \cgalParamNEnd
  * \cgalNamedParamsEnd
  *
  * @pre `f != boost::graph_traits<TriangleMesh>::%null_face()`
  *
  * @return the area of `f`.
  * The return type `FT` is a number type either deduced from the `geom_traits`
  * \ref bgl_namedparameters "Named Parameters" if provided, or the geometric traits class deduced
  * from the point property map of `tmesh`.
  *
  * \warning This function involves a square root computation.
  * If `Kernel::FT` does not support the `sqrt()` operation, the square root computation
  * will be performed approximately.
  *
  * @sa `squared_face_area()`
  * @sa `area()`
  */
template<typename TriangleMesh,
         typename CGAL_NP_TEMPLATE_PARAMETERS>
#ifdef DOXYGEN_RUNNING
FT
#else
typename GetGeomTraits<TriangleMesh, CGAL_NP_CLASS>::type::FT
#endif
face_area(typename boost::graph_traits<TriangleMesh>::face_descriptor f,
          const TriangleMesh& tmesh,
          const CGAL_NP_CLASS& np = parameters::default_values())
{
  using parameters::choose_parameter;
  using parameters::get_parameter;

  typedef typename boost::graph_traits<TriangleMesh>::halfedge_descriptor halfedge_descriptor;

  CGAL_precondition(is_valid_face_descriptor(f, tmesh));

<<<<<<< HEAD
  typedef typename GetVertexPointMap<TriangleMesh, CGAL_PMP_NP_CLASS>::const_type VPM;
  VPM vpm = choose_parameter(get_parameter(np, internal_np::vertex_point),
=======
  typename GetVertexPointMap<TriangleMesh, CGAL_NP_CLASS>::const_type
      vpm = choose_parameter(get_parameter(np, internal_np::vertex_point),
>>>>>>> 8ba8953d
                             get_const_property_map(CGAL::vertex_point, tmesh));

  halfedge_descriptor hd = halfedge(f, tmesh);
  halfedge_descriptor nhd = next(hd, tmesh);

  typedef typename GetGeomTraits<TriangleMesh, CGAL_NP_CLASS>::type GT;
  GT traits = choose_parameter<GT>(get_parameter(np, internal_np::geom_traits));

  return approximate_sqrt(traits.compute_squared_area_3_object()(get(vpm, source(hd, tmesh)),
                                                                 get(vpm, target(hd, tmesh)),
                                                                 get(vpm, target(nhd, tmesh))));
}


/**
  * \ingroup PMP_measure_grp
  *
  * computes the squared area of a face of a given triangulated surface mesh.
  *
  * @tparam TriangleMesh a model of `FaceGraph`
  * @tparam NamedParameters a sequence of \ref bgl_namedparameters "Named Parameters"
  *
  * @param f the face whose squared area is computed
  * @param tmesh the triangulated surface mesh to which `f` belongs
  * @param np an optional sequence of \ref bgl_namedparameters "Named Parameters" among the ones listed below
  *
  * \cgalNamedParamsBegin
  *   \cgalParamNBegin{vertex_point_map}
  *     \cgalParamDescription{a property map associating points to the vertices of `tmesh`}
  *     \cgalParamType{a class model of `ReadablePropertyMap` with `boost::graph_traits<TriangleMesh>::%vertex_descriptor`
  *                    as key type and `%Point_3` as value type}
  *     \cgalParamDefault{`boost::get(CGAL::vertex_point, tmesh)`}
  *   \cgalParamNEnd
  *
 *   \cgalParamNBegin{geom_traits}
 *     \cgalParamDescription{an instance of a geometric traits class}
 *     \cgalParamType{a class model of `Kernel`}
 *     \cgalParamDefault{a \cgal Kernel deduced from the point type, using `CGAL::Kernel_traits`}
 *     \cgalParamExtra{The geometric traits class must be compatible with the vertex point type.}
 *   \cgalParamNEnd
  * \cgalNamedParamsEnd
  *
  * @pre `f != boost::graph_traits<TriangleMesh>::%null_face()`
  *
  * @return the squared area of `f`.
  * The return type `FT` is a number type either deduced from the `geom_traits`
  * \ref bgl_namedparameters "Named Parameters" if provided,
  * or the geometric traits class deduced from the point property map of `tmesh`.
  *
  * @sa `face_area()`
  */
template<typename TriangleMesh,
         typename CGAL_NP_TEMPLATE_PARAMETERS>
#ifdef DOXYGEN_RUNNING
FT
#else
typename GetGeomTraits<TriangleMesh, CGAL_NP_CLASS>::type::FT
#endif
squared_face_area(typename boost::graph_traits<TriangleMesh>::face_descriptor f,
                  const TriangleMesh& tmesh,
                  const CGAL_NP_CLASS& np = parameters::default_values())
{
  using parameters::choose_parameter;
  using parameters::get_parameter;

  typedef typename boost::graph_traits<TriangleMesh>::halfedge_descriptor halfedge_descriptor;

  CGAL_precondition(is_valid_face_descriptor(f, tmesh));

  typename GetVertexPointMap<TriangleMesh, CGAL_NP_CLASS>::const_type
      vpm = choose_parameter(get_parameter(np, internal_np::vertex_point),
                             get_const_property_map(CGAL::vertex_point, tmesh));

  halfedge_descriptor hd = halfedge(f, tmesh);
  halfedge_descriptor nhd = next(hd, tmesh);

  typedef typename GetGeomTraits<TriangleMesh, CGAL_NP_CLASS>::type GT;
  GT traits = choose_parameter<GT>(get_parameter(np, internal_np::geom_traits));

  return traits.compute_squared_area_3_object()(get(vpm, source(hd, tmesh)),
                                                get(vpm, target(hd, tmesh)),
                                                get(vpm, target(nhd, tmesh)));
}

/**
  * \ingroup PMP_measure_grp
  *
  * computes the area of a range of faces of a given triangulated surface mesh.
  *
  * @tparam FaceRange range of `boost::graph_traits<PolygonMesh>::%face_descriptor`,
          model of `Range`.
          Its iterator type is `InputIterator`.
  * @tparam TriangleMesh a model of `FaceGraph`
  * @tparam NamedParameters a sequence of \ref bgl_namedparameters "Named Parameters"
  *
  * @param face_range the range of faces of whose area is computed
  * @param tmesh the triangulated surface mesh to which the faces of `face_range` belong
  * @param np an optional sequence of \ref bgl_namedparameters "Named Parameters" among the ones listed below
  *
  * \cgalNamedParamsBegin
  *   \cgalParamNBegin{vertex_point_map}
  *     \cgalParamDescription{a property map associating points to the vertices of `tmesh`}
  *     \cgalParamType{a class model of `ReadablePropertyMap` with `boost::graph_traits<TriangleMesh>::%vertex_descriptor`
  *                    as key type and `%Point_3` as value type}
  *     \cgalParamDefault{`boost::get(CGAL::vertex_point, tmesh)`}
  *   \cgalParamNEnd
  *
 *   \cgalParamNBegin{geom_traits}
 *     \cgalParamDescription{an instance of a geometric traits class}
 *     \cgalParamType{a class model of `Kernel`}
 *     \cgalParamDefault{a \cgal Kernel deduced from the point type, using `CGAL::Kernel_traits`}
 *     \cgalParamExtra{The geometric traits class must be compatible with the vertex point type.}
 *   \cgalParamNEnd
  * \cgalNamedParamsEnd
  *
  * @return sum of face areas of `faces`.
  * The return type `FT` is a number type either deduced from the `geom_traits`
  * \ref bgl_namedparameters "Named Parameters" if provided,
  * or the geometric traits class deduced from the point property map of `tmesh`.
  *
  * \warning This function involves a square root computation.
  * If `Kernel::FT` does not support the `sqrt()` operation, the square root computation
  * will be performed approximately.
  *
  * @sa `face_area()`
  */
template<typename FaceRange,
         typename TriangleMesh,
         typename CGAL_NP_TEMPLATE_PARAMETERS>
#ifdef DOXYGEN_RUNNING
FT
#else
typename GetGeomTraits<TriangleMesh, CGAL_NP_CLASS>::type::FT
#endif
area(FaceRange face_range,
     const TriangleMesh& tmesh,
     const CGAL_NP_CLASS& np = parameters::default_values())
{
  typedef typename boost::graph_traits<TriangleMesh>::face_descriptor face_descriptor;

  typename GetGeomTraits<TriangleMesh, CGAL_NP_CLASS>::type::FT result = 0;
  for(face_descriptor f : face_range)
  {
    result += face_area(f, tmesh, np);
    exact(result);
  }

  return result;
}

/**
  * \ingroup PMP_measure_grp
  * computes the surface area of a triangulated surface mesh.
  *
  * @tparam TriangleMesh a model of `FaceGraph`
  * @tparam NamedParameters a sequence of \ref bgl_namedparameters "Named Parameters"
  *
  * @param tmesh the triangulated surface mesh
  * @param np an optional sequence of \ref bgl_namedparameters "Named Parameters" among the ones listed below
  *
  * \cgalNamedParamsBegin
  *   \cgalParamNBegin{vertex_point_map}
  *     \cgalParamDescription{a property map associating points to the vertices of `tmesh`}
  *     \cgalParamType{a class model of `ReadablePropertyMap` with `boost::graph_traits<TriangleMesh>::%vertex_descriptor`
  *                    as key type and `%Point_3` as value type}
  *     \cgalParamDefault{`boost::get(CGAL::vertex_point, tmesh)`}
  *   \cgalParamNEnd
  *
 *   \cgalParamNBegin{geom_traits}
 *     \cgalParamDescription{an instance of a geometric traits class}
 *     \cgalParamType{a class model of `Kernel`}
 *     \cgalParamDefault{a \cgal Kernel deduced from the point type, using `CGAL::Kernel_traits`}
 *     \cgalParamExtra{The geometric traits class must be compatible with the vertex point type.}
 *   \cgalParamNEnd
  * \cgalNamedParamsEnd
  *
  * @return the surface area of `tmesh`.
  * The return type `FT` is a number type either deduced from the `geom_traits`
  * \ref bgl_namedparameters "Named Parameters" if provided,
  * or the geometric traits class deduced from the point property map of `tmesh`.
  *
  * \warning This function involves a square root computation.
  * If `Kernel::FT` does not support the `sqrt()` operation, the square root computation
  * will be performed approximately.
  *
  * @sa `face_area()`
  */
template<typename TriangleMesh,
         typename CGAL_NP_TEMPLATE_PARAMETERS>
#ifdef DOXYGEN_RUNNING
FT
#else
typename GetGeomTraits<TriangleMesh, CGAL_NP_CLASS>::type::FT
#endif
area(const TriangleMesh& tmesh,
     const CGAL_NP_CLASS& np = parameters::default_values())
{
  return area(faces(tmesh), tmesh, np);
}

/**
  * \ingroup PMP_measure_grp
  *
  * computes the volume of the domain bounded by a closed triangulated surface mesh.
  *
  * @tparam TriangleMesh a model of `HalfedgeGraph`
  * @tparam NamedParameters a sequence of \ref bgl_namedparameters "Named Parameters"
  *
  * @param tmesh the closed triangulated surface mesh bounding the volume
  * @param np an optional sequence of \ref bgl_namedparameters "Named Parameters" among the ones listed below
  *
  * @pre `tmesh` is closed
  *
  * \cgalNamedParamsBegin
  *   \cgalParamNBegin{vertex_point_map}
  *     \cgalParamDescription{a property map associating points to the vertices of `tmesh`}
  *     \cgalParamType{a class model of `ReadablePropertyMap` with `boost::graph_traits<TriangleMesh>::%vertex_descriptor`
  *                    as key type and `%Point_3` as value type}
  *     \cgalParamDefault{`boost::get(CGAL::vertex_point, tmesh)`}
  *   \cgalParamNEnd
  *
 *   \cgalParamNBegin{geom_traits}
 *     \cgalParamDescription{an instance of a geometric traits class}
 *     \cgalParamType{a class model of `Kernel`}
 *     \cgalParamDefault{a \cgal Kernel deduced from the point type, using `CGAL::Kernel_traits`}
 *     \cgalParamExtra{The geometric traits class must be compatible with the vertex point type.}
 *   \cgalParamNEnd
  * \cgalNamedParamsEnd
  *
  * @return the volume bounded by `tmesh`.
  * The return type `FT` is a number type either deduced from the `geom_traits`
  * \ref bgl_namedparameters "Named Parameters" if provided,
  * or the geometric traits class deduced from the point property map of `tmesh`.
  */
template<typename TriangleMesh,
         typename CGAL_NP_TEMPLATE_PARAMETERS>
#ifdef DOXYGEN_RUNNING
FT
#else
typename GetGeomTraits<TriangleMesh, CGAL_NP_CLASS>::type::FT
#endif
volume(const TriangleMesh& tmesh,
       const CGAL_NP_CLASS& np = parameters::default_values())
{
  CGAL_assertion(is_triangle_mesh(tmesh));
  CGAL_assertion(is_closed(tmesh));

  using parameters::choose_parameter;
  using parameters::get_parameter;

  typename GetVertexPointMap<TriangleMesh, CGAL_NP_CLASS>::const_type
      vpm = choose_parameter(get_parameter(np, internal_np::vertex_point),
                             get_const_property_map(CGAL::vertex_point, tmesh));
  typename GetGeomTraits<TriangleMesh, CGAL_NP_CLASS>::type::Point_3 origin(0, 0, 0);

  typedef typename boost::graph_traits<TriangleMesh>::face_descriptor face_descriptor;

  typename GetGeomTraits<TriangleMesh, CGAL_NP_CLASS>::type::FT volume = 0;
  typename CGAL::Kernel_traits<typename property_map_value<TriangleMesh,
      CGAL::vertex_point_t>::type>::Kernel::Compute_volume_3 cv3;

  for(face_descriptor f : faces(tmesh))
  {
    volume += cv3(origin,
                  get(vpm, target(halfedge(f, tmesh), tmesh)),
                  get(vpm, target(next(halfedge(f, tmesh), tmesh), tmesh)),
                  get(vpm, target(prev(halfedge(f, tmesh), tmesh), tmesh)));
    exact(volume);
  }

  return volume;
}

/**
  * \ingroup PMP_measure_grp
  *
  * computes the aspect ratio of a face of a given triangulated surface mesh.
  *
  * @tparam TriangleMesh a model of `HalfedgeGraph`
  * @tparam NamedParameters a sequence of \ref bgl_namedparameters "Named Parameters"
  *
  * @param f the face whose aspect ratio is computed
  * @param tmesh the triangulated surface mesh to which `f` belongs
  * @param np an optional sequence of \ref bgl_namedparameters "Named Parameters" among the ones listed below
  *
  * \cgalNamedParamsBegin
  *   \cgalParamNBegin{vertex_point_map}
  *     \cgalParamDescription{a property map associating points to the vertices of `tmesh`}
  *     \cgalParamType{a class model of `ReadablePropertyMap` with `boost::graph_traits<TriangleMesh>::%vertex_descriptor`
  *                    as key type and `%Point_3` as value type}
  *     \cgalParamDefault{`boost::get(CGAL::vertex_point, tmesh)`}
  *   \cgalParamNEnd
  *
 *   \cgalParamNBegin{geom_traits}
 *     \cgalParamDescription{an instance of a geometric traits class}
 *     \cgalParamType{a class model of `Kernel`}
 *     \cgalParamDefault{a \cgal Kernel deduced from the point type, using `CGAL::Kernel_traits`}
 *     \cgalParamExtra{The geometric traits class must be compatible with the vertex point type.}
 *   \cgalParamNEnd
  * \cgalNamedParamsEnd
  *
  * @pre `f != boost::graph_traits<TriangleMesh>::%null_face()`
  *
  * @return the aspect ratio of `f`. The return type `FT` is a number type
  * either deduced from the `geom_traits` \ref bgl_namedparameters "Named Parameters" if provided,
  * or the geometric traits class deduced from the point property map of `tmesh`.
  *
  * \warning This function involves a square root computation.
  * If `Kernel::FT` does not support the `sqrt()` operation, the square root computation
  * will be performed approximately.
  */
template<typename TriangleMesh,
         typename CGAL_NP_TEMPLATE_PARAMETERS>
#ifdef DOXYGEN_RUNNING
FT
#else
typename GetGeomTraits<TriangleMesh, CGAL_NP_CLASS>::type::FT
#endif
face_aspect_ratio(typename boost::graph_traits<TriangleMesh>::face_descriptor f,
                  const TriangleMesh& tmesh,
                  const CGAL_NP_CLASS& np = parameters::default_values())
{
  CGAL_precondition(is_valid_face_descriptor(f, tmesh));
  CGAL_precondition(is_triangle(halfedge(f, tmesh), tmesh));

  typedef typename boost::graph_traits<TriangleMesh>::halfedge_descriptor           halfedge_descriptor;

  typedef typename GetGeomTraits<TriangleMesh, CGAL_NP_CLASS>::type             Geom_traits;
  typedef typename Geom_traits::FT                                                  FT;

  using parameters::choose_parameter;
  using parameters::get_parameter;

  typename GetVertexPointMap<TriangleMesh, CGAL_NP_CLASS>::const_type
      vpm = choose_parameter(get_parameter(np, internal_np::vertex_point),
                             get_const_property_map(CGAL::vertex_point, tmesh));

  halfedge_descriptor h = halfedge(f, tmesh);

  Geom_traits gt = choose_parameter<Geom_traits>(get_parameter(np, internal_np::geom_traits));

#if 0
  const FT sq_triangle_area = gt.compute_squared_area_3_object()(get(vpm, source(h, tmesh)),
                                                                 get(vpm, target(h, tmesh)),
                                                                 get(vpm, target(next(h, tmesh), tmesh)));
  const FT sq_d12 = gt.compute_squared_distance_2_object()(get(vpm, source(h, tmesh)),
                                                           get(vpm, target(h, tmesh)));
  const FT sq_d13 = gt.compute_squared_distance_2_object()(get(vpm, source(h, tmesh)),
                                                           get(vpm, target(next(h, tmesh), tmesh)));
  const FT sq_d23 = gt.compute_squared_distance_2_object()(get(vpm, target(h, tmesh)),
                                                           get(vpm, target(next(h, tmesh), tmesh)));

  const FT min_sq_d123 = (std::min)(sq_d12, (std::min)(sq_d13, sq_d23));

  const FT aspect_ratio = 4*sq_triangle_area*min_sq_d123 / (sq_d12*sq_d13*sq_d23);
#else // below requires SQRT
  typedef typename Geom_traits::Line_3                                              Line_3;

  FT sq_max_edge_length = gt.compute_squared_distance_3_object()(get(vpm, source(h, tmesh)),
                                                                 get(vpm, target(h, tmesh)));
  FT sq_min_alt = gt.compute_squared_distance_3_object()(get(vpm, target(next(h, tmesh), tmesh)),
                                                         Line_3(get(vpm, source(h, tmesh)),
                                                                get(vpm, target(h, tmesh))));
  h = next(h, tmesh);

  for(int i=1; i<3; ++i)
  {
    FT sq_edge_length = gt.compute_squared_distance_3_object()(get(vpm, source(h, tmesh)),
                                                               get(vpm, target(h, tmesh)));
    FT sq_alt = gt.compute_squared_distance_3_object()(get(vpm, target(next(h, tmesh), tmesh)),
                                                       Line_3(get(vpm, source(h, tmesh)),
                                                              get(vpm, target(h, tmesh))));

    if(sq_alt < sq_min_alt)
      sq_min_alt = sq_alt;
    if(sq_edge_length > sq_max_edge_length)
      sq_max_edge_length = sq_edge_length;

    h = next(h, tmesh);
  }

  CGAL_assertion(sq_min_alt > 0);
  const FT aspect_ratio = CGAL::approximate_sqrt(sq_max_edge_length / sq_min_alt);
#endif

  return aspect_ratio;
}

/**
  * \ingroup PMP_measure_grp
  *
  * computes the centroid of a volume bounded by a closed triangulated surface mesh.
  *
  * @tparam TriangleMesh a model of `FaceListGraph`
  * @tparam NamedParameters a sequence of \ref bgl_namedparameters "Named Parameters"
  *
  * @param tmesh the closed triangulated surface mesh bounding the volume
  * @param np an optional sequence of \ref bgl_namedparameters "Named Parameters" among the ones listed below
  *
  * @pre `tmesh` is closed
  *
  * \cgalNamedParamsBegin
  *   \cgalParamNBegin{vertex_point_map}
  *     \cgalParamDescription{a property map associating points to the vertices of `tmesh`}
  *     \cgalParamType{a class model of `ReadablePropertyMap` with `boost::graph_traits<TriangleMesh>::%vertex_descriptor`
  *                    as key type and `%Point_3` as value type}
  *     \cgalParamDefault{`boost::get(CGAL::vertex_point, tmesh)`}
  *   \cgalParamNEnd
  *
 *   \cgalParamNBegin{geom_traits}
 *     \cgalParamDescription{an instance of a geometric traits class}
 *     \cgalParamType{a class model of `Kernel`}
 *     \cgalParamDefault{a \cgal Kernel deduced from the point type, using `CGAL::Kernel_traits`}
 *     \cgalParamExtra{The geometric traits class must be compatible with the vertex point type.}
 *   \cgalParamNEnd
  * \cgalNamedParamsEnd
  *
  * @return the centroid of the domain bounded by `tmesh`.
  */
template<typename TriangleMesh, typename CGAL_NP_TEMPLATE_PARAMETERS>
#ifdef DOXYGEN_RUNNING
Point_3
#else
typename GetGeomTraits<TriangleMesh, CGAL_NP_CLASS>::type::Point_3
#endif
centroid(const TriangleMesh& tmesh,
         const CGAL_NP_CLASS& np = parameters::default_values())
{
  // See: http://www2.imperial.ac.uk/~rn/centroid.pdf

  CGAL_assertion(is_triangle_mesh(tmesh));
  CGAL_assertion(is_closed(tmesh));

  using parameters::choose_parameter;
  using parameters::get_parameter;

  typedef typename GetVertexPointMap<TriangleMesh, CGAL_NP_CLASS>::const_type Vpm;
  Vpm vpm = choose_parameter(get_parameter(np, internal_np::vertex_point),
                             get_const_property_map(CGAL::vertex_point, tmesh));

  typedef typename GetGeomTraits<TriangleMesh, CGAL_NP_CLASS>::type Kernel;
  typedef typename Kernel::Point_3                                      Point_3;
  typedef typename Kernel::Vector_3                                     Vector_3;
  typedef typename Kernel::Construct_translated_point_3                 Construct_translated_point_3;
  typedef typename Kernel::Construct_vector_3                           Construct_vector_3;
  typedef typename Kernel::Construct_normal_3                           Construct_normal_3;
  typedef typename Kernel::Compute_scalar_product_3                     Scalar_product;
  typedef typename Kernel::Construct_scaled_vector_3                    Scale;
  typedef typename Kernel::Construct_sum_of_vectors_3                   Sum;
  typedef typename boost::graph_traits<TriangleMesh>::face_descriptor   face_descriptor;
  typedef typename Kernel::FT FT;

  FT volume = 0;

  Vector_3 centroid(NULL_VECTOR);

  Construct_translated_point_3 point;
  Construct_vector_3 vector;
  Construct_normal_3 normal;
  Scalar_product scalar_product;
  Scale scale;
  Sum sum;

  for(face_descriptor fd : faces(tmesh))
  {
    const Point_3& p = get(vpm, target(halfedge(fd, tmesh), tmesh));
    const Point_3& q = get(vpm, target(next(halfedge(fd, tmesh), tmesh), tmesh));
    const Point_3& r = get(vpm, target(prev(halfedge(fd, tmesh), tmesh), tmesh));
    Vector_3 vp = vector(ORIGIN, p),
             vq = vector(ORIGIN, q),
             vr = vector(ORIGIN, r);
    Vector_3 n = normal(p, q, r);
    volume += (scalar_product(n,vp))/FT(6);
    n = scale(n, FT(1)/FT(24));

    Vector_3 v2 = sum(vp, vq);
    Vector_3 v3 = Vector_3(square(v2.x()), square(v2.y()), square(v2.z()));
    v2 = sum(vq, vr);
    v3 = sum(v3, Vector_3(square(v2.x()), square(v2.y()), square(v2.z())));
    v2 = sum(vp, vr);
    v3 = sum(v3, Vector_3(square(v2.x()), square(v2.y()), square(v2.z())));

    centroid = sum(centroid, Vector_3(n.x() * v3.x(), n.y() * v3.y(), n.z() * v3.z()));
  }

  centroid = scale(centroid, FT(1)/(FT(2)*volume));
  return point(ORIGIN, centroid);
}

/**
  * \ingroup PMP_measure_grp
  *
  * identifies faces only present in `m1` and `m2` as well as the faces present
  * in both polygon meshes. Two faces are matching if they have the same
  * orientation and the same points.
  *
  * @tparam PolygonMesh1 a model of `HalfedgeListGraph` and `FaceListGraph`
  * @tparam PolygonMesh2 a model of `HalfedgeListGraph` and `FaceListGraph`
  * @tparam FaceOutputIterator1 model of `OutputIterator`
  *   holding `boost::graph_traits<PolygonMesh1>::%face_descriptor`.
  * @tparam FaceOutputIterator2 model of `OutputIterator`
  *   holding `boost::graph_traits<PolygonMesh2>::%face_descriptor`.
  * @tparam FacePairOutputIterator model of `OutputIterator`
  *   holding `std::pair<boost::graph_traits<PolygonMesh1>::%face_descriptor,
  *   boost::graph_traits<PolygonMesh2>::%face_descriptor`.
  *
  * @tparam NamedParameters1 a sequence of \ref bgl_namedparameters "Named Parameters"
  * @tparam NamedParameters2 a sequence of \ref bgl_namedparameters "Named Parameters"
  *
  * @param m1 the first polygon mesh
  * @param m2 the second polygon mesh
  * @param common output iterator collecting the faces that are common to both meshes
  * @param m1_only output iterator collecting the faces that are only in `m1`
  * @param m2_only output iterator collecting the faces that are only in `m2`
  * @param np1 an optional sequence of \ref bgl_namedparameters "Named Parameters" among the ones listed below
  * @param np2 an optional sequence of \ref bgl_namedparameters "Named Parameters" among the ones listed below
  *
  * \cgalNamedParamsBegin
  *   \cgalParamNBegin{vertex_point_map}
  *     \cgalParamDescription{a property map associating points to the vertices of `m1`}
  *     \cgalParamType{a class model of `ReadablePropertyMap` with `boost::graph_traits<PolygonMesh1>::%vertex_descriptor`
  *                    as key type and `%Point_3` as value type. `%Point_3` must be `LessThanComparable`.}
  *     \cgalParamDefault{`boost::get(CGAL::vertex_point, m1)`}
  *     \cgalParamExtra{The same holds for `m2` and `PolygonMesh2` and the point type must be the same for both meshes.}
  *   \cgalParamNEnd
  *
  *   \cgalParamNBegin{vertex_index_map}
  *     \cgalParamDescription{a property map associating to each vertex of `m1` a unique index between `0` and `num_vertices(m1) - 1`, and similarly for `m2`.}
  *     \cgalParamType{a class model of `ReadablePropertyMap` with `boost::graph_traits<Graph>::%vertex_descriptor`
  *                    as key type and `std::size_t` as value type}
  *     \cgalParamDefault{an automatically indexed internal map}
  *     \cgalParamExtra{If this parameter is not passed, internal machinery will create and initialize
  *                     a face index property map, either using the internal property map if it exists
  *                     or using an external map. The latter might result in  - slightly - worsened performance
  *                     in case of non-constant complexity for index access. The same holds for `m2` and `PolygonMesh2`.}
  *   \cgalParamNEnd
  * \cgalNamedParamsEnd
  *
 */
template< typename PolygonMesh1,
          typename PolygonMesh2,
          typename FacePairOutputIterator,
          typename FaceOutputIterator1,
          typename FaceOutputIterator2,
          typename NamedParameters1 = parameters::Default_named_parameters,
          typename NamedParameters2 = parameters::Default_named_parameters >
void match_faces(const PolygonMesh1& m1,
                 const PolygonMesh2& m2,
                 FacePairOutputIterator common,
                 FaceOutputIterator1 m1_only,
                 FaceOutputIterator2 m2_only,
                 const NamedParameters1& np1 = parameters::default_values(),
                 const NamedParameters2& np2 = parameters::default_values())
{
  typedef typename GetVertexPointMap<PolygonMesh1, NamedParameters1>::const_type            VPMap1;
  typedef typename GetVertexPointMap<PolygonMesh2, NamedParameters2>::const_type            VPMap2;
  typedef typename GetInitializedVertexIndexMap<PolygonMesh1, NamedParameters1>::const_type VIMap1;
  typedef typename GetInitializedVertexIndexMap<PolygonMesh2, NamedParameters2>::const_type VIMap2;
  typedef typename boost::property_traits<VPMap2>::value_type                               Point_3;
  typedef typename boost::graph_traits<PolygonMesh1>::face_descriptor                       face_descriptor_1;

  using parameters::choose_parameter;
  using parameters::get_parameter;

  const VPMap1 vpm1 = choose_parameter(get_parameter(np1, internal_np::vertex_point),
                                       get_const_property_map(vertex_point, m1));
  const VPMap2 vpm2 = choose_parameter(get_parameter(np2, internal_np::vertex_point),
                                       get_const_property_map(vertex_point, m2));
  CGAL_static_assertion_msg((std::is_same<typename boost::property_traits<VPMap1>::value_type,
                             typename boost::property_traits<VPMap2>::value_type>::value),
                            "Both vertex point maps must have the same point type.");

  const VIMap1 vim1 = get_initialized_vertex_index_map(m1, np1);
  const VIMap2 vim2 = get_initialized_vertex_index_map(m2, np2);

  std::map<Point_3, std::size_t> point_id_map;

  std::vector<std::size_t> m1_vertex_id(num_vertices(m1), -1);
  std::vector<std::size_t> m2_vertex_id(num_vertices(m2), -1);
  boost::dynamic_bitset<> shared_vertices(m1_vertex_id.size() + m2_vertex_id.size());

  //iterate both meshes to set ids of all points, and set vertex/point_id maps.
  std::size_t id = 0;
  for(auto v : vertices(m1))
  {
    const typename boost::property_traits<VPMap1>::reference p = get(vpm1, v);
    auto res = point_id_map.emplace(p, id);
    if(res.second)
      ++id;
    m1_vertex_id[get(vim1, v)] = res.first->second;
  }
  for(auto v : vertices(m2))
  {
    const typename boost::property_traits<VPMap2>::reference p = get(vpm2, v);
    auto res = point_id_map.emplace(p, id);
    if(res.second)
      ++id;
    else
      shared_vertices.set(res.first->second);
    m2_vertex_id[get(vim2, v)] = res.first->second;
  }

  //fill a set with the "faces point-ids" of m1 and then iterate faces of m2 to compare.
  std::map<boost::container::small_vector<std::size_t, 4>, face_descriptor_1> m1_faces_map;
  for(auto f : faces(m1))
  {
    bool all_shared = true;
    boost::container::small_vector<std::size_t, 4> ids;
    for(auto v : CGAL::vertices_around_face(halfedge(f, m1), m1))
    {
      std::size_t vid = m1_vertex_id[get(vim1, v)];
      ids.push_back(vid);
      if(!shared_vertices.test(vid))
      {
        all_shared = false;
        break;
      }
    }
    if(all_shared)
    {
      internal::rearrange_face_ids(ids);
      m1_faces_map.emplace(ids, f);
    }
    else
      *m1_only++ = f;
  }
  for(auto f : faces(m2))
  {
    boost::container::small_vector<std::size_t, 4> ids;
    bool all_shared = true;
    for(auto v : CGAL::vertices_around_face(halfedge(f, m2), m2))
    {
      std::size_t vid = m2_vertex_id[get(vim2, v)];
      ids.push_back(vid);
      if(!shared_vertices.test(vid))
      {
        all_shared = false;
        break;
      }
    }
    if(all_shared)
    {
      internal::rearrange_face_ids(ids);
      auto it = m1_faces_map.find(ids);
      if(it != m1_faces_map.end())
      {
        *common++ = std::make_pair(it->second, f);
        m1_faces_map.erase(it);
      }
      else
      {
        *m2_only++ = f;
      }
    }
    else
      *m2_only++ = f;
  }
  //all shared faces have been removed from the map, so all that remains must go in m1_only
  for(const auto& it : m1_faces_map)
  {
    *m1_only++ = it.second;
  }
}

} // namespace Polygon_mesh_processing
} // namespace CGAL

#include <CGAL/enable_warnings.h>

#endif // CGAL_POLYGON_MESH_PROCESSING_MEASURE_H<|MERGE_RESOLUTION|>--- conflicted
+++ resolved
@@ -415,13 +415,8 @@
 
   CGAL_precondition(is_valid_face_descriptor(f, tmesh));
 
-<<<<<<< HEAD
-  typedef typename GetVertexPointMap<TriangleMesh, CGAL_PMP_NP_CLASS>::const_type VPM;
+  typedef typename GetVertexPointMap<TriangleMesh, CGAL_NP_CLASS>::const_type VPM;
   VPM vpm = choose_parameter(get_parameter(np, internal_np::vertex_point),
-=======
-  typename GetVertexPointMap<TriangleMesh, CGAL_NP_CLASS>::const_type
-      vpm = choose_parameter(get_parameter(np, internal_np::vertex_point),
->>>>>>> 8ba8953d
                              get_const_property_map(CGAL::vertex_point, tmesh));
 
   halfedge_descriptor hd = halfedge(f, tmesh);
