// Copyright (c) 2011, 2015 GeometryFactory (France).
// All rights reserved.
//
// This file is part of CGAL (www.cgal.org).
//
// $URL$
// $Id$
// SPDX-License-Identifier: GPL-3.0-or-later OR LicenseRef-Commercial
//
//
// Author(s)     : Sebastien Loriot and Andreas Fabri

#ifndef CGAL_POLYGON_MESH_PROCESSING_CONNECTED_COMPONENTS_H
#define CGAL_POLYGON_MESH_PROCESSING_CONNECTED_COMPONENTS_H

#include <CGAL/license/Polygon_mesh_processing/connected_components.h>

#include <CGAL/disable_warnings.h>

#include<set>
#include<vector>

#include <CGAL/boost/graph/Named_function_parameters.h>
#include <CGAL/boost/graph/helpers.h>
#include <boost/graph/graph_traits.hpp>
#include <boost/property_map/vector_property_map.hpp>

#include <CGAL/assertions.h>
#include <CGAL/boost/graph/iterator.h>
#include <CGAL/boost/graph/helpers.h>
#include <CGAL/boost/graph/Face_filtered_graph.h>
#include <CGAL/boost/graph/copy_face_graph.h>
#include <CGAL/Container_helper.h>

#include <CGAL/assertions.h>
#include <CGAL/tuple.h>

#include <CGAL/boost/graph/Dual.h>
#include <CGAL/Default.h>
#include <CGAL/Dynamic_property_map.h>
#include <CGAL/iterator.h>
#include <CGAL/tuple.h>

#include <CGAL/Polygon_mesh_processing/internal/named_function_params.h>
#include <CGAL/Polygon_mesh_processing/internal/named_params_helper.h>

#ifdef DOXYGEN_RUNNING
#define CGAL_PMP_NP_TEMPLATE_PARAMETERS NamedParameters
#define CGAL_PMP_NP_CLASS NamedParameters
#endif


namespace CGAL {
namespace Polygon_mesh_processing{
namespace internal {

  struct MoreSecond
  {
    template <typename T1, typename T2>
    bool operator()(const std::pair<T1, T2>& a, const std::pair<T1, T2>& b) const {
      return a.second > b.second;
    }
  };

    // A property map
    template <typename G>
    struct No_constraint {
      friend bool get(No_constraint<G>, typename boost::graph_traits<G>::edge_descriptor)
      {
        return false;
      }
    };

    // A functor
    template <typename G, typename EdgeConstraintMap = No_constraint<G> >
    struct No_border {
      No_border()
      {}

      No_border(const G & g, EdgeConstraintMap ecm = EdgeConstraintMap())
        : g(&g), ecm(ecm)
      {}

      bool operator()(typename boost::graph_traits<G>::edge_descriptor e) const {
        if (!is_border(e, *g)){
          return !get(ecm, e);
        }
        return false;
      }

      const G* g;
      EdgeConstraintMap ecm;
    };

} // namespace internal

/*!
 * \ingroup keep_connected_components_grp
 *  discovers all the faces in the same connected component as `seed_face` and records them in `out`.
 * `seed_face` will also be added in `out`.
 *
 *  \tparam PolygonMesh a model of `FaceGraph`
 *  \tparam FaceOutputIterator a model of `OutputIterator` with value type `boost::graph_traits<PolygonMesh>::%face_descriptor`.
 *  \tparam NamedParameters a sequence of \ref bgl_namedparameters "Named Parameters"
 *
 *  \param seed_face a face of `pmesh` from which exploration starts to detect the connected component
           that contains it
 *  \param pmesh the polygon mesh
 *  \param out the output iterator that collects faces from the same connected component as `seed_face`
 *  \param np an optional sequence of \ref bgl_namedparameters "Named Parameters" among the ones listed below
 *
 * \cgalNamedParamsBegin
 *   \cgalParamNBegin{edge_is_constrained_map}
 *     \cgalParamDescription{a property map containing the constrained-or-not status of each edge of `pmesh`}
 *     \cgalParamType{a class model of `ReadablePropertyMap` with `boost::graph_traits<PolygonMesh>::%edge_descriptor`
 *                    as key type and `bool` as value type}
 *     \cgalParamDefault{a constant property map returning `false` for any edge key}
 *   \cgalParamNEnd
 * \cgalNamedParamsEnd
 *
 * \returns the output iterator.
 *
 */
template <typename PolygonMesh
          , typename FaceOutputIterator
          , typename NamedParameters
          >
FaceOutputIterator
connected_component(typename boost::graph_traits<PolygonMesh>::face_descriptor seed_face
                    , const PolygonMesh& pmesh
                    , FaceOutputIterator out
                    , const NamedParameters& np)
{
  using parameters::choose_parameter;
  using parameters::get_parameter;

  typedef typename internal_np::Lookup_named_param_def <
    internal_np::edge_is_constrained_t,
    NamedParameters,
    internal::No_constraint<PolygonMesh>//default
  > ::type                                               EdgeConstraintMap;
  EdgeConstraintMap ecmap
    = choose_parameter<EdgeConstraintMap>(get_parameter(np, internal_np::edge_is_constrained));

  typedef typename boost::graph_traits<PolygonMesh>::face_descriptor face_descriptor;
  typedef typename boost::graph_traits<PolygonMesh>::halfedge_descriptor halfedge_descriptor;
  std::set<face_descriptor> already_processed;
  std::vector< face_descriptor > stack;
  stack.push_back(seed_face);
  while (!stack.empty())
    {
      seed_face=stack.back();
      stack.pop_back();
      if (!already_processed.insert(seed_face).second) continue;
      *out++=seed_face;
      for(halfedge_descriptor hd :
                    halfedges_around_face(halfedge(seed_face, pmesh), pmesh) )
      {
        if(! get(ecmap, edge(hd, pmesh))){
          face_descriptor neighbor = face( opposite(hd, pmesh), pmesh );
          if ( neighbor != boost::graph_traits<PolygonMesh>::null_face() )
            stack.push_back(neighbor);
        }
      }
    }
  return out;
}

template <typename PolygonMesh, typename OutputIterator>
OutputIterator
connected_component(typename boost::graph_traits<PolygonMesh>::face_descriptor seed_face,
                    const PolygonMesh& pmesh,
                    OutputIterator out)
{
  return connected_component(seed_face, pmesh, out,
          CGAL::Polygon_mesh_processing::parameters::all_default());
}

/*!
 * \ingroup keep_connected_components_grp
 *  computes for each face the index of the corresponding connected component.
 *
 *  \tparam PolygonMesh a model of `FaceListGraph`
 *  \tparam FaceComponentMap a model of `WritablePropertyMap` with
        `boost::graph_traits<PolygonMesh>::%face_descriptor` as key type and
        `boost::graph_traits<PolygonMesh>::%faces_size_type` as value type.
 *  \tparam NamedParameters a sequence of \ref bgl_namedparameters "Named Parameters"

 * \param pmesh the polygon mesh
 * \param fcm the property map with indices of components associated to faces in `pmesh`
 * \param np an optional sequence of \ref bgl_namedparameters "Named Parameters" among the ones listed below
 *
 * \cgalNamedParamsBegin
 *   \cgalParamNBegin{edge_is_constrained_map}
 *     \cgalParamDescription{a property map containing the constrained-or-not status of each edge of `pmesh`}
 *     \cgalParamType{a class model of `ReadablePropertyMap` with `boost::graph_traits<PolygonMesh>::%edge_descriptor`
 *                    as key type and `bool` as value type}
 *     \cgalParamDefault{a constant property map returning `false` for any edge}
 *   \cgalParamNEnd

 *   \cgalParamNBegin{face_index_map}
 *     \cgalParamDescription{a property map associating to each face of `pmesh` a unique index between `0` and `num_faces(pmesh) - 1`}
 *     \cgalParamType{a class model of `ReadablePropertyMap` with `boost::graph_traits<PolygonMesh>::%face_descriptor`
 *                    as key type and `std::size_t` as value type}
 *     \cgalParamDefault{an automatically indexed internal map}
 *   \cgalParamNEnd
 * \cgalNamedParamsEnd
 *
 * \returns the number of connected components.
 */

template <typename PolygonMesh
        , typename FaceComponentMap
        , typename NamedParameters
>
typename boost::property_traits<FaceComponentMap>::value_type
connected_components(const PolygonMesh& pmesh,
                     FaceComponentMap fcm,
                     const NamedParameters& np)
{
  using parameters::choose_parameter;
  using parameters::get_parameter;

  typedef boost::graph_traits<PolygonMesh> GT;
  typedef typename GT::halfedge_descriptor halfedge_descriptor;
  typedef typename GT::face_descriptor face_descriptor;

  typedef typename internal_np::Lookup_named_param_def <
    internal_np::edge_is_constrained_t,
    NamedParameters,
    internal::No_constraint<PolygonMesh>//default
  > ::type                                               EdgeConstraintMap;

  EdgeConstraintMap ecmap
    = choose_parameter<EdgeConstraintMap>(get_parameter(np, internal_np::edge_is_constrained));

  typedef typename GetInitializedFaceIndexMap<PolygonMesh, NamedParameters>::const_type FaceIndexMap;
  FaceIndexMap fimap = get_initialized_face_index_map(pmesh, np);

  typename boost::property_traits<FaceComponentMap>::value_type i=0;
  std::vector<bool> handled(num_faces(pmesh), false);
  for (face_descriptor f : faces(pmesh))
  {
    if (handled[get(fimap,f)]) continue;
    std::vector<face_descriptor> queue;
    queue.push_back(f);
    while(!queue.empty())
    {
      face_descriptor fq = queue.back();
      queue.pop_back();
      typename boost::property_traits<FaceIndexMap>::value_type  fq_id = get(fimap,fq);
      if ( handled[fq_id]) continue;
      handled[fq_id]=true;
      put(fcm, fq, i);
      for (halfedge_descriptor h : halfedges_around_face(halfedge(fq, pmesh), pmesh))
      {
        if ( get(ecmap, edge(h, pmesh)) ) continue;
        halfedge_descriptor opp = opposite(h, pmesh);
        face_descriptor fqo = face(opp, pmesh);
        if ( fqo != GT::null_face() )
        {
          if ( !handled[get(fimap,fqo)] )
            queue.push_back(fqo);
        }
      }
    }
    ++i;
  }
  return i;
}

template <typename PolygonMesh, typename FaceComponentMap>
typename boost::property_traits<FaceComponentMap>::value_type
connected_components(const PolygonMesh& pmesh,
                     FaceComponentMap fcm)
{
  return CGAL::Polygon_mesh_processing::connected_components(pmesh, fcm, CGAL::parameters::all_default());
}

template <typename PolygonMesh
        , typename ComponentRange
        , typename FaceComponentMap
        , typename NamedParameters>
void keep_connected_components(PolygonMesh& pmesh
                              , const ComponentRange& components_to_keep
                              , const FaceComponentMap& fcm
                              , const NamedParameters& np);

namespace internal {

//  /*!
//  * \ingroup keep_connected_components_grp
//  *  returns the number of connected components in the mesh.
//  *
//  *  A property map for `CGAL::face_index_t` must be either available as an internal property map
//  *  to `pmesh` or provided as one of the \ref bgl_namedparameters "Named Parameters".
//  *
//  *  \tparam PolygonMesh a model of `FaceGraph`
//  *  \tparam NamedParameters a sequence of \ref bgl_namedparameters "Named Parameters"
//  *
//  *  \param pmesh the polygon mesh
//  *  \param np an optional sequence of \ref bgl_namedparameters "Named Parameters" among the ones listed below
//  *
//  * \cgalNamedParamsBegin
//  *   \cgalParamNBegin{edge_is_constrained_map}
//  *     \cgalParamDescription{a property map containing the constrained-or-not status of each edge of `pmesh`}
//  *     \cgalParamType{a class model of `ReadablePropertyMap` with `boost::graph_traits<PolygonMesh>::%edge_descriptor`
//  *                    as key type and `bool` as value type}
//  *     \cgalParamDefault{a constant property map returning `false` for any edge}
//  *   \cgalParamNEnd
//  *
//  *   \cgalParamNBegin{face_index_map}
//  *     \cgalParamDescription{a property map associating to each face of `pmesh` a unique index between `0` and `num_faces(pmesh) - 1`}
//  *     \cgalParamType{a class model of `ReadablePropertyMap` with `boost::graph_traits<PolygonMesh>::%face_descriptor`
//  *                    as key type and `std::size_t` as value type}
//  *     \cgalParamDefault{an automatically indexed internal map}
//  *   \cgalParamNEnd
//  * \cgalNamedParamsEnd
//  *
//  * \returns the output iterator.
//  *
//  */
template <typename PolygonMesh,
          typename CGAL_PMP_NP_TEMPLATE_PARAMETERS>
std::size_t number_of_connected_components(const PolygonMesh& pmesh,
                                           const CGAL_PMP_NP_CLASS& np)
{
  typedef typename boost::graph_traits<PolygonMesh>::faces_size_type                faces_size_type;
  typedef CGAL::dynamic_face_property_t<faces_size_type>                             Face_property_tag;
  typedef typename boost::property_map<PolygonMesh, Face_property_tag >::const_type Patch_ids_map;

  Patch_ids_map patch_ids_map = get(Face_property_tag(), pmesh);

  return CGAL::Polygon_mesh_processing::connected_components(pmesh, patch_ids_map, np);
}

template <typename PolygonMesh>
std::size_t number_of_connected_components(const PolygonMesh& pmesh)
{
  return internal::number_of_connected_components(pmesh, CGAL::parameters::all_default());
}

} // end namespace internal

/*!
 * \ingroup keep_connected_components_grp
 *
 * removes the small connected components and all isolated vertices.
 * Keep the `nb_components_to_keep` largest connected components, where the size of a connected
 * component is computed as the sum of the individual sizes of all the faces of the connected component.
 * By default, the size of a face is `1` (and thus the size of a connected component is the number
 * of faces it contains), but it is also possible to pass custom sizes, such as the area of the face.
 *
 * \tparam PolygonMesh a model of `FaceListGraph` and `MutableFaceGraph`
 * \tparam NamedParameters a sequence of \ref bgl_namedparameters "Named Parameters"
 *
 * \param pmesh the polygon mesh
 * \param nb_components_to_keep the number of components to be kept. If this number is larger than
 *                              the number of components in the mesh, all components are kept.
 * \param np an optional sequence of \ref bgl_namedparameters "Named Parameters" among the ones listed below
 *
 * \cgalNamedParamsBegin
 *   \cgalParamNBegin{edge_is_constrained_map}
 *     \cgalParamDescription{a property map containing the constrained-or-not status of each edge of `pmesh`}
 *     \cgalParamType{a class model of `ReadablePropertyMap` with `boost::graph_traits<PolygonMesh>::%edge_descriptor`
 *                    as key type and `bool` as value type}
 *     \cgalParamDefault{a constant property map returning `false` for any edge}
 *   \cgalParamNEnd
 *
 *   \cgalParamNBegin{vertex_index_map}
 *     \cgalParamDescription{a property map associating to each vertex of `pmesh` a unique index between `0` and `num_vertices(pmesh) - 1`}
 *     \cgalParamType{a class model of `ReadablePropertyMap` with `boost::graph_traits<PolygonMesh>::%vertex_descriptor`
 *                    as key type and `std::size_t` as value type}
 *     \cgalParamDefault{an automatically indexed internal map}
 *   \cgalParamNEnd
 *
 *   \cgalParamNBegin{face_index_map}
 *     \cgalParamDescription{a property map associating to each face of `pmesh` a unique index between `0` and `num_faces(pmesh) - 1`}
 *     \cgalParamType{a class model of `ReadablePropertyMap` with `boost::graph_traits<PolygonMesh>::%face_descriptor`
 *                    as key type and `std::size_t` as value type}
 *     \cgalParamDefault{an automatically indexed internal map}
 *   \cgalParamNEnd
 *
 *   \cgalParamNBegin{face_size_map}
 *     \cgalParamDescription{a property map associating to each face of `pmesh` a size}
 *     \cgalParamType{a class model of `ReadablePropertyMap` with `boost::graph_traits<PolygonMesh>::%face_descriptor` as key type.
 *                    The value type is chosen by the user, but must be constructible from `0` and support summation and comparisons.}
 *     \cgalParamDefault{A constant property map returning `1` for any face}
 *   \cgalParamNEnd
 *
 *   \cgalParamNBegin{dry_run}
 *     \cgalParamDescription{If set to `true`, the mesh will not be altered, but the number of components
 *                           that would be removed is returned.}
 *     \cgalParamType{Boolean}
 *     \cgalParamDefault{`false`}
 *   \cgalParamNEnd
 *
 *   \cgalParamNBegin{output_iterator}
 *     \cgalParamDescription{an output iterator to collect the faces that would be removed by the algorithm,
 *                           when using the "dry run" mode (see parameter `dry_run`)}
 *     \cgalParamType{a model of `OutputIterator` with value type `face_descriptor`}
 *     \cgalParamDefault{unused}
 *   \cgalParamNEnd
 * \cgalNamedParamsEnd
 *
 * \return the number of connected components removed (ignoring isolated vertices).
 */
template <typename PolygonMesh,
          typename NamedParameters>
std::size_t keep_largest_connected_components(PolygonMesh& pmesh,
                                              std::size_t nb_components_to_keep,
                                              const NamedParameters& np)
{
  typedef PolygonMesh                                                   PM;
  typedef typename boost::graph_traits<PM>::face_descriptor             face_descriptor;

  using parameters::choose_parameter;
  using parameters::get_parameter;

  typedef typename CGAL::GetInitializedFaceIndexMap<PolygonMesh, NamedParameters>::type FaceIndexMap;
  FaceIndexMap fimap = CGAL::get_initialized_face_index_map(pmesh, np);

  // FaceSizeMap
  typedef typename internal_np::Lookup_named_param_def<internal_np::face_size_map_t,
                                                 NamedParameters,
                                                 Constant_property_map<face_descriptor, std::size_t> // default
                                                >::type                  FaceSizeMap;
  typedef typename boost::property_traits<FaceSizeMap>::value_type       Face_size;

  FaceSizeMap face_size_pmap = choose_parameter(get_parameter(np, internal_np::face_size_map),
                                                Constant_property_map<face_descriptor, std::size_t>(1));

  const bool dry_run = choose_parameter(get_parameter(np, internal_np::dry_run), false);

  typedef typename internal_np::Lookup_named_param_def<internal_np::output_iterator_t,
                                                       NamedParameters,
                                                       Emptyset_iterator>::type Output_iterator;
  Output_iterator out = choose_parameter<Output_iterator>(get_parameter(np, internal_np::output_iterator));

  // vector_property_map
  boost::vector_property_map<std::size_t, FaceIndexMap> face_cc(fimap);
  std::size_t num = connected_components(pmesh, face_cc, np);

  // Even if we do not want to keep anything we need to first
  // calculate the number of existing connected_components to get the
  // correct return value.
  if(nb_components_to_keep == 0)
  {
    CGAL::clear(pmesh);
    return num;
  }

  if(nb_components_to_keep >= num)
    return 0;

  std::vector<std::pair<std::size_t, Face_size> > component_size(num);

  for(std::size_t i=0; i < num; i++)
    component_size[i] = std::make_pair(i, Face_size(0));

  for(face_descriptor f : faces(pmesh))
    component_size[face_cc[f]].second += get(face_size_pmap, f);

  // we sort the range [0, num) by component size
  std::sort(component_size.begin(), component_size.end(), internal::MoreSecond());

  if(dry_run)
  {
    std::vector<bool> is_to_be_removed(num, false);
    for(std::size_t i=0; i<nb_components_to_keep; ++i)
      is_to_be_removed[component_size[i].first] = true;

    for(face_descriptor f : faces(pmesh))
      if(is_to_be_removed[face_cc[f]])
        *out++ = f;
  }
  else
  {
    std::vector<std::size_t> cc_to_keep;
    for(std::size_t i=0; i<nb_components_to_keep; ++i)
      cc_to_keep.push_back(component_size[i].first);

    keep_connected_components(pmesh, cc_to_keep, face_cc, np);
  }

  return num - nb_components_to_keep;
}

template <typename PolygonMesh>
std::size_t keep_largest_connected_components(PolygonMesh& pmesh,
                                              std::size_t nb_components_to_keep)
{
  return keep_largest_connected_components(pmesh,
    nb_components_to_keep,
    CGAL::Polygon_mesh_processing::parameters::all_default());
}

/*!
 * \ingroup keep_connected_components_grp
 * removes connected components whose size is (strictly) smaller than a given threshold value,
 * where the size of a connected component is computed as the sum of the individual sizes
 * of all the faces of the connected component. By default, the size of a face is `1` (and thus
 * the size of a connected component is the number of faces it contains), but it is also possible
 * to pass custom sizes, such as the area of the face.
 *
 * \tparam PolygonMesh a model of `FaceListGraph` and `MutableFaceGraph`
 * \tparam ThresholdValueType the type of the threshold value
 * \tparam NamedParameters a sequence of \ref bgl_namedparameters "Named Parameters"
 *
 * \param pmesh the polygon mesh
 * \param threshold_value any connected component with a size (strictly) smaller than this value will be discarded
 * \param np an optional sequence of \ref bgl_namedparameters "Named Parameters" among the ones listed below
 *
 * \cgalNamedParamsBegin
 *   \cgalParamNBegin{edge_is_constrained_map}
 *     \cgalParamDescription{a property map containing the constrained-or-not status of each edge of `pmesh`}
 *     \cgalParamType{a class model of `ReadablePropertyMap` with `boost::graph_traits<PolygonMesh>::%edge_descriptor`
 *                    as key type and `bool` as value type}
 *     \cgalParamDefault{a constant property map returning `false` for any edge}
 *   \cgalParamNEnd
 *
 *   \cgalParamNBegin{vertex_index_map}
 *     \cgalParamDescription{a property map associating to each vertex of `pmesh` a unique index between `0` and `num_vertices(pmesh) - 1`}
 *     \cgalParamType{a class model of `ReadablePropertyMap` with `boost::graph_traits<PolygonMesh>::%vertex_descriptor`
 *                    as key type and `std::size_t` as value type}
 *     \cgalParamDefault{an automatically indexed internal map}
 *   \cgalParamNEnd
 *
 *   \cgalParamNBegin{face_index_map}
 *     \cgalParamDescription{a property map associating to each face of `pmesh` a unique index between `0` and `num_faces(pmesh) - 1`}
 *     \cgalParamType{a class model of `ReadablePropertyMap` with `boost::graph_traits<PolygonMesh>::%face_descriptor`
 *                    as key type and `std::size_t` as value type}
 *     \cgalParamDefault{an automatically indexed internal map}
 *   \cgalParamNEnd
 *
 *   \cgalParamNBegin{face_size_map}
 *     \cgalParamDescription{a property map associating to each face of `pmesh` a size}
 *     \cgalParamType{a class model of `ReadablePropertyMap` with `boost::graph_traits<PolygonMesh>::%face_descriptor` as key type.
 *                    The value type is chosen by the user, but must be constructible from `0` and support summation and comparisons.}
 *     \cgalParamDefault{A constant property map returning `1` for any face}
 *   \cgalParamNEnd
 *
 *   \cgalParamNBegin{dry_run}
 *     \cgalParamDescription{If set to `true`, the mesh will not be altered, but the number of components
 *                           that would be removed is returned.}
 *     \cgalParamType{Boolean}
 *     \cgalParamDefault{`false`}
 *   \cgalParamNEnd
 *
 *   \cgalParamNBegin{output_iterator}
 *     \cgalParamDescription{an output iterator to collect the faces that would be removed by the algorithm,
 *                           when using the "dry run" mode (see parameter `dry_run`)}
 *     \cgalParamType{a model of `OutputIterator` with value type `face_descriptor`}
 *     \cgalParamDefault{unused}
 *   \cgalParamNEnd
 * \cgalNamedParamsEnd
 *
 * \pre If a face size property map is passed by the user, `ThresholdValueType` must be the same
 *      type as the value type of the property map. Otherwise, `ThresholdValueType` must be `std::size_t`.
 *
 * \return the number of connected components removed (ignoring isolated vertices).
 */
template <typename PolygonMesh,
          typename ThresholdValueType,
          typename NamedParameters>
std::size_t keep_large_connected_components(PolygonMesh& pmesh,
                                            const ThresholdValueType threshold_value,
                                            const NamedParameters& np)
{
  typedef PolygonMesh                                                     PM;
  typedef typename boost::graph_traits<PM>::face_descriptor               face_descriptor;

  using parameters::choose_parameter;
  using parameters::get_parameter;

  typedef typename CGAL::GetInitializedFaceIndexMap<PolygonMesh, NamedParameters>::type FaceIndexMap;
  FaceIndexMap fim = CGAL::get_initialized_face_index_map(pmesh, np);

  typedef typename internal_np::Lookup_named_param_def<internal_np::face_size_map_t,
                                                       NamedParameters,
                                                       Constant_property_map<face_descriptor, std::size_t> // default
                                                      >::type             FaceSizeMap;
  typedef typename boost::property_traits<FaceSizeMap>::value_type        Face_size;

  CGAL_static_assertion((std::is_convertible<ThresholdValueType, Face_size>::value));

  typedef typename internal_np::Lookup_named_param_def<internal_np::output_iterator_t,
                                                       NamedParameters,
                                                       Emptyset_iterator>::type Output_iterator;

  FaceSizeMap face_size_pmap = choose_parameter(get_parameter(np, internal_np::face_size_map),
                                                Constant_property_map<face_descriptor, std::size_t>(1));
  const bool dry_run = choose_parameter(get_parameter(np, internal_np::dry_run), false);
  Output_iterator out = choose_parameter<Output_iterator>(get_parameter(np, internal_np::output_iterator));

  // vector_property_map
  boost::vector_property_map<std::size_t, FaceIndexMap> face_cc(fim);
  std::size_t num = connected_components(pmesh, face_cc, np);
  std::vector<Face_size> component_size(num, 0);

  for(face_descriptor f : faces(pmesh))
    component_size[face_cc[f]] += get(face_size_pmap, f);

  const Face_size thresh = threshold_value;
  std::vector<bool> is_to_be_kept(num, false);
  std::size_t res = 0;

  for(std::size_t i=0; i<num; ++i)
  {
    if(component_size[i] >= thresh)
    {
      is_to_be_kept[i] = true;
      ++res;
    }
  }

  if(dry_run)
  {
    for(face_descriptor f : faces(pmesh))
      if(!is_to_be_kept[face_cc[f]])
        *out++ = f;
  }
  else
  {
    std::vector<std::size_t> ccs_to_keep;
    for(std::size_t i=0; i<num; ++i)
      if(is_to_be_kept[i])
        ccs_to_keep.push_back(i);

    keep_connected_components(pmesh, ccs_to_keep, face_cc, np);
  }

  return num - res;
}

template <typename PolygonMesh>
std::size_t keep_large_connected_components(PolygonMesh& pmesh,
                                            std::size_t threshold_components_to_keep)
{
  return keep_large_connected_components(pmesh,
    threshold_components_to_keep,
    CGAL::Polygon_mesh_processing::parameters::all_default());
}


template <typename PolygonMesh
        , typename ComponentRange
        , typename FaceComponentMap
        , typename NamedParameters>
void keep_or_remove_connected_components(PolygonMesh& pmesh
                                        , const ComponentRange& components_to_keep
                                        , const FaceComponentMap& fcm
                                        , bool  keep
                                        , const NamedParameters& np)
{
  using parameters::choose_parameter;
  using parameters::get_parameter;

  typedef typename boost::graph_traits<PolygonMesh>::face_descriptor   face_descriptor;
  typedef typename boost::graph_traits<PolygonMesh>::face_iterator     face_iterator;
  typedef typename boost::graph_traits<PolygonMesh>::vertex_descriptor vertex_descriptor;
  typedef typename boost::graph_traits<PolygonMesh>::vertex_iterator   vertex_iterator;
  typedef typename boost::graph_traits<PolygonMesh>::halfedge_descriptor halfedge_descriptor;
  typedef typename boost::graph_traits<PolygonMesh>::edge_descriptor   edge_descriptor;
  typedef typename boost::graph_traits<PolygonMesh>::edge_iterator     edge_iterator;

  typedef typename GetInitializedVertexIndexMap<PolygonMesh, NamedParameters>::type VertexIndexMap;
  VertexIndexMap vim = get_initialized_vertex_index_map(pmesh, np);

  std::set<std::size_t> cc_to_keep;
  for(std::size_t i : components_to_keep)
    cc_to_keep.insert(i);

  boost::vector_property_map<bool, VertexIndexMap> keep_vertex(vim);
  for(vertex_descriptor v : vertices(pmesh)){
    keep_vertex[v] = false;
  }
  for(face_descriptor f : faces(pmesh)){
    if (cc_to_keep.find(get(fcm,f)) != cc_to_keep.end())
      put(fcm, f, keep ? 1 : 0);
    else
      put(fcm, f, keep ? 0 : 1);
  }

  for(face_descriptor f : faces(pmesh)){
    if (get(fcm, f) == 1){
      for(halfedge_descriptor h : halfedges_around_face(halfedge(f, pmesh), pmesh)){
        vertex_descriptor v = target(h, pmesh);
        keep_vertex[v] = true;
      }
    }
  }

  edge_iterator eb, ee;
  for (boost::tie(eb, ee) = edges(pmesh); eb != ee;)
  {
    edge_descriptor e = *eb;
    ++eb;
    vertex_descriptor v = source(e, pmesh);
    vertex_descriptor w = target(e, pmesh);
    halfedge_descriptor h = halfedge(e, pmesh);
    halfedge_descriptor oh = opposite(h, pmesh);
    if (!keep_vertex[v] && !keep_vertex[w]){
      // don't care about connectivity
      // As vertices are not kept the faces and vertices will be removed later
      remove_edge(e, pmesh);
    }
    else if (keep_vertex[v] && keep_vertex[w]){
      face_descriptor fh = face(h, pmesh), ofh = face(oh, pmesh);
      if (is_border(h, pmesh) && is_border(oh, pmesh)){
#ifdef CGAL_CC_DEBUG
        std::cerr << "null_face on both sides of " << e << " is kept\n";
#endif
      }
      else if ((is_border(oh, pmesh) && get(fcm,fh)) ||
        (is_border(h, pmesh) && get(fcm,ofh)) ||
        (!is_border(oh, pmesh) && !is_border(h, pmesh) && get(fcm,fh) && get(fcm,ofh))){
        // do nothing
      }
      else if (!is_border(h, pmesh) && get(fcm,fh) && !is_border(oh, pmesh) && !get(fcm,ofh)){
        set_face(oh, boost::graph_traits<PolygonMesh>::null_face(), pmesh);
      }
      else if (!is_border(h, pmesh) && !get(fcm,fh) && !is_border(oh, pmesh) && get(fcm,ofh)){
        set_face(h, boost::graph_traits<PolygonMesh>::null_face(), pmesh);
      }
      else {
        // no face kept
        CGAL_assertion((is_border(h, pmesh) || !get(fcm,fh)) && (is_border(oh, pmesh) || !get(fcm,ofh)));
        // vertices pointing to e must change their halfedge
        if (halfedge(v, pmesh) == oh){
          set_halfedge(v, prev(h, pmesh), pmesh);
        }
        if (halfedge(w, pmesh) == h){
          set_halfedge(w, prev(oh, pmesh), pmesh);
        }
        // shortcut the next pointers as e will be removed
        set_next(prev(h, pmesh), next(oh, pmesh), pmesh);
        set_next(prev(oh, pmesh), next(h, pmesh), pmesh);
        remove_edge(e, pmesh);
      }
    }
    else if (keep_vertex[v]){
      if (halfedge(v, pmesh) == oh){
        set_halfedge(v, prev(h, pmesh), pmesh);
      }
      set_next(prev(h, pmesh), next(oh, pmesh), pmesh);
      remove_edge(e, pmesh);
    }
    else {
      CGAL_assertion(keep_vertex[w]);
      if (halfedge(w, pmesh) == h){
        set_halfedge(w, prev(oh, pmesh), pmesh);
      }
      set_next(prev(oh, pmesh), next(h, pmesh), pmesh);
      remove_edge(e, pmesh);
    }
  }

  face_iterator fb, fe;
  // We now can remove all vertices and faces not marked as kept
  for (boost::tie(fb, fe) = faces(pmesh); fb != fe;){
    face_descriptor f = *fb;
    ++fb;
    if (get(fcm,f) != 1){
      remove_face(f, pmesh);
    }
  }
  vertex_iterator b, e;
  for (boost::tie(b, e) = vertices(pmesh); b != e;){
    vertex_descriptor v = *b;
    ++b;
    if (!keep_vertex[v]){
      remove_vertex(v, pmesh);
    }
  }
}

/*!
* \ingroup keep_connected_components_grp
* keeps the connected components designated by theirs ids in `components_to_keep`,
* and removes the other connected components as well as all isolated vertices.
* The connected component id of a face is given by `fcm`.
*
* \note If the removal of the connected components makes `pmesh` a non-manifold surface,
* then the behavior of this function is undefined.
*
* \tparam PolygonMesh a model of `FaceListGraph` and `MutableFaceGraph`
* \tparam ComponentRange a range of ids convertible to `std::size`
* \tparam FaceComponentMap a model of `ReadWritePropertyMap` with
*         `boost::graph_traits<PolygonMesh>::%face_descriptor` as key type and
*         `boost::graph_traits<PolygonMesh>::%faces_size_type` as value type.
* \tparam NamedParameters a sequence of \ref bgl_namedparameters "Named Parameters"
*
* \param components_to_keep the range of ids of connected components to keep
* \param pmesh the polygon mesh
* \param fcm the property map with indices of components associated to faces in `pmesh`.
*        After calling this function, the values of `fcm` are undefined.
* \param np an optional sequence of \ref bgl_namedparameters "Named Parameters" among the ones listed below
*
* \cgalNamedParamsBegin
*   \cgalParamNBegin{vertex_index_map}
*     \cgalParamDescription{a property map associating to each vertex of `pmesh` a unique index between `0` and `num_vertices(pmesh) - 1`}
*     \cgalParamType{a class model of `ReadablePropertyMap` with `boost::graph_traits<PolygonMesh>::%vertex_descriptor`
*                    as key type and `std::size_t` as value type}
*     \cgalParamDefault{an automatically indexed internal map}
*   \cgalParamNEnd
* \cgalNamedParamsEnd
*
*/
template <typename PolygonMesh
        , typename ComponentRange
        , typename FaceComponentMap
        , typename NamedParameters>
void keep_connected_components(PolygonMesh& pmesh
                              , const ComponentRange& components_to_keep
                              , const FaceComponentMap& fcm
                              , const NamedParameters& np)
{
  keep_or_remove_connected_components(pmesh, components_to_keep, fcm, true, np);
}

/*!
* \ingroup keep_connected_components_grp
* removes in `pmesh` the connected components designated by theirs ids
* in `components_to_remove` as well as all isolated vertices.
* The connected component id of a face is given by `fcm`.
*
* \note If the removal of the connected components makes `pmesh` a non-manifold surface,
* then the behavior of this function is undefined.
*
* \tparam PolygonMesh a model of `FaceListGraph` and `MutableFaceGraph`
* \tparam ComponentRange a range of ids convertible to `std::size`
* \tparam FaceComponentMap a model of `ReadWritePropertyMap` with
*         `boost::graph_traits<PolygonMesh>::%face_descriptor` as key type and
*         `boost::graph_traits<PolygonMesh>::%faces_size_type` as value type.
* \tparam NamedParameters a sequence of \ref bgl_namedparameters "Named Parameters"
*
* \param components_to_remove the range of ids of connected components to remove
* \param pmesh the polygon mesh
* \param fcm the property map with indices of components associated to faces in `pmesh`.
*        After calling this function, the values of `fcm` are undefined.
* \param np an optional sequence of \ref bgl_namedparameters "Named Parameters" among the ones listed below
*
* \cgalNamedParamsBegin
*   \cgalParamNBegin{vertex_index_map}
*     \cgalParamDescription{a property map associating to each vertex of `pmesh` a unique index between `0` and `num_vertices(pmesh) - 1`}
*     \cgalParamType{a class model of `ReadablePropertyMap` with `boost::graph_traits<PolygonMesh>::%vertex_descriptor`
*                    as key type and `std::size_t` as value type}
*     \cgalParamDefault{an automatically indexed internal map}
*   \cgalParamNEnd
* \cgalNamedParamsEnd
*
*/
template <typename PolygonMesh
        , typename ComponentRange
        , typename FaceComponentMap
        , typename NamedParameters>
void remove_connected_components(PolygonMesh& pmesh
                                , const ComponentRange& components_to_remove
                                , const FaceComponentMap& fcm
                                , const NamedParameters& np)
{
  if (components_to_remove.empty()) return;
  keep_or_remove_connected_components(pmesh, components_to_remove, fcm, false, np);
}

/*!
* \ingroup keep_connected_components_grp
*  keeps the connected components not designated by the faces in `components_to_remove`,
*  and removes the other connected components and all isolated vertices.
*
* \note If the removal of the connected components makes `pmesh` a non-manifold surface,
* then the behavior of this function is undefined.
*
* \tparam PolygonMesh a model of `FaceListGraph` and `MutableFaceGraph`
* \tparam NamedParameters a sequence of \ref bgl_namedparameters "Named Parameters"
* \tparam FaceRange a range of `boost::graph_traits<PolygonMesh>::%face_descriptor`
*         indicating the connected components to be removed.
*
* \param components_to_remove a face range, including one face or more on each component to be removed
* \param pmesh the polygon mesh
* \param np an optional sequence of \ref bgl_namedparameters "Named Parameters" among the ones listed below
*
* \cgalNamedParamsBegin
*   \cgalParamNBegin{edge_is_constrained_map}
*     \cgalParamDescription{a property map containing the constrained-or-not status of each edge of `pmesh`}
*     \cgalParamType{a class model of `ReadablePropertyMap` with `boost::graph_traits<PolygonMesh>::%edge_descriptor`
*                    as key type and `bool` as value type}
*     \cgalParamDefault{a constant property map returning `false` for any edge}
*   \cgalParamNEnd
*
*   \cgalParamNBegin{vertex_index_map}
*     \cgalParamDescription{a property map associating to each vertex of `pmesh` a unique index between `0` and `num_vertices(pmesh) - 1`}
*     \cgalParamType{a class model of `ReadablePropertyMap` with `boost::graph_traits<PolygonMesh>::%vertex_descriptor`
*                    as key type and `std::size_t` as value type}
*     \cgalParamDefault{an automatically indexed internal map}
*   \cgalParamNEnd
*
*   \cgalParamNBegin{face_index_map}
*     \cgalParamDescription{a property map associating to each face of `pmesh` a unique index between `0` and `num_faces(pmesh) - 1`}
*     \cgalParamType{a class model of `ReadablePropertyMap` with `boost::graph_traits<PolygonMesh>::%face_descriptor`
*                    as key type and `std::size_t` as value type}
*     \cgalParamDefault{an automatically indexed internal map}
*   \cgalParamNEnd
* \cgalNamedParamsEnd
*
*/
template <typename PolygonMesh
        , typename FaceRange
        , typename CGAL_PMP_NP_TEMPLATE_PARAMETERS>
void remove_connected_components(PolygonMesh& pmesh
                                , const FaceRange& components_to_remove
                                , const CGAL_PMP_NP_CLASS& np)
{
  using parameters::choose_parameter;
  using parameters::get_parameter;

  if (components_to_remove.empty())
    return;

  typedef PolygonMesh PM;
  typedef typename boost::graph_traits<PM>::face_descriptor face_descriptor;

  typedef typename CGAL::GetInitializedFaceIndexMap<PolygonMesh, CGAL_PMP_NP_CLASS>::type FaceIndexMap;
  FaceIndexMap fim = CGAL::get_initialized_face_index_map(pmesh, np);

  boost::vector_property_map<std::size_t, FaceIndexMap> face_cc(fim);
  connected_components(pmesh, face_cc, np);

  std::vector<std::size_t> cc_to_remove;
  for(face_descriptor f : components_to_remove)
    cc_to_remove.push_back( face_cc[f] );

  remove_connected_components(pmesh, cc_to_remove, face_cc, np);
}

/*!
* \ingroup keep_connected_components_grp
*  keeps the connected components designated by the faces in `components_to_keep`,
*  and removes the other connected components and all isolated vertices.
*
* \note If the removal of the connected components makes `pmesh` a non-manifold surface,
* then the behavior of this function is undefined.
*
* \tparam PolygonMesh a model of `FaceListGraph` and `MutableFaceGraph`
* \tparam NamedParameters a sequence of \ref bgl_namedparameters "Named Parameters"
* \tparam FaceRange a range of `boost::graph_traits<PolygonMesh>::%face_descriptor`
*         indicating the connected components to be kept.
*
* \param pmesh the polygon mesh
* \param components_to_keep a face range, including one face or more on each component to be kept
* \param np an optional sequence of \ref bgl_namedparameters "Named Parameters" among the ones listed below
*
* \cgalNamedParamsBegin
*   \cgalParamNBegin{edge_is_constrained_map}
*     \cgalParamDescription{a property map containing the constrained-or-not status of each edge of `pmesh`}
*     \cgalParamType{a class model of `ReadablePropertyMap` with `boost::graph_traits<PolygonMesh>::%edge_descriptor`
*                    as key type and `bool` as value type}
*     \cgalParamDefault{a constant property map returning `false` for any edge}
*   \cgalParamNEnd
*
*   \cgalParamNBegin{vertex_index_map}
*     \cgalParamDescription{a property map associating to each vertex of `pmesh` a unique index between `0` and `num_vertices(pmesh) - 1`}
*     \cgalParamType{a class model of `ReadablePropertyMap` with `boost::graph_traits<PolygonMesh>::%vertex_descriptor`
*                    as key type and `std::size_t` as value type}
*     \cgalParamDefault{an automatically indexed internal map}
*   \cgalParamNEnd
*
*   \cgalParamNBegin{face_index_map}
*     \cgalParamDescription{a property map associating to each face of `pmesh` a unique index between `0` and `num_faces(pmesh) - 1`}
*     \cgalParamType{a class model of `ReadablePropertyMap` with `boost::graph_traits<PolygonMesh>::%face_descriptor`
*                    as key type and `std::size_t` as value type}
*     \cgalParamDefault{an automatically indexed internal map}
*   \cgalParamNEnd
* \cgalNamedParamsEnd
*
*/
template <typename PolygonMesh
        , typename FaceRange
        , typename CGAL_PMP_NP_TEMPLATE_PARAMETERS>
void keep_connected_components(PolygonMesh& pmesh
                             , const FaceRange& components_to_keep
                             , const CGAL_PMP_NP_CLASS& np)
{
  typedef PolygonMesh PM;
  typedef typename boost::graph_traits<PM>::face_descriptor face_descriptor;

  using parameters::choose_parameter;
  using parameters::get_parameter;

  typedef typename CGAL::GetInitializedFaceIndexMap<PolygonMesh, CGAL_PMP_NP_CLASS>::type FaceIndexMap;
  FaceIndexMap fim = CGAL::get_initialized_face_index_map(pmesh, np);

  boost::vector_property_map<std::size_t, FaceIndexMap> face_cc(fim);
  connected_components(pmesh, face_cc, np);

  std::vector<std::size_t> cc_to_keep;
  for(face_descriptor f : components_to_keep)
    cc_to_keep.push_back( face_cc[f] );

  keep_connected_components(pmesh, cc_to_keep, face_cc, np);
}

// non-documented overloads so that named parameters can be omitted

template <typename PolygonMesh, typename FaceRange>
void remove_connected_components(PolygonMesh& pmesh
                                , const FaceRange& components_to_remove)
{
  remove_connected_components(pmesh, components_to_remove,
    CGAL::Polygon_mesh_processing::parameters::all_default());
}

template <typename PolygonMesh
        , typename ComponentRange
        , typename FaceComponentMap>
void keep_connected_components(PolygonMesh& pmesh
                              , const ComponentRange& components_to_keep
                              , const FaceComponentMap& fcm)
{
  keep_connected_components(pmesh, components_to_keep, fcm,
    CGAL::Polygon_mesh_processing::parameters::all_default());
}

template <typename PolygonMesh
        , typename ComponentRange
        , typename FaceComponentMap>
void remove_connected_components(PolygonMesh& pmesh
                                , const ComponentRange& components_to_remove
                                , const FaceComponentMap& fcm )
{
    remove_connected_components(pmesh, components_to_remove, fcm,
      CGAL::Polygon_mesh_processing::parameters::all_default());
}

template <typename PolygonMesh, typename FaceRange>
void keep_connected_components(PolygonMesh& pmesh
                             , const FaceRange& components_to_keep)
{
  keep_connected_components(pmesh, components_to_keep,
    CGAL::Polygon_mesh_processing::parameters::all_default());
}

namespace internal {

template <typename G>
struct No_mark
{
  friend bool get(No_mark<G>, typename boost::graph_traits<G>::edge_descriptor) { return false; }
  friend void put(No_mark<G>, typename boost::graph_traits<G>::edge_descriptor, bool) { }
};

template < class PolygonMesh, class PolygonMeshRange,
           class FIMap, class VIMap,
           class HIMap, class Ecm, class NamedParameters >
void split_connected_components_impl(FIMap fim,
                                     HIMap him,
                                     VIMap vim,
                                     Ecm ecm,
                                     PolygonMeshRange& range,
                                     const PolygonMesh& tm,
                                     const NamedParameters& np)
{
  typedef typename boost::graph_traits<PolygonMesh>::faces_size_type  faces_size_type;
  typedef typename internal_np::Lookup_named_param_def <
      internal_np::face_patch_t,
      NamedParameters,
      typename boost::template property_map<
      PolygonMesh, CGAL::dynamic_face_property_t<faces_size_type > >::const_type> ::type
      Fpm;

  using parameters::choose_parameter;
  using parameters::get_parameter;
  using parameters::is_default_parameter;

  Fpm pidmap = choose_parameter(get_parameter(np, internal_np::face_patch),
                                get(CGAL::dynamic_face_property_t<faces_size_type>(), tm));

  faces_size_type nb_patches = 0;
  if(is_default_parameter(get_parameter(np, internal_np::face_patch)))
  {
    nb_patches = CGAL::Polygon_mesh_processing::connected_components(
          tm, pidmap, CGAL::parameters::face_index_map(fim)
          .edge_is_constrained_map(ecm));
  }
  else
  {
    for(const auto& f : faces(tm))
    {
      faces_size_type patch_id = get(pidmap, f);
      if(patch_id > nb_patches)
        nb_patches = patch_id;
    }
    nb_patches+=1;
  }
  CGAL::internal::reserve(range, nb_patches);
  for(faces_size_type i=0; i<nb_patches; ++i)
  {
    CGAL::Face_filtered_graph<PolygonMesh, FIMap, VIMap, HIMap>
        filter_graph(tm, i, pidmap, CGAL::parameters::face_index_map(fim)
                                                     .halfedge_index_map(him)
                                                     .vertex_index_map(vim));
    range.push_back(PolygonMesh());
    PolygonMesh& new_graph = range.back();
    CGAL::copy_face_graph(filter_graph, new_graph);
  }
}

}//internal

/*!
 * \ingroup keep_connected_components_grp
<<<<<<< HEAD
 * identifies the connected components of `pmesh` and pushes back a new `PolygonMesh` for each connected component in `cc_meshes`.
=======
 * identifies the connected components of `pm` and pushes back a new `PolygonMesh` for each connected component in `cc_meshes`.
>>>>>>> ebd65c96
 *
 *  \tparam PolygonMesh a model of `FaceListGraph`
 *  \tparam PolygonMeshRange a model of `SequenceContainer` with `PolygonMesh` as value type.
 *
 *  \tparam NamedParameters a sequence of Named Parameters
 *
 * \param pmesh the polygon mesh
 * \param cc_meshes container that is filled with the extracted connected components.
 * \param np an optional sequence of \ref bgl_namedparameters "Named Parameters" among the ones listed below
 *
 * \cgalNamedParamsBegin
 *   \cgalParamNBegin{edge_is_constrained_map}
 *     \cgalParamDescription{a property map containing the constrained-or-not status of each edge of `pmesh`}
 *     \cgalParamType{a class model of `ReadablePropertyMap` with `boost::graph_traits<PolygonMesh>::%edge_descriptor`
 *                    as key type and `bool` as value type}
 *     \cgalParamDefault{a constant property map returning `false` for any edge}
 *   \cgalParamNEnd
 *
 *   \cgalParamNBegin{vertex_index_map}
 *     \cgalParamDescription{a property map associating to each vertex of `pmesh` a unique index between `0` and `num_vertices(pmesh) - 1`}
 *     \cgalParamType{a class model of `ReadablePropertyMap` with `boost::graph_traits<PolygonMesh>::%vertex_descriptor`
 *                    as key type and `std::size_t` as value type}
 *     \cgalParamDefault{an automatically indexed internal map}
 *   \cgalParamNEnd
 *
 *   \cgalParamNBegin{halfedge_index_map}
 *     \cgalParamDescription{a property map associating to each halfedge of `pmesh` a unique index between `0` and `num_halfedges(pmesh) - 1`}
 *     \cgalParamType{a class model of `ReadablePropertyMap` with `boost::graph_traits<PolygonMesh>::%halfedge_descriptor`
 *                    as key type and `std::size_t` as value type}
 *     \cgalParamDefault{an automatically indexed internal map}
 *   \cgalParamNEnd
 *
 *   \cgalParamNBegin{face_index_map}
 *     \cgalParamDescription{a property map associating to each face of `pmesh` a unique index between `0` and `num_faces(pmesh) - 1`}
 *     \cgalParamType{a class model of `ReadablePropertyMap` with `boost::graph_traits<PolygonMesh>::%face_descriptor`
 *                    as key type and `std::size_t` as value type}
 *     \cgalParamDefault{an automatically indexed internal map}
 *   \cgalParamNEnd
 *
 *   \cgalParamNBegin{face_patch_map}
 *     \cgalParamDescription{a property map with the patch id's associated to the faces of `pmesh`}
 *     \cgalParamType{a class model of `ReadablePropertyMap` with `boost::graph_traits<PolygonMesh>::%face_descriptor`
 *                    as key type and the desired property, model of `CopyConstructible` as value type.}
 *     \cgalParamDefault{a default property map where each face is associated with the ID of
 *                       the connected component it belongs to. Connected components are
 *                       computed with respect to the constrained edges listed in the property map
 *                       `edge_is_constrained_map`}
 *     \cgalParamExtra{The map is updated during the remeshing process while new faces are created.}
 *   \cgalParamNEnd
 * \cgalNamedParamsEnd
 *
 */
template <class PolygonMesh, class PolygonMeshRange, class NamedParameters>
void split_connected_components(const PolygonMesh& pmesh,
                                PolygonMeshRange& cc_meshes,
                                const NamedParameters& np)
{
  typedef typename internal_np::Lookup_named_param_def <
    internal_np::edge_is_constrained_t,
    NamedParameters,
    internal::No_mark<PolygonMesh>//default
  > ::type Ecm;

  using parameters::choose_parameter;
  using parameters::get_parameter;

  Ecm ecm = choose_parameter(get_parameter(np, internal_np::edge_is_constrained),
                             internal::No_mark<PolygonMesh>());

  internal::split_connected_components_impl(CGAL::get_initialized_face_index_map(pmesh, np),
                                            CGAL::get_initialized_halfedge_index_map(pmesh, np),
                                            CGAL::get_initialized_vertex_index_map(pmesh, np),
                                            ecm, cc_meshes, pmesh, np);
}

template <class PolygonMesh, class PolygonMeshRange>
void split_connected_components(const PolygonMesh& pmesh,
                                PolygonMeshRange& cc_meshes)
{
  split_connected_components(pmesh, cc_meshes, parameters::all_default());
}

} // namespace Polygon_mesh_processing
} // namespace CGAL

#include <CGAL/enable_warnings.h>

#endif //CGAL_POLYGON_MESH_PROCESSING_CONNECTED_COMPONENTS_H<|MERGE_RESOLUTION|>--- conflicted
+++ resolved
@@ -1110,11 +1110,7 @@
 
 /*!
  * \ingroup keep_connected_components_grp
-<<<<<<< HEAD
  * identifies the connected components of `pmesh` and pushes back a new `PolygonMesh` for each connected component in `cc_meshes`.
-=======
- * identifies the connected components of `pm` and pushes back a new `PolygonMesh` for each connected component in `cc_meshes`.
->>>>>>> ebd65c96
  *
  *  \tparam PolygonMesh a model of `FaceListGraph`
  *  \tparam PolygonMeshRange a model of `SequenceContainer` with `PolygonMesh` as value type.
