// Copyright (c) 2018 GeometryFactory (France).
// All rights reserved.
//
// This file is part of CGAL (www.cgal.org).
//
// $URL$
// $Id$
// SPDX-License-Identifier: GPL-3.0-or-later OR LicenseRef-Commercial
//
//
// Author(s)     : Mael Rouxel-Labbé
//                 Konstantinos Katrioplas (konst.katrioplas@gmail.com)

#ifndef CGAL_POLYGON_MESH_PROCESSING_SMOOTH_MESH_H
#define CGAL_POLYGON_MESH_PROCESSING_SMOOTH_MESH_H

#include <CGAL/license/Polygon_mesh_processing/meshing_hole_filling.h>

#define CGAL_DEPRECATED_HEADER "<CGAL/Polygon_mesh_processing/smooth_mesh.h>"
#define CGAL_REPLACEMENT_HEADER "<CGAL/Polygon_mesh_processing/angle_and_area_smoothing.h>"
#include <CGAL/Installation/internal/deprecation_warning.h>

#include <CGAL/Polygon_mesh_processing/angle_and_area_smoothing.h>

#ifndef CGAL_NO_DEPRECATED_CODE

namespace CGAL {
namespace Polygon_mesh_processing {

/*!
* \ingroup PMPDeprecated
*
<<<<<<< HEAD
* \brief smooths a triangulated region of a polygon mesh.
*
* This function attempts to make the triangle angle and area distributions as uniform as possible
* by moving (non-constrained) vertices.
*
* Angle-based smoothing does not change the combinatorial information of the mesh. Area-based smoothing
* might change the combinatorial information, unless specified otherwise. It is also possible
* to make the smoothing algorithm "safer" by rejecting moves that, when applied, would worsen the
* quality of the mesh, e.g. that would decrease the value of the smallest angle around a vertex or
* create self-intersections.
*
* Optionally, the points are reprojected after each iteration.
*
* @tparam TriangleMesh model of `MutableFaceGraph`.
* @tparam FaceRange range of `boost::graph_traits<TriangleMesh>::%face_descriptor`,
          model of `Range`. Its iterator type is `ForwardIterator`.
* @tparam NamedParameters a sequence of \ref bgl_namedparameters "Named Parameters"
*
* @param tmesh a polygon mesh with triangulated surface patches to be smoothed.
* @param faces the range of triangular faces defining one or several surface patches to be smoothed.
* @param np an optional sequence of \ref bgl_namedparameters "Named Parameters" among the ones listed below
*
* \cgalNamedParamsBegin
*   \cgalParamNBegin{number_of_iterations}
*     \cgalParamDescription{the number of iterations for the sequence of the smoothing iterations performed}
*     \cgalParamType{unsigned int}
*     \cgalParamDefault{`1`}
*   \cgalParamNEnd
*
*   \cgalParamNBegin{use_angle_smoothing}
*     \cgalParamDescription{value to indicate whether angle-based smoothing should be used}
*     \cgalParamType{Boolean}
*     \cgalParamDefault{`true`}
*   \cgalParamNEnd
*
*   \cgalParamNBegin{use_area_smoothing}
*     \cgalParamDescription{value to indicate whether area-based smoothing should be used}
*     \cgalParamType{Boolean}
*     \cgalParamDefault{`true`}
*   \cgalParamNEnd
*
*   \cgalParamNBegin{vertex_point_map}
*     \cgalParamDescription{a property map associating points to the vertices of `tmesh`}
*     \cgalParamType{a class model of `ReadWritePropertyMap` with `boost::graph_traits<TriangleMesh>::%vertex_descriptor`
*                    as key type and `%Point_3` as value type}
*     \cgalParamDefault{`boost::get(CGAL::vertex_point, tmesh)`}
*     \cgalParamExtra{If this parameter is omitted, an internal property map for `CGAL::vertex_point_t`
*                     must be available in `TriangleMesh`.}
*   \cgalParamNEnd
*
*   \cgalParamNBegin{geom_traits}
*     \cgalParamDescription{an instance of a geometric traits class}
*     \cgalParamType{a class model of `Kernel`}
*     \cgalParamDefault{a \cgal Kernel deduced from the point type, using `CGAL::Kernel_traits`}
*     \cgalParamExtra{The geometric traits class must be compatible with the vertex point type.}
*   \cgalParamNEnd
*
*   \cgalParamNBegin{use_safety_constraints}
*     \cgalParamDescription{If `true`, vertex moves that would worsen the mesh are ignored.}
*     \cgalParamType{Boolean}
*     \cgalParamDefault{`false`}
*   \cgalParamNEnd
*
*   \cgalParamNBegin{use_Delaunay_flips}
*     \cgalParamDescription{If `true`, area-based smoothing will be completed by a phase of
*                           Delaunay-based edge-flips to prevent the creation of elongated triangles.}
*     \cgalParamType{Boolean}
*     \cgalParamDefault{`true`}
*   \cgalParamNEnd
*
*   \cgalParamNBegin{do_project}
*     \cgalParamDescription{If `true`, points are projected onto the initial surface after each iteration.}
*     \cgalParamType{Boolean}
*     \cgalParamDefault{`true`}
*   \cgalParamNEnd
*
*   \cgalParamNBegin{vertex_is_constrained_map}
*     \cgalParamDescription{a property map containing the constrained-or-not status of each vertex of `tmesh`.}
*     \cgalParamType{a class model of `ReadWritePropertyMap` with `boost::graph_traits<TriangleMesh>::%vertex_descriptor`
*                    as key type and `bool` as value type. It must be default constructible.}
*     \cgalParamDefault{a default property map where no vertex is constrained}
*     \cgalParamExtra{A constrained vertex cannot be modified at all during smoothing.}
*   \cgalParamNEnd
*
*   \cgalParamNBegin{edge_is_constrained_map}
*     \cgalParamDescription{a property map containing the constrained-or-not status of each edge of `tmesh`.}
*     \cgalParamType{a class model of `ReadWritePropertyMap` with `boost::graph_traits<TriangleMesh>::%edge_descriptor`
*                    as key type and `bool` as value type. It must be default constructible.}
*     \cgalParamDefault{a default property map where no edge is constrained}
*     \cgalParamExtra{A constrained edge cannot be modified at all during smoothing.}
*   \cgalParamNEnd
* \cgalNamedParamsEnd
*
* @warning The third party library \link thirdpartyCeres Ceres \endlink is required
* to use area-based smoothing.
*
* @pre `tmesh` does not contain any degenerate faces
*
* @see `smooth_shape()`
=======
* \deprecated This function is deprecated since \cgal 5.5,
* `CGAL::angle_and_area_smoothing()` should be used instead.
>>>>>>> f6f158a1
*/
template<typename TriangleMesh, typename FaceRange, typename NamedParameters = parameters::Default_named_parameters>
CGAL_DEPRECATED void smooth_mesh(const FaceRange& faces,
                                 TriangleMesh& tmesh,
                                 const NamedParameters& np = parameters::default_values())
{
  angle_and_area_smoothing(faces, tmesh, np);
}

///\cond SKIP_IN_MANUAL
template <typename TriangleMesh, typename CGAL_NP_TEMPLATE_PARAMETERS>
CGAL_DEPRECATED void smooth_mesh(TriangleMesh& tmesh, const CGAL_NP_CLASS& np = parameters::default_values())
{
  smooth_mesh(faces(tmesh), tmesh, np);
}


} // namespace Polygon_mesh_processing
} // namespace CGAL

#endif //#ifndef CGAL_NO_DEPRECATED_CODE

#endif // CGAL_POLYGON_MESH_PROCESSING_SMOOTH_MESH_H<|MERGE_RESOLUTION|>--- conflicted
+++ resolved
@@ -30,110 +30,8 @@
 /*!
 * \ingroup PMPDeprecated
 *
-<<<<<<< HEAD
-* \brief smooths a triangulated region of a polygon mesh.
-*
-* This function attempts to make the triangle angle and area distributions as uniform as possible
-* by moving (non-constrained) vertices.
-*
-* Angle-based smoothing does not change the combinatorial information of the mesh. Area-based smoothing
-* might change the combinatorial information, unless specified otherwise. It is also possible
-* to make the smoothing algorithm "safer" by rejecting moves that, when applied, would worsen the
-* quality of the mesh, e.g. that would decrease the value of the smallest angle around a vertex or
-* create self-intersections.
-*
-* Optionally, the points are reprojected after each iteration.
-*
-* @tparam TriangleMesh model of `MutableFaceGraph`.
-* @tparam FaceRange range of `boost::graph_traits<TriangleMesh>::%face_descriptor`,
-          model of `Range`. Its iterator type is `ForwardIterator`.
-* @tparam NamedParameters a sequence of \ref bgl_namedparameters "Named Parameters"
-*
-* @param tmesh a polygon mesh with triangulated surface patches to be smoothed.
-* @param faces the range of triangular faces defining one or several surface patches to be smoothed.
-* @param np an optional sequence of \ref bgl_namedparameters "Named Parameters" among the ones listed below
-*
-* \cgalNamedParamsBegin
-*   \cgalParamNBegin{number_of_iterations}
-*     \cgalParamDescription{the number of iterations for the sequence of the smoothing iterations performed}
-*     \cgalParamType{unsigned int}
-*     \cgalParamDefault{`1`}
-*   \cgalParamNEnd
-*
-*   \cgalParamNBegin{use_angle_smoothing}
-*     \cgalParamDescription{value to indicate whether angle-based smoothing should be used}
-*     \cgalParamType{Boolean}
-*     \cgalParamDefault{`true`}
-*   \cgalParamNEnd
-*
-*   \cgalParamNBegin{use_area_smoothing}
-*     \cgalParamDescription{value to indicate whether area-based smoothing should be used}
-*     \cgalParamType{Boolean}
-*     \cgalParamDefault{`true`}
-*   \cgalParamNEnd
-*
-*   \cgalParamNBegin{vertex_point_map}
-*     \cgalParamDescription{a property map associating points to the vertices of `tmesh`}
-*     \cgalParamType{a class model of `ReadWritePropertyMap` with `boost::graph_traits<TriangleMesh>::%vertex_descriptor`
-*                    as key type and `%Point_3` as value type}
-*     \cgalParamDefault{`boost::get(CGAL::vertex_point, tmesh)`}
-*     \cgalParamExtra{If this parameter is omitted, an internal property map for `CGAL::vertex_point_t`
-*                     must be available in `TriangleMesh`.}
-*   \cgalParamNEnd
-*
-*   \cgalParamNBegin{geom_traits}
-*     \cgalParamDescription{an instance of a geometric traits class}
-*     \cgalParamType{a class model of `Kernel`}
-*     \cgalParamDefault{a \cgal Kernel deduced from the point type, using `CGAL::Kernel_traits`}
-*     \cgalParamExtra{The geometric traits class must be compatible with the vertex point type.}
-*   \cgalParamNEnd
-*
-*   \cgalParamNBegin{use_safety_constraints}
-*     \cgalParamDescription{If `true`, vertex moves that would worsen the mesh are ignored.}
-*     \cgalParamType{Boolean}
-*     \cgalParamDefault{`false`}
-*   \cgalParamNEnd
-*
-*   \cgalParamNBegin{use_Delaunay_flips}
-*     \cgalParamDescription{If `true`, area-based smoothing will be completed by a phase of
-*                           Delaunay-based edge-flips to prevent the creation of elongated triangles.}
-*     \cgalParamType{Boolean}
-*     \cgalParamDefault{`true`}
-*   \cgalParamNEnd
-*
-*   \cgalParamNBegin{do_project}
-*     \cgalParamDescription{If `true`, points are projected onto the initial surface after each iteration.}
-*     \cgalParamType{Boolean}
-*     \cgalParamDefault{`true`}
-*   \cgalParamNEnd
-*
-*   \cgalParamNBegin{vertex_is_constrained_map}
-*     \cgalParamDescription{a property map containing the constrained-or-not status of each vertex of `tmesh`.}
-*     \cgalParamType{a class model of `ReadWritePropertyMap` with `boost::graph_traits<TriangleMesh>::%vertex_descriptor`
-*                    as key type and `bool` as value type. It must be default constructible.}
-*     \cgalParamDefault{a default property map where no vertex is constrained}
-*     \cgalParamExtra{A constrained vertex cannot be modified at all during smoothing.}
-*   \cgalParamNEnd
-*
-*   \cgalParamNBegin{edge_is_constrained_map}
-*     \cgalParamDescription{a property map containing the constrained-or-not status of each edge of `tmesh`.}
-*     \cgalParamType{a class model of `ReadWritePropertyMap` with `boost::graph_traits<TriangleMesh>::%edge_descriptor`
-*                    as key type and `bool` as value type. It must be default constructible.}
-*     \cgalParamDefault{a default property map where no edge is constrained}
-*     \cgalParamExtra{A constrained edge cannot be modified at all during smoothing.}
-*   \cgalParamNEnd
-* \cgalNamedParamsEnd
-*
-* @warning The third party library \link thirdpartyCeres Ceres \endlink is required
-* to use area-based smoothing.
-*
-* @pre `tmesh` does not contain any degenerate faces
-*
-* @see `smooth_shape()`
-=======
 * \deprecated This function is deprecated since \cgal 5.5,
 * `CGAL::angle_and_area_smoothing()` should be used instead.
->>>>>>> f6f158a1
 */
 template<typename TriangleMesh, typename FaceRange, typename NamedParameters = parameters::Default_named_parameters>
 CGAL_DEPRECATED void smooth_mesh(const FaceRange& faces,
