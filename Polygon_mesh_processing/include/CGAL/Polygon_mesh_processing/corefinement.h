// Copyright (c) 2016 GeometryFactory (France).
// All rights reserved.
//
// This file is part of CGAL (www.cgal.org).
//
// $URL$
// $Id$
// SPDX-License-Identifier: GPL-3.0-or-later OR LicenseRef-Commercial
//
//
// Author(s)     : Sebastien Loriot

#ifndef CGAL_POLYGON_MESH_PROCESSING_COREFINEMENT_H
#define CGAL_POLYGON_MESH_PROCESSING_COREFINEMENT_H

#include <CGAL/license/Polygon_mesh_processing/corefinement.h>

#include <CGAL/disable_warnings.h>

#include <CGAL/boost/graph/copy_face_graph.h>
#include <CGAL/boost/graph/named_params_helper.h>
#include <CGAL/Polygon_mesh_processing/intersection.h>
#include <CGAL/Polygon_mesh_processing/internal/Corefinement/Visitor.h>
#include <CGAL/Polygon_mesh_processing/internal/Corefinement/Face_graph_output_builder.h>
#include <CGAL/Polygon_mesh_processing/internal/Corefinement/Output_builder_for_autorefinement.h>
#include <CGAL/iterator.h>

namespace CGAL {

#if !defined(CGAL_NO_DEPRECATED_CODE) && !defined(DOXYGEN_RUNNING)
namespace Corefinement {
using Polygon_mesh_processing::Corefinement::Self_intersection_exception;
}
#endif

namespace Polygon_mesh_processing {

namespace internal {

template <class Kernel, class TriangleMesh, class VD, class Fid_map, class Vpm>
bool recursive_does_bound_a_volume(const TriangleMesh& tm,
                                         Vpm& vpm,
                                         Fid_map fid_map,
                                         const std::vector<VD>& xtrm_vertices,
                                         boost::dynamic_bitset<>& cc_handled,
                                         const std::vector<std::size_t>& face_cc,
                                         std::size_t xtrm_cc_id,
                                         bool is_parent_outward_oriented)
{
  typedef boost::graph_traits<TriangleMesh>                 Graph_traits;
  typedef typename Graph_traits::face_descriptor            face_descriptor;
  typedef Side_of_triangle_mesh<TriangleMesh, Kernel, Vpm>  Side_of_tm;

// first check that the orientation of the current cc is consistant with its
// parent cc containing it
  bool new_is_parent_outward_oriented = internal::is_outward_oriented(
         xtrm_vertices[xtrm_cc_id], tm, parameters::vertex_point_map(vpm));
  if (new_is_parent_outward_oriented==is_parent_outward_oriented)
    return false;
  cc_handled.set(xtrm_cc_id);

  std::size_t nb_cc = cc_handled.size();

// get all cc that are inside xtrm_cc_id
  std::vector<face_descriptor> cc_faces;
  for(face_descriptor fd : faces(tm))
  {
    if(face_cc[get(fid_map, fd)]==xtrm_cc_id)
      cc_faces.push_back(fd);
  }

  typename Side_of_tm::AABB_tree aabb_tree(cc_faces.begin(), cc_faces.end(),
                                           tm, vpm);
  Side_of_tm side_of_cc(aabb_tree);

  std::vector<std::size_t> cc_inside;
  for(std::size_t id=0; id<nb_cc; ++id)
  {
    if (cc_handled.test(id)) continue;
    if (side_of_cc(get(vpm,xtrm_vertices[id]))==ON_BOUNDED_SIDE)
      cc_inside.push_back(id);
  }

// check whether we need another recursion for cc inside xtrm_cc_id
  if (!cc_inside.empty())
  {
    std::size_t new_xtrm_cc_id = cc_inside.front();
    boost::dynamic_bitset<> new_cc_handled(nb_cc,0);
    new_cc_handled.set();
    new_cc_handled.reset(new_xtrm_cc_id);
    cc_handled.set(new_xtrm_cc_id);

    std::size_t nb_candidates = cc_inside.size();
    for (std::size_t i=1;i<nb_candidates;++i)
    {
      std::size_t candidate = cc_inside[i];
      if(get(vpm,xtrm_vertices[candidate]).z() >
         get(vpm,xtrm_vertices[new_xtrm_cc_id]).z()) new_xtrm_cc_id=candidate;
      new_cc_handled.reset(candidate);
      cc_handled.set(candidate);
    }

    if ( !internal::recursive_does_bound_a_volume<Kernel>(
           tm, vpm, fid_map, xtrm_vertices, new_cc_handled, face_cc,
           new_xtrm_cc_id, new_is_parent_outward_oriented) ) return false;
  }

// now explore remaining cc included in the same cc as xtrm_cc_id
  boost::dynamic_bitset<> cc_not_handled = ~cc_handled;
  std::size_t new_xtrm_cc_id = cc_not_handled.find_first();
  if (new_xtrm_cc_id == cc_not_handled.npos) return true;

  for (std::size_t candidate = cc_not_handled.find_next(new_xtrm_cc_id);
                   candidate < cc_not_handled.npos;
                   candidate = cc_not_handled.find_next(candidate))
  {
     if(get(vpm,xtrm_vertices[candidate]).z() > get(vpm,xtrm_vertices[new_xtrm_cc_id]).z())
        new_xtrm_cc_id = candidate;
  }

  return internal::recursive_does_bound_a_volume<Kernel>(
            tm, vpm, fid_map, xtrm_vertices, cc_handled, face_cc,
            new_xtrm_cc_id, is_parent_outward_oriented);
}

} //end of namespace internal

namespace Corefinement
{
/** \ingroup PMP_corefinement_grp
 *  Default new-face visitor model of `PMPCorefinementVisitor`.
 *  All of its functions have an empty body. This class can be used as a
 *  base class if only some of the functions of the concept require to be
 *  overridden.
 */
template <class TriangleMesh>
struct Default_visitor;

#ifdef DOXYGEN_RUNNING
/** \ingroup PMP_corefinement_grp
 *  Integer identifiers to refer to a particular Boolean operation in the function `corefine_and_compute_boolean_operations()`.
 */
enum Boolean_operation_type {UNION = 0, INTERSECTION=1,
                             TM1_MINUS_TM2=2, TM2_MINUS_TM1=3, NONE };
#endif
}

/** \ingroup PMP_corefinement_grp
 *
 * indicates if `tm` bounds a volume.
 * See \ref coref_def_subsec for details.
 *
 * @tparam TriangleMesh a model of `MutableFaceGraph`, `HalfedgeListGraph` and `FaceListGraph`.
 * @tparam NamedParameters a sequence of \ref pmp_namedparameters "Named Parameters"
 *
 * @param tm a closed triangulated surface mesh
 * @param np optional sequence of \ref pmp_namedparameters "Named Parameters" among the ones listed below
 *
 * @pre `CGAL::is_closed(tm)`
 *
 * \cgalNamedParamsBegin
 *   \cgalParamBegin{vertex_point_map}
 *     the property map with the points associated to the vertices of `tm`.
 *     If this parameter is omitted, an internal property map for
 *     `CGAL::vertex_point_t` must be available in `TriangleMesh`
 *   \cgalParamEnd
 *   \cgalParamBegin{face_index_map}
 *     a property map containing the index of each face of `tm`.
 *   \cgalParamEnd
 * \cgalNamedParamsEnd
 *
 * \see `CGAL::Polygon_mesh_processing::orient_to_bound_a_volume()`
 */
template <class TriangleMesh, class NamedParameters>
bool does_bound_a_volume(const TriangleMesh& tm,
                         const NamedParameters& np)
{
  typedef boost::graph_traits<TriangleMesh>                                     Graph_traits;
  typedef typename Graph_traits::vertex_descriptor                              vertex_descriptor;
  typedef typename GetVertexPointMap<TriangleMesh, NamedParameters>::const_type Vpm;
  typedef typename boost::property_traits<Vpm>::value_type                      Point;
  typedef typename Kernel_traits<Point>::Kernel                                 Kernel;

  if (!is_closed(tm)) return false;
  if (!is_triangle_mesh(tm)) return false;

  Vpm vpm = parameters::choose_parameter(parameters::get_parameter(np, internal_np::vertex_point),
                                         get_const_property_map(boost::vertex_point, tm));

<<<<<<< HEAD
  Fid_map fid_map = parameters::choose_parameter(parameters::get_parameter(np, internal_np::face_index),
                                                 get_const_property_map(boost::face_index, tm));
=======
  typedef typename GetInitializedFaceIndexMap<TriangleMesh, NamedParameters>::const_type Fid_map;
  Fid_map fid_map = get_initialized_face_index_map(tm, np);
>>>>>>> 1454b990

  std::vector<std::size_t> face_cc(num_faces(tm), std::size_t(-1));

  // set the connected component id of each face
  std::size_t nb_cc = connected_components(tm,
                                bind_property_maps(fid_map,make_property_map(face_cc)),
                                parameters::face_index_map(fid_map));

  if (nb_cc == 1)
    return true;

  boost::dynamic_bitset<> cc_handled(nb_cc, 0);

  // extract a vertex with max z coordinate for each connected component
  std::vector<vertex_descriptor> xtrm_vertices(nb_cc, Graph_traits::null_vertex());
  for(vertex_descriptor vd : vertices(tm))
  {
    std::size_t cc_id = face_cc[get(fid_map, face(halfedge(vd, tm), tm))];
    if (xtrm_vertices[cc_id] == Graph_traits::null_vertex())
      xtrm_vertices[cc_id]=vd;
    else
      if (get(vpm, vd).z()>get(vpm,xtrm_vertices[cc_id]).z())
        xtrm_vertices[cc_id]=vd;
  }

  //extract a vertex with max z amongst all components
  std::size_t xtrm_cc_id=0;
  for(std::size_t id=1; id<nb_cc; ++id)
    if (get(vpm, xtrm_vertices[id]).z()>get(vpm,xtrm_vertices[xtrm_cc_id]).z())
      xtrm_cc_id=id;

  bool is_parent_outward_oriented =
    !internal::is_outward_oriented(xtrm_vertices[xtrm_cc_id], tm, np);

  return internal::recursive_does_bound_a_volume<Kernel>(tm, vpm, fid_map,
                                                         xtrm_vertices,
                                                         cc_handled,
                                                         face_cc,
                                                         xtrm_cc_id,
                                                         is_parent_outward_oriented);
}

/// \cond SKIP_IN_MANUAL
template <class TriangleMesh>
bool does_bound_a_volume(const TriangleMesh& tm)
{
  return does_bound_a_volume(tm, parameters::all_default());
}
/// \endcond

#define CGAL_COREF_SET_OUTPUT_EDGE_MARK_MAP(I) \
  typedef typename internal_np::Lookup_named_param_def < \
    internal_np::edge_is_constrained_t, \
    NamedParametersOut##I, \
    Corefinement::No_mark<TriangleMesh> \
  > ::type Ecm_out_##I; \
    Ecm_out_##I ecm_out_##I = \
      parameters::choose_parameter<Ecm_out_##I>(parameters::get_parameter(std::get<I>(nps_out), internal_np::edge_is_constrained));

/**
  * \ingroup PMP_corefinement_grp
  * \link coref_def_subsec corefines \endlink `tm1` and `tm2` and for each triangle mesh `tm_out` passed
  * as an optional in `output` different from `boost::none`, the triangulated surface mesh
  * \link coref_def_subsec bounding \endlink  the result of a particular Boolean operation
  * between the volumes bounded by `tm1` and `tm2` will be put in the corresponding triangle mesh.
  * The positions of the meshes in the array `output` are specific to the Boolean operation to compute
  * and `Corefinement::Boolean_operation_type` encodes and describes the ordering. Constructing the default array
  * means that no Boolean operation will be done. Overwriting a default value will trigger the corresponding
  * operation. In such a case, the address to a valid surface mesh must be provided.
  * The optional named parameters for all output meshes are provided as a `tuple` and follow the same
  * order as the array `output`. A call to `corefine_and_compute_boolean_operations()` with optional
  * named parameters passed for output meshes should be done using `make_tuple()` as the types of
  * named parameters are unspecified.
  *
  * If `tm1` and/or `tm2` are part of the output surface meshes, they will be updated to
  * contain the output (in-place operation), in any other case, the corresponding result will
  * be inserted into the mesh without clearing it first.
  * \pre \link CGAL::Polygon_mesh_processing::does_self_intersect() `!CGAL::Polygon_mesh_processing::does_self_intersect(tm1)` \endlink
  * \pre \link CGAL::Polygon_mesh_processing::does_self_intersect() `!CGAL::Polygon_mesh_processing::does_self_intersect(tm2)` \endlink
  * \pre \link CGAL::Polygon_mesh_processing::does_bound_a_volume() `CGAL::Polygon_mesh_processing::does_bound_a_volume(tm1)` \endlink
  * \pre \link CGAL::Polygon_mesh_processing::does_bound_a_volume() `CGAL::Polygon_mesh_processing::does_bound_a_volume(tm2)` \endlink
  *
  * @tparam TriangleMesh a model of `MutableFaceGraph`, `HalfedgeListGraph` and `FaceListGraph`
  * @tparam NamedParameters1 a sequence of \ref pmp_namedparameters "Named Parameters"
  * @tparam NamedParameters2 a sequence of \ref pmp_namedparameters "Named Parameters"
  * @tparam NamedParametersOut0 a sequence of \ref pmp_namedparameters "Named Parameters" for computing the union of the volumes bounded by `tm1` and `tm2`
  * @tparam NamedParametersOut1 a sequence of \ref pmp_namedparameters "Named Parameters" for computing the intersection of the volumes bounded by `tm1` and `tm2`
  * @tparam NamedParametersOut2 a sequence of \ref pmp_namedparameters "Named Parameters" for computing the difference of the volumes bounded by `tm1` and `tm2`
  * @tparam NamedParametersOut3 a sequence of \ref pmp_namedparameters "Named Parameters" for computing the difference of the volumes bounded by `tm2` and `tm1`
  *
  * @param tm1 first input triangulated surface mesh
  * @param tm2 second input triangulated surface mesh
  * @param output an array of output surface meshes
  * @param np1 optional sequence of \ref pmp_namedparameters "Named Parameters" among the ones listed below
  * @param np2 optional sequence of \ref pmp_namedparameters "Named Parameters" among the ones listed below
  *
  * \cgalNamedParamsBegin
  *   \cgalParamBegin{vertex_point_map}
  *     the property map with the points associated to the vertices of `tm1` (`tm2`).
  *     If this parameter is omitted, an internal property map for
  *     `CGAL::vertex_point_t` should be available in `TriangleMesh`
  *   \cgalParamEnd
  *   \cgalParamBegin{edge_is_constrained_map} a property map containing the
  *     constrained-or-not status of each edge of `tm1` (`tm2`).
  *   \cgalParamEnd
  *   \cgalParamBegin{face_index_map} a property map containing the index of each face of `tm1` (`tm2`).
  *     Note that if the property map is writable, the indices of the faces
  *     of `tm1` and `tm2` will be set after the corefinement is done.
  *   \cgalParamEnd
  *   \cgalParamBegin{visitor} a class model of `PMPCorefinementVisitor`
  *                            that is used to track the creation of new faces  (`np1` only)
  *   \cgalParamEnd
  *   \cgalParamBegin{throw_on_self_intersection} if `true`, for each input triangle mesh,
  *      the set of triangles close to the intersection of `tm1` and `tm2` will be
  *      checked for self-intersection and `CGAL::Polygon_mesh_processing::Corefinement::Self_intersection_exception`
  *      will be thrown if at least one is found (`np1` only).
  *   \cgalParamEnd
  * \cgalNamedParamsEnd
  *
  * @param nps_out tuple of optional sequences of \ref pmp_namedparameters "Named Parameters" each among the ones listed below
  *        (`tm_out` being used to refer to the output surface mesh in `output` corresponding to a given named parameter sequence)
  *
  * \cgalNamedParamsBegin
  *   \cgalParamBegin{vertex_point_map}
  *     the property map with the points associated to the vertices of `tm_out`.
  *     If this parameter is omitted, an internal property map for
  *     `CGAL::vertex_point_t` must be available in `TriangleMesh`
  *   \cgalParamEnd
  *   \cgalParamBegin{edge_is_constrained_map} a property map containing the
  *     constrained-or-not status of each edge of `tm_out`. An edge of `tm_out` is constrained
  *     if it is on the intersection of `tm1` and `tm2`, or if the edge corresponds to a
  *     constrained edge in `tm1` or `tm2`.
  *   \cgalParamEnd
  * \cgalNamedParamsEnd
  *
  * @return an array filled as follows: for each operation computed, the position in the array
  *         will contain `true` iff the output surface mesh is manifold, and it is put in the surface mesh
  *         at the same position as in `output`. Note that if an output surface mesh also was
  *         an input mesh but the output operation was generating a non-manifold mesh, the surface mesh
  *         will only be corefined.
  */
template <class TriangleMesh,
          class NamedParameters1,
          class NamedParameters2,
          class NamedParametersOut0,
          class NamedParametersOut1,
          class NamedParametersOut2,
          class NamedParametersOut3>
std::array<bool,4>
corefine_and_compute_boolean_operations(
        TriangleMesh& tm1,
        TriangleMesh& tm2,
  const std::array< boost::optional<TriangleMesh*>,4>& output,
  const NamedParameters1& np1,
  const NamedParameters2& np2,
  const std::tuple<NamedParametersOut0,
                     NamedParametersOut1,
                     NamedParametersOut2,
                     NamedParametersOut3>& nps_out)
{
  using parameters::choose_parameter;
  using parameters::get_parameter;

  const bool throw_on_self_intersection =
    choose_parameter(get_parameter(np1, internal_np::throw_on_self_intersection), false);

// Vertex point maps
  //for input meshes
  typedef typename GetVertexPointMap<TriangleMesh,
                                     NamedParameters1>::type Vpm;
  typedef typename GetVertexPointMap<TriangleMesh,
                                     NamedParameters2>::type Vpm2;
  CGAL_USE_TYPE(Vpm2);
  CGAL_assertion_code(
    static const bool same_vpm = (boost::is_same<Vpm,Vpm2>::value); )
  CGAL_static_assertion(same_vpm);

  Vpm vpm1 = choose_parameter(get_parameter(np1, internal_np::vertex_point),
                              get_property_map(boost::vertex_point, tm1));

  Vpm vpm2 = choose_parameter(get_parameter(np2, internal_np::vertex_point),
                              get_property_map(boost::vertex_point, tm2));

  typedef typename boost::property_traits<Vpm>::value_type Point_3;

  // for output meshes: here we have to use a trick so that if for a specific output
  // that is not requested, the default vpm does not have the same value type as the
  // input map, a dummy default vpm is used so that calls to get/put can be compiled
  // (even if not used).
  typedef std::tuple<
    Corefinement::TweakedGetVertexPointMap<Point_3, NamedParametersOut0, TriangleMesh>,
    Corefinement::TweakedGetVertexPointMap<Point_3, NamedParametersOut1, TriangleMesh>,
    Corefinement::TweakedGetVertexPointMap<Point_3, NamedParametersOut2, TriangleMesh>,
    Corefinement::TweakedGetVertexPointMap<Point_3, NamedParametersOut3, TriangleMesh>
  > Vpm_out_tuple_helper;

  typedef std::tuple<
    boost::optional< typename std::tuple_element<0, Vpm_out_tuple_helper>::type::type >,
    boost::optional< typename std::tuple_element<1, Vpm_out_tuple_helper>::type::type >,
    boost::optional< typename std::tuple_element<2, Vpm_out_tuple_helper>::type::type >,
    boost::optional< typename std::tuple_element<3, Vpm_out_tuple_helper>::type::type >
  > Vpm_out_tuple;

  Vpm_out_tuple vpm_out_tuple(
    Corefinement::get_vpm<Point_3>(std::get<0>(nps_out), output[0],
                                   typename std::tuple_element<0, Vpm_out_tuple_helper>::type::Use_default_tag()),
    Corefinement::get_vpm<Point_3>(std::get<1>(nps_out), output[1],
                                   typename std::tuple_element<1, Vpm_out_tuple_helper>::type::Use_default_tag()),
    Corefinement::get_vpm<Point_3>(std::get<2>(nps_out), output[2],
                                   typename std::tuple_element<2, Vpm_out_tuple_helper>::type::Use_default_tag()),
    Corefinement::get_vpm<Point_3>(std::get<3>(nps_out), output[3],
                                   typename std::tuple_element<3, Vpm_out_tuple_helper>::type::Use_default_tag())
  );

  if (&tm1==&tm2)
  {
    // for now edges in a coplanar patch are not constrained so there is nothing to constrained here
    // \todo marked edges from input to output are not ported

    if (output[Corefinement::UNION] != boost::none)
      if (&tm1 != *output[Corefinement::UNION])
        copy_face_graph(tm1,
            *(*output[Corefinement::UNION]),
                        parameters::vertex_point_map(vpm1),
                        parameters::vertex_point_map(*std::get<Corefinement::UNION>(vpm_out_tuple)));
    if (output[Corefinement::INTERSECTION] != boost::none)
      if (&tm1 != *output[Corefinement::INTERSECTION])
        copy_face_graph(tm1,
                        *(*output[Corefinement::INTERSECTION]),
                        parameters::vertex_point_map(vpm1),
                        parameters::vertex_point_map(*std::get<Corefinement::INTERSECTION>(vpm_out_tuple)));

    if (output[Corefinement::TM1_MINUS_TM2] != boost::none)
      if (&tm1 == *output[Corefinement::TM1_MINUS_TM2])
        clear(tm1);

    if (output[Corefinement::TM2_MINUS_TM1] != boost::none)
      if (&tm1 == *output[Corefinement::TM2_MINUS_TM1])
        clear(tm1);

    return CGAL::make_array(true, true, true, true);
  }

  // handle case of empty meshes (isolated vertices are ignored)
  if (faces(tm1).empty())
  {
    if(faces(tm2).empty())
    {
      for (int i=0; i<4; ++i)
        if (output[i] != boost::none)
          clear(*(*output[i]));
      return CGAL::make_array(true, true, true, true);
    }
    // tm2 is not empty
    if (output[Corefinement::UNION] != boost::none)
      if (&tm2 != *output[Corefinement::UNION])
        copy_face_graph(tm2,
                        *(*output[Corefinement::UNION]),
                        parameters::vertex_point_map(vpm2),
                        parameters::vertex_point_map(*std::get<Corefinement::UNION>(vpm_out_tuple)));
    if (output[Corefinement::INTERSECTION] != boost::none)
      clear(*(*output[Corefinement::INTERSECTION]));
    if (output[Corefinement::TM1_MINUS_TM2] != boost::none)
      clear(*(*output[Corefinement::TM1_MINUS_TM2]));
    if (output[Corefinement::TM2_MINUS_TM1] != boost::none)
      if (&tm2 != *output[Corefinement::TM2_MINUS_TM1])
        copy_face_graph(tm2,
                        *(*output[Corefinement::TM2_MINUS_TM1]),
                        parameters::vertex_point_map(vpm2),
                        parameters::vertex_point_map(*std::get<Corefinement::TM2_MINUS_TM1>(vpm_out_tuple)));
    return CGAL::make_array(true, true, true, true);
  }
  else
    if (faces(tm2).empty())
    {
      // tm1 is not empty
      if (output[Corefinement::UNION] != boost::none)
        if (&tm1 != *output[Corefinement::UNION])
          copy_face_graph(tm1,
                          *(*output[Corefinement::UNION]),
                          parameters::vertex_point_map(vpm1),
                          parameters::vertex_point_map(*std::get<Corefinement::UNION>(vpm_out_tuple)));
      if (output[Corefinement::INTERSECTION] != boost::none)
        clear(*(*output[Corefinement::INTERSECTION]));
      if (output[Corefinement::TM2_MINUS_TM1] != boost::none)
        clear(*(*output[Corefinement::TM2_MINUS_TM1]));
      if (output[Corefinement::TM1_MINUS_TM2] != boost::none)
        if (&tm1 != *output[Corefinement::TM1_MINUS_TM2])
          copy_face_graph(tm1,
                          *(*output[Corefinement::TM1_MINUS_TM2]),
                          parameters::vertex_point_map(vpm1),
                          parameters::vertex_point_map(*std::get<Corefinement::TM1_MINUS_TM2>(vpm_out_tuple)));
      return CGAL::make_array(true, true, true, true);
    }

// Edge is-constrained maps
  //for input meshes
  typedef typename internal_np::Lookup_named_param_def <
    internal_np::edge_is_constrained_t,
    NamedParameters1,
    Corefinement::No_mark<TriangleMesh>//default
  > ::type Ecm1;

  typedef typename internal_np::Lookup_named_param_def <
    internal_np::edge_is_constrained_t,
    NamedParameters2,
    Corefinement::No_mark<TriangleMesh>//default
  > ::type Ecm2;

  Ecm1 ecm1 = choose_parameter<Ecm1>(get_parameter(np1, internal_np::edge_is_constrained));
  Ecm2 ecm2 = choose_parameter<Ecm2>(get_parameter(np2, internal_np::edge_is_constrained));

  typedef Corefinement::Ecm_bind<TriangleMesh, Ecm1, Ecm2> Ecm_in;

  //for output meshes
  CGAL_COREF_SET_OUTPUT_EDGE_MARK_MAP(0)
  CGAL_COREF_SET_OUTPUT_EDGE_MARK_MAP(1)
  CGAL_COREF_SET_OUTPUT_EDGE_MARK_MAP(2)
  CGAL_COREF_SET_OUTPUT_EDGE_MARK_MAP(3)

  // In the current version all types must be the same so an array would be fine
  typedef std::tuple<Ecm_out_0, Ecm_out_1, Ecm_out_2, Ecm_out_3>
                                                            Edge_mark_map_tuple;

  // Face index point maps
  typedef typename CGAL::GetInitializedFaceIndexMap<TriangleMesh, NamedParameters1>::type FaceIndexMap1;
  typedef typename CGAL::GetInitializedFaceIndexMap<TriangleMesh, NamedParameters2>::type FaceIndexMap2;

<<<<<<< HEAD
  Fid_map fid_map1 = choose_parameter(get_parameter(np1, internal_np::face_index),
                                      get_property_map(boost::face_index, tm1));
  Fid_map fid_map2 = choose_parameter(get_parameter(np2, internal_np::face_index),
                                      get_property_map(boost::face_index, tm2));

// User visitor
=======
  FaceIndexMap1 fid_map1 = get_initialized_face_index_map(tm1, np1);
  FaceIndexMap2 fid_map2 = get_initialized_face_index_map(tm2, np2);

  // User visitor
>>>>>>> 1454b990
  typedef typename internal_np::Lookup_named_param_def <
    internal_np::graph_visitor_t,
    NamedParameters1,
    Corefinement::Default_visitor<TriangleMesh>//default
  > ::type User_visitor;
  User_visitor uv(choose_parameter<User_visitor>(get_parameter(np1, internal_np::graph_visitor)));

  // surface intersection algorithm call
  typedef Corefinement::Face_graph_output_builder<TriangleMesh,
                                                  Vpm,
                                                  Vpm_out_tuple,
                                                  FaceIndexMap1,
                                                  FaceIndexMap2,
                                                  Default,
                                                  Ecm_in,
                                                  Edge_mark_map_tuple,
                                                  User_visitor> Ob;

  typedef Corefinement::Surface_intersection_visitor_for_corefinement<
    TriangleMesh, Vpm, Ob, Ecm_in, User_visitor> Algo_visitor;
  Ecm_in ecm_in(tm1,tm2,ecm1,ecm2);
  Edge_mark_map_tuple ecms_out(ecm_out_0, ecm_out_1, ecm_out_2, ecm_out_3);
  Ob ob(tm1, tm2, vpm1, vpm2, fid_map1, fid_map2, ecm_in, vpm_out_tuple, ecms_out, uv, output);

  // special case used for clipping open meshes
  if (choose_parameter(get_parameter(np1, internal_np::use_bool_op_to_clip_surface), false))
  {
    CGAL_assertion(output[Corefinement::INTERSECTION] != boost::none);
    CGAL_assertion(output[Corefinement::UNION] == boost::none);
    CGAL_assertion(output[Corefinement::TM1_MINUS_TM2] == boost::none);
    CGAL_assertion(output[Corefinement::TM2_MINUS_TM1] == boost::none);
    const bool use_compact_clipper =
      choose_parameter(get_parameter(np1, internal_np::use_compact_clipper), true);
    ob.setup_for_clipping_a_surface(use_compact_clipper);
  }

  Corefinement::Intersection_of_triangle_meshes<TriangleMesh, Vpm, Algo_visitor >
    functor(tm1, tm2, vpm1, vpm2, Algo_visitor(uv,ob,ecm_in));
  functor(CGAL::Emptyset_iterator(), throw_on_self_intersection, true);


  return CGAL::make_array(ob.union_is_valid(),
                          ob.intersection_is_valid(),
                          ob.tm1_minus_tm2_is_valid(),
                          ob.tm2_minus_tm1_is_valid());
}

template <class TriangleMesh>
std::array<bool,4>
corefine_and_compute_boolean_operations(
        TriangleMesh& tm1,
        TriangleMesh& tm2,
  const std::array< boost::optional<TriangleMesh*>,4>& output)
{
  using namespace CGAL::Polygon_mesh_processing::parameters;
  return corefine_and_compute_boolean_operations(tm1, tm2, output,
                                                 all_default(), all_default(),
                                                 std::make_tuple(all_default(), all_default(),
                                                                   all_default(), all_default()));
}

template <class TriangleMesh, class NamedParameters1>
std::array<bool,4>
corefine_and_compute_boolean_operations(
        TriangleMesh& tm1,
        TriangleMesh& tm2,
  const std::array< boost::optional<TriangleMesh*>,4>& output,
  const NamedParameters1& np1)
{
  using namespace CGAL::Polygon_mesh_processing::parameters;
  return corefine_and_compute_boolean_operations(tm1, tm2, output,
                                                 np1, all_default(),
                                                 std::make_tuple(all_default(), all_default(),
                                                                   all_default(), all_default()));
}

template <class TriangleMesh, class NamedParameters1, class NamedParameters2>
std::array<bool,4>
corefine_and_compute_boolean_operations(
        TriangleMesh& tm1,
        TriangleMesh& tm2,
  const std::array< boost::optional<TriangleMesh*>,4>& output,
  const NamedParameters1& np1,
  const NamedParameters2& np2)
{
  using namespace CGAL::Polygon_mesh_processing::parameters;
  return corefine_and_compute_boolean_operations(tm1, tm2, output,
                                                 np1, np2,
                                                 std::make_tuple(all_default(), all_default(),
                                                                   all_default(), all_default()));
}

#undef CGAL_COREF_SET_OUTPUT_VERTEX_POINT_MAP
#undef CGAL_COREF_SET_OUTPUT_EDGE_MARK_MAP


/**
  * \ingroup PMP_corefinement_grp
  * \link coref_def_subsec corefines \endlink `tm1` and `tm2` and
  * puts in `tm_out` a triangulated surface mesh \link coref_def_subsec bounding \endlink the union of the volumes
  * bounded by `tm1` and `tm2`.
  * If `tm_out` is one of the input surface meshes, it will be updated to
  * contain the output (in-place operation), otherwise the result will
  * be inserted into `tm_out` without clearing it first.
  * \pre \link CGAL::Polygon_mesh_processing::does_self_intersect() `!CGAL::Polygon_mesh_processing::does_self_intersect(tm1)` \endlink
  * \pre \link CGAL::Polygon_mesh_processing::does_self_intersect() `!CGAL::Polygon_mesh_processing::does_self_intersect(tm2)` \endlink
  * \pre \link CGAL::Polygon_mesh_processing::does_bound_a_volume() `CGAL::Polygon_mesh_processing::does_bound_a_volume(tm1)` \endlink
  * \pre \link CGAL::Polygon_mesh_processing::does_bound_a_volume() `CGAL::Polygon_mesh_processing::does_bound_a_volume(tm2)` \endlink
  *
  * @tparam TriangleMesh a model of `MutableFaceGraph`, `HalfedgeListGraph` and `FaceListGraph`
  * @tparam NamedParameters1 a sequence of \ref pmp_namedparameters "Named Parameters"
  * @tparam NamedParameters2 a sequence of \ref pmp_namedparameters "Named Parameters"
  * @tparam NamedParametersOut a sequence of \ref pmp_namedparameters "Named Parameters"
  *
  * @param tm1 first input triangulated surface mesh
  * @param tm2 second input triangulated surface mesh
  * @param tm_out output surface mesh
  * @param np1 optional sequence of \ref pmp_namedparameters "Named Parameters" among the ones listed below
  * @param np2 optional sequence of \ref pmp_namedparameters "Named Parameters" among the ones listed below
  *
  * \cgalNamedParamsBegin
  *   \cgalParamBegin{vertex_point_map}
  *     the property map with the points associated to the vertices of `tm1` (`tm2`).
  *     If this parameter is omitted, an internal property map for
  *     `CGAL::vertex_point_t` must be available in `TriangleMesh`
  *   \cgalParamEnd
  *   \cgalParamBegin{edge_is_constrained_map} a property map containing the
  *     constrained-or-not status of each edge of `tm1` (`tm2`).
  *   \cgalParamEnd
  *   \cgalParamBegin{face_index_map} a property map containing the index of each face of `tm1` (`tm2`).
  *     Note that if the property map is writable, the indices of the faces
  *     of `tm1` and `tm2` will be set after the corefinement is done.
  *   \cgalParamEnd
  *   \cgalParamBegin{visitor} a class model of `PMPCorefinementVisitor`
  *                            that is used to track the creation of new faces  (`np1` only)
  *   \cgalParamEnd
  *   \cgalParamBegin{throw_on_self_intersection} if `true`, for each input triangle mesh,
  *      the set of triangles close to the intersection of `tm1` and `tm2` will be
  *      checked for self-intersection and `CGAL::Polygon_mesh_processing::Corefinement::Self_intersection_exception`
  *      will be thrown if at least one is found (`np1` only).
  *   \cgalParamEnd
  * \cgalNamedParamsEnd
  *
  * @param np_out optional sequence of \ref pmp_namedparameters "Named Parameters" among the ones listed below
  *
  * \cgalNamedParamsBegin
  *   \cgalParamBegin{vertex_point_map}
  *     the property map with the points associated to the vertices of `tm_out`.
  *     If this parameter is omitted, an internal property map for
  *     `CGAL::vertex_point_t` must be available in `TriangleMesh`
  *   \cgalParamEnd
  *   \cgalParamBegin{edge_is_constrained_map} a property map containing the
  *     constrained-or-not status of each edge of `tm_out`. An edge of `tm_out` is constrained
  *     if it is on the intersection of `tm1` and `tm2`, or if the edge corresponds to a
  *     constrained edge in `tm1` or `tm2`.
  *   \cgalParamEnd
  * \cgalNamedParamsEnd
  *
  * @return `true` if the output surface mesh is manifold and is put into `tm_out`.
  *         If `false` is returned and if `tm_out` is one of the input surface meshes,
  *         then `tm_out` is only corefined.  */
template <class TriangleMesh,
          class NamedParameters1,
          class NamedParameters2,
          class NamedParametersOut>
bool
corefine_and_compute_union(      TriangleMesh& tm1,
                                 TriangleMesh& tm2,
                                 TriangleMesh& tm_out,
                           const NamedParameters1& np1,
                           const NamedParameters2& np2,
                           const NamedParametersOut& np_out)
{
  using namespace CGAL::Polygon_mesh_processing::parameters;
  std::array< boost::optional<TriangleMesh*>,4> output;
  output[Corefinement::UNION]=&tm_out;

  return
   corefine_and_compute_boolean_operations(tm1, tm2, output, np1, np2,
                                           std::make_tuple(np_out,
                                                             all_default(),
                                                             all_default(),
                                                             all_default()))
                                                                [Corefinement::UNION];
}

/**
  * \ingroup PMP_corefinement_grp
  * \link coref_def_subsec corefines \endlink `tm1` and `tm2` and
  * puts in `tm_out` a triangulated surface mesh \link coref_def_subsec bounding \endlink
  * the intersection of the volumes bounded by `tm1` and `tm2`.
  * \copydetails CGAL::Polygon_mesh_processing::corefine_and_compute_union()
  */
template <class TriangleMesh,
          class NamedParameters1,
          class NamedParameters2,
          class NamedParametersOut>
bool
corefine_and_compute_intersection(      TriangleMesh& tm1,
                                        TriangleMesh& tm2,
                                        TriangleMesh& tm_out,
                                  const NamedParameters1& np1,
                                  const NamedParameters2& np2,
                                  const NamedParametersOut& np_out)
{
  using namespace CGAL::Polygon_mesh_processing::parameters;
  std::array< boost::optional<TriangleMesh*>,4> output;
  output[Corefinement::INTERSECTION]=&tm_out;

  return
    corefine_and_compute_boolean_operations(tm1, tm2, output, np1, np2,
                                            std::make_tuple(all_default(),
                                                              np_out,
                                                              all_default(),
                                                              all_default()))
                                                                [Corefinement::INTERSECTION];
}

/**
  * \ingroup PMP_corefinement_grp
  * \link coref_def_subsec corefines \endlink `tm1` and `tm2` and
  * puts in `tm_out` a triangulated surface mesh \link coref_def_subsec bounding \endlink
  * the volume bounded by `tm1` minus the volume bounded by `tm2`.
  * \copydetails CGAL::Polygon_mesh_processing::corefine_and_compute_union()
  */
template <class TriangleMesh,
          class NamedParameters1,
          class NamedParameters2,
          class NamedParametersOut>
bool
corefine_and_compute_difference(      TriangleMesh& tm1,
                                      TriangleMesh& tm2,
                                      TriangleMesh& tm_out,
                                const NamedParameters1& np1,
                                const NamedParameters2& np2,
                                const NamedParametersOut& np_out)
{
  using namespace CGAL::Polygon_mesh_processing::parameters;
  using namespace CGAL::Polygon_mesh_processing::Corefinement;
  std::array< boost::optional<TriangleMesh*>,4> output;
  output[TM1_MINUS_TM2]=&tm_out;

  return
    corefine_and_compute_boolean_operations(tm1, tm2, output, np1, np2,
                                            std::make_tuple(all_default(),
                                                              all_default(),
                                                              np_out,
                                                              all_default()))
                                                                [TM1_MINUS_TM2];
}

/**
 * \ingroup PMP_corefinement_grp
 * \link coref_def_subsec corefines \endlink `tm1` and `tm2`. For each input
 * triangulated surface mesh, if a constrained edge is provided, intersection
 * edges will be marked as constrained. If an edge that was marked as
 * constrained is split, its sub-edges will be marked as constrained as well.
 *
 * \pre \link CGAL::Polygon_mesh_processing::does_self_intersect() `!CGAL::Polygon_mesh_processing::does_self_intersect(tm1)` \endlink
 * \pre \link CGAL::Polygon_mesh_processing::does_self_intersect() `!CGAL::Polygon_mesh_processing::does_self_intersect(tm2)` \endlink
 *
 * @tparam TriangleMesh a model of `MutableFaceGraph`, `HalfedgeListGraph` and `FaceListGraph`
 * @tparam NamedParameters1 a sequence of \ref pmp_namedparameters "Named Parameters"
 * @tparam NamedParameters2 a sequence of \ref pmp_namedparameters "Named Parameters"
 *
 * @param tm1 first input triangulated surface mesh
 * @param tm2 second input triangulated surface mesh
 * @param np1 optional sequence of \ref pmp_namedparameters "Named Parameters" among the ones listed below
 * @param np2 optional sequence of \ref pmp_namedparameters "Named Parameters" among the ones listed below
 *
 * \cgalNamedParamsBegin
 *   \cgalParamBegin{vertex_point_map}
 *     the property map with the points associated to the vertices of `tm1` (`tm2`).
 *     If this parameter is omitted, an internal property map for
 *     `CGAL::vertex_point_t` must be available in `TriangleMesh`
 *   \cgalParamEnd
 *   \cgalParamBegin{edge_is_constrained_map} a property map containing the
 *     constrained-or-not status of each edge of `tm1` (`tm2`)
 *   \cgalParamEnd
 *   \cgalParamBegin{visitor} a class model of `PMPCorefinementVisitor`
 *                            that is used to track the creation of new faces (`np1` only)
 *   \cgalParamEnd
 *   \cgalParamBegin{throw_on_self_intersection} if `true`, for each input triangle mesh,
 *      the set of triangles close to the intersection of `tm1` and `tm2` will be
 *      checked for self-intersection and `CGAL::Polygon_mesh_processing::Corefinement::Self_intersection_exception`
 *      will be thrown if at least one is found (`np1` only).
 *   \cgalParamEnd
 * \cgalNamedParamsEnd
 *
 */
template <class TriangleMesh,
          class NamedParameters1,
          class NamedParameters2>
void
corefine(      TriangleMesh& tm1,
               TriangleMesh& tm2,
         const NamedParameters1& np1,
         const NamedParameters2& np2)
{
  using parameters::choose_parameter;
  using parameters::get_parameter;

  const bool throw_on_self_intersection =
    choose_parameter(get_parameter(np1, internal_np::throw_on_self_intersection), false);

// Vertex point maps
  typedef typename GetVertexPointMap<TriangleMesh,
                                     NamedParameters1>::type Vpm;
  typedef typename GetVertexPointMap<TriangleMesh,
                                     NamedParameters2>::type Vpm2;
  CGAL_USE_TYPE(Vpm2);
  CGAL_assertion_code(
    static const bool same_vpm = (boost::is_same<Vpm,Vpm2>::value);)
  CGAL_static_assertion(same_vpm);

  Vpm vpm1 = choose_parameter(get_parameter(np1, internal_np::vertex_point),
                              get_property_map(boost::vertex_point, tm1));

  Vpm vpm2 = choose_parameter(get_parameter(np2, internal_np::vertex_point),
                              get_property_map(boost::vertex_point, tm2));

// Edge is-constrained maps
  typedef typename internal_np::Lookup_named_param_def <
    internal_np::edge_is_constrained_t,
    NamedParameters1,
    Corefinement::No_mark<TriangleMesh>//default
  > ::type Ecm1;

  typedef typename internal_np::Lookup_named_param_def <
    internal_np::edge_is_constrained_t,
    NamedParameters2,
    Corefinement::No_mark<TriangleMesh>//default
  > ::type Ecm2;

  Ecm1 ecm1 = choose_parameter<Ecm1>(get_parameter(np1, internal_np::edge_is_constrained));
  Ecm2 ecm2 = choose_parameter<Ecm2>(get_parameter(np2, internal_np::edge_is_constrained));

  typedef Corefinement::Ecm_bind<TriangleMesh, Ecm1, Ecm2> Ecm;

  if (&tm1==&tm2)
  {
    Corefinement::mark_all_edges(tm1, ecm1);
    Corefinement::mark_all_edges(tm2, ecm2);
    return;
  }

  // User visitor
  typedef typename internal_np::Lookup_named_param_def <
    internal_np::graph_visitor_t,
    NamedParameters1,
    Corefinement::Default_visitor<TriangleMesh>//default
  > ::type User_visitor;
  User_visitor uv(choose_parameter<User_visitor>(get_parameter(np1, internal_np::graph_visitor)));

// surface intersection algorithm call
  typedef Corefinement::No_extra_output_from_corefinement<TriangleMesh> Ob;
  typedef Corefinement::Surface_intersection_visitor_for_corefinement<
    TriangleMesh, Vpm, Ob, Ecm, User_visitor> Algo_visitor;
  Ob ob;
  Ecm ecm(tm1,tm2,ecm1,ecm2);
  Corefinement::Intersection_of_triangle_meshes<TriangleMesh, Vpm, Algo_visitor>
    functor(tm1, tm2, vpm1, vpm2, Algo_visitor(uv,ob,ecm));
  functor(CGAL::Emptyset_iterator(), throw_on_self_intersection, true);
}

namespace experimental {
/**
 * \ingroup PMP_corefinement_grp
 * \link coref_def_subsec autorefines \endlink `tm`. Refines a triangle mesh
 * so that no triangles intersects in their interior.
 * Self-intersection edges will be marked as constrained. If an edge that was marked as
 * constrained is split, its sub-edges will be marked as constrained as well.
 *
 * @tparam TriangleMesh a model of `MutableFaceGraph`, `HalfedgeListGraph` and `FaceListGraph`
 * @tparam NamedParameters a sequence of \ref namedparameters
 *
 * @param tm input triangulated surface mesh
 * @param np optional sequence of \ref namedparameters among the ones listed below
 *
 * \cgalNamedParamsBegin
 *   \cgalParamBegin{vertex_point_map}
 *     the property map with the points associated to the vertices of `tm`.
 *     If this parameter is omitted, an internal property map for
 *     `CGAL::vertex_point_t` must be available in `TriangleMesh`
 *   \cgalParamEnd
 *   \cgalParamBegin{edge_is_constrained_map} a property map containing the
 *     constrained-or-not status of each edge of `tm`
 *   \cgalParamEnd
 *   \cgalParamBegin{visitor} a class model of `PMPCorefinementVisitor`
 *                            that is used to track the creation of new faces
 *   \cgalParamEnd
 * \cgalNamedParamsEnd
 *
 */
template <class TriangleMesh,
          class NamedParameters>
void
autorefine(      TriangleMesh& tm,
           const NamedParameters& np)
{
  using parameters::choose_parameter;
  using parameters::get_parameter;

// Vertex point maps
  typedef typename GetVertexPointMap<TriangleMesh, NamedParameters>::type Vpm;

  Vpm vpm = choose_parameter(get_parameter(np, internal_np::vertex_point),
                             get_property_map(boost::vertex_point, tm));

// Edge is-constrained maps
  typedef typename internal_np::Lookup_named_param_def <
    internal_np::edge_is_constrained_t,
    NamedParameters,
    Corefinement::No_mark<TriangleMesh>//default
  > ::type Ecm;
  Ecm ecm = choose_parameter<Ecm>(get_parameter(np, internal_np::edge_is_constrained));

// User visitor
  typedef typename internal_np::Lookup_named_param_def <
    internal_np::graph_visitor_t,
    NamedParameters,
    Corefinement::Default_visitor<TriangleMesh>//default
  > ::type User_visitor;
  User_visitor uv(choose_parameter<User_visitor>(get_parameter(np, internal_np::graph_visitor)));


// surface intersection algorithm call
  typedef Corefinement::No_extra_output_from_corefinement<TriangleMesh> Ob;
  typedef Corefinement::Surface_intersection_visitor_for_corefinement<
    TriangleMesh, Vpm, Ob, Ecm, User_visitor,true> Algo_visitor;
  Ob ob;

  Corefinement::Intersection_of_triangle_meshes<TriangleMesh, Vpm, Algo_visitor>
    functor(tm, vpm, Algo_visitor(uv,ob,ecm) );

  functor(CGAL::Emptyset_iterator(), true);
}

/**
 * \ingroup PMP_corefinement_grp
 * Removes self-intersections in `tm` by \link coref_def_subsec autorefining \endlink `tm`,
 * removing extra patches, and stitching self-intersection edges.
 * Self-intersection edges will be marked as constrained. If an edge that was marked as
 * constrained is split, its sub-edges will be marked as constrained as well.
 * \return `true` if all self-intersections were fixed and `false` otherwise.
 *
 * @tparam TriangleMesh a model of `MutableFaceGraph`, `HalfedgeListGraph` and `FaceListGraph`
 * @tparam NamedParameters a sequence of \ref namedparameters
 *
 * @param tm input triangulated surface mesh
 * @param np optional sequence of \ref namedparameters among the ones listed below
 *
 * \cgalNamedParamsBegin
 *   \cgalParamBegin{vertex_point_map}
 *     the property map with the points associated to the vertices of `tm`.
 *     If this parameter is omitted, an internal property map for
 *     `CGAL::vertex_point_t` must be available in `TriangleMesh`
 *   \cgalParamEnd
 *   \cgalParamBegin{edge_is_constrained_map} a property map containing the
 *     constrained-or-not status of each edge of `tm`
 *   \cgalParamEnd
 *   \cgalParamBegin{face_index_map} a property map containing the index of each face of `tm` \cgalParamEnd
 *   \cgalParamBegin{visitor} a class model of `PMPCorefinementVisitor`
 *                            that is used to track the creation of new faces
 *   \cgalParamEnd
 * \cgalNamedParamsEnd
 *
 */
template <class TriangleMesh,
          class NamedParameters>
bool
autorefine_and_remove_self_intersections(      TriangleMesh& tm,
                                         const NamedParameters& np)
{
  using parameters::choose_parameter;
  using parameters::get_parameter;

// Vertex point maps
  typedef typename GetVertexPointMap<TriangleMesh, NamedParameters>::type Vpm;
  Vpm vpm = choose_parameter(get_parameter(np, internal_np::vertex_point),
                             get_property_map(boost::vertex_point, tm));

// Face index map
<<<<<<< HEAD
  typedef typename GetFaceIndexMap<TriangleMesh, NamedParameters>::type Fid_map;
  Fid_map fid_map = choose_parameter(get_parameter(np, internal_np::face_index),
                                     get_property_map(boost::face_index, tm));
=======
  typedef typename GetInitializedFaceIndexMap<TriangleMesh, NamedParameters>::type Fid_map;
  Fid_map fid_map = get_initialized_face_index_map(tm, np);
>>>>>>> 1454b990

// Edge is-constrained maps
  typedef typename internal_np::Lookup_named_param_def <
    internal_np::edge_is_constrained_t,
    NamedParameters,
    Corefinement::No_mark<TriangleMesh>//default
  > ::type Ecm;
  Ecm ecm = choose_parameter<Ecm>(get_parameter(np, internal_np::edge_is_constrained));

// User visitor
  typedef typename internal_np::Lookup_named_param_def <
    internal_np::graph_visitor_t,
    NamedParameters,
    Corefinement::Default_visitor<TriangleMesh>//default
  > ::type User_visitor;
  User_visitor uv(choose_parameter<User_visitor>(get_parameter(np, internal_np::graph_visitor)));

// surface intersection algorithm call
  typedef Corefinement::Output_builder_for_autorefinement<TriangleMesh,
                                                          Vpm,
                                                          Fid_map,
                                                          Ecm,
                                                          Default > Ob;

  typedef Corefinement::Surface_intersection_visitor_for_corefinement<
    TriangleMesh, Vpm, Ob, Ecm, User_visitor,true> Algo_visitor;
  Ob ob(tm, vpm, fid_map, ecm);

  Corefinement::Intersection_of_triangle_meshes<TriangleMesh, Vpm, Algo_visitor>
    functor(tm, vpm, Algo_visitor(uv,ob,ecm) );

  functor(CGAL::Emptyset_iterator(), true);

  return ob.all_self_intersection_fixed();
}

}// end of namespace experimental

// overload with default named parameters
///// corefine_and_compute_union /////
template <class TriangleMesh,
          class NamedParameters1,
          class NamedParameters2>
bool
corefine_and_compute_union(      TriangleMesh& tm1,
                                 TriangleMesh& tm2,
                                 TriangleMesh& tm_out,
                           const NamedParameters1& np1,
                           const NamedParameters2& np2)
{
  using namespace CGAL::Polygon_mesh_processing::parameters;
  return corefine_and_compute_union(tm1, tm2, tm_out,
                                    np1, np2, all_default());
}

template <class TriangleMesh,
          class NamedParameters1>
bool
corefine_and_compute_union(      TriangleMesh& tm1,
                                 TriangleMesh& tm2,
                                 TriangleMesh& tm_out,
                           const NamedParameters1& np1)
{
  using namespace CGAL::Polygon_mesh_processing::parameters;
  return corefine_and_compute_union(tm1, tm2, tm_out,
                                     np1, all_default(), all_default());
}

template <class TriangleMesh>
bool
corefine_and_compute_union(TriangleMesh& tm1,
                           TriangleMesh& tm2,
                           TriangleMesh& tm_out)
{
  using namespace CGAL::Polygon_mesh_processing::parameters;
  return corefine_and_compute_union(tm1, tm2, tm_out,
                                    all_default(), all_default(), all_default());
}

///// corefine_and_compute_intersection /////
template <class TriangleMesh,
          class NamedParameters1,
          class NamedParameters2>
bool
corefine_and_compute_intersection(       TriangleMesh& tm1,
                                         TriangleMesh& tm2,
                                         TriangleMesh& tm_out,
                                  const  NamedParameters1& np1,
                                  const  NamedParameters2& np2)
{
  using namespace CGAL::Polygon_mesh_processing::parameters;
  return corefine_and_compute_intersection(tm1, tm2, tm_out,
                                           np1, np2, all_default());
}

template <class TriangleMesh,
          class NamedParameters1>
bool
corefine_and_compute_intersection(      TriangleMesh& tm1,
                                        TriangleMesh& tm2,
                                        TriangleMesh& tm_out,
                                  const NamedParameters1& np1)
{
  using namespace CGAL::Polygon_mesh_processing::parameters;
  return corefine_and_compute_intersection(tm1, tm2, tm_out,
                                           np1, all_default(), all_default());
}

template <class TriangleMesh>
bool
corefine_and_compute_intersection(TriangleMesh& tm1,
                                  TriangleMesh& tm2,
                                  TriangleMesh& tm_out)
{
  using namespace CGAL::Polygon_mesh_processing::parameters;
  return corefine_and_compute_intersection(tm1, tm2, tm_out,
                                           all_default(), all_default(), all_default());
}

///// difference /////
template <class TriangleMesh,
          class NamedParameters1,
          class NamedParameters2>
bool
corefine_and_compute_difference(      TriangleMesh& tm1,
                                      TriangleMesh& tm2,
                                      TriangleMesh& tm_out,
                                const NamedParameters1& np1,
                                const NamedParameters2& np2)
{
  using namespace CGAL::Polygon_mesh_processing::parameters;
  return corefine_and_compute_difference(tm1, tm2, tm_out,
                                         np1, np2, all_default());
}

template <class TriangleMesh,
          class NamedParameters1>
bool
corefine_and_compute_difference(      TriangleMesh& tm1,
                                      TriangleMesh& tm2,
                                      TriangleMesh& tm_out,
                                const NamedParameters1& np1)
{
  using namespace CGAL::Polygon_mesh_processing::parameters;
  return corefine_and_compute_difference(tm1, tm2, tm_out,
                                         np1, all_default(), all_default());
}

template <class TriangleMesh>
bool
corefine_and_compute_difference(TriangleMesh& tm1,
                                TriangleMesh& tm2,
                                TriangleMesh& tm_out)
{
  using namespace CGAL::Polygon_mesh_processing::parameters;
  return corefine_and_compute_difference(tm1, tm2, tm_out,
                                         all_default(), all_default(), all_default());
}

///// corefine /////
template <class TriangleMesh, class NamedParameters1>
void
corefine(      TriangleMesh& tm1,
               TriangleMesh& tm2,
         const NamedParameters1& np1)
{
  using namespace CGAL::Polygon_mesh_processing::parameters;
  corefine(tm1, tm2, np1, all_default());
}

template <class TriangleMesh>
void
corefine(           TriangleMesh& tm1,
                    TriangleMesh& tm2)
{
  using namespace CGAL::Polygon_mesh_processing::parameters;
  corefine(tm1, tm2, all_default(), all_default());
}

#ifndef CGAL_NO_DEPRECATED_CODE
 template <class TriangleMesh,
           class NamedParameters1,
           class NamedParameters2>
 void
 corefine(      TriangleMesh& tm1,
                TriangleMesh& tm2,
          const NamedParameters1& np1,
          const NamedParameters2& np2,
          const bool throw_on_self_intersection)
{
  corefine(tm1, tm2, np1.throw_on_self_intersection(throw_on_self_intersection), np2);
}

template <class TriangleMesh, class NamedParameters1>
void
corefine(      TriangleMesh& tm1,
               TriangleMesh& tm2,
         const NamedParameters1& np1,
         const bool throw_on_self_intersection)
{
  namespace params = CGAL::Polygon_mesh_processing::parameters;
  corefine(tm1, tm2,
           np1.throw_on_self_intersection(throw_on_self_intersection),
           params::all_default());
}

template <class TriangleMesh>
void
corefine(           TriangleMesh& tm1,
                    TriangleMesh& tm2,
         const bool throw_on_self_intersection)
{
  namespace params = CGAL::Polygon_mesh_processing::parameters;
  corefine(tm1, tm2,
           params::throw_on_self_intersection(throw_on_self_intersection),
           params::all_default());
}
#endif

///// autorefine /////
namespace experimental {
template <class TriangleMesh>
void
autorefine(TriangleMesh& tm)
{
  using namespace CGAL::Polygon_mesh_processing::parameters;
  autorefine(tm, all_default());
}

///// autorefine_and_remove_self_intersections /////
template <class TriangleMesh>
bool
autorefine_and_remove_self_intersections(TriangleMesh& tm)
{
  using namespace CGAL::Polygon_mesh_processing::parameters;
  return autorefine_and_remove_self_intersections(tm, all_default());
}

} // end of namespace experimental

} }  // end of namespace CGAL::Polygon_mesh_processing

#include <CGAL/enable_warnings.h>

#endif // CGAL_POLYGON_MESH_PROCESSING_COREFINEMENT_H<|MERGE_RESOLUTION|>--- conflicted
+++ resolved
@@ -187,13 +187,8 @@
   Vpm vpm = parameters::choose_parameter(parameters::get_parameter(np, internal_np::vertex_point),
                                          get_const_property_map(boost::vertex_point, tm));
 
-<<<<<<< HEAD
-  Fid_map fid_map = parameters::choose_parameter(parameters::get_parameter(np, internal_np::face_index),
-                                                 get_const_property_map(boost::face_index, tm));
-=======
   typedef typename GetInitializedFaceIndexMap<TriangleMesh, NamedParameters>::const_type Fid_map;
   Fid_map fid_map = get_initialized_face_index_map(tm, np);
->>>>>>> 1454b990
 
   std::vector<std::size_t> face_cc(num_faces(tm), std::size_t(-1));
 
@@ -522,19 +517,11 @@
   typedef typename CGAL::GetInitializedFaceIndexMap<TriangleMesh, NamedParameters1>::type FaceIndexMap1;
   typedef typename CGAL::GetInitializedFaceIndexMap<TriangleMesh, NamedParameters2>::type FaceIndexMap2;
 
-<<<<<<< HEAD
-  Fid_map fid_map1 = choose_parameter(get_parameter(np1, internal_np::face_index),
-                                      get_property_map(boost::face_index, tm1));
-  Fid_map fid_map2 = choose_parameter(get_parameter(np2, internal_np::face_index),
-                                      get_property_map(boost::face_index, tm2));
-
-// User visitor
-=======
   FaceIndexMap1 fid_map1 = get_initialized_face_index_map(tm1, np1);
   FaceIndexMap2 fid_map2 = get_initialized_face_index_map(tm2, np2);
 
+
   // User visitor
->>>>>>> 1454b990
   typedef typename internal_np::Lookup_named_param_def <
     internal_np::graph_visitor_t,
     NamedParameters1,
@@ -1018,14 +1005,9 @@
                              get_property_map(boost::vertex_point, tm));
 
 // Face index map
-<<<<<<< HEAD
-  typedef typename GetFaceIndexMap<TriangleMesh, NamedParameters>::type Fid_map;
-  Fid_map fid_map = choose_parameter(get_parameter(np, internal_np::face_index),
-                                     get_property_map(boost::face_index, tm));
-=======
   typedef typename GetInitializedFaceIndexMap<TriangleMesh, NamedParameters>::type Fid_map;
   Fid_map fid_map = get_initialized_face_index_map(tm, np);
->>>>>>> 1454b990
+
 
 // Edge is-constrained maps
   typedef typename internal_np::Lookup_named_param_def <
