// Copyright (c) 2016 GeometryFactory (France).
// All rights reserved.
//
// This file is part of CGAL (www.cgal.org).
//
// $URL$
// $Id$
// SPDX-License-Identifier: GPL-3.0-or-later OR LicenseRef-Commercial
//
//
// Author(s)     : Sebastien Loriot

#ifndef CGAL_POLYGON_MESH_PROCESSING_COREFINEMENT_H
#define CGAL_POLYGON_MESH_PROCESSING_COREFINEMENT_H

#include <CGAL/license/Polygon_mesh_processing/corefinement.h>

#include <CGAL/disable_warnings.h>

#include <CGAL/boost/graph/copy_face_graph.h>
#include <CGAL/boost/graph/named_params_helper.h>
#include <CGAL/Polygon_mesh_processing/intersection.h>
#include <CGAL/Polygon_mesh_processing/internal/Corefinement/Visitor.h>
#include <CGAL/Polygon_mesh_processing/internal/Corefinement/Face_graph_output_builder.h>
#include <CGAL/Polygon_mesh_processing/internal/Corefinement/Output_builder_for_autorefinement.h>
#include <CGAL/iterator.h>

namespace CGAL {

#if !defined(CGAL_NO_DEPRECATED_CODE) && !defined(DOXYGEN_RUNNING)
namespace Corefinement {
using Polygon_mesh_processing::Corefinement::Self_intersection_exception;
}
#endif

namespace Polygon_mesh_processing {

namespace Corefinement
{
/** \ingroup PMP_corefinement_grp
 *  %Default new-face visitor model of `PMPCorefinementVisitor`.
 *  All of its functions have an empty body. This class can be used as a
 *  base class if only some of the functions of the concept require to be
 *  overridden.
 */
template <class TriangleMesh>
struct Default_visitor;

#ifdef DOXYGEN_RUNNING
/** \ingroup PMP_corefinement_grp
 *  Integer identifiers to refer to a particular Boolean operation in the function `corefine_and_compute_boolean_operations()`.
 */
enum Boolean_operation_type {UNION = 0, INTERSECTION=1,
                             TM1_MINUS_TM2=2, TM2_MINUS_TM1=3, NONE };
#endif
}


#define CGAL_COREF_SET_OUTPUT_EDGE_MARK_MAP(I) \
  typedef typename internal_np::Lookup_named_param_def < \
    internal_np::edge_is_constrained_t, \
    NamedParametersOut##I, \
    Corefinement::No_mark<TriangleMesh> \
  > ::type Ecm_out_##I; \
    Ecm_out_##I ecm_out_##I = \
      parameters::choose_parameter<Ecm_out_##I>(parameters::get_parameter(std::get<I>(nps_out), internal_np::edge_is_constrained));

/**
  * \ingroup PMP_corefinement_grp
  *
  * \link coref_def_subsec corefines \endlink `tm1` and `tm2` and for each triangle mesh `tm_out` passed
  * as an optional in `output` different from `std::nullopt`, the triangulated surface mesh
  * \link coref_def_subsec bounding \endlink  the result of a particular Boolean operation
  * between the volumes bounded by `tm1` and `tm2` will be put in the corresponding triangle mesh.
  * The positions of the meshes in the array `output` are specific to the Boolean operation to compute
  * and `Corefinement::Boolean_operation_type` encodes and describes the ordering. Constructing the default array
  * means that no Boolean operation will be done. Overwriting a default value will trigger the corresponding
  * operation. In such a case, the address to a valid surface mesh must be provided.
  * The optional named parameters for all output meshes are provided as a `tuple` and follow the same
  * order as the array `output`. A call to `corefine_and_compute_boolean_operations()` with optional
  * named parameters passed for output meshes should be done using `make_tuple()` as the types of
  * named parameters are unspecified.
  *
  * If `tm1` and/or `tm2` are part of the output surface meshes, they will be updated to
  * contain the output (in-place operation), in any other case, the corresponding result will
  * be inserted into the mesh without clearing it first.
  * \pre \link CGAL::Polygon_mesh_processing::does_self_intersect() `!CGAL::Polygon_mesh_processing::does_self_intersect(tm1)` \endlink
  * \pre \link CGAL::Polygon_mesh_processing::does_self_intersect() `!CGAL::Polygon_mesh_processing::does_self_intersect(tm2)` \endlink
  * \pre \link CGAL::Polygon_mesh_processing::does_bound_a_volume() `CGAL::Polygon_mesh_processing::does_bound_a_volume(tm1)` \endlink
  * \pre \link CGAL::Polygon_mesh_processing::does_bound_a_volume() `CGAL::Polygon_mesh_processing::does_bound_a_volume(tm2)` \endlink
  *
  * @tparam TriangleMesh a model of `HalfedgeListGraph`, `FaceListGraph`, and `MutableFaceGraph`
  * @tparam NamedParameters1 a sequence of \ref bgl_namedparameters "Named Parameters"
  * @tparam NamedParameters2 a sequence of \ref bgl_namedparameters "Named Parameters"
  * @tparam NamedParametersOut0 a sequence of \ref bgl_namedparameters "Named Parameters" for computing the union of the volumes bounded by `tm1` and `tm2`
  * @tparam NamedParametersOut1 a sequence of \ref bgl_namedparameters "Named Parameters" for computing the intersection of the volumes bounded by `tm1` and `tm2`
  * @tparam NamedParametersOut2 a sequence of \ref bgl_namedparameters "Named Parameters" for computing the difference of the volumes bounded by `tm1` and `tm2`
  * @tparam NamedParametersOut3 a sequence of \ref bgl_namedparameters "Named Parameters" for computing the difference of the volumes bounded by `tm2` and `tm1`
  *
  * @param tm1 first input triangulated surface mesh
  * @param tm2 second input triangulated surface mesh
  * @param output an array of output surface meshes
  * @param np1 an optional sequence of \ref bgl_namedparameters "Named Parameters" among the ones listed below
  * @param np2 an optional sequence of \ref bgl_namedparameters "Named Parameters" among the ones listed below
  *
  * \cgalNamedParamsBegin
  *   \cgalParamNBegin{vertex_point_map}
  *     \cgalParamDescription{a property map associating points to the vertices of `tm1` (`tm2`)}
  *     \cgalParamType{a class model of `ReadablePropertyMap` with `boost::graph_traits<TriangleMesh>::%vertex_descriptor`
  *                    as key type and `%Point_3` as value type}
  *     \cgalParamDefault{`boost::get(CGAL::vertex_point, tm1 (tm2))`}
  *     \cgalParamExtra{If this parameter is omitted, an internal property map for `CGAL::vertex_point_t`
  *                     must be available in `TriangleMesh`.}
  *   \cgalParamNEnd
  *
  *   \cgalParamNBegin{edge_is_constrained_map}
  *     \cgalParamDescription{a property map containing the constrained-or-not status of each edge of `tm1` (`tm2`)}
  *     \cgalParamType{a class model of `ReadablePropertyMap` with `boost::graph_traits<TriangleMesh>::%edge_descriptor`
  *                    as key type and `bool` as value type}
  *     \cgalParamDefault{a constant property map returning `false` for any edge}
  *   \cgalParamNEnd
  *
  *   \cgalParamNBegin{face_index_map}
  *     \cgalParamDescription{a property map associating to each face of `tm1` (`tm2`) a unique index
  *                           between `0` and `num_faces(tm1) - 1` (`num_faces(tm2) - 1`)}
  *     \cgalParamType{a class model of `ReadablePropertyMap` with `boost::graph_traits<TriangleMesh>::%face_descriptor`
  *                    as key type and `std::size_t` as value type}
  *     \cgalParamDefault{an automatically indexed internal map}
  *     \cgalParamExtra{If the property map is writable, the indices of the faces of `tm1` and `tm2`
  *                     will be set after the corefinement is done.}
  *   \cgalParamNEnd
  *
  *   \cgalParamNBegin{visitor}
  *     \cgalParamDescription{a visitor used to track the creation of new faces}
  *     \cgalParamType{a class model of `PMPCorefinementVisitor`}
  *     \cgalParamDefault{`Corefinement::Default_visitor<TriangleMesh>`}
  *     \cgalParamExtra{`np1` only}
  *   \cgalParamNEnd
  *
  *   \cgalParamNBegin{throw_on_self_intersection}
  *     \cgalParamDescription{If `true`, the set of triangles closed to the intersection of `tm1` and `tm2` will be
  *                           checked for self-intersections and `Corefinement::Self_intersection_exception`
  *                           will be thrown if at least one self-intersection is found.}
  *     \cgalParamType{Boolean}
  *     \cgalParamDefault{`false`}
  *     \cgalParamExtra{`np1` only}
  *   \cgalParamNEnd
  * \cgalNamedParamsEnd
  *
  * @param nps_out an optional tuple of sequences of \ref bgl_namedparameters "Named Parameters" each among the ones listed below
  *        (`tm_out` being used to refer to the output surface mesh in `output` corresponding to a given named parameter sequence)
  *
  * \cgalNamedParamsBegin
  *   \cgalParamNBegin{vertex_point_map}
  *     \cgalParamDescription{a property map associating points to the vertices of `tm_out`}
  *     \cgalParamType{a class model of `ReadWritePropertyMap` with `boost::graph_traits<TriangleMesh>::%vertex_descriptor`
  *                    as key type and `%Point_3` as value type}
  *     \cgalParamDefault{`boost::get(CGAL::vertex_point, tm_out)`}
  *     \cgalParamExtra{If this parameter is omitted, an internal property map for `CGAL::vertex_point_t`
  *                     must be available in `TriangleMesh`.}
  *   \cgalParamNEnd
  *
  *   \cgalParamNBegin{edge_is_constrained_map}
  *     \cgalParamDescription{a property map containing the constrained-or-not status of each edge of `tm_out`.
  *                           An edge of `tm_out` is constrained if it is on the intersection of `tm1` and `tm2`,
  *                           or if the edge corresponds to a constrained edge in `tm1` or `tm2`.}
  *     \cgalParamType{a class model of `WritablePropertyMap` with `boost::graph_traits<TriangleMesh>::%edge_descriptor`
  *                    as key type and `bool` as value type}
  *   \cgalParamNEnd
  * \cgalNamedParamsEnd
  *
  * @return an array filled as follows: for each operation computed, the position in the array
  *         will contain `true` iff the output surface mesh is manifold, and it is put in the surface mesh
  *         at the same position as in `output`. Note that if an output surface mesh also was
  *         an input mesh but the output operation was generating a non-manifold mesh, the surface mesh
  *         will only be corefined.
  */
template <class TriangleMesh,
          class NamedParameters1 = parameters::Default_named_parameters,
          class NamedParameters2 = parameters::Default_named_parameters,
          class NamedParametersOut0 = parameters::Default_named_parameters,
          class NamedParametersOut1 = parameters::Default_named_parameters,
          class NamedParametersOut2 = parameters::Default_named_parameters,
          class NamedParametersOut3 = parameters::Default_named_parameters>
std::array<bool,4>
corefine_and_compute_boolean_operations(
        TriangleMesh& tm1,
        TriangleMesh& tm2,
  const std::array< std::optional<TriangleMesh*>,4>& output,
  const NamedParameters1& np1 = parameters::default_values(),
  const NamedParameters2& np2 = parameters::default_values(),
  const std::tuple<NamedParametersOut0,
                   NamedParametersOut1,
                   NamedParametersOut2,
                   NamedParametersOut3>& nps_out
                    = std::tuple<NamedParametersOut0,NamedParametersOut1,NamedParametersOut2,NamedParametersOut3>())
{
  using parameters::choose_parameter;
  using parameters::get_parameter;

  const bool throw_on_self_intersection =
    choose_parameter(get_parameter(np1, internal_np::throw_on_self_intersection), false);

// Vertex point maps
  //for input meshes
  typedef typename GetVertexPointMap<TriangleMesh, NamedParameters1>::type  VPM1;
  typedef typename GetVertexPointMap<TriangleMesh, NamedParameters2>::type  VPM2;

  static_assert(std::is_same<typename boost::property_traits<VPM1>::value_type,
                             typename boost::property_traits<VPM2>::value_type>::value);

  VPM1 vpm1 = choose_parameter(get_parameter(np1, internal_np::vertex_point),
                               get_property_map(boost::vertex_point, tm1));

  VPM2 vpm2 = choose_parameter(get_parameter(np2, internal_np::vertex_point),
                               get_property_map(boost::vertex_point, tm2));

  typedef typename boost::property_traits<VPM1>::value_type                 Point_3;

  // for output meshes: here we have to use a trick so that if for a specific output
  // that is not requested, the default vpm does not have the same value type as the
  // input map, a dummy default vpm is used so that calls to get/put can be compiled
  // (even if not used).
  typedef std::tuple<
    Corefinement::TweakedGetVertexPointMap<Point_3, NamedParametersOut0, TriangleMesh>,
    Corefinement::TweakedGetVertexPointMap<Point_3, NamedParametersOut1, TriangleMesh>,
    Corefinement::TweakedGetVertexPointMap<Point_3, NamedParametersOut2, TriangleMesh>,
    Corefinement::TweakedGetVertexPointMap<Point_3, NamedParametersOut3, TriangleMesh>
  > VPM_out_tuple_helper;

  typedef std::tuple<
    std::optional< typename std::tuple_element<0, VPM_out_tuple_helper>::type::type >,
    std::optional< typename std::tuple_element<1, VPM_out_tuple_helper>::type::type >,
    std::optional< typename std::tuple_element<2, VPM_out_tuple_helper>::type::type >,
    std::optional< typename std::tuple_element<3, VPM_out_tuple_helper>::type::type >
  > VPM_out_tuple;

  VPM_out_tuple vpm_out_tuple(
    Corefinement::get_vpm<Point_3>(std::get<0>(nps_out), output[0],
                                   typename std::tuple_element<0, VPM_out_tuple_helper>::type::Use_default_tag()),
    Corefinement::get_vpm<Point_3>(std::get<1>(nps_out), output[1],
                                   typename std::tuple_element<1, VPM_out_tuple_helper>::type::Use_default_tag()),
    Corefinement::get_vpm<Point_3>(std::get<2>(nps_out), output[2],
                                   typename std::tuple_element<2, VPM_out_tuple_helper>::type::Use_default_tag()),
    Corefinement::get_vpm<Point_3>(std::get<3>(nps_out), output[3],
                                   typename std::tuple_element<3, VPM_out_tuple_helper>::type::Use_default_tag())
  );

  if (&tm1==&tm2)
  {
    // for now edges in a coplanar patch are not constrained so there is nothing to constrained here
    // \todo marked edges from input to output are not ported

    if (output[Corefinement::UNION] != std::nullopt)
      if (&tm1 != *output[Corefinement::UNION])
        copy_face_graph(tm1,
            *(*output[Corefinement::UNION]),
                        parameters::vertex_point_map(vpm1),
                        parameters::vertex_point_map(*std::get<Corefinement::UNION>(vpm_out_tuple)));
    if (output[Corefinement::INTERSECTION] != std::nullopt)
      if (&tm1 != *output[Corefinement::INTERSECTION])
        copy_face_graph(tm1,
                        *(*output[Corefinement::INTERSECTION]),
                        parameters::vertex_point_map(vpm1),
                        parameters::vertex_point_map(*std::get<Corefinement::INTERSECTION>(vpm_out_tuple)));

    if (output[Corefinement::TM1_MINUS_TM2] != std::nullopt)
      if (&tm1 == *output[Corefinement::TM1_MINUS_TM2])
        remove_all_elements(tm1);

    if (output[Corefinement::TM2_MINUS_TM1] != std::nullopt)
      if (&tm1 == *output[Corefinement::TM2_MINUS_TM1])
        remove_all_elements(tm1);

    return CGAL::make_array(true, true, true, true);
  }

  // handle case of empty meshes (isolated vertices are ignored)
  if (faces(tm1).empty())
  {
    if(faces(tm2).empty())
    {
      for (int i=0; i<4; ++i)
<<<<<<< HEAD
        if (output[i] != boost::none)
          remove_all_elements(*(*output[i]));
=======
        if (output[i] != std::nullopt)
          clear(*(*output[i]));
>>>>>>> a04ecc2a
      return CGAL::make_array(true, true, true, true);
    }
    // tm2 is not empty
    if (output[Corefinement::UNION] != std::nullopt)
      if (&tm2 != *output[Corefinement::UNION])
        copy_face_graph(tm2,
                        *(*output[Corefinement::UNION]),
                        parameters::vertex_point_map(vpm2),
                        parameters::vertex_point_map(*std::get<Corefinement::UNION>(vpm_out_tuple)));
<<<<<<< HEAD
    if (output[Corefinement::INTERSECTION] != boost::none)
      remove_all_elements(*(*output[Corefinement::INTERSECTION]));
    if (output[Corefinement::TM1_MINUS_TM2] != boost::none)
      remove_all_elements(*(*output[Corefinement::TM1_MINUS_TM2]));
    if (output[Corefinement::TM2_MINUS_TM1] != boost::none)
=======
    if (output[Corefinement::INTERSECTION] != std::nullopt)
      clear(*(*output[Corefinement::INTERSECTION]));
    if (output[Corefinement::TM1_MINUS_TM2] != std::nullopt)
      clear(*(*output[Corefinement::TM1_MINUS_TM2]));
    if (output[Corefinement::TM2_MINUS_TM1] != std::nullopt)
>>>>>>> a04ecc2a
      if (&tm2 != *output[Corefinement::TM2_MINUS_TM1])
        copy_face_graph(tm2,
                        *(*output[Corefinement::TM2_MINUS_TM1]),
                        parameters::vertex_point_map(vpm2),
                        parameters::vertex_point_map(*std::get<Corefinement::TM2_MINUS_TM1>(vpm_out_tuple)));
    return CGAL::make_array(true, true, true, true);
  }
  else
    if (faces(tm2).empty())
    {
      // tm1 is not empty
      if (output[Corefinement::UNION] != std::nullopt)
        if (&tm1 != *output[Corefinement::UNION])
          copy_face_graph(tm1,
                          *(*output[Corefinement::UNION]),
                          parameters::vertex_point_map(vpm1),
                          parameters::vertex_point_map(*std::get<Corefinement::UNION>(vpm_out_tuple)));
<<<<<<< HEAD
      if (output[Corefinement::INTERSECTION] != boost::none)
        remove_all_elements(*(*output[Corefinement::INTERSECTION]));
      if (output[Corefinement::TM2_MINUS_TM1] != boost::none)
        remove_all_elements(*(*output[Corefinement::TM2_MINUS_TM1]));
      if (output[Corefinement::TM1_MINUS_TM2] != boost::none)
=======
      if (output[Corefinement::INTERSECTION] != std::nullopt)
        clear(*(*output[Corefinement::INTERSECTION]));
      if (output[Corefinement::TM2_MINUS_TM1] != std::nullopt)
        clear(*(*output[Corefinement::TM2_MINUS_TM1]));
      if (output[Corefinement::TM1_MINUS_TM2] != std::nullopt)
>>>>>>> a04ecc2a
        if (&tm1 != *output[Corefinement::TM1_MINUS_TM2])
          copy_face_graph(tm1,
                          *(*output[Corefinement::TM1_MINUS_TM2]),
                          parameters::vertex_point_map(vpm1),
                          parameters::vertex_point_map(*std::get<Corefinement::TM1_MINUS_TM2>(vpm_out_tuple)));
      return CGAL::make_array(true, true, true, true);
    }

// Edge is-constrained maps
  //for input meshes
  typedef typename internal_np::Lookup_named_param_def <
    internal_np::edge_is_constrained_t,
    NamedParameters1,
    Corefinement::No_mark<TriangleMesh>//default
  > ::type Ecm1;

  typedef typename internal_np::Lookup_named_param_def <
    internal_np::edge_is_constrained_t,
    NamedParameters2,
    Corefinement::No_mark<TriangleMesh>//default
  > ::type Ecm2;

  Ecm1 ecm1 = choose_parameter<Ecm1>(get_parameter(np1, internal_np::edge_is_constrained));
  Ecm2 ecm2 = choose_parameter<Ecm2>(get_parameter(np2, internal_np::edge_is_constrained));

  typedef Corefinement::Ecm_bind<TriangleMesh, Ecm1, Ecm2> Ecm_in;

  //for output meshes
  CGAL_COREF_SET_OUTPUT_EDGE_MARK_MAP(0)
  CGAL_COREF_SET_OUTPUT_EDGE_MARK_MAP(1)
  CGAL_COREF_SET_OUTPUT_EDGE_MARK_MAP(2)
  CGAL_COREF_SET_OUTPUT_EDGE_MARK_MAP(3)

  // In the current version all types must be the same so an array would be fine
  typedef std::tuple<Ecm_out_0, Ecm_out_1, Ecm_out_2, Ecm_out_3>
                                                            Edge_mark_map_tuple;

  // Face index point maps
  typedef typename CGAL::GetInitializedFaceIndexMap<TriangleMesh, NamedParameters1>::type FaceIndexMap1;
  typedef typename CGAL::GetInitializedFaceIndexMap<TriangleMesh, NamedParameters2>::type FaceIndexMap2;

  FaceIndexMap1 fid_map1 = get_initialized_face_index_map(tm1, np1);
  FaceIndexMap2 fid_map2 = get_initialized_face_index_map(tm2, np2);


  // User visitor
  typedef typename internal_np::Lookup_named_param_def <
    internal_np::visitor_t,
    NamedParameters1,
    Corefinement::Default_visitor<TriangleMesh>//default
  > ::type User_visitor;
  User_visitor uv(choose_parameter<User_visitor>(get_parameter(np1, internal_np::visitor)));

  // surface intersection algorithm call
  typedef Corefinement::Face_graph_output_builder<TriangleMesh,
                                                  VPM1,
                                                  VPM2,
                                                  VPM_out_tuple,
                                                  FaceIndexMap1,
                                                  FaceIndexMap2,
                                                  Default,
                                                  Ecm_in,
                                                  Edge_mark_map_tuple,
                                                  User_visitor> Ob;

  typedef Corefinement::Surface_intersection_visitor_for_corefinement<
            TriangleMesh, VPM1, VPM2, Ob, Ecm_in, User_visitor> Algo_visitor;

  Ecm_in ecm_in(tm1,tm2,ecm1,ecm2);
  Edge_mark_map_tuple ecms_out(ecm_out_0, ecm_out_1, ecm_out_2, ecm_out_3);
  Ob ob(tm1, tm2, vpm1, vpm2, fid_map1, fid_map2, ecm_in, vpm_out_tuple, ecms_out, uv, output);

  // special case used for clipping open meshes
  if (choose_parameter(get_parameter(np1, internal_np::use_bool_op_to_clip_surface), false))
  {
    CGAL_assertion(output[Corefinement::INTERSECTION] != std::nullopt);
    CGAL_assertion(output[Corefinement::UNION] == std::nullopt);
    CGAL_assertion(output[Corefinement::TM1_MINUS_TM2] == std::nullopt);
    CGAL_assertion(output[Corefinement::TM2_MINUS_TM1] == std::nullopt);
    const bool use_compact_clipper =
      choose_parameter(get_parameter(np1, internal_np::use_compact_clipper), true);
    ob.setup_for_clipping_a_surface(use_compact_clipper);
  }

  Corefinement::Intersection_of_triangle_meshes<TriangleMesh, VPM1, VPM2, Algo_visitor >
    functor(tm1, tm2, vpm1, vpm2, Algo_visitor(uv,ob,ecm_in));
  functor(CGAL::Emptyset_iterator(), throw_on_self_intersection, true);


  return CGAL::make_array(ob.union_is_valid(),
                          ob.intersection_is_valid(),
                          ob.tm1_minus_tm2_is_valid(),
                          ob.tm2_minus_tm1_is_valid());
}

#undef CGAL_COREF_SET_OUTPUT_VERTEX_POINT_MAP
#undef CGAL_COREF_SET_OUTPUT_EDGE_MARK_MAP


/**
  * \ingroup PMP_corefinement_grp
  * \link coref_def_subsec corefines \endlink `tm1` and `tm2` and
  * puts in `tm_out` a triangulated surface mesh \link coref_def_subsec bounding \endlink the union of the volumes
  * bounded by `tm1` and `tm2`.
  * If `tm_out` is one of the input surface meshes, it will be updated to
  * contain the output (in-place operation), otherwise the result will
  * be inserted into `tm_out` without clearing it first.
  * \pre \link CGAL::Polygon_mesh_processing::does_self_intersect() `!CGAL::Polygon_mesh_processing::does_self_intersect(tm1)` \endlink
  * \pre \link CGAL::Polygon_mesh_processing::does_self_intersect() `!CGAL::Polygon_mesh_processing::does_self_intersect(tm2)` \endlink
  * \pre \link CGAL::Polygon_mesh_processing::does_bound_a_volume() `CGAL::Polygon_mesh_processing::does_bound_a_volume(tm1)` \endlink
  * \pre \link CGAL::Polygon_mesh_processing::does_bound_a_volume() `CGAL::Polygon_mesh_processing::does_bound_a_volume(tm2)` \endlink
  *
  * @tparam TriangleMesh a model of `HalfedgeListGraph`, `FaceListGraph`, and `MutableFaceGraph`
  * @tparam NamedParameters1 a sequence of \ref bgl_namedparameters "Named Parameters"
  * @tparam NamedParameters2 a sequence of \ref bgl_namedparameters "Named Parameters"
  * @tparam NamedParametersOut a sequence of \ref bgl_namedparameters "Named Parameters"
  *
  * @param tm1 first input triangulated surface mesh
  * @param tm2 second input triangulated surface mesh
  * @param tm_out output surface mesh
  * @param np1 an optional sequence of \ref bgl_namedparameters "Named Parameters" among the ones listed below
  * @param np2 an optional sequence of \ref bgl_namedparameters "Named Parameters" among the ones listed below
  *
  * \cgalNamedParamsBegin
  *   \cgalParamNBegin{vertex_point_map}
  *     \cgalParamDescription{a property map associating points to the vertices of `tm1` (`tm2`)}
  *     \cgalParamType{a class model of `ReadablePropertyMap` with `boost::graph_traits<TriangleMesh>::%vertex_descriptor`
  *                    as key type and `%Point_3` as value type}
  *     \cgalParamDefault{`boost::get(CGAL::vertex_point, tm1 (tm2))`}
  *     \cgalParamExtra{If this parameter is omitted, an internal property map for `CGAL::vertex_point_t`
  *                     must be available in `TriangleMesh`.}
  *   \cgalParamNEnd
  *
  *   \cgalParamNBegin{edge_is_constrained_map}
  *     \cgalParamDescription{a property map containing the constrained-or-not status of each edge of `tm1` (`tm2`)}
  *     \cgalParamType{a class model of `ReadablePropertyMap` with `boost::graph_traits<TriangleMesh>::%edge_descriptor`
  *                    as key type and `bool` as value type}
  *     \cgalParamDefault{a constant property map returning `false` for any edge}
  *   \cgalParamNEnd
  *
  *   \cgalParamNBegin{face_index_map}
  *     \cgalParamDescription{a property map associating to each face of `tm1` (`tm2`) a unique index
  *                           between `0` and `num_faces(tm1) - 1` (`num_faces(tm2) - 1`)}
  *     \cgalParamType{a class model of `ReadablePropertyMap` with `boost::graph_traits<TriangleMesh>::%face_descriptor`
  *                    as key type and `std::size_t` as value type}
  *     \cgalParamDefault{an automatically indexed internal map}
  *     \cgalParamExtra{If the property map is writable, the indices of the faces of `tm1` and `tm2`
  *                     will be set after the corefinement is done.}
  *   \cgalParamNEnd
  *
  *   \cgalParamNBegin{visitor}
  *     \cgalParamDescription{a visitor used to track the creation of new faces}
  *     \cgalParamType{a class model of `PMPCorefinementVisitor`}
  *     \cgalParamDefault{`Corefinement::Default_visitor<TriangleMesh>`}
  *     \cgalParamExtra{`np1` only}
  *   \cgalParamNEnd
  *
  *   \cgalParamNBegin{throw_on_self_intersection}
  *     \cgalParamDescription{If `true` the set of triangles closed to the intersection of `tm1` and `tm2` will be
  *                           checked for self-intersections and `Corefinement::Self_intersection_exception`
  *                           will be thrown if at least one self-intersection is found.}
  *     \cgalParamType{Boolean}
  *     \cgalParamDefault{`false`}
  *     \cgalParamExtra{`np1` only}
  *   \cgalParamNEnd
  * \cgalNamedParamsEnd
  *
  * @param np_out an optional sequence of \ref bgl_namedparameters "Named Parameters" among the ones listed below
  *
  * \cgalNamedParamsBegin
  *   \cgalParamNBegin{vertex_point_map}
  *     \cgalParamDescription{a property map associating points to the vertices of `tm_out`}
  *     \cgalParamType{a class model of `ReadWritePropertyMap` with `boost::graph_traits<TriangleMesh>::%vertex_descriptor`
  *                    as key type and `%Point_3` as value type}
  *     \cgalParamDefault{`boost::get(CGAL::vertex_point, tm_out)`}
  *     \cgalParamExtra{If this parameter is omitted, an internal property map for `CGAL::vertex_point_t`
  *                     must be available in `TriangleMesh`.}
  *   \cgalParamNEnd
  *
  *   \cgalParamNBegin{edge_is_constrained_map}
  *     \cgalParamDescription{a property map containing the constrained-or-not status of each edge of `tm_out`.
  *                           An edge of `tm_out` is constrained if it is on the intersection of `tm1` and `tm2`,
  *                           or if the edge corresponds to a constrained edge in `tm1` or `tm2`.}
  *     \cgalParamType{a class model of `WritablePropertyMap` with `boost::graph_traits<TriangleMesh>::%edge_descriptor`
  *                    as key type and `bool` as value type}
  *   \cgalParamNEnd
  * \cgalNamedParamsEnd
  *
  * @return `true` if the output surface mesh is manifold and is put into `tm_out`.
  *         If `false` is returned and if `tm_out` is one of the input surface meshes,
  *         then `tm_out` is only corefined.  */
template <class TriangleMesh,
          class NamedParameters1 = parameters::Default_named_parameters,
          class NamedParameters2 = parameters::Default_named_parameters,
          class NamedParametersOut = parameters::Default_named_parameters>
bool
corefine_and_compute_union(      TriangleMesh& tm1,
                                 TriangleMesh& tm2,
                                 TriangleMesh& tm_out,
                           const NamedParameters1& np1 = parameters::default_values(),
                           const NamedParameters2& np2 = parameters::default_values(),
                           const NamedParametersOut& np_out = parameters::default_values())
{
  using namespace CGAL::parameters;
  std::array< std::optional<TriangleMesh*>,4> output;
  output[Corefinement::UNION]=&tm_out;

  return
   corefine_and_compute_boolean_operations(tm1, tm2, output, np1, np2,
                                           std::make_tuple(np_out,
                                                             parameters::default_values(),
                                                             parameters::default_values(),
                                                             parameters::default_values()))
                                                                [Corefinement::UNION];
}

/**
  * \ingroup PMP_corefinement_grp
  * \link coref_def_subsec corefines \endlink `tm1` and `tm2` and
  * puts in `tm_out` a triangulated surface mesh \link coref_def_subsec bounding \endlink
  * the intersection of the volumes bounded by `tm1` and `tm2`.
  * \copydetails CGAL::Polygon_mesh_processing::corefine_and_compute_union()
  */
template <class TriangleMesh,
          class NamedParameters1 = parameters::Default_named_parameters,
          class NamedParameters2 = parameters::Default_named_parameters,
          class NamedParametersOut = parameters::Default_named_parameters>
bool
corefine_and_compute_intersection(      TriangleMesh& tm1,
                                        TriangleMesh& tm2,
                                        TriangleMesh& tm_out,
                                  const NamedParameters1& np1 = parameters::default_values(),
                                  const NamedParameters2& np2 = parameters::default_values(),
                                  const NamedParametersOut& np_out = parameters::default_values())
{
  using namespace CGAL::parameters;
  std::array< std::optional<TriangleMesh*>,4> output;
  output[Corefinement::INTERSECTION]=&tm_out;

  return
    corefine_and_compute_boolean_operations(tm1, tm2, output, np1, np2,
                                            std::make_tuple(parameters::default_values(),
                                                              np_out,
                                                              parameters::default_values(),
                                                              parameters::default_values()))
                                                                [Corefinement::INTERSECTION];
}

/**
  * \ingroup PMP_corefinement_grp
  * \link coref_def_subsec corefines \endlink `tm1` and `tm2` and
  * puts in `tm_out` a triangulated surface mesh \link coref_def_subsec bounding \endlink
  * the volume bounded by `tm1` minus the volume bounded by `tm2`.
  * \copydetails CGAL::Polygon_mesh_processing::corefine_and_compute_union()
  */
template <class TriangleMesh,
          class NamedParameters1 = parameters::Default_named_parameters,
          class NamedParameters2 = parameters::Default_named_parameters,
          class NamedParametersOut = parameters::Default_named_parameters>
bool
corefine_and_compute_difference(      TriangleMesh& tm1,
                                      TriangleMesh& tm2,
                                      TriangleMesh& tm_out,
                                const NamedParameters1& np1 = parameters::default_values(),
                                const NamedParameters2& np2 = parameters::default_values(),
                                const NamedParametersOut& np_out = parameters::default_values())
{
  using namespace CGAL::parameters;
  using namespace CGAL::Polygon_mesh_processing::Corefinement;
  std::array< std::optional<TriangleMesh*>,4> output;
  output[TM1_MINUS_TM2]=&tm_out;

  return
    corefine_and_compute_boolean_operations(tm1, tm2, output, np1, np2,
                                            std::make_tuple(parameters::default_values(),
                                                              parameters::default_values(),
                                                              np_out,
                                                              parameters::default_values()))
                                                                [TM1_MINUS_TM2];
}

/**
 * \ingroup PMP_corefinement_grp
 * \link coref_def_subsec corefines \endlink `tm1` and `tm2`. For each input
 * triangulated surface mesh, if a constrained edge is provided, intersection
 * edges will be marked as constrained. If an edge that was marked as
 * constrained is split, its sub-edges will be marked as constrained as well.
 *
 * \pre \link CGAL::Polygon_mesh_processing::does_self_intersect() `!CGAL::Polygon_mesh_processing::does_self_intersect(tm1)` \endlink
 * \pre \link CGAL::Polygon_mesh_processing::does_self_intersect() `!CGAL::Polygon_mesh_processing::does_self_intersect(tm2)` \endlink
 *
 * @tparam TriangleMesh a model of `HalfedgeListGraph`, `FaceListGraph`, and `MutableFaceGraph`
 * @tparam NamedParameters1 a sequence of \ref bgl_namedparameters "Named Parameters"
 * @tparam NamedParameters2 a sequence of \ref bgl_namedparameters "Named Parameters"
 *
 * @param tm1 first input triangulated surface mesh
 * @param tm2 second input triangulated surface mesh
 * @param np1 an optional sequence of \ref bgl_namedparameters "Named Parameters" among the ones listed below
 * @param np2 an optional sequence of \ref bgl_namedparameters "Named Parameters" among the ones listed below
 *
 * \cgalNamedParamsBegin
 *   \cgalParamNBegin{vertex_point_map}
 *     \cgalParamDescription{a property map associating points to the vertices of `tm1` (`tm2`)}
 *     \cgalParamType{a class model of `ReadablePropertyMap` with `boost::graph_traits<TriangleMesh>::%vertex_descriptor`
 *                    as key type and `%Point_3` as value type}
 *     \cgalParamDefault{`boost::get(CGAL::vertex_point, tm1 (tm2))`}
 *     \cgalParamExtra{If this parameter is omitted, an internal property map for `CGAL::vertex_point_t`
 *                     must be available in `TriangleMesh`.}
 *   \cgalParamNEnd
 *
 *   \cgalParamNBegin{edge_is_constrained_map}
 *     \cgalParamDescription{a property map containing the constrained-or-not status of each edge of `tm1` (`tm2`)}
 *     \cgalParamType{a class model of `ReadablePropertyMap` with `boost::graph_traits<TriangleMesh>::%edge_descriptor`
 *                    as key type and `bool` as value type}
 *     \cgalParamDefault{a constant property map returning `false` for any edge}
 *   \cgalParamNEnd
 *
 *   \cgalParamNBegin{visitor}
 *     \cgalParamDescription{a visitor used to track the creation of new faces}
 *     \cgalParamType{a class model of `PMPCorefinementVisitor`}
 *     \cgalParamDefault{`Corefinement::Default_visitor<TriangleMesh>`}
 *     \cgalParamExtra{`np1` only}
 *   \cgalParamNEnd
 *
 *   \cgalParamNBegin{throw_on_self_intersection}
 *     \cgalParamDescription{If `true` the set of triangles closed to the intersection of `tm1` and `tm2` will be
 *                           checked for self-intersections and `Corefinement::Self_intersection_exception`
 *                           will be thrown if at least one self-intersection is found.}
 *     \cgalParamType{Boolean}
 *     \cgalParamDefault{`false`}
 *     \cgalParamExtra{`np1` only}
 *   \cgalParamNEnd
 *   \cgalParamNBegin{do_not_modify}
 *     \cgalParamDescription{if `true`, the corresponding mesh will not be updated.}
 *     \cgalParamType{Boolean}
 *     \cgalParamDefault{`false`}
 *     \cgalParamExtra{If this parameter is set to `true` for both meshes nothing will be done.
 *                      If this option is set to `true` for one mesh,
 *                      the other mesh is no longer required to be without self-intersection.}
 *   \cgalParamNEnd
 * \cgalNamedParamsEnd
 *
 */
template <class TriangleMesh,
          class NamedParameters1 = parameters::Default_named_parameters,
          class NamedParameters2 = parameters::Default_named_parameters>
void
corefine(      TriangleMesh& tm1,
               TriangleMesh& tm2,
         const NamedParameters1& np1 = parameters::default_values(),
         const NamedParameters2& np2 = parameters::default_values())
{
  using parameters::choose_parameter;
  using parameters::get_parameter;

  TriangleMesh* const_mesh_ptr=nullptr;
  if (choose_parameter(get_parameter(np1, internal_np::do_not_modify), false))
  {
    if (choose_parameter(get_parameter(np2, internal_np::do_not_modify), false))
      return;
    const_mesh_ptr=&tm1;
  }
  else
  {
    if (choose_parameter(get_parameter(np2, internal_np::do_not_modify), false))
      const_mesh_ptr=&tm2;
  }

  const bool throw_on_self_intersection =
    choose_parameter(get_parameter(np1, internal_np::throw_on_self_intersection), false);

// Vertex point maps
  typedef typename GetVertexPointMap<TriangleMesh, NamedParameters1>::type VPM1;
  typedef typename GetVertexPointMap<TriangleMesh, NamedParameters2>::type VPM2;

  static_assert(std::is_same<typename boost::property_traits<VPM1>::value_type,
                             typename boost::property_traits<VPM2>::value_type>::value);

  VPM1 vpm1 = choose_parameter(get_parameter(np1, internal_np::vertex_point),
                               get_property_map(boost::vertex_point, tm1));

  VPM2 vpm2 = choose_parameter(get_parameter(np2, internal_np::vertex_point),
                               get_property_map(boost::vertex_point, tm2));

// Edge is-constrained maps
  typedef typename internal_np::Lookup_named_param_def <
    internal_np::edge_is_constrained_t,
    NamedParameters1,
    Corefinement::No_mark<TriangleMesh>//default
  > ::type Ecm1;

  typedef typename internal_np::Lookup_named_param_def <
    internal_np::edge_is_constrained_t,
    NamedParameters2,
    Corefinement::No_mark<TriangleMesh>//default
  > ::type Ecm2;

  Ecm1 ecm1 = choose_parameter<Ecm1>(get_parameter(np1, internal_np::edge_is_constrained));
  Ecm2 ecm2 = choose_parameter<Ecm2>(get_parameter(np2, internal_np::edge_is_constrained));

  typedef Corefinement::Ecm_bind<TriangleMesh, Ecm1, Ecm2> Ecm;

  if (&tm1==&tm2)
  {
    Corefinement::mark_all_edges(tm1, ecm1);
    Corefinement::mark_all_edges(tm2, ecm2);
    return;
  }

  // User visitor
  typedef typename internal_np::Lookup_named_param_def <
    internal_np::visitor_t,
    NamedParameters1,
    Corefinement::Default_visitor<TriangleMesh>//default
  > ::type User_visitor;
  User_visitor uv(choose_parameter<User_visitor>(get_parameter(np1, internal_np::visitor)));

  static const bool handle_non_manifold_features =
    !parameters::is_default_parameter<NamedParameters1, internal_np::non_manifold_feature_map_t>::value ||
    !parameters::is_default_parameter<NamedParameters2, internal_np::non_manifold_feature_map_t>::value;

// surface intersection algorithm call
  typedef Corefinement::No_extra_output_from_corefinement<TriangleMesh> Ob;
  typedef Corefinement::Surface_intersection_visitor_for_corefinement<
  TriangleMesh, VPM1, VPM2, Ob, Ecm, User_visitor, false, handle_non_manifold_features> Algo_visitor;

  Ob ob;
  Ecm ecm(tm1,tm2,ecm1,ecm2);
  Corefinement::Intersection_of_triangle_meshes<TriangleMesh, VPM1, VPM2, Algo_visitor>
    functor(tm1, tm2, vpm1, vpm2, Algo_visitor(uv,ob,ecm,const_mesh_ptr), const_mesh_ptr);

  // Fill non-manifold feature maps if provided
  functor.set_non_manifold_feature_map_1(parameters::get_parameter(np1, internal_np::non_manifold_feature_map));
  functor.set_non_manifold_feature_map_2(parameters::get_parameter(np2, internal_np::non_manifold_feature_map));

  functor(CGAL::Emptyset_iterator(), throw_on_self_intersection, true);
}

namespace experimental {
/**
 * \ingroup PMP_corefinement_grp
 * \link coref_def_subsec autorefines \endlink `tm`. Refines a triangle mesh
 * so that no triangles intersects in their interior.
 * Self-intersection edges will be marked as constrained. If an edge that was marked as
 * constrained is split, its sub-edges will be marked as constrained as well.
 *
 * @tparam TriangleMesh a model of `HalfedgeListGraph`, `FaceListGraph`, and `MutableFaceGraph`
 * @tparam NamedParameters a sequence of \ref namedparameters
 *
 * @param tm input triangulated surface mesh
 * @param np an optional sequence of \ref bgl_namedparameters "Named Parameters" among the ones listed below
 *
 * \cgalNamedParamsBegin
 *   \cgalParamNBegin{vertex_point_map}
 *     \cgalParamDescription{a property map associating points to the vertices of `tm`}
 *     \cgalParamType{a class model of `ReadablePropertyMap` with `boost::graph_traits<TriangleMesh>::%vertex_descriptor`
 *                    as key type and `%Point_3` as value type}
 *     \cgalParamDefault{`boost::get(CGAL::vertex_point, tm)`}
 *     \cgalParamExtra{If this parameter is omitted, an internal property map for `CGAL::vertex_point_t`
 *                     must be available in `TriangleMesh`.}
 *  \cgalParamNEnd
 *
 *   \cgalParamNBegin{edge_is_constrained_map}
 *     \cgalParamDescription{a property map containing the constrained-or-not status of each edge of `tm`}
 *     \cgalParamType{a class model of `ReadablePropertyMap` with `boost::graph_traits<TriangleMesh>::%edge_descriptor`
 *                    as key type and `bool` as value type}
 *     \cgalParamDefault{a constant property map returning `false` for any edge}
 *   \cgalParamNEnd
 *
 *   \cgalParamNBegin{face_index_map}
 *     \cgalParamDescription{a property map associating to each face of `tm` a unique index between `0` and `num_faces(tm) - 1`}
 *     \cgalParamType{a class model of `ReadablePropertyMap` with `boost::graph_traits<TriangleMesh>::%face_descriptor`
 *                    as key type and `std::size_t` as value type}
 *     \cgalParamDefault{an automatically indexed internal map}
 *     \cgalParamExtra{If the property map is writable, the indices of the faces of `tm1` and `tm2`
 *                     will be set after the corefinement is done.}
 *   \cgalParamNEnd
 *
 *   \cgalParamNBegin{visitor}
 *     \cgalParamDescription{a visitor used to track the creation of new faces}
 *     \cgalParamType{a class model of `PMPCorefinementVisitor`}
 *     \cgalParamDefault{`Corefinement::Default_visitor<TriangleMesh>`}
 *   \cgalParamNEnd
 * \cgalNamedParamsEnd
 *
 */
template <class TriangleMesh,
          class NamedParameters = parameters::Default_named_parameters>
void
autorefine(      TriangleMesh& tm,
           const NamedParameters& np = parameters::default_values())
{
  using parameters::choose_parameter;
  using parameters::get_parameter;

// Vertex point maps
  typedef typename GetVertexPointMap<TriangleMesh, NamedParameters>::type VPM;

  VPM vpm = choose_parameter(get_parameter(np, internal_np::vertex_point),
                             get_property_map(boost::vertex_point, tm));

// Edge is-constrained maps
  typedef typename internal_np::Lookup_named_param_def <
    internal_np::edge_is_constrained_t,
    NamedParameters,
    Corefinement::No_mark<TriangleMesh>//default
  > ::type Ecm;
  Ecm ecm = choose_parameter<Ecm>(get_parameter(np, internal_np::edge_is_constrained));

// User visitor
  typedef typename internal_np::Lookup_named_param_def <
    internal_np::visitor_t,
    NamedParameters,
    Corefinement::Default_visitor<TriangleMesh>//default
  > ::type User_visitor;
  User_visitor uv(choose_parameter<User_visitor>(get_parameter(np, internal_np::visitor)));


// surface intersection algorithm call
  typedef Corefinement::No_extra_output_from_corefinement<TriangleMesh> Ob;
  typedef Corefinement::Surface_intersection_visitor_for_corefinement<
    TriangleMesh, VPM, VPM, Ob, Ecm, User_visitor,true> Algo_visitor;
  Ob ob;

  Corefinement::Intersection_of_triangle_meshes<TriangleMesh, VPM, VPM, Algo_visitor>
    functor(tm, vpm, Algo_visitor(uv,ob,ecm) );

  functor(CGAL::Emptyset_iterator(), true);
}

/**
 * \ingroup PMP_corefinement_grp
 * Removes self-intersections in `tm` by \link coref_def_subsec autorefining \endlink `tm`,
 * removing extra patches, and stitching self-intersection edges.
 * Self-intersection edges will be marked as constrained. If an edge that was marked as
 * constrained is split, its sub-edges will be marked as constrained as well.
 * \return `true` if all self-intersections were fixed and `false` otherwise.
 *
 * @tparam TriangleMesh a model of `HalfedgeListGraph`, `FaceListGraph`, and `MutableFaceGraph`
 * @tparam NamedParameters a sequence of \ref namedparameters
 *
 * @param tm input triangulated surface mesh
 * @param np an optional sequence of \ref bgl_namedparameters "Named Parameters" among the ones listed below
 *
 * \cgalNamedParamsBegin
 *   \cgalParamNBegin{vertex_point_map}
 *     \cgalParamDescription{a property map associating points to the vertices of `tm`}
 *     \cgalParamType{a class model of `ReadablePropertyMap` with `boost::graph_traits<TriangleMesh>::%vertex_descriptor`
 *                    as key type and `%Point_3` as value type}
 *     \cgalParamDefault{`boost::get(CGAL::vertex_point, tm)`}
 *     \cgalParamExtra{If this parameter is omitted, an internal property map for `CGAL::vertex_point_t`
 *                     must be available in `TriangleMesh`.}
 *   \cgalParamNEnd
 *
 *   \cgalParamNBegin{edge_is_constrained_map}
 *     \cgalParamDescription{a property map containing the constrained-or-not status of each edge of `tm`}
 *     \cgalParamType{a class model of `ReadablePropertyMap` with `boost::graph_traits<TriangleMesh>::%edge_descriptor`
 *                    as key type and `bool` as value type}
 *     \cgalParamDefault{a constant property map returning `false` for any edge}
 *   \cgalParamNEnd
 *
 *   \cgalParamNBegin{face_index_map}
 *     \cgalParamDescription{a property map associating to each face of `tm` a unique index between `0` and `num_faces(tm) - 1`}
 *     \cgalParamType{a class model of `ReadablePropertyMap` with `boost::graph_traits<TriangleMesh>::%face_descriptor`
 *                    as key type and `std::size_t` as value type}
 *     \cgalParamDefault{an automatically indexed internal map}
 *     \cgalParamExtra{If the property map is writable, the indices of the faces of `tm` will be set
 *                     after the autorefinement is done.}
 *   \cgalParamNEnd
 *
 *   \cgalParamNBegin{visitor}
 *     \cgalParamDescription{a visitor used to track the creation of new faces}
 *     \cgalParamType{a class model of `PMPCorefinementVisitor`}
 *     \cgalParamDefault{`Corefinement::Default_visitor<TriangleMesh>`}
 *   \cgalParamNEnd
 *
 * \cgalNamedParamsEnd
 *
 */
template <class TriangleMesh,
          class NamedParameters = parameters::Default_named_parameters>
bool
autorefine_and_remove_self_intersections(      TriangleMesh& tm,
                                         const NamedParameters& np = parameters::default_values())
{
  using parameters::choose_parameter;
  using parameters::get_parameter;

// Vertex point maps
  typedef typename GetVertexPointMap<TriangleMesh, NamedParameters>::type VPM;
  VPM vpm = choose_parameter(get_parameter(np, internal_np::vertex_point),
                             get_property_map(boost::vertex_point, tm));

// Face index map
  typedef typename GetInitializedFaceIndexMap<TriangleMesh, NamedParameters>::type Fid_map;
  Fid_map fid_map = get_initialized_face_index_map(tm, np);


// Edge is-constrained maps
  typedef typename internal_np::Lookup_named_param_def <
    internal_np::edge_is_constrained_t,
    NamedParameters,
    Corefinement::No_mark<TriangleMesh>//default
  > ::type Ecm;
  Ecm ecm = choose_parameter<Ecm>(get_parameter(np, internal_np::edge_is_constrained));

// User visitor
  typedef typename internal_np::Lookup_named_param_def <
    internal_np::visitor_t,
    NamedParameters,
    Corefinement::Default_visitor<TriangleMesh>//default
  > ::type User_visitor;
  User_visitor uv(choose_parameter<User_visitor>(get_parameter(np, internal_np::visitor)));

// surface intersection algorithm call
  typedef Corefinement::Output_builder_for_autorefinement<TriangleMesh,
                                                          VPM,
                                                          Fid_map,
                                                          Ecm,
                                                          Default > Ob;

  typedef Corefinement::Surface_intersection_visitor_for_corefinement<
    TriangleMesh, VPM, VPM, Ob, Ecm, User_visitor,true> Algo_visitor;
  Ob ob(tm, vpm, fid_map, ecm);

  Corefinement::Intersection_of_triangle_meshes<TriangleMesh, VPM, VPM, Algo_visitor>
    functor(tm, vpm, Algo_visitor(uv,ob,ecm) );

  functor(CGAL::Emptyset_iterator(), true);

  return ob.all_self_intersection_fixed();
}

}// end of namespace experimental

} }  // end of namespace CGAL::Polygon_mesh_processing

#include <CGAL/enable_warnings.h>

#endif // CGAL_POLYGON_MESH_PROCESSING_COREFINEMENT_H<|MERGE_RESOLUTION|>--- conflicted
+++ resolved
@@ -281,13 +281,8 @@
     if(faces(tm2).empty())
     {
       for (int i=0; i<4; ++i)
-<<<<<<< HEAD
-        if (output[i] != boost::none)
+        if (output[i] != std::nullopt)
           remove_all_elements(*(*output[i]));
-=======
-        if (output[i] != std::nullopt)
-          clear(*(*output[i]));
->>>>>>> a04ecc2a
       return CGAL::make_array(true, true, true, true);
     }
     // tm2 is not empty
@@ -297,19 +292,11 @@
                         *(*output[Corefinement::UNION]),
                         parameters::vertex_point_map(vpm2),
                         parameters::vertex_point_map(*std::get<Corefinement::UNION>(vpm_out_tuple)));
-<<<<<<< HEAD
-    if (output[Corefinement::INTERSECTION] != boost::none)
+    if (output[Corefinement::INTERSECTION] != std::nullopt)
       remove_all_elements(*(*output[Corefinement::INTERSECTION]));
-    if (output[Corefinement::TM1_MINUS_TM2] != boost::none)
+    if (output[Corefinement::TM1_MINUS_TM2] != std::nullopt)
       remove_all_elements(*(*output[Corefinement::TM1_MINUS_TM2]));
-    if (output[Corefinement::TM2_MINUS_TM1] != boost::none)
-=======
-    if (output[Corefinement::INTERSECTION] != std::nullopt)
-      clear(*(*output[Corefinement::INTERSECTION]));
-    if (output[Corefinement::TM1_MINUS_TM2] != std::nullopt)
-      clear(*(*output[Corefinement::TM1_MINUS_TM2]));
     if (output[Corefinement::TM2_MINUS_TM1] != std::nullopt)
->>>>>>> a04ecc2a
       if (&tm2 != *output[Corefinement::TM2_MINUS_TM1])
         copy_face_graph(tm2,
                         *(*output[Corefinement::TM2_MINUS_TM1]),
@@ -327,19 +314,11 @@
                           *(*output[Corefinement::UNION]),
                           parameters::vertex_point_map(vpm1),
                           parameters::vertex_point_map(*std::get<Corefinement::UNION>(vpm_out_tuple)));
-<<<<<<< HEAD
-      if (output[Corefinement::INTERSECTION] != boost::none)
+      if (output[Corefinement::INTERSECTION] != std::nullopt)
         remove_all_elements(*(*output[Corefinement::INTERSECTION]));
-      if (output[Corefinement::TM2_MINUS_TM1] != boost::none)
+      if (output[Corefinement::TM2_MINUS_TM1] != std::nullopt)
         remove_all_elements(*(*output[Corefinement::TM2_MINUS_TM1]));
-      if (output[Corefinement::TM1_MINUS_TM2] != boost::none)
-=======
-      if (output[Corefinement::INTERSECTION] != std::nullopt)
-        clear(*(*output[Corefinement::INTERSECTION]));
-      if (output[Corefinement::TM2_MINUS_TM1] != std::nullopt)
-        clear(*(*output[Corefinement::TM2_MINUS_TM1]));
       if (output[Corefinement::TM1_MINUS_TM2] != std::nullopt)
->>>>>>> a04ecc2a
         if (&tm1 != *output[Corefinement::TM1_MINUS_TM2])
           copy_face_graph(tm1,
                           *(*output[Corefinement::TM1_MINUS_TM2]),
