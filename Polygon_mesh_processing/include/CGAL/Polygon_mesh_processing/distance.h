--- conflicted
+++ resolved
@@ -707,7 +707,6 @@
  * @param np an optional sequence of \ref pmp_namedparameters "Named Parameters" among the ones listed below
  *
  * \cgalNamedParamsBegin
-<<<<<<< HEAD
  *   \cgalParamNBegin{vertex_point_map}
  *     \cgalParamDescription{a property map associating points to the vertices of `tm`}
  *     \cgalParamType{a class model of `ReadablePropertyMap` with `boost::graph_traits<TriangleMesh>::%vertex_descriptor`
@@ -773,7 +772,7 @@
  *   \cgalParamNEnd
  *
  *   \cgalParamNBegin{sample_vertices}
- *     \cgalParamDescription{If `true` is passed, vertices of `tm` are put into `out`.}
+ *     \cgalParamDescription{If `true` is passed, the vertices of `tm` are part of the sample.}
  *     \cgalParamType{Boolean}
  *     \cgalParamDefault{`true`}
  *   \cgalParamNEnd
@@ -833,92 +832,6 @@
  *     \cgalParamType{unsigned int}
  *     \cgalParamDefault{`0`}
  *   \cgalParamNEnd
-=======
- *    \cgalParamBegin{vertex_point_map} the property map with the points
- *      associated to the vertices of `tm`. If this parameter is omitted,
- *      an internal property map for `CGAL::vertex_point_t`
- *      must be available for `TriangleMesh`.
- *    \cgalParamEnd
- *    \cgalParamBegin{geom_traits} a model of `PMPDistanceTraits`. \cgalParamEnd
- *    \cgalParamBegin{use_random_uniform_sampling}
- *      if `true` (default value), points are generated in a random
- *      and uniform way on the surface of `tm`, and/or on edges of `tm`.
- *      For faces, the number of sample points is the value passed to the named
- *      parameter `number_of_points_on_faces`. If not set,
- *      the value passed to the named parameter `number_of_points_per_area_unit`
- *      is multiplied by the area of `tm` to get the number of sample points.
- *      If none of these parameters is set, the number of points sampled is `num_vertices(tm)`.
- *      For edges, the number of the number of sample points is the value passed to the named
- *      parameter `number_of_points_on_edges`. If not set,
- *      the value passed to the named parameter `number_of_points_per_distance_unit`
- *      is multiplied by the sum of the length of edges of `tm` to get the number of sample points.
- *      If none of these parameters is set, the number of points sampled is `num_vertices(tm)`.
- *    \cgalParamEnd
- *    \cgalParamBegin{use_grid_sampling}
- *      if `true`, points are generated on a grid in each triangle,
- *      with a minimum of one point per triangle. The distance between
- *      two consecutive points in the grid is that of the length of the
- *      smallest non-null edge of `tm` or the value passed to
- *      the named parameter `grid_spacing`. Edges are also split using the
- *      same distance, if requested.
- *    \cgalParamEnd
- *    \cgalParamBegin{use_monte_carlo_sampling}
- *      if `true`, points are generated randomly in each triangle and/or
- *      on each edge.
- *      For faces, the number of points per triangle is the value passed to the named
- *      parameter `number_of_points_per_face`. If not set, the value passed
- *      to the named parameter `number_of_points_per_area_unit` is
- *      used to pick a number of points per face proportional to the triangle
- *      area with a minimum of one point per face. If none of these parameters
- *      is set, 2 divided by the square of the length of the smallest non-null
- *      edge of `tm` is used as if it was passed to
- *      `number_of_points_per_area_unit`.
- *      For edges, the number of points per edge is the value passed to the named
- *      parameter `number_of_points_per_edge`. If not set, the value passed
- *      to the named parameter `number_of_points_per_distance_unit` is
- *      used to pick a number of points per edge proportional to the length of
- *      the edge with a minimum of one point per face. If none of these parameters
- *      is set, 1 divided by the length of the smallest non-null edge of `tm`
- *      is used as if it was passed to `number_of_points_per_distance_unit`.
- *    \cgalParamEnd
- *    \cgalParamBegin{sample_vertices}
- *      if `true` (default value), vertices of `tm` are put into `out`.
- *    \cgalParamEnd
- *    \cgalParamBegin{sample_edges}
- *      if `true` (default value), edges of `tm` are sampled.
- *    \cgalParamEnd
- *    \cgalParamBegin{sample_faces}
- *      if `true` (default value), faces of `tm` are sampled.
- *    \cgalParamEnd
- *    \cgalParamBegin{grid_spacing} a double value used as the grid spacing
- *      for the grid sampling method.
- *    \cgalParamEnd
- *    \cgalParamBegin{number_of_points_on_edges} an unsigned integral value used
- *      for the random sampling method as the number of points to pick exclusively
- *      on edges.
- *    \cgalParamEnd
- *    \cgalParamBegin{number_of_points_on_faces} an unsigned integral value used
- *      for the random sampling method as the number of points to pick on the surface.
- *    \cgalParamEnd
- *    \cgalParamBegin{number_of_points_per_distance_unit} a double value
- *       used for the random sampling and the Monte Carlo sampling methods to
- *       repectively determine the total number of points on edges and the
- *       number of points per edge.
- *    \cgalParamEnd
- *    \cgalParamBegin{number_of_points_per_edge} an unsigned integral value
- *      used by the Monte-Carlo sampling method as the number of points per edge
- *      to pick.
- *    \cgalParamEnd
- *    \cgalParamBegin{number_of_points_per_face} an unsigned integral value
- *      used by the Monte-Carlo sampling method as the number of points per face
- *      to pick.
- *    \cgalParamEnd
- *    \cgalParamBegin{number_of_points_per_area_unit} a double value
- *       used for the random sampling and the Monte Carlo sampling methods to
- *       repectively determine the total number of points inside faces
- *       and the number of points per face.
- *    \cgalParamEnd
->>>>>>> 8795725d
  * \cgalNamedParamsEnd
  *
  * @see `CGAL::Polygon_mesh_processing::sample_triangle_soup()`
@@ -962,61 +875,83 @@
  * @param np an optional sequence of \ref pmp_namedparameters "Named Parameters" among the ones listed below
  *
  * \cgalNamedParamsBegin
- *    \cgalParamBegin{geom_traits} a model of `PMPDistanceTraits`, whose `%Point_3` type is the same
- *      as `PointRange`'s `value_type`.
- *    \cgalParamEnd
- *    \cgalParamBegin{use_random_uniform_sampling}
- *      if `true`, points are generated in a random
- *      and uniform way over the triangles of the soup.
- *      The number of sample points is the value passed to the named
- *      parameter `number_of_points_on_faces`. If not set,
- *      the value passed to the named parameter `number_of_points_per_area_unit`
- *      is multiplied by the area of the soup to get the number of sample points.
- *      If none of these parameters is set, the number of points sampled is `points.size()`.
- *
- *      %Default is `true`.
- *    \cgalParamEnd
- *    \cgalParamBegin{use_grid_sampling}
- *      if `true`, points are generated on a grid in each triangle,
- *      with a minimum of one point per triangle. The distance between
- *      two consecutive points in the grid is that of the length of the
- *      smallest non-null edge of the soup, or the value passed to
- *      the named parameter `grid_spacing`.
- *
- *      %Default is `false`.
- *    \cgalParamEnd
- *    \cgalParamBegin{use_monte_carlo_sampling}
- *      if `true`, points are generated randomly in each triangle.
- *      The number of points per triangle is the value passed to the named
- *      parameter `number_of_points_per_face`. If not set, the value passed
- *      to the named parameter `number_of_points_per_area_unit` is
- *      used to pick a number of points per face proportional to the triangle
- *      area with a minimum of one point per face. If none of these parameters
- *      is set, the number of points per area unit is set to 2 divided
- *      by the square of the length of the smallest non-null edge of the soup.
- *
- *      %Default is `false`.
- *    \cgalParamEnd
- *    \cgalParamBegin{sample_vertices}
- *      if `true`, the points of `points` are put into `out`.
- *
- *      %Default is `true`.
- *    \cgalParamEnd
- *    \cgalParamBegin{grid_spacing} a double value used as the grid spacing
- *      for the grid sampling method.
- *    \cgalParamEnd
- *    \cgalParamBegin{number_of_points_on_faces} an unsigned integral value used
- *      for the random sampling method as the number of points to pick on the surface.
- *    \cgalParamEnd
- *    \cgalParamBegin{number_of_points_per_face} an unsigned integral value
- *      used by the Monte-Carlo sampling method as the number of points per triangle
- *      to pick.
- *    \cgalParamEnd
- *    \cgalParamBegin{number_of_points_per_area_unit} a double value
- *       used for the random sampling and the Monte Carlo sampling methods to
- *       repectively determine the total number of points inside triangles
- *       and the number of points per triangle.
- *    \cgalParamEnd
+ *   \cgalParamNBegin{geom_traits}
+ *     \cgalParamDescription{an instance of a geometric traits class}
+ *     \cgalParamType{a class model of `PMPDistanceTraits`}
+ *     \cgalParamDefault{a \cgal Kernel deduced from the point type, using `CGAL::Kernel_traits`}
+ *     \cgalParamExtra{The geometric traits class must be compatible with the point range's point type.}
+ *   \cgalParamNEnd
+ *
+ *   \cgalParamNBegin{use_random_uniform_sampling}
+ *     \cgalParamDescription{If `true` is passed, points are generated in a random and uniform way
+ *                           over the triangles of the soup.}
+ *     \cgalParamType{Boolean}
+ *     \cgalParamType{`true`}
+ *     \cgalParamExtra{The number of sample points is the value passed to the named
+ *                     parameter `number_of_points_on_faces`. If not set,
+ *                     the value passed to the named parameter `number_of_points_per_area_unit`
+ *                     is multiplied by the area of the soup to get the number of sample points.
+ *                     If none of these parameters is set, the number of points sampled is `points.size()`.}
+ *   \cgalParamNEnd
+ *
+ *   \cgalParamNBegin{use_grid_sampling}
+ *     \cgalParamDescription{If `true` is passed, points are generated on a grid in each triangle,
+ *                           with a minimum of one point per triangle.}
+ *     \cgalParamType{Boolean}
+ *     \cgalParamDefault{`false`}
+ *     \cgalParamExtra{The distance between two consecutive points in the grid is that of the length
+ *                     of the smallest non-null edge of the soup or the value passed to the named parameter
+ *                     `grid_spacing`.}
+ *   \cgalParamNEnd
+ * *   \cgalParamNBegin{use_monte_carlo_sampling}
+ *     \cgalParamDescription{if `true` is passed, points are generated randomly in each triangle.}
+ *     \cgalParamType{Boolean}
+ *     \cgalParamDefault{`false`}
+ *     \cgalParamExtra{The number of points per triangle is the value passed to the named
+ *                     parameter `number_of_points_per_face`. If not set, the value passed
+ *                     to the named parameter `number_of_points_per_area_unit` is
+ *                     used to pick a number of points per face proportional to the triangle
+ *                     area with a minimum of one point per face. If none of these parameters
+ *                     is set, the number of points per area unit is set to 2 divided
+ *                     by the square of the length of the smallest non-null edge of the soup.}
+ *   \cgalParamNEnd
+ *
+ *   \cgalParamNBegin{sample_vertices}
+ *     \cgalParamDescription{If `true` is passed, the points of `points` are part of the sample.}
+ *     \cgalParamType{Boolean}
+ *     \cgalParamDefault{`true`}
+ *   \cgalParamNEnd
+ *
+ *   \cgalParamNBegin{sample_faces}
+ *     \cgalParamDescription{If `true` is passed, faces of the soup are sampled.}
+ *     \cgalParamType{Boolean}
+ *     \cgalParamDefault{`true`}
+ *   \cgalParamNEnd
+ *
+ *   \cgalParamNBegin{grid_spacing}
+ *     \cgalParamDescription{a value used as the grid spacing for the grid sampling method}
+ *     \cgalParamType{double}
+ *     \cgalParamDefault{the length of the shortest, non-degenerate edge of the soup}
+ *   \cgalParamNEnd
+ *
+ *   \cgalParamNBegin{number_of_points_on_faces}
+ *     \cgalParamDescription{a value used for the random sampling method as the number of points to pick on the surface}
+ *     \cgalParamType{unsigned int}
+ *     \cgalParamDefault{`points.size()` or a value based on `nb_points_per_area_unit`, if it is defined}
+ *   \cgalParamNEnd
+ *
+ *   \cgalParamNBegin{number_of_points_per_face}
+ *     \cgalParamDescription{a value used by the Monte-Carlo sampling method as the number of points per face to pick}
+ *     \cgalParamType{unsigned int}
+ *     \cgalParamDefault{`0`}
+ *   \cgalParamNEnd
+ *
+ *   \cgalParamNBegin{number_of_points_per_area_unit}
+ *     \cgalParamDescription{a value used for the random sampling and the Monte Carlo sampling methods to
+ *                           respectively determine the total number of points inside faces and the number of points per face}
+ *     \cgalParamType{double}
+ *     \cgalParamDefault{`2` divided by the squared length of the shortest, non-degenerate edge of the soup}
+ *   \cgalParamNEnd
  * \cgalNamedParamsEnd
  *
  * \attention Contrary to `sample_triangle_mesh()`, this method does not allow to sample edges.
@@ -1156,13 +1091,8 @@
  *   \cgalParamNEnd
  * \cgalNamedParamsEnd
  *
-<<<<<<< HEAD
  * The function `CGAL::parameters::all_default()` can be used to indicate to use the default values
  * for `np1` and specify custom values for `np2`.
-=======
- * The function `CGAL::parameters::all_default()` can be used to indicate to use the default values for
- * `np1` and specify custom values for `np2`.
->>>>>>> 8795725d
  */
 template< class Concurrency_tag,
           class TriangleMesh,
