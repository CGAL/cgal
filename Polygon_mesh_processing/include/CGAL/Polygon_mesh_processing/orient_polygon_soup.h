// Copyright (c) 2009-2015 GeometryFactory (France).
// All rights reserved.
//
// This file is part of CGAL (www.cgal.org).
//
// $URL$
// $Id$
// SPDX-License-Identifier: GPL-3.0-or-later OR LicenseRef-Commercial
//
//
// Author(s)     : Laurent Rineau and Sebastien Loriot


#ifndef CGAL_POLYGON_MESH_PROCESSING_ORIENT_POLYGON_SOUP
#define CGAL_POLYGON_MESH_PROCESSING_ORIENT_POLYGON_SOUP

#include <CGAL/license/Polygon_mesh_processing/orientation.h>

#include <CGAL/array.h>
#include <CGAL/assertions.h>
#include <CGAL/boost/graph/Named_function_parameters.h>
<<<<<<< HEAD
=======
#include <CGAL/boost/graph/named_params_helper.h>
>>>>>>> f10214da

#include <boost/container/flat_set.hpp>
#include <boost/container/flat_map.hpp>

#include <algorithm>
#include <iostream>
#include <set>
#include <stack>
#include <vector>

namespace CGAL {
namespace Polygon_mesh_processing {
<<<<<<< HEAD
namespace internal {

struct Default_PS_orienter_visitor
{
  template <typename VID>
  void on_point_duplication(const VID existing_id, const VID new_id) const
  {
    std::cout << "Point [" << existing_id << "] is being duplicated, new point has ID: " << new_id << std::endl;
  }
};

template<class PointRange, class PolygonRange,
         class Visitor = Default_PS_orienter_visitor>
=======

/** \ingroup PMP_orientation_grp
 *  Default visitor model of `PMPPolygonSoupOrientationVisitor`.
 *  All of its functions have an empty body. This class can be used as a
 *  base class if only some of the functions of the concept require to be
 *  overridden.
 */
struct Default_orientation_visitor{
  void non_manifold_edge(std::size_t, std::size_t, std::size_t){}
  void non_manifold_vertex(std::size_t,std::size_t){}
  void duplicated_vertex(std::size_t, std::size_t){}
  void vertex_id_in_polygon_replaced(std::size_t, std::size_t, std::size_t){}
  void polygon_orientation_reversed(std::size_t) {}
  void link_connected_polygons(std::size_t, const std::vector<std::size_t>&){}
};

namespace internal {

template<class PointRange, class PolygonRange, class Visitor = Default_orientation_visitor>
>>>>>>> f10214da
struct Polygon_soup_orienter
{
  typedef typename PointRange::value_type                               Point_3;
  typedef typename PolygonRange::value_type                           Polygon_3;
/// Index types
  typedef typename std::iterator_traits<
            typename Polygon_3::iterator >::value_type                     V_ID;
  typedef typename std::vector<Polygon_3>::size_type                       P_ID;
//  typedef int                                                             CC_ID;
  typedef std::pair<V_ID, V_ID>                                       V_ID_pair;
/// Container types
  typedef PointRange                                                     Points;
  typedef PolygonRange                                                 Polygons;

  typedef std::set<V_ID_pair>                                      Marked_edges;
  typedef boost::container::flat_map< V_ID, boost::container::flat_set<P_ID> >  Internal_map_type;
  typedef std::vector< Internal_map_type >                             Edge_map;
  typedef typename Internal_map_type::iterator                Edge_map_iterator;

/// Data members
  Points& points;             //< the set of input points
  Polygons& polygons;         //< the set of input polygons
  Edge_map edges;             //< the set of edges of the input polygons
  Marked_edges marked_edges;  //< the set of singular edges or edges incident
                              //<   to non-compatible orientation polygons
<<<<<<< HEAD
  const Visitor& visitor;
=======
  Visitor& visitor;
>>>>>>> f10214da

  /// for each polygon referenced by its position in `polygons`, indicates
  /// the connected component it belongs too after orientation.
//  std::vector< CC_ID > polygon_cc_id;

/// Utility functions
  static V_ID_pair canonical_edge(V_ID i, V_ID j)
  {
    return i<j ? V_ID_pair(i,j):V_ID_pair(j,i);
  }

  static bool is_edge_marked(V_ID i, V_ID j, Marked_edges& marked_edges)
  {
    return marked_edges.count(canonical_edge(i,j)) > 0;
  }

  static void set_edge_marked(V_ID i, V_ID j, Marked_edges& marked_edges)
  {
    marked_edges.insert(canonical_edge(i,j));

  }

  static std::array<V_ID,3>
  get_neighbor_vertices(V_ID v_id, P_ID polygon_index, const Polygons& polygons)
  {
    std::size_t nbv = polygons[polygon_index].size(), pvid=0;
    for (; pvid!=nbv; ++pvid)
      if (v_id==polygons[polygon_index][pvid]) break;
    CGAL_assertion( pvid!=nbv );
    V_ID prev = polygons[polygon_index][ (pvid+nbv-1)%nbv ];
    V_ID next = polygons[polygon_index][ (pvid+1)%nbv ];
    return make_array(prev,v_id,next);
  }

  static std::pair<V_ID,P_ID>
  next_cw_vertex_around_source(V_ID src, V_ID tgt, const Polygons& polygons, Edge_map& edges, Marked_edges& marked_edges)
  {
    typedef std::pair<V_ID,P_ID> VID_and_PID;
    if ( is_edge_marked(src,tgt,marked_edges) ) return VID_and_PID(src,300612);
    Edge_map_iterator em_it=edges[tgt].find(src);
    if ( em_it==edges[tgt].end() ) return VID_and_PID(src,300612);// the vertex is on the border
    CGAL_assertion(em_it->second.size()==1);
    P_ID p_id = *(em_it->second.begin());
    return VID_and_PID(get_neighbor_vertices(src, p_id, polygons)[2], p_id);
  }

  static std::pair<V_ID,P_ID>
  next_ccw_vertex_around_target(V_ID src, V_ID tgt, const Polygons& polygons, Edge_map& edges, Marked_edges& marked_edges)
  {
    typedef std::pair<V_ID,P_ID> VID_and_PID;
    if ( is_edge_marked(src,tgt,marked_edges) ) return VID_and_PID(tgt,300612);
    Edge_map_iterator em_it=edges[tgt].find(src);
    if ( em_it==edges[tgt].end() ) return VID_and_PID(tgt,300612);// the vertex is on the border
    CGAL_assertion(em_it->second.size()==1);
    P_ID p_id = *(em_it->second.begin());
    return VID_and_PID(get_neighbor_vertices(tgt, p_id, polygons)[0], p_id);
  }

  void inverse_orientation(const std::size_t index) {
    visitor.polygon_orientation_reversed(index);
    std::reverse(polygons[index].begin(), polygons[index].end());
  }

  void replace_vertex_index_in_polygon(
    std::size_t polygon_id,
    V_ID old_index,
    V_ID new_index)
  {
    visitor.vertex_id_in_polygon_replaced(polygon_id, old_index, new_index);
    for(V_ID& i : polygons[polygon_id])
      if( i==old_index )
        i=new_index;
  }

/// Functions filling containers
  static void fill_incident_polygons_per_vertex(
    const Polygons& polygons,
    std::vector< std::vector<P_ID> >& incident_polygons_per_vertex)
  {
    P_ID nb_polygons=polygons.size();
    for(P_ID ip=0; ip<nb_polygons; ++ip)
    {
      for(V_ID iv : polygons[ip])
        incident_polygons_per_vertex[iv].push_back(ip);
    }
  }

<<<<<<< HEAD
  Polygon_soup_orienter(Points& points, Polygons& polygons, const Visitor& visitor)
=======
  Polygon_soup_orienter(Points& points, Polygons& polygons, Visitor& visitor)
>>>>>>> f10214da
    : points(points), polygons(polygons), edges(points.size()), visitor(visitor)
  {}

//filling containers
  static void fill_edge_map(Edge_map& edges, Marked_edges& marked_edges, const Polygons& polygons, Visitor& visitor) {
    // Fill edges
    for (P_ID i = 0; i < polygons.size(); ++i)
    {
      const P_ID size = polygons[i].size();
      for (P_ID j = 0; j < size; ++j) {
        V_ID i0 = polygons[i][j];
        V_ID i1 = polygons[i][(j + 1) % size];
        edges[i0][i1].insert(i);
      }
    }

    // Fill non-manifold edges
    marked_edges.clear();
    for (P_ID i = 0; i < polygons.size(); ++i)
    {
      const P_ID size = polygons[i].size();
      for (P_ID j = 0; j < size; ++j) {
        V_ID i0 = polygons[i][j];
        V_ID i1 = polygons[i][(j + 1) % size];

        std::size_t nb_edges = 0;
        Edge_map_iterator em_it = edges[i0].find(i1);
        if (em_it != edges[i0].end()) nb_edges += em_it->second.size();
        em_it = edges[i1].find(i0);
        if (em_it != edges[i1].end()) nb_edges += em_it->second.size();

        if (nb_edges > 2)
        {
          visitor.non_manifold_edge(i0, i1, nb_edges);
          set_edge_marked(i0, i1, marked_edges);
        }
      }
    }
  }

  static void fill_edge_map(Edge_map& edges, Marked_edges& marked_edges, const Polygons& polygons) {
    Visitor dum;
    fill_edge_map(edges, marked_edges, polygons, dum);
  }
  void fill_edge_map()
  {
    fill_edge_map(edges, marked_edges, polygons, visitor);
  }

  /// We try to orient polygon consistently by walking in the dual graph, from
  /// a not yet re-oriented polygon.
  /// We have an edge between two polygons if they share an edge, and this edge
  /// is shared by exactly two polygons. While walking along an edge, we reorient
  /// the polygon we walked in if its orientation is not compatible with the one
  /// we come from.
  /// If the polygon was already marked as oriented, then we cut the dual edge
  /// in the graph and the primal edge is marked.
  /// At the same time, we assign an id to each polygon in the same connected
  /// component of the dual graph.
  void orient()
  {
    std::vector<bool> oriented;
    std::stack<std::size_t> stack;
//    polygon_cc_id.resize(polygons.size(), -1);

    // We first consider all polygons as non-oriented
    oriented.resize(polygons.size());

    P_ID polygon_index = 0;

//    CC_ID current_cc_index=-1;
    while (polygon_index != polygons.size())
    {
      // We look for the first polygon not already oriented
      while ( polygon_index != polygons.size() && oriented[polygon_index] ) {
        ++polygon_index;
      }
      if(polygon_index == polygons.size()) break;

//      ++ current_cc_index; // visit a new connected component

      // we visit the connected component by crossing manifold edges
      oriented[polygon_index] = true;
      stack.push(polygon_index);
      while(! stack.empty() )
      {
        const P_ID to_be_oriented_index = stack.top();
        stack.pop();

//        CGAL_assertion(polygon_cc_id[to_be_oriented_index]==-1);
//        polygon_cc_id[to_be_oriented_index]=current_cc_index;

        const P_ID size = polygons[to_be_oriented_index].size();
        for(P_ID ih = 0 ; ih < size ; ++ih) {
          P_ID ihp1 = (ih+1)%size;
          const V_ID i1 = polygons[to_be_oriented_index][ih];
          const V_ID i2 = polygons[to_be_oriented_index][ihp1];

          if( is_edge_marked(i1,i2,marked_edges) ) continue;

          // edge (i1,i2)
          Edge_map_iterator it_same_orient = edges[i1].find(i2);
          // edges (i2,i1)
          Edge_map_iterator it_other_orient = edges[i2].find(i1);

          CGAL_assertion(it_same_orient != edges[i1].end());
          CGAL_assertion(it_other_orient == edges[i2].end() ||
                         it_other_orient->second.size()==1);

          if (it_same_orient->second.size() > 1)
          {
            CGAL_assertion(it_other_orient == edges[i2].end());
            // one neighbor but with the same orientation
            P_ID index = *(it_same_orient->second.begin());
            if(index == to_be_oriented_index)
              index = *(++it_same_orient->second.begin());
            if(oriented[index])
            {
              // polygon already oriented but its orientation is not compatible ---> mark the edge and continue
              set_edge_marked(i1,i2,marked_edges);
              continue; // next edge
            }

            // reverse the orientation
            const P_ID size = polygons[index].size();
            for(P_ID j = 0; j < size; ++j) {
              V_ID i0 = polygons[index][j];
              V_ID i1 = polygons[index][(j+1)%size];
              Edge_map_iterator em_it = edges[i0].find(i1);
              CGAL_assertion_code(const bool r = )
                em_it->second.erase(index)
              CGAL_assertion_code(!= 0);
              CGAL_assertion(r);
              if ( em_it->second.empty() ) edges[i0].erase(em_it);
            }
            inverse_orientation(index);
            for(P_ID j = 0; j < size; ++j) {
              V_ID i0 = polygons[index][j];
              V_ID i1 = polygons[index][(j+1)%size];
              edges[i0][i1].insert(index);
            }
            // "inverse the orientation of polygon #index
            oriented[index] = true;
            stack.push(index);
          }
          else{
            if( it_other_orient != edges[i2].end() ){
              CGAL_assertion(it_same_orient->second.size() == 1);
              CGAL_assertion(it_other_orient->second.size() == 1);
              // one polygon, same orientation
              const P_ID index = *(it_other_orient->second.begin());
              if(oriented[index]) continue; //nothing todo already processed and correctly oriented
              oriented[index] = true;
              // keep the orientation of polygon #index
              stack.push(index);
            }
          }
        } // end for on all edges of one
      } // end while loop on the polygons of the connected component
    } // end while loop on all non-oriented polygons remaining
  }

  /// A vertex is said to be singular if its link is neither a cycle nor a chain,
  /// but several cycles and chains.
  /// For each such vertex v, we consider each set of polygons incident to v
  /// and sharing a non-marked edge incident to v. A copy of v is assigned to
  /// each but one set of incident polygons.
  void duplicate_singular_vertices()
  {
    // for each vertex, indicates the list of polygon containing it
    std::vector< std::vector<P_ID> > incident_polygons_per_vertex(points.size());
    fill_incident_polygons_per_vertex(polygons, incident_polygons_per_vertex);
    std::vector< std::pair<V_ID, std::vector<P_ID> > > vertices_to_duplicate;

    V_ID nbv = static_cast<V_ID>( points.size() );
    for (V_ID v_id = 0; v_id < nbv; ++v_id)
    {
      const std::vector< P_ID >& incident_polygons = incident_polygons_per_vertex[v_id];

      if ( incident_polygons.empty() ) continue; //isolated vertex
      std::set<P_ID> visited_polygons;

      std::size_t nb_link_ccs=0;
      for(P_ID p_id : incident_polygons)
      {
        if ( !visited_polygons.insert(p_id).second ) continue; // already visited

        if (++nb_link_ccs != 1)
        {
          // the vertex is non-manifold
          vertices_to_duplicate.push_back(std::pair<V_ID, std::vector<P_ID> >());
          vertices_to_duplicate.back().first=v_id;

          // call the visitor only if the function has been overridden
          if (nb_link_ccs==2 && &Visitor::link_connected_polygons != &Default_orientation_visitor::link_connected_polygons)
          {
            std::vector<std::size_t> tmp(visited_polygons.begin(), visited_polygons.end());
            tmp.erase(std::remove(tmp.begin(), tmp.end(), p_id), tmp.end());
            visitor.link_connected_polygons(v_id, tmp);
          }
        }

        const std::array<V_ID,3>& neighbors = get_neighbor_vertices(v_id,p_id,polygons);

        V_ID next = neighbors[2];

        if(nb_link_ccs != 1)
          vertices_to_duplicate.back().second.push_back(p_id);

        do{
          P_ID other_p_id;
          std::tie(next, other_p_id) = next_cw_vertex_around_source(v_id, next, polygons, edges, marked_edges);
          if (next==v_id) break;
          visited_polygons.insert(other_p_id);
          if(nb_link_ccs != 1)
            vertices_to_duplicate.back().second.push_back(other_p_id);
        }
        while(next!=neighbors[0]);

        if (next==v_id){
          /// turn the otherway round
          next = neighbors[0];
          do{
            P_ID other_p_id;
            std::tie(next, other_p_id) = next_ccw_vertex_around_target(next, v_id, polygons, edges, marked_edges);
            if (next==v_id) break;
            visited_polygons.insert(other_p_id);
            if(nb_link_ccs != 1)
              vertices_to_duplicate.back().second.push_back(other_p_id);
          }
          while(true);
        }
        if (nb_link_ccs != 1)
          visitor.link_connected_polygons(v_id, vertices_to_duplicate.back().second);
      }
      if (nb_link_ccs != 1) visitor.non_manifold_vertex(v_id, nb_link_ccs);
    }

    /// now duplicate the vertices
    typedef std::pair<V_ID, std::vector<P_ID> > V_ID_and_Polygon_ids;
    edges.resize(edges.size()+vertices_to_duplicate.size());
    for(const V_ID_and_Polygon_ids& vid_and_pids : vertices_to_duplicate)
    {
      V_ID new_index = static_cast<V_ID>(points.size());
      visitor.duplicated_vertex(vid_and_pids.first, new_index);
      points.push_back( points[vid_and_pids.first] );
      visitor.on_point_duplication(vid_and_pids.first, new_index);
      for(P_ID polygon_id : vid_and_pids.second)
        replace_vertex_index_in_polygon(polygon_id, vid_and_pids.first, new_index);
    }
  }

  static bool has_singular_vertices(
    std::size_t nb_points,
    const Polygons& polygons,
    Edge_map& edges,
    Marked_edges& marked_edges)
  {
    // for each vertex, indicates the list of polygon containing it
    std::vector< std::vector<P_ID> > incident_polygons_per_vertex(nb_points);
    fill_incident_polygons_per_vertex(polygons, incident_polygons_per_vertex);

    V_ID nbv = static_cast<V_ID>( nb_points );
    for (V_ID v_id = 0; v_id < nbv; ++v_id)
    {
      const std::vector< P_ID >& incident_polygons = incident_polygons_per_vertex[v_id];

      if ( incident_polygons.empty() ) continue; //isolated vertex
      std::set<P_ID> visited_polygons;

      bool first_pass = true;
      for(P_ID p_id : incident_polygons)
      {
        if ( !visited_polygons.insert(p_id).second ) continue; // already visited

        if (!first_pass)
          return false; //there will be duplicate vertices

        const std::array<V_ID,3>& neighbors = get_neighbor_vertices(v_id,p_id,polygons);

        V_ID next = neighbors[2];

        do{
          P_ID other_p_id;
          std::tie(next, other_p_id) = next_cw_vertex_around_source(v_id, next, polygons, edges, marked_edges);
          if (next==v_id) break;
          visited_polygons.insert(other_p_id);
        }
        while(next!=neighbors[0]);

        if (next==v_id){
          /// turn the otherway round
          next = neighbors[0];
          do{
            P_ID other_p_id;
            std::tie(next, other_p_id) = next_ccw_vertex_around_target(next, v_id, polygons, edges, marked_edges);
            if (next==v_id) break;
            visited_polygons.insert(other_p_id);
          }
          while(true);
        }
        first_pass=false;
      }
    }
    return true;
  }
};
} // namespace internal

/**
 * \ingroup PMP_orientation_grp
 * tries to consistently orient a soup of polygons in 3D space.
 * When it is not possible to produce a combinatorial manifold surface,
 * some points are duplicated.
 * Because a polygon soup does not have any connectivity (each point
 * has as many occurrences as the number of polygons it belongs to),
 * duplicating one point (or a pair of points)
 * amounts to duplicate the polygon to which it belongs.
 *
 * These points are either an endpoint of an edge incident to more
 * than two polygons, an endpoint of an edge between
 * two polygons with incompatible orientations (during the re-orientation process),
 * or more generally a point \a p at which the intersection
 * of an infinitesimally small ball centered at \a p
 * with the polygons incident to it is not a topological disk.
 *
 * The algorithm is described in \cgalCite{gueziec2001cutting}.
 *
 * @tparam PointRange a model of the concepts `RandomAccessContainer`
 * and `BackInsertionSequence` whose value type is the point type.
 * @tparam PolygonRange a model of the concept `RandomAccessContainer`
<<<<<<< HEAD
 * whose value_type is a model of the concept `RandomAccessContainer`
 * whose value_type is `std::size_t`.
 * @tparam NamedParameters a sequence of \ref pmp_namedparameters "Named Parameters"
=======
 * whose `value_type` is a model of the concept `RandomAccessContainer`
 * whose `value_type` is `std::size_t`.
 * \tparam NamedParameters a sequence of named parameters
>>>>>>> f10214da
 *
 * @param points points of the soup of polygons. Some additional points might be pushed back to resolve
 *               non-manifoldness or non-orientability issues.
 * @param polygons each element in the vector describes a polygon using the index of the points in `points`.
 *                 If needed the order of the indices of a polygon might be reversed.
<<<<<<< HEAD
 * @param np optional sequence of \ref pmp_namedparameters "Named Parameters" among the ones listed below
 *
  * \cgalNamedParamsBegin
  *   \cgalParamBegin{visitor} a class model of `PMPOrientationVisitor`
  *                            that is used to track the creation of new points.
  *   \cgalParamEnd
  * \cgalNamedParamsEnd
=======
 * @param np optional sequence of named parameters among the ones listed below
 *
 * \cgalNamedParamsBegin
 *   \cgalParamNBegin{visitor}
 *     \cgalParamDescription{a visitor used to be notified of the presence of non-manifold simplices and of the modifications done to polygons during orientation.}
 *     \cgalParamType{a class model of `PMPPolygonSoupOrientationVisitor`}
 *     \cgalParamDefault{`Default_orientation_visitor`}
 *   \cgalParamNEnd
 * \cgalNamedParamsEnd
>>>>>>> f10214da
 *
 * @return `true`  if the orientation operation succeded.
 * @return `false` if some points were duplicated, thus producing a self-intersecting polyhedron.
 *
 */
template <class PointRange, class PolygonRange, class NamedParameters>
bool orient_polygon_soup(PointRange& points,
                         PolygonRange& polygons,
                         const NamedParameters& np)
{
  using parameters::choose_parameter;
  using parameters::get_parameter;

<<<<<<< HEAD
  typedef typename internal_np::Lookup_named_param_def<
                                  internal_np::visitor_t,
                                  NamedParameters,
                                  internal::Default_PS_orienter_visitor>::type Visitor;
  Visitor visitor = choose_parameter<Visitor>(get_parameter(np, internal_np::visitor));

  const std::size_t inital_nb_pts = points.size();

  internal::Polygon_soup_orienter<PointRange, PolygonRange, Visitor> orienter(points, polygons, visitor);
=======
  typedef typename internal_np::Lookup_named_param_def <
    internal_np::visitor_t,
    NamedParameters,
    Default_orientation_visitor//default
  > ::type Visitor;
  Visitor visitor(choose_parameter<Visitor>(get_parameter(np, internal_np::visitor)));
  std::size_t inital_nb_pts = points.size();
  internal::Polygon_soup_orienter<PointRange, PolygonRange, Visitor>
      orienter(points, polygons, visitor);
>>>>>>> f10214da
  orienter.fill_edge_map();
  orienter.orient();
  orienter.duplicate_singular_vertices();

  return inital_nb_pts==points.size();
}

<<<<<<< HEAD
=======

>>>>>>> f10214da
template <class PointRange, class PolygonRange>
bool orient_polygon_soup(PointRange& points,
                         PolygonRange& polygons)
{
  return orient_polygon_soup(points, polygons, parameters::all_default());
}

<<<<<<< HEAD
} // namespace Polygon_mesh_processing
} // namespace CGAL
=======
} }//end namespace CGAL::Polygon_mesh_processing
>>>>>>> f10214da

#include <CGAL/enable_warnings.h>

#endif // CGAL_POLYGON_MESH_PROCESSING_ORIENT_POLYGON_SOUP<|MERGE_RESOLUTION|>--- conflicted
+++ resolved
@@ -19,10 +19,7 @@
 #include <CGAL/array.h>
 #include <CGAL/assertions.h>
 #include <CGAL/boost/graph/Named_function_parameters.h>
-<<<<<<< HEAD
-=======
 #include <CGAL/boost/graph/named_params_helper.h>
->>>>>>> f10214da
 
 #include <boost/container/flat_set.hpp>
 #include <boost/container/flat_map.hpp>
@@ -35,22 +32,6 @@
 
 namespace CGAL {
 namespace Polygon_mesh_processing {
-<<<<<<< HEAD
-namespace internal {
-
-struct Default_PS_orienter_visitor
-{
-  template <typename VID>
-  void on_point_duplication(const VID existing_id, const VID new_id) const
-  {
-    std::cout << "Point [" << existing_id << "] is being duplicated, new point has ID: " << new_id << std::endl;
-  }
-};
-
-template<class PointRange, class PolygonRange,
-         class Visitor = Default_PS_orienter_visitor>
-=======
-
 /** \ingroup PMP_orientation_grp
  *  Default visitor model of `PMPPolygonSoupOrientationVisitor`.
  *  All of its functions have an empty body. This class can be used as a
@@ -69,7 +50,6 @@
 namespace internal {
 
 template<class PointRange, class PolygonRange, class Visitor = Default_orientation_visitor>
->>>>>>> f10214da
 struct Polygon_soup_orienter
 {
   typedef typename PointRange::value_type                               Point_3;
@@ -95,11 +75,7 @@
   Edge_map edges;             //< the set of edges of the input polygons
   Marked_edges marked_edges;  //< the set of singular edges or edges incident
                               //<   to non-compatible orientation polygons
-<<<<<<< HEAD
-  const Visitor& visitor;
-=======
   Visitor& visitor;
->>>>>>> f10214da
 
   /// for each polygon referenced by its position in `polygons`, indicates
   /// the connected component it belongs too after orientation.
@@ -187,11 +163,7 @@
     }
   }
 
-<<<<<<< HEAD
-  Polygon_soup_orienter(Points& points, Polygons& polygons, const Visitor& visitor)
-=======
   Polygon_soup_orienter(Points& points, Polygons& polygons, Visitor& visitor)
->>>>>>> f10214da
     : points(points), polygons(polygons), edges(points.size()), visitor(visitor)
   {}
 
@@ -438,7 +410,6 @@
       V_ID new_index = static_cast<V_ID>(points.size());
       visitor.duplicated_vertex(vid_and_pids.first, new_index);
       points.push_back( points[vid_and_pids.first] );
-      visitor.on_point_duplication(vid_and_pids.first, new_index);
       for(P_ID polygon_id : vid_and_pids.second)
         replace_vertex_index_in_polygon(polygon_id, vid_and_pids.first, new_index);
     }
@@ -523,29 +494,14 @@
  * @tparam PointRange a model of the concepts `RandomAccessContainer`
  * and `BackInsertionSequence` whose value type is the point type.
  * @tparam PolygonRange a model of the concept `RandomAccessContainer`
-<<<<<<< HEAD
- * whose value_type is a model of the concept `RandomAccessContainer`
- * whose value_type is `std::size_t`.
- * @tparam NamedParameters a sequence of \ref pmp_namedparameters "Named Parameters"
-=======
  * whose `value_type` is a model of the concept `RandomAccessContainer`
  * whose `value_type` is `std::size_t`.
- * \tparam NamedParameters a sequence of named parameters
->>>>>>> f10214da
+ * \tparam NamedParameters a sequence of \ref bgl_namedparameters "Named Parameters"
  *
  * @param points points of the soup of polygons. Some additional points might be pushed back to resolve
  *               non-manifoldness or non-orientability issues.
  * @param polygons each element in the vector describes a polygon using the index of the points in `points`.
  *                 If needed the order of the indices of a polygon might be reversed.
-<<<<<<< HEAD
- * @param np optional sequence of \ref pmp_namedparameters "Named Parameters" among the ones listed below
- *
-  * \cgalNamedParamsBegin
-  *   \cgalParamBegin{visitor} a class model of `PMPOrientationVisitor`
-  *                            that is used to track the creation of new points.
-  *   \cgalParamEnd
-  * \cgalNamedParamsEnd
-=======
  * @param np optional sequence of named parameters among the ones listed below
  *
  * \cgalNamedParamsBegin
@@ -555,7 +511,6 @@
  *     \cgalParamDefault{`Default_orientation_visitor`}
  *   \cgalParamNEnd
  * \cgalNamedParamsEnd
->>>>>>> f10214da
  *
  * @return `true`  if the orientation operation succeded.
  * @return `false` if some points were duplicated, thus producing a self-intersecting polyhedron.
@@ -569,38 +524,23 @@
   using parameters::choose_parameter;
   using parameters::get_parameter;
 
-<<<<<<< HEAD
-  typedef typename internal_np::Lookup_named_param_def<
-                                  internal_np::visitor_t,
-                                  NamedParameters,
-                                  internal::Default_PS_orienter_visitor>::type Visitor;
-  Visitor visitor = choose_parameter<Visitor>(get_parameter(np, internal_np::visitor));
-
-  const std::size_t inital_nb_pts = points.size();
-
-  internal::Polygon_soup_orienter<PointRange, PolygonRange, Visitor> orienter(points, polygons, visitor);
-=======
   typedef typename internal_np::Lookup_named_param_def <
     internal_np::visitor_t,
     NamedParameters,
     Default_orientation_visitor//default
   > ::type Visitor;
   Visitor visitor(choose_parameter<Visitor>(get_parameter(np, internal_np::visitor)));
-  std::size_t inital_nb_pts = points.size();
-  internal::Polygon_soup_orienter<PointRange, PolygonRange, Visitor>
-      orienter(points, polygons, visitor);
->>>>>>> f10214da
+
+  const std::size_t inital_nb_pts = points.size();
+  internal::Polygon_soup_orienter<PointRange, PolygonRange, Visitor> orienter(points, polygons, visitor);
   orienter.fill_edge_map();
   orienter.orient();
   orienter.duplicate_singular_vertices();
 
-  return inital_nb_pts==points.size();
+  return (inital_nb_pts == points.size());
 }
 
-<<<<<<< HEAD
-=======
-
->>>>>>> f10214da
+
 template <class PointRange, class PolygonRange>
 bool orient_polygon_soup(PointRange& points,
                          PolygonRange& polygons)
@@ -608,12 +548,15 @@
   return orient_polygon_soup(points, polygons, parameters::all_default());
 }
 
-<<<<<<< HEAD
+template <class PointRange, class PolygonRange>
+bool orient_polygon_soup(PointRange& points,
+                         PolygonRange& polygons)
+{
+  return orient_polygon_soup(points, polygons, parameters::all_default());
+}
+
 } // namespace Polygon_mesh_processing
 } // namespace CGAL
-=======
-} }//end namespace CGAL::Polygon_mesh_processing
->>>>>>> f10214da
 
 #include <CGAL/enable_warnings.h>
 
