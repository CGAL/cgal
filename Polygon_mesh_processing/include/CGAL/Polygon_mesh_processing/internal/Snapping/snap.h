// Copyright (c) 2018, 2019 GeometryFactory (France).
// All rights reserved.
//
// This file is part of CGAL (www.cgal.org).
//
// $URL$
// $Id$
// SPDX-License-Identifier: GPL-3.0-or-later OR LicenseRef-Commercial
//
//
// Author(s)     : Mael Rouxel-Labbé
//                 Sebastien Loriot

#ifndef CGAL_POLYGON_MESH_PROCESSING_SNAPPING_SNAP_H
#define CGAL_POLYGON_MESH_PROCESSING_SNAPPING_SNAP_H

#include <CGAL/license/Polygon_mesh_processing/geometric_repair.h>

#ifdef CGAL_PMP_SNAP_DEBUG_PP
 #ifndef CGAL_PMP_SNAP_DEBUG
  #define CGAL_PMP_SNAP_DEBUG
 #endif
#endif

#include <CGAL/Polygon_mesh_processing/internal/Snapping/helper.h>
#include <CGAL/Polygon_mesh_processing/internal/Snapping/snap_vertices.h>

#include <CGAL/Named_function_parameters.h>
#include <CGAL/boost/graph/named_params_helper.h>
#include <CGAL/Polygon_mesh_processing/border.h>
#include <CGAL/Polygon_mesh_processing/compute_normal.h>

#include <CGAL/AABB_tree.h>
#include <CGAL/AABB_traits.h>
#include <CGAL/AABB_halfedge_graph_segment_primitive.h>
#include <CGAL/assertions.h>
#include <CGAL/boost/graph/helpers.h>
#include <CGAL/boost/graph/iterator.h>
#include <CGAL/boost/graph/selection.h>
#include <CGAL/circulator.h>
#include <CGAL/Dynamic_property_map.h>
#include <CGAL/Kernel/global_functions.h>
#include <CGAL/number_utils.h>
#include <CGAL/Real_timer.h>
#include <CGAL/utility.h>

#ifdef CGAL_EIGEN3_ENABLED
#include <Eigen/Dense>
#endif

#ifdef CGAL_LINKED_WITH_TBB
#include <tbb/concurrent_vector.h>
#include <tbb/parallel_for.h>
#endif

#include <functional>
#include <iostream>
#include <iterator>
#include <limits>
#include <map>
#include <type_traits>
#include <unordered_set>
#include <utility>
#include <vector>

#ifdef CGAL_PMP_SNAP_DEBUG_OUTPUT
#include <fstream>
#endif

namespace CGAL {
namespace Polygon_mesh_processing {
namespace internal {

template <typename HalfedgeRange, typename TriangleMesh,
          typename ToleranceMap, typename NamedParameters>
void simplify_range(HalfedgeRange& halfedge_range,
                    TriangleMesh& tm,
                    ToleranceMap tolerance_map,
                    const NamedParameters& np)
{
  // @todo the simplification below is too naive and will fail to treat complicated zigzaging
  // with long edges.
  // A real simplification would create a fuzzy area around the border (say the dilation
  // of the border polyline by a sphere of radius that continuously interpolates the tolerance
  // at each vertex). The border is then simplified to use the least amount of edges possible
  // in that fuzzy zone. Need to look into cartography papers, probably.

  typedef typename boost::graph_traits<TriangleMesh>::vertex_descriptor           vertex_descriptor;
  typedef typename boost::graph_traits<TriangleMesh>::halfedge_descriptor         halfedge_descriptor;

  typedef typename GetGeomTraits<TriangleMesh, NamedParameters>::type             GT;
  typedef typename GT::FT                                                         FT;

  typedef typename GetVertexPointMap<TriangleMesh, NamedParameters>::type         VPM;
  typedef typename boost::property_traits<VPM>::value_type                        Point;
  typedef typename boost::property_traits<VPM>::reference                         Point_ref;

  using parameters::get_parameter;
  using parameters::choose_parameter;

  const GT gt = choose_parameter<GT>(get_parameter(np, internal_np::geom_traits));
  VPM vpm = choose_parameter(get_parameter(np, internal_np::vertex_point), get_property_map(vertex_point, tm));

  typedef CGAL::dynamic_halfedge_property_t<bool>                                 Halfedge_bool_tag;
  typedef typename boost::property_map<TriangleMesh, Halfedge_bool_tag>::type     Range_halfedges;

  Range_halfedges range_halfedges = get(Halfedge_bool_tag(), tm);
  for(halfedge_descriptor h : halfedge_range)
    put(range_halfedges, h, true);

  CGAL_postcondition_code(const std::size_t initial_n = halfedge_range.size();)

  std::set<halfedge_descriptor> edges_to_test(halfedge_range.begin(), halfedge_range.end());

  int collapsed_n = 0;

  while(!edges_to_test.empty())
  {
    const halfedge_descriptor h = *(edges_to_test.begin());
    edges_to_test.erase(edges_to_test.begin());

    const vertex_descriptor vs = source(h, tm);
    const vertex_descriptor vt = target(h, tm);
    const Point_ref ps = get(vpm, vs);
    const Point_ref pt = get(vpm, vt);

    // @fixme what if the source vertex is not to be snapped? Tolerance cannot be obtained...
    // and where should the post-collapse vertex be since we can't move the source vertex...
    // --> simply don't collapse?
    const FT tol_s = get(tolerance_map, vs), tol_t = get(tolerance_map, vt);
    const FT max_tol = (std::max)(tol_s, tol_t);

    if(gt.compare_squared_distance_3_object()(ps,pt,CGAL::square(max_tol)) == SMALLER)
    {
      const halfedge_descriptor prev_h = prev(h, tm);
      const halfedge_descriptor next_h = next(h, tm);

      // check that the border has at least 4 edges not to create degenerate volumes
      if(border_size(h, tm) >= 4)
      {
        const FT lambda = tol_s / (tol_s + tol_t);
        const Point new_p = ps + lambda * (pt - ps);

        // If we're collapsing onto a vertex that is not allowed to move, keep it fixed
        const FT min_tol = (std::min)(tol_s, tol_t);
        FT new_tolerance = min_tol;
        if(!is_zero(min_tol))
        {
          if(tol_t > tol_s) // the new point is closer to ps than to pt
            new_tolerance += CGAL::approximate_sqrt(CGAL::squared_distance(new_p, ps));
          else
            new_tolerance += CGAL::approximate_sqrt(CGAL::squared_distance(new_p, pt));
        }

<<<<<<< HEAD
        if (!CGAL::Euler::does_satisfy_link_condition(edge(h, tm), tm))
          continue;
        const halfedge_descriptor opoh = opposite(prev(opposite(h, tm), tm), tm);
        if (is_border(opoh, tm))
          edges_to_test.erase( opoh );
=======
        // check that the collapse does not create a new degenerate face
        bool do_collapse = true;
        for(halfedge_descriptor he : halfedges_around_target(h, tm))
        {
          if(he != h &&
             !is_border(he, tm) &&
             collinear(get(vpm, source(he, tm)), new_p, get(vpm, target(next(he,tm),tm))))
          {
            do_collapse = false;
            break;
          }
        }

        if(!do_collapse)
          continue;

        for(halfedge_descriptor he : halfedges_around_target(opposite(h,tm), tm))
        {
          if(he != opposite(h,tm) &&
             !is_border(he, tm) &&
             collinear(get(vpm, source(he, tm)), new_p, get(vpm, target(next(he,tm),tm))))
          {
            do_collapse = false;
            break;
          }
        }

        if(!do_collapse)
          continue;

        if(!CGAL::Euler::does_satisfy_link_condition(edge(h, tm), tm))
          continue;

        const halfedge_descriptor opoh = opposite(prev(opposite(h, tm), tm), tm);
        if(is_border(opoh, tm))
          edges_to_test.erase(opoh);

>>>>>>> 7e2e4448
        vertex_descriptor v = Euler::collapse_edge(edge(h, tm), tm);

        put(vpm, v, new_p);
        put(tolerance_map, v, new_tolerance);

        if(get(range_halfedges, prev_h))
          edges_to_test.insert(prev_h);
<<<<<<< HEAD
        if(next_h!=opoh && get(range_halfedges, next_h))
=======
        if(next_h != opoh && get(range_halfedges, next_h))
>>>>>>> 7e2e4448
          edges_to_test.insert(next_h);
        ++collapsed_n;
      }
    }
  }
  CGAL_USE(collapsed_n);
#ifdef CGAL_PMP_SNAP_DEBUG
  std::cout << "collapsed " << collapsed_n << " edges" << std::endl;
#endif

  std::vector<halfedge_descriptor> new_range;
  new_range.reserve(halfedge_range.size());

  for(halfedge_descriptor h : halfedges(tm))
    if(get(range_halfedges, h))
      new_range.push_back(h);

  halfedge_range = HalfedgeRange(new_range.begin(), new_range.end());

  CGAL_postcondition(halfedge_range.size() <= initial_n - collapsed_n);
}

// Adapted from <CGAL/AABB_tree/internal/AABB_traversal_traits.h>
template <typename TriangleMesh,
          typename VPMS, typename VPMT, typename FacePatchMap,
          typename AABBTraits>
class Projection_traits
{
  typedef typename AABBTraits::FT                                          FT;
  typedef typename AABBTraits::Point_3                                     Point;
  typedef typename AABBTraits::Primitive                                   Primitive;
  typedef typename AABBTraits::Bounding_box                                Bounding_box;
  typedef typename AABBTraits::Primitive::Id                               Primitive_id;
  typedef typename AABBTraits::Point_and_primitive_id                      Point_and_primitive_id;
  typedef typename AABBTraits::Object_and_primitive_id                     Object_and_primitive_id;

  typedef CGAL::AABB_node<AABBTraits>                                      Node;

  typedef typename AABBTraits::Geom_traits                                 Geom_traits;
  typedef typename Geom_traits::Vector_3                                   Vector;
  typedef typename Geom_traits::Plane_3                                    Plane;

  typedef typename boost::graph_traits<TriangleMesh>::halfedge_descriptor  halfedge_descriptor;
  typedef typename boost::graph_traits<TriangleMesh>::edge_descriptor      edge_descriptor;

#ifdef CGAL_PMP_SNAP_USE_ANISOTROPIC_DISTANCE
  void build_metric()
  {
    Vector hv(get(m_vpm_S, source(m_h, m_tm_S)), get(m_vpm_S, target(m_h, m_tm_S)));
    Vector n = CGAL::Polygon_mesh_processing::compute_face_normal(face(opposite(m_h, m_tm_S), m_tm_S), m_tm_S,
                                                                  CGAL::parameters::geom_traits(m_gt)
                                                                                   .vertex_point_map(m_vpm_S));
    Vector pn = m_gt.construct_cross_product_vector_3_object()(hv, n);
    Plane pl(get(m_vpm_S, target(m_h, m_tm_S)), pn);

    Vector b1 = pl.base1();
    Vector b2 = pl.base2();

    internal::normalize(b1, m_gt);
    internal::normalize(b2, m_gt);
    internal::normalize(pn, m_gt);

    Eigen::Matrix3d eigen_m;
    eigen_m(0,0) = b1.x(); eigen_m(0,1) = b2.x(); eigen_m(0,2) = pn.x();
    eigen_m(1,0) = b1.y(); eigen_m(1,1) = b2.y(); eigen_m(1,2) = pn.y();
    eigen_m(2,0) = b1.z(); eigen_m(2,1) = b2.z(); eigen_m(2,2) = pn.z();

    Eigen::Matrix3d eigen_diag = Eigen::Matrix3d::Zero();
    eigen_diag(0,0) = 1;
    eigen_diag(1,1) = 1;
    eigen_diag(2,2) = 100; // we scale by 1/sqrt(lambda_0) in the direction of n

    Eigen::Matrix3d eigen_mtransp = eigen_m.transpose();
    m_metric = eigen_m * eigen_diag * eigen_mtransp;
  }
#endif

  FT squared_anisotropic_distance(const Point& p, const Point& q) const
  {
#ifdef CGAL_PMP_SNAP_USE_ANISOTROPIC_DISTANCE
    Vector pq(p, q);
    Eigen::Vector3d ev;
    ev(0) = pq.x();
    ev(1) = pq.y();
    ev(2) = pq.z();

    return ev.transpose() * m_metric * ev;
#else
    return CGAL::squared_distance(p, q);
#endif
  }

  // The idea behind this function is to give priority to projections that are parallel to the edge 'e0'
  // whom the query is the target of. This is done by considering an (anisotropic) distance that
  // increases the distance if we are not projecting along the vector orthogonal to both the edge 'e0'
  // and to the normal of the face, and also by checking the scalar product between the edges.
  // The latter is because the distance to the projection point does not entirely reflect
  // the alignment of the edges.
  //
  // This is WIP and likely to evolve...
  bool is_better_than_current_best(const FT sq_dist,
                                   const FT scalar_product)
  {
#ifdef CGAL_PMP_SNAP_DEBUG_PP
    std::cout << "is_better_than_current_best()" << std::endl;
    std::cout << "sq_dist: " << sq_dist << std::endl;
    std::cout << "m_sq_adist: " << m_sq_adist << std::endl;
    std::cout << "scalar products: " << scalar_product << " " << m_sp_with_closest_edge << std::endl;
#endif

    // Automatically accept much closer tentative targets; automatically reject much farther tentative targets
    const FT lambda = 4; // comparing squared distances
    if(lambda * sq_dist < m_sq_adist)
      return true;
    if(lambda * m_sq_adist < sq_dist)
      return false;

    return (scalar_product > m_sp_with_closest_edge);
  }

public:
  explicit Projection_traits(const halfedge_descriptor h,
                             const std::size_t patch_id,
                             const FT sq_tolerance,
                             const TriangleMesh& tm_S,
                             const VPMS vpm_S,
                             const TriangleMesh& tm_T,
                             const FacePatchMap face_patch_map_T,
                             const VPMT vpm_T,
                             const AABBTraits& aabb_traits)
    :
      m_h(h),
      m_patch_id(patch_id),
      m_sq_tol(sq_tolerance),
      m_tm_S(tm_S), m_vpm_S(vpm_S),
      m_tm_T(tm_T), m_face_patch_map_T(face_patch_map_T), m_vpm_T(vpm_T),
      m_is_same_mesh((&tm_S == &tm_T)),
      m_continue(true),
      m_closest_point_initialized(false),
      m_traits(aabb_traits),
      m_gt(Geom_traits()) // blame AABB's traits management
  {
    // not fully convinced that it is still useful after adding scalar product shenanigans
// #define CGAL_PMP_SNAP_USE_ANISOTROPIC_DISTANCE
#ifdef CGAL_PMP_SNAP_USE_ANISOTROPIC_DISTANCE
    build_metric();
#endif

    Vector hv(get(vpm_S, source(h, tm_S)), get(vpm_S, target(h, tm_S)));
    m_direction = hv;
    CGAL::Polygon_mesh_processing::internal::normalize(m_direction, m_gt);
  }

  bool go_further() const { return m_continue; }

  void intersection(const Point& query, const Primitive& primitive)
  {
#ifdef CGAL_PMP_SNAP_DEBUG_PP
    std::cout << "~~~~ intersection with primitive: " << primitive.id() << std::endl;
    std::cout << get(m_vpm_T, source(primitive.id(), m_tm_T)) << std::endl;
    std::cout << get(m_vpm_T, target(primitive.id(), m_tm_T)) << std::endl;
#endif

    halfedge_descriptor h = halfedge(primitive.id(), m_tm_T);
    if(is_border(h, m_tm_T))
      h = opposite(h, m_tm_T);

#ifdef CGAL_PMP_SNAP_DEBUG_PP
      std::cout << "patches: " << get(m_face_patch_map_T, face(h, m_tm_T)) << " " << m_patch_id << std::endl;
#endif

    if(get(m_face_patch_map_T, face(h, m_tm_T)) != m_patch_id)
      return;

    const typename Primitive::Datum& s = primitive.datum(m_traits.shared_data());
    if(m_traits.equal_3_object()(s[0], query) || m_traits.equal_3_object()(s[1], query))
    {
      // If we are NOT using the same mesh and the query is (geometrically) equal to one extremity
      // of the target edge, we don't want to move the source point away from the target point
      // (because we cannot move the target point).
      if(!m_is_same_mesh)
      {
#ifdef CGAL_PMP_SNAP_DEBUG_PP
        std::cout << "This vertex is stuck because it is equal to a vertex on the target mesh" << std::endl;
#endif
        m_closest_point_initialized = false;
        m_continue = false;
      }

      // skip the primitive if one of its endpoints is the query
      return;
    }

    // We are searching for a point on the target border that is close to target(h).
    // To try and avoid foldings, we penalize potential matches that are roughly in the direction of 'h'
    // by using an anisotropic distance that is the Euclidean on the plane orthogonal to the direction,
    // and much larger when traveling in the rough direction of 'h'.
    //
    // Note that we apply this to points that fall within the tolerance ball, so if there is
    // only a single candidate that is in a direction we don't like, we still take it.
    //
    // @todo should the construct_projected_point_3 be anisotropic too?
    const Point new_closest_point = m_gt.construct_projected_point_3_object()(
      CGAL::internal::Primitive_helper<AABBTraits>::get_datum(primitive, m_traits), query);

#ifdef CGAL_PMP_SNAP_DEBUG_PP
    std::cout << "closest point to primitive: " << new_closest_point << std::endl;
#endif

    const FT sq_ad_to_tentative_closest_pt = squared_anisotropic_distance(query, new_closest_point);

    Vector tentative_dir(get(m_vpm_T, source(primitive.id(), m_tm_T)),
                         get(m_vpm_T, target(primitive.id(), m_tm_T)));
    CGAL::Polygon_mesh_processing::internal::normalize(tentative_dir, m_gt);
    const FT sp_with_tentative = CGAL::abs(tentative_dir * m_direction);

    if(!m_closest_point_initialized ||
       is_better_than_current_best(sq_ad_to_tentative_closest_pt, sp_with_tentative))
    {
#ifdef CGAL_PMP_SNAP_DEBUG_PP
      std::cout << "is better!" << std::endl;
#endif

      m_closest_point_initialized = true;

      m_closest_primitive = primitive.id();
      m_closest_point = new_closest_point;
      m_sq_adist = sq_ad_to_tentative_closest_pt;
      m_sp_with_closest_edge = sp_with_tentative;
    }
  }

  bool do_intersect(const Point& query, const Node& node) const
  {
    // This should NOT be the anisotropic distance, as we want to test all targets within the tolerance
    return m_traits.compare_distance_object()(query, node.bbox(), m_sq_tol) == CGAL::SMALLER;
  }

  const Point& closest_point() const { return m_closest_point; }
  typename Primitive::Id closest_primitive_id() const { return m_closest_primitive; }
  bool closest_point_initialized() const { return m_closest_point_initialized; }
  FT scalar_product_with_best() const { return m_sp_with_closest_edge; }

private:
  halfedge_descriptor m_h;
  const std::size_t m_patch_id;
  const FT m_sq_tol;
  Vector m_direction;
#ifdef CGAL_PMP_SNAP_USE_ANISOTROPIC_DISTANCE
  Eigen::Matrix3d m_metric;
#endif

  const TriangleMesh& m_tm_S;
  VPMS m_vpm_S;
  const TriangleMesh& m_tm_T;
  FacePatchMap m_face_patch_map_T;
  VPMT m_vpm_T;
  const bool m_is_same_mesh;

  bool m_continue;
  bool m_closest_point_initialized;
  typename Primitive::Id m_closest_primitive;
  Point m_closest_point;
  FT m_sq_adist;
  FT m_sp_with_closest_edge; // scalar product between m_h and the current best edge candidate

  const AABBTraits& m_traits;
  Geom_traits m_gt;
};

template <typename ConcurrencyTag>
struct Edges_to_split_map_inserter // Parallel
{
#ifdef CGAL_LINKED_WITH_TBB
  template <typename EdgeToSplitMap, typename HalfedgeDescriptor, typename Point>
  void operator()(EdgeToSplitMap& edges_to_split,
                  const HalfedgeDescriptor closest_h,
                  const HalfedgeDescriptor h,
                  const Point& closest_p)
  {
    typename EdgeToSplitMap::accessor acc;
    edges_to_split.insert(acc, closest_h);
    acc->second.emplace_back(h, closest_p);
  }
#endif
};

template <>
struct Edges_to_split_map_inserter<CGAL::Sequential_tag>
{
  template <typename EdgeToSplitMap, typename HalfedgeDescriptor, typename Point>
  void operator()(EdgeToSplitMap& edges_to_split,
                  const HalfedgeDescriptor closest_h,
                  const HalfedgeDescriptor h,
                  const Point& closest_p)
  {
    edges_to_split[closest_h].emplace_back(h, closest_p);
  }
};

// The UniqueVertex is a pair of a container of vertex_descriptor and FT, representing
// vertices with the same geometric position and their associated snapping tolerance
// (defined as the minimum of the tolerances of the vertices of the bunch)
template <typename ConcurrencyTag = CGAL::Sequential_tag,
          typename VertexWithTolerance, typename TriangleMesh,
          typename EdgeToSplitMap, typename AABBTree,
          typename VertexPatchMap_S, typename FacePatchMap_T,
          typename VPMS, typename VPMT, typename GT,
          typename Visitor>
void find_splittable_edge(const VertexWithTolerance& vertex_with_tolerance,
                          EdgeToSplitMap& edges_to_split,
                          const AABBTree* aabb_tree_ptr,
                          const TriangleMesh& tm_S,
                          VertexPatchMap_S vertex_patch_map_S,
                          VPMS vpm_S,
                          const TriangleMesh& tm_T,
                          FacePatchMap_T face_patch_map_T,
                          VPMT vpm_T,
                          const GT& gt,
                          Visitor& visitor)
{
  typedef typename boost::graph_traits<TriangleMesh>::vertex_descriptor           vertex_descriptor;
  typedef typename boost::graph_traits<TriangleMesh>::halfedge_descriptor         halfedge_descriptor;
  typedef typename boost::graph_traits<TriangleMesh>::edge_descriptor             edge_descriptor;

  typedef typename GT::FT                                                         FT;
  typedef typename boost::property_traits<VPMS>::value_type                       Point;
  typedef typename boost::property_traits<VPMS>::reference                        Point_ref;

  typedef typename AABBTree::AABB_traits                                          AABB_traits;

  typedef internal::Projection_traits<TriangleMesh, VPMS, VPMT, FacePatchMap_T, AABB_traits> Projection_traits;

  if(visitor.stop())
    throw CGAL::internal::Throw_at_output_exception();

  // by construction the whole range has the same position
  const halfedge_descriptor h = vertex_with_tolerance.first;
  const vertex_descriptor v = target(h, tm_S);
  const Point_ref query = get(vpm_S, v);
  const FT sq_tolerance = CGAL::square(vertex_with_tolerance.second);
  const std::size_t patch_id = get(vertex_patch_map_S, v);

#ifdef CGAL_PMP_SNAP_DEBUG_PP
  std::cout << "--------------------------- Query: " << v << " (" << query << ")" << std::endl;
#endif

  visitor.on_vertex_edge_inquiry(v, tm_S);

  Projection_traits traversal_traits(h, patch_id, sq_tolerance, tm_S, vpm_S,
                                     tm_T, face_patch_map_T, vpm_T, aabb_tree_ptr->traits());
  aabb_tree_ptr->traversal(query, traversal_traits);

  if(!traversal_traits.closest_point_initialized())
  {
#ifdef CGAL_PMP_SNAP_DEBUG_PP
  std::cout << "Couldn't find any single projection point" << std::endl;
#endif
    return;
  }

  const Point& closest_p = traversal_traits.closest_point();

  // The filtering in the AABB tree checks the dist query <-> node bbox, which might be smaller than
  // the actual distance between the query <-> closest point
  edge_descriptor closest_e = traversal_traits.closest_primitive_id();
  bool is_close_enough =
    gt.compare_squared_distance_3_object()(query,
                                           gt.construct_segment_3_object()(get(vpm_T, source(closest_e, tm_T)),
                                                                           get(vpm_T, target(closest_e, tm_T))),
                                           sq_tolerance) != LARGER;

#ifdef CGAL_PMP_SNAP_DEBUG_PP
  std::cout << "  Closest point: (" << closest_p << ")" << std::endl
            << "  on edge: " << traversal_traits.closest_primitive_id()
            << "  at sq distance " << gt.compute_squared_distance_3_object()(query, closest_p)
            << " with squared tolerance: " << sq_tolerance
            << " && close enough? " << is_close_enough << std::endl;
#endif

  if(!is_close_enough)
    return;

  CGAL_assertion(get(vpm_T, source(closest_e, tm_T)) != query &&
                 get(vpm_T, target(closest_e, tm_T)) != query);

  halfedge_descriptor closest_h = halfedge(closest_e, tm_T);
  CGAL_assertion(is_border(edge(closest_h, tm_T), tm_T));

  if(!is_border(closest_h, tm_T))
    closest_h = opposite(closest_h, tm_T);

  // Using a map because we need to know if the same halfedge is split multiple times
  Edges_to_split_map_inserter<ConcurrencyTag>()(edges_to_split, closest_h, vertex_with_tolerance.first, closest_p);

  visitor.on_vertex_edge_match(v, tm_S, closest_h, tm_T, closest_p);
}

#ifdef CGAL_LINKED_WITH_TBB
template <typename PointWithToleranceContainer,
          typename TriangleMesh, typename EdgeToSplitMap, typename AABBTree,
          typename VertexPatchMap_S, typename FacePatchMap_T,
          typename VPMS, typename VPMT, typename GT, typename Visitor>
struct Parallel_find_splittable_edge
{
private:
  const PointWithToleranceContainer& m_points_with_tolerance;
  EdgeToSplitMap& m_edges_to_split;
  const AABBTree* m_aabb_tree_ptr;
  const TriangleMesh& m_tm_S;
  const VertexPatchMap_S m_vertex_patch_map_S;
  const VPMS m_vpm_S;
  const TriangleMesh& m_tm_T;
  const FacePatchMap_T m_face_patch_map_T;
  const VPMT m_vpm_T;
  const GT& m_gt;
  Visitor& m_visitor;

public:
  Parallel_find_splittable_edge(const PointWithToleranceContainer& points_with_tolerance,
                                EdgeToSplitMap& edges_to_split,
                                const AABBTree* aabb_tree_ptr,
                                const TriangleMesh& tm_S,
                                const VertexPatchMap_S vertex_patch_map_S,
                                const VPMS vpm_S,
                                const TriangleMesh& tm_T,
                                const FacePatchMap_T face_patch_map_T,
                                const VPMT vpm_T,
                                const GT& gt,
                                Visitor& visitor)
    :
      m_points_with_tolerance(points_with_tolerance),
      m_edges_to_split(edges_to_split), m_aabb_tree_ptr(aabb_tree_ptr),
      m_tm_S(tm_S), m_vertex_patch_map_S(vertex_patch_map_S), m_vpm_S(vpm_S),
      m_tm_T(tm_T), m_face_patch_map_T(face_patch_map_T), m_vpm_T(vpm_T),
      m_gt(gt), m_visitor(visitor)
  { }

  void operator()(const tbb::blocked_range<size_t>& r) const
  {
    for(std::size_t i=r.begin(); i!=r.end(); ++i)
    {
      find_splittable_edge<CGAL::Parallel_tag>(m_points_with_tolerance[i], m_edges_to_split, m_aabb_tree_ptr,
                                               m_tm_S, m_vertex_patch_map_S, m_vpm_S,
                                               m_tm_T, m_face_patch_map_T, m_vpm_T, m_gt, m_visitor);
    }
  }
};
#endif

template <typename EdgesToSplitContainer,
          typename TriangleMesh,
          typename VPMS, typename VPMT, typename GeomTraits,
          typename Visitor>
std::size_t split_edges(EdgesToSplitContainer& edges_to_split,
                        TriangleMesh& tm_S,
                        VPMS vpm_S,
                        TriangleMesh& tm_T,
                        VPMT vpm_T,
                        const GeomTraits& gt,
                        Visitor& visitor,
                        const bool is_source_mesh_fixed) // when snapping is B --> A and the mesh B is fixed
{
#ifdef CGAL_PMP_SNAP_DEBUG
  std::cout << "split " << edges_to_split.size() << " edges" << std::endl;
#endif

  typedef typename boost::graph_traits<TriangleMesh>::vertex_descriptor           vertex_descriptor;
  typedef typename boost::graph_traits<TriangleMesh>::halfedge_descriptor         halfedge_descriptor;

  typedef typename boost::property_traits<VPMS>::value_type                       Point;
  typedef typename boost::property_traits<VPMT>::reference                        Point_ref;

  typedef std::pair<halfedge_descriptor, Point>                                   Vertex_with_new_position;
  typedef std::vector<Vertex_with_new_position>                                   Vertices_with_new_position;
  typedef std::pair<const halfedge_descriptor, Vertices_with_new_position>        Edge_and_splitters;

#ifdef CGAL_PMP_SNAPPING_PRINT_RUNTIME
  CGAL::Real_timer timer;
  timer.start();
#endif

  visitor.start_vertex_edge_snapping();

  std::size_t snapped_n = 0;

  for(Edge_and_splitters& es : edges_to_split)
  {
    halfedge_descriptor h_to_split = es.first;
    CGAL_assertion(is_border(h_to_split, tm_T));

    Vertices_with_new_position& splitters = es.second;

    if(splitters.size() > 1)
    {
#ifdef CGAL_PMP_SNAP_DEBUG_PP
      std::cout << " _______ Multiple splitting points on the same halfedge" << std::endl;
#endif

      const Point_ref hsp = get(vpm_T, source(h_to_split, tm_T));
      std::sort(splitters.begin(), splitters.end(),
                [&](const Vertex_with_new_position& l, const Vertex_with_new_position& r) -> bool
                {
                  return gt.less_distance_to_point_3_object()(hsp, l.second, r.second);
                });
    }

    // Inserting new points ordered from the source to the target of (the initial) 'h'
    bool first_split = true;
    Point previous_split_position = get(vpm_S, *(vertices(tm_S).begin())); // dummy value to avoid "used uninitialized" warning
    for(const Vertex_with_new_position& vnp : splitters)
    {
      if(visitor.stop())
        return snapped_n;

      const halfedge_descriptor splitter_h = vnp.first;
      const vertex_descriptor splitter_v = target(splitter_h, tm_S);
      const Point new_position = is_source_mesh_fixed ? get(vpm_S, splitter_v) : vnp.second;

      bool do_split = true;

      // In case of self-snapping, avoid degenerate caps
      const bool is_same_mesh = (&tm_T == &tm_S);
      if(is_same_mesh && target(next(opposite(h_to_split, tm_T), tm_T), tm_T) == splitter_v)
        do_split = false;

      // Do not split if it would create a degenerate needle
      if((new_position == get(vpm_T, target(h_to_split, tm_T))) ||
         (new_position == get(vpm_T, source(h_to_split, tm_T))))
        do_split = false;

      if(!first_split && new_position == previous_split_position)
        do_split = false;

      // check if the new faces after split will not be degenerate
      const Point& p0 = new_position;
      Point_ref p1 = get(vpm_T, source(h_to_split, tm_T));
      Point_ref p2 = get(vpm_T, target(next(opposite(h_to_split, tm_T), tm_T), tm_T));
      Point_ref p3 = get(vpm_T, target(h_to_split, tm_T));

      /* Chooses the diagonal that will split the quad in two triangles that maximizes
       * the scalar product of the un-normalized normals of the two triangles.
       *
       * The lengths of the un-normalized normals (computed using cross-products of two vectors)
       * are proportional to the area of the triangles.
       * Maximizing the scalar product of the two normals will avoid skinny triangles,
       * and will also take into account the cosine of the angle between the two normals.
       *
       * In particular, if the two triangles are oriented in different directions,
       * the scalar product will be negative.
       */
      auto p1p3 = CGAL::cross_product(p2-p1, p3-p2) * CGAL::cross_product(p0-p3, p1-p0);
      auto p0p2 = CGAL::cross_product(p1-p0, p1-p2) * CGAL::cross_product(p3-p2, p3-p0);
      bool first_split_face = (p0p2 > p1p3);

      if(first_split_face)
      {
        if(p0p2 <= 0 || collinear(p0,p1,p2) || collinear(p0,p2,p3))
          do_split = false;
      }
      else
      {
        if(p1p3 <= 0 || collinear(p0,p1,p3) || collinear(p1,p2,p3))
          do_split = false;
      }

      if(do_split && !is_source_mesh_fixed)
      {
        for(halfedge_descriptor h : halfedges_around_target(splitter_v, tm_S))
        {
          if(!is_border(h,tm_S) && collinear(get(vpm_S, source(h,tm_S)), new_position, get(vpm_S, target(next(h,tm_S),tm_S))))
          {
            do_split = false;
            break;
          }
        }

        if(do_split)
          put(vpm_S, splitter_v, new_position);
      }

#ifdef CGAL_PMP_SNAP_DEBUG_PP
      std::cout << " -.-.-. Splitting " << edge(h_to_split, tm_T) << " |||| "
                << " Vs " << source(h_to_split, tm_T) << " (" << tm_T.point(source(h_to_split, tm_T)) << ")"
                << " --- Vt " << target(h_to_split, tm_T) << " (" << tm_T.point(target(h_to_split, tm_T)) << ")" << std::endl;
      std::cout << "With point: " << new_position << " (init: " << vnp.second << ")" << std::endl;
      std::cout << "Actually split? " << do_split << std::endl;
#endif

      // Split and update positions
      vertex_descriptor new_v = boost::graph_traits<TriangleMesh>::null_vertex();
      if(do_split)
      {
        visitor.before_vertex_edge_snap(h_to_split, tm_T, vnp.second);

        CGAL::Euler::split_edge(h_to_split, tm_T);
        new_v = source(h_to_split, tm_T);
        put(vpm_T, new_v, new_position); // position of the new point on the target mesh

        visitor.after_vertex_edge_snap(new_v, tm_T);
      }
      else
      {
        continue;
      }

      first_split = false;
      previous_split_position = new_position;
      ++snapped_n;

<<<<<<< HEAD
      // Everything below is choosing the diagonal to triangulate the quad formed by the edge split
      // So, it's only relevant if splitting has been performed
      if(!do_split)
        continue;

      /*          new_p
       *         /   \
       *    res /     \ h_to_split
       *       /       \
       *      /         \
       *    left       right
       *     |         /
       *     |        /
       *     |       /
       *     |      /
       *     |     /
       *     |    /
       *      opp
       */

      const halfedge_descriptor res = prev(h_to_split, tm_T);
      const Point_ref left_pt = get(vpm_T, source(res, tm_T));
      const Point_ref right_pt = get(vpm_T, target(h_to_split, tm_T));
      const Point_ref opp = get(vpm_T, target(next(opposite(res, tm_T), tm_T), tm_T));

      // Check if 'p' is "visible" from 'opp' (i.e. its projection on the plane 'Pl(left, opp, right)'
      // falls in the cone with apex 'opp' and sides given by 'left' and 'right')
      const Vector n = gt.construct_orthogonal_vector_3_object()(right_pt, left_pt, opp);
      const Point trans_left_pt = gt.construct_translated_point_3_object()(left_pt, n);
      const Point trans_right_pt = gt.construct_translated_point_3_object()(right_pt, n);

      const Point_ref new_p = get(vpm_T, new_v);
      const bool left_of_left = (gt.orientation_3_object()(trans_left_pt, left_pt, opp, new_p) == CGAL::POSITIVE);
      const bool right_of_right = (gt.orientation_3_object()(right_pt, trans_right_pt, opp, new_p) == CGAL::POSITIVE);

      const bool is_visible = (!left_of_left && !right_of_right);

#ifdef CGAL_PMP_SNAP_DEBUG_PP
      std::cout << "Left/Right: " << left_of_left << " " << right_of_right << std::endl;
      std::cout << "visible from " << opp << " ? " << is_visible << std::endl;
#endif

      // h_to_split is equal to 'next(res)' after splitting
      const halfedge_descriptor h_to_split_opp = opposite(h_to_split, tm_T);

      if(is_visible)
      {
        halfedge_descriptor h2 = prev(prev(h_to_split_opp, tm_T), tm_T);
        halfedge_descriptor new_hd = CGAL::Euler::split_face(h_to_split_opp,
                                                             h2, tm_T);
        h_to_split = opposite(prev(new_hd, tm_T), tm_T);
        visitor.after_split_face(h_to_split_opp, h2, tm_T);
      }
      else
      {
        halfedge_descriptor h2 = prev(h_to_split_opp, tm_T);
        halfedge_descriptor new_hd = CGAL::Euler::split_face(opposite(res, tm_T),
                                                             h2, tm_T);
        h_to_split = opposite(next(new_hd, tm_T), tm_T);
        visitor.after_split_face(opposite(res, tm_T), h2, tm_T);
      }
=======
      halfedge_descriptor v0, v1, v2, v3;
      v0 = opposite(h_to_split, tm_T);
      v1 = next(v0, tm_T);
      v2 = next(v1, tm_T);
      v3 = next(v2, tm_T);
      // halfedge_descriptor new_hd =
      first_split_face ? CGAL::Euler::split_face(v0, v2, tm_T)
                       : CGAL::Euler::split_face(v1, v3, tm_T);
      if(first_split_face)
        visitor.after_split_face(v0, v2, tm_T);
      else
        visitor.after_split_face(v1, v3, tm_T);
>>>>>>> 7e2e4448
    }
  }

  visitor.end_vertex_edge_snapping();

#ifdef CGAL_PMP_SNAPPING_PRINT_RUNTIME
  timer.stop();
  std::cout << "time for actual snapping (vertex-edge) " << timer.time() << " s." << std::endl;
#endif

  return snapped_n;
}

// Collect border points that can be projected onto a border edge
//
// If multiple vertices on the source border have the same geometric position, they are moved
// all at once and we use the smallest tolerance from all source vertices with that position.
// This is done to solve situation such as:
//          ||
//          ||
//      ____||____
//      ----------
// (vertex-vertex snapping into non-conformal snapping) in one go.
template <typename ConcurrencyTag = CGAL::Sequential_tag,
          typename HalfedgeRange, typename TriangleMesh,
          typename LockedVertexMap, typename LockedHalfedgeMap, typename ToleranceMap,
          typename VertexPatchMap_S, typename FacePatchMap_T,
          typename Visitor,
          typename SourceNamedParameters, typename TargetNamedParameters>
std::size_t snap_non_conformal_one_way(const HalfedgeRange& halfedge_range_S,
                                       TriangleMesh& tm_S,
                                       ToleranceMap tolerance_map_S,
                                       VertexPatchMap_S vertex_patch_map_S,
                                       LockedVertexMap locked_vertices_S,
                                       const HalfedgeRange& halfedge_range_T,
                                       TriangleMesh& tm_T,
                                       FacePatchMap_T face_patch_map_T,
                                       LockedHalfedgeMap locked_halfedges_T,
                                       const bool is_source_mesh_fixed,
                                       Visitor& visitor,
                                       const SourceNamedParameters& snp,
                                       const TargetNamedParameters& tnp)
{
  typedef typename boost::graph_traits<TriangleMesh>::vertex_descriptor           vertex_descriptor;
  typedef typename boost::graph_traits<TriangleMesh>::halfedge_descriptor         halfedge_descriptor;

  typedef typename GetGeomTraits<TriangleMesh, TargetNamedParameters>::type       GT;
  typedef typename GT::FT                                                         FT;

  typedef typename GetVertexPointMap<TriangleMesh, SourceNamedParameters>::type   VPMS;
  typedef typename GetVertexPointMap<TriangleMesh, TargetNamedParameters>::type   VPMT;

  typedef typename boost::property_traits<VPMT>::value_type                       Point;

  typedef CGAL::AABB_halfedge_graph_segment_primitive<TriangleMesh, VPMT>         Primitive;
  typedef CGAL::AABB_traits<GT, Primitive>                                        AABB_Traits;
  typedef CGAL::AABB_tree<AABB_Traits>                                            AABB_tree;

  typedef std::pair<halfedge_descriptor, Point>                                   Vertex_with_new_position;
  typedef std::vector<Vertex_with_new_position>                                   Vertices_with_new_position;

  using parameters::get_parameter;
  using parameters::choose_parameter;

  VPMS vpm_S = choose_parameter(get_parameter(snp, internal_np::vertex_point), get_property_map(vertex_point, tm_S));
  VPMT vpm_T = choose_parameter(get_parameter(tnp, internal_np::vertex_point), get_property_map(vertex_point, tm_T));
  const GT gt = choose_parameter<GT>(get_parameter(snp, internal_np::geom_traits));

#ifdef CGAL_PMP_SNAP_DEBUG
  std::cout << "Gather unique points in source range..." << std::endl;
#endif

  typedef std::pair<halfedge_descriptor, FT>                                      Vertex_with_tolerance;
  typedef std::vector<Vertex_with_tolerance>                                      Vertices_with_tolerance;

  Vertices_with_tolerance vertices_to_snap;
  vertices_to_snap.reserve(halfedge_range_S.size()); // ensures that iterators stay valid

  // Take the min tolerance for all points that have the same coordinates
  std::map<Point, FT> point_tolerance_map;

  for(halfedge_descriptor h : halfedge_range_S)
  {
    if(get(locked_vertices_S, target(h, tm_S)))
      continue;

    // Skip the source vertex if its two incident halfedges are geometrically identical (it means that
    // the two halfedges are already stitchable and we don't want this common vertex to be used
    // to split a halfedge somewhere else)
    if(get(vpm_S, source(h, tm_S)) == get(vpm_S, target(next(h, tm_S), tm_S)))
      continue;

    const vertex_descriptor v = target(h, tm_S);
    const FT tolerance = get(tolerance_map_S, v);

    vertices_to_snap.emplace_back(h, tolerance);

    std::pair<Point, FT> entry(get(vpm_S, v), tolerance);
    std::pair<typename std::map<Point, FT>::iterator, bool> is_insert_successful =
      point_tolerance_map.insert(entry);
    if(!is_insert_successful.second)
      is_insert_successful.first->second = (std::min)(is_insert_successful.first->second, tolerance);

    #ifdef CGAL_PMP_SNAP_DEBUG_PP
    std::cout << "Non-conformal query: " << v << " (" << get(vpm_S, v) << "), tolerance: " << tolerance << std::endl;
#endif
  }

  for(auto& p : vertices_to_snap)
    p.second = point_tolerance_map[get(vpm_S, target(p.first, tm_S))];

  // Since primitives are inserted one by one, the shared data cannot be in the constructor of the tree
  AABB_Traits aabb_traits;
  aabb_traits.set_shared_data(tm_T, vpm_T);
  AABB_tree aabb_tree(aabb_traits);

  for(halfedge_descriptor h : halfedge_range_T)
  {
    CGAL_precondition(is_border(edge(h, tm_T), tm_T));
    if(get(locked_halfedges_T, h))
    {
#ifdef CGAL_PMP_SNAP_DEBUG_PP
      std::cout << edge(h, tm_T) << " is locked and not a valid target" << std::endl;
#endif
      continue;
    }

    aabb_tree.insert(Primitive(edge(h, tm_T), tm_T, vpm_T));
  }

  // Now, check which edges of the target range ought to be split by source vertices
#ifdef CGAL_PMP_SNAP_DEBUG_PP
  std::cout << "Collect edges to split with " << vertices_to_snap.size() << " vertices" << std::endl;
#endif

#ifdef CGAL_PMP_SNAPPING_PRINT_RUNTIME
  CGAL::Real_timer timer;
  timer.start();
#endif

#ifndef CGAL_LINKED_WITH_TBB
  CGAL_static_assertion_msg (!(std::is_convertible<ConcurrencyTag, Parallel_tag>::value),
                             "Parallel_tag is enabled but TBB is unavailable.");
#else // CGAL_LINKED_WITH_TBB
  if(std::is_convertible<ConcurrencyTag, Parallel_tag>::value)
  {
#ifdef CGAL_PMP_SNAP_DEBUG
    std::cout << "Parallel find splittable edges!" << std::endl;
#endif

    typedef tbb::concurrent_hash_map<halfedge_descriptor,
                                     Vertices_with_new_position>                 Concurrent_edge_to_split_container;
    typedef internal::Parallel_find_splittable_edge<
              Vertices_with_tolerance, TriangleMesh,
              Concurrent_edge_to_split_container, AABB_tree,
              VertexPatchMap_S, FacePatchMap_T, VPMS, VPMT, GT, Visitor>         Functor;

    Concurrent_edge_to_split_container edges_to_split;
    Functor f(vertices_to_snap, edges_to_split, &aabb_tree,
              tm_S, vertex_patch_map_S, vpm_S, tm_T, face_patch_map_T, vpm_T,
              gt, visitor);

    try
    {
      tbb::parallel_for(tbb::blocked_range<std::size_t>(0, vertices_to_snap.size()), f);
    }
    catch(const CGAL::internal::Throw_at_output_exception&)
    {
      return 0;
    }
#if TBB_USE_CAPTURED_EXCEPTION
    catch(const tbb::captured_exception& e)
    {
      const std::string tn1(e.name());
      const std::string tn2(typeid(const CGAL::internal::Throw_at_output_exception&).name());
      if(tn1 != tn2)
      {
        std::cerr << "Unexpected throw: " << tn1 << std::endl;
        throw;
      }

      return 0;
    }
#endif

#ifdef CGAL_PMP_SNAPPING_PRINT_RUNTIME
    timer.stop();
    std::cout << "time for find split edges (parallel): " << timer.time() << std::endl;
#endif

    return split_edges(edges_to_split, tm_S, vpm_S, tm_T, vpm_T, gt, visitor, is_source_mesh_fixed);
  }
  else
#endif // CGAL_LINKED_WITH_TBB
  {
#ifdef CGAL_PMP_SNAP_DEBUG
    std::cout << "Sequential find splittable edges!" << std::endl;
#endif

    std::map<halfedge_descriptor, Vertices_with_new_position> edges_to_split;

    try
    {
      for(const Vertex_with_tolerance& vt : vertices_to_snap)
      {
        internal::find_splittable_edge(vt, edges_to_split, &aabb_tree,
                                       tm_S, vertex_patch_map_S, vpm_S,
                                       tm_T, face_patch_map_T, vpm_T,
                                       gt, visitor);
      }
    }
    catch(const CGAL::internal::Throw_at_output_exception&)
    {
      return 0;
    }

#ifdef CGAL_PMP_SNAPPING_PRINT_RUNTIME
    timer.stop();
    std::cout << "time for find split edges (sequential): " << timer.time() << std::endl;
#endif

    return split_edges(edges_to_split, tm_S, vpm_S, tm_T, vpm_T, gt, visitor, is_source_mesh_fixed);
  }
}

// \ingroup PMP_geometric_repair_grp
//
// Attempts to snap the vertices in `halfedge_range_A` onto edges of `halfedge_range_B`, and reciprocally.
// A vertex from the first range is only snapped to an edge of the second range if the distance to
// the edge is smaller than the tolerance prescribed at the vertex.
//
// \warning This function does not give any guarantee on the conformity between the two meshes after the snapping.
// \warning This function does not merge vertices or the meshes, it is purely geometric.
//
// \tparam TriangleMesh a model of `FaceListGraph` and `MutableFaceGraph`
// \tparam HalfedgeRange_A a model of `Range` with value type `boost::graph_traits<TriangleMesh>::%halfedge_descriptor`
// \tparam HalfedgeRange_B a model of `Range` with value type `boost::graph_traits<TriangleMesh>::%halfedge_descriptor`
// \tparam ToleranceMap_A a model of `ReadablePropertyMap` with key type `boost::graph_traits<TriangleMesh>::%vertex_descriptor`
//                        and value type `GetGeomTraits<TriangleMesh, NamedParameters_A>::type::FT`
// \tparam ToleranceMap_B a model of `ReadablePropertyMap` with key type `boost::graph_traits<TriangleMesh>::%vertex_descriptor`
//                        and value type `GetGeomTraits<TriangleMesh, NamedParameters_A>::type::FT`
// \tparam NamedParameters_A a sequence of \ref bgl_namedparameters "Named Parameters"
// \tparam NamedParameters_B a sequence of \ref bgl_namedparameters "Named Parameters"
//
// \param halfedge_range_A a range of halfedges of the first mesh defining a set of vertices (as targets of the halfeges)
// \param tm_A the first mesh to which the vertices in `halfedge_range_A` belong
// \param tolerance_map_A a tolerance map associating to each vertex of the first range a tolerance value
// \param halfedge_range_B a range of vertices of the second mesh defining a set of vertices (as targets of the halfeges)
// \param tolerance_map_B a tolerance map associating to each vertex of the second range a tolerance value
// \param tm_B the target mesh to which the vertices in `halfedge_range_B` belong
// \param np_A an optional sequence of \ref bgl_namedparameters "Named Parameters" among the ones listed below
//
// \cgalNamedParamsBegin
//   \cgalParamBegin{vertex_point_map}
//     the property map with the points associated to the vertices of the source mesh.
//     The type of this map is model of `ReadWritePropertyMap`. If this parameter is omitted,
//     an internal property map for `CGAL::vertex_point_t` must be available in `TriangleMesh`.
//   \cgalParamEnd
//   \cgalParamBegin{geom_traits}
//     a geometric traits class instance, must be a model of `Kernel`
//   \cgalParamEnd
// \cgalNamedParamsEnd
//
// \param np_B an optional sequence of \ref bgl_namedparameters "Named Parameters" among the ones listed below
//
// \cgalNamedParamsBegin
//   \cgalParamBegin{vertex_point_map}
//     the property map with the points associated to the vertices of the target mesh.
//     The type of this map is model of `ReadablePropertyMap`. If this parameter is omitted,
//     an internal property map for `CGAL::vertex_point_t` must be available in `TriangleMesh`.
//   \cgalParamEnd
// \cgalNamedParamsEnd
//
// \return the number of snapped vertex pairs
//
template <typename ConcurrencyTag = CGAL::Sequential_tag,
          typename HalfedgeRange, typename TriangleMesh,
          typename ToleranceMap_A, typename ToleranceMap_B,
          typename NamedParameters_A, typename NamedParameters_B>
std::size_t snap_non_conformal(HalfedgeRange& halfedge_range_A,
                               TriangleMesh& tm_A,
                               ToleranceMap_A tolerance_map_A,
                               HalfedgeRange& halfedge_range_B,
                               TriangleMesh& tm_B,
                               ToleranceMap_B tolerance_map_B,
                               const bool is_self_snapping, // == true if range and meshes are equal
                               const NamedParameters_A& np_A,
                               const NamedParameters_B& np_B)
{
#ifdef CGAL_PMP_SNAP_DEBUG
  std::cout.precision(17);
  std::cerr.precision(17);
#endif

  typedef typename boost::graph_traits<TriangleMesh>::vertex_descriptor           vertex_descriptor;
  typedef typename boost::graph_traits<TriangleMesh>::halfedge_descriptor         halfedge_descriptor;
  typedef typename boost::graph_traits<TriangleMesh>::face_descriptor             face_descriptor;

  typedef CGAL::dynamic_vertex_property_t<bool>                                   Vertex_bool_tag;
  typedef CGAL::dynamic_vertex_property_t<std::size_t>                            Vertex_size_t_tag;
  typedef CGAL::dynamic_halfedge_property_t<bool>                                 Halfedge_bool_tag;

  typedef typename boost::property_map<TriangleMesh, Vertex_bool_tag>::type       Locked_vertices;
  typedef typename boost::property_map<TriangleMesh, Halfedge_bool_tag>::type     Locked_halfedges;
  typedef typename boost::property_map<TriangleMesh, Vertex_size_t_tag>::type     Vertex_patch;

  typedef typename internal_np::Lookup_named_param_def <
    internal_np::face_patch_t, NamedParameters_A,
      Constant_property_map<face_descriptor, std::size_t> /*default*/ >::type     Face_patch_map_A;
  typedef typename internal_np::Lookup_named_param_def <
    internal_np::face_patch_t, NamedParameters_B,
      Constant_property_map<face_descriptor, std::size_t> /*default*/ >::type     Face_patch_map_B;

  typedef typename internal_np::Lookup_named_param_def <
    internal_np::visitor_t,
    NamedParameters_A,
    internal::Snapping_default_visitor<TriangleMesh> // default
  >::reference                                                                    Visitor;

  using CGAL::parameters::choose_parameter;
  using CGAL::parameters::get_parameter;
  using CGAL::parameters::get_parameter_reference;

  const bool is_same_mesh = (&tm_A == &tm_B);
  const bool simplify_first_mesh = choose_parameter(get_parameter(np_A, internal_np::do_simplify_border), false);
  const bool simplify_second_mesh = choose_parameter(get_parameter(np_B, internal_np::do_simplify_border), false);
  const bool is_second_mesh_fixed = choose_parameter(get_parameter(np_B, internal_np::do_lock_mesh), false);

  internal::Snapping_default_visitor<TriangleMesh> default_visitor;
  Visitor visitor = choose_parameter(get_parameter_reference(np_A, internal_np::visitor), default_visitor);

  if(visitor.stop())
    return 0;

  // vertex-vertex and vertex-edge snapping is only considered within compatible patches
  Face_patch_map_A face_patch_map_A = choose_parameter(get_parameter(np_A, internal_np::face_patch),
                                                       Constant_property_map<face_descriptor, std::size_t>(-1));
  Face_patch_map_B face_patch_map_B = choose_parameter(get_parameter(np_B, internal_np::face_patch),
                                                       Constant_property_map<face_descriptor, std::size_t>(-1));

  Vertex_patch vertex_patch_map_A = get(Vertex_size_t_tag(), tm_A);
  Vertex_patch vertex_patch_map_B = get(Vertex_size_t_tag(), tm_B);

  for(const halfedge_descriptor h : halfedge_range_A)
  {
    CGAL_precondition(is_border(h, tm_A));
    halfedge_descriptor h_opp = opposite(h, tm_A);
    for(const vertex_descriptor v : vertices_around_face(h_opp, tm_A))
      put(vertex_patch_map_A, v, get(face_patch_map_A, face(h_opp, tm_A)));
  }

  // @todo avoid that when 'self_snapping' is true
  for(const halfedge_descriptor h : halfedge_range_B)
  {
    CGAL_precondition(is_border(h, tm_B));
    halfedge_descriptor h_opp = opposite(h, tm_B);
    for(const vertex_descriptor v : vertices_around_face(h_opp, tm_B))
      put(vertex_patch_map_B, v, get(face_patch_map_B, face(h_opp, tm_B)));
  }

#ifdef CGAL_PMP_SNAP_DEBUG
  std::cout << "Non-conformal snapping... Range sizes: "
            << std::distance(halfedge_range_A.begin(), halfedge_range_A.end()) << " and "
            << std::distance(halfedge_range_B.begin(), halfedge_range_B.end()) << std::endl;
#endif

  CGAL_expensive_precondition(is_valid_polygon_mesh(tm_S) && is_triangle_mesh(tm_S));
  CGAL_expensive_precondition(is_valid_polygon_mesh(tm_T) && is_triangle_mesh(tm_T));

  // Steps:
  // - #1 Simplify the source range
  // - #1bis Simplify the target range (if it's not locked)
  // - #2 two-way vertex-vertex snapping
  // - #3 two-way vertex-edge snapping

  //////////////////////////////////////////////////////////////////////////////////////////////////
  /// #1 and #1bis (Simplification of borders)
  //////////////////////////////////////////////////////////////////////////////////////////////////

  if(visitor.stop())
    return 0;

#ifdef CGAL_PMP_SNAP_DEBUG
  std::cout << "Simplify ranges (" << simplify_first_mesh << " " << simplify_second_mesh << ")..." << std::endl;
#endif

  if(simplify_first_mesh)
  {
    internal::simplify_range(halfedge_range_A, tm_A, tolerance_map_A, np_A);

#ifdef CGAL_PMP_SNAP_DEBUG_OUTPUT
    std::ofstream("results/simplified_A.off") << std::setprecision(17) << tm_A;
#endif
  }

  if(!is_self_snapping && !is_second_mesh_fixed && simplify_second_mesh)
  {
    internal::simplify_range(halfedge_range_B, tm_B, tolerance_map_B, np_B);

#ifdef CGAL_PMP_SNAP_DEBUG_OUTPUT
    std::ofstream("results/simplified_B.off") << std::setprecision(17) << tm_B;
#endif
  }

  //////////////////////////////////////////////////////////////////////////////////////////////////
  /// #2 (Two-way vertex-vertex snapping)
  //////////////////////////////////////////////////////////////////////////////////////////////////

  std::size_t snapped_n = 0;

  // We keep in memory pairs of source/target edges that are stitchable after vertex-vertex snapping
  // --> these halfedges should not be considered as targets in non-conformal snapping
  // Similarly, matching vertices whose incident edges have matching directions are also locked
  Locked_vertices locked_vertices_A = get(Vertex_bool_tag(), tm_A);
  Locked_vertices locked_vertices_B = get(Vertex_bool_tag(), tm_B);
  Locked_halfedges locked_halfedges_A = get(Halfedge_bool_tag(), tm_A);
  Locked_halfedges locked_halfedges_B = get(Halfedge_bool_tag(), tm_B);

  std::vector<std::pair<vertex_descriptor, vertex_descriptor> > locked_vertices;
  std::vector<halfedge_descriptor> locked_halfedges_A_vector, locked_halfedges_B_vector;

  snapped_n += internal::snap_vertices_two_way<ConcurrencyTag>(
                 halfedge_range_A, tm_A, tolerance_map_A, vertex_patch_map_A,
                 halfedge_range_B, tm_B, tolerance_map_B, vertex_patch_map_B,
                 std::back_inserter(locked_vertices),
                 std::back_inserter(locked_halfedges_A_vector),
                 std::back_inserter(locked_halfedges_B_vector),
                 is_second_mesh_fixed, np_A, np_B);

  for(const auto& vpair : locked_vertices)
  {
    put(locked_vertices_A, vpair.first, true);
    put(locked_vertices_B, vpair.second, true);
    if(is_same_mesh)
    {
      put(locked_vertices_B, vpair.first, true);
      put(locked_vertices_A, vpair.second, true);
    }
  }

  for(const halfedge_descriptor h : locked_halfedges_A_vector)
    put(locked_halfedges_A, h, true);
  for(const halfedge_descriptor h : locked_halfedges_B_vector)
    put(locked_halfedges_B, h, true);

  if(is_same_mesh)
  {
    for(const halfedge_descriptor h : locked_halfedges_A_vector)
      put(locked_halfedges_B, h, true);
    for(const halfedge_descriptor h : locked_halfedges_B_vector)
      put(locked_halfedges_A, h, true);
  }

#ifdef CGAL_PMP_SNAP_DEBUG_OUTPUT
  std::ofstream("results/vertex_vertex_A.off") << std::setprecision(17) << tm_A;
  std::ofstream("results/vertex_vertex_B.off") << std::setprecision(17) << tm_B;
#endif

  //////////////////////////////////////////////////////////////////////////////////////////////////
  /// #3 (Two one-way vertex-edge snappings)
  //////////////////////////////////////////////////////////////////////////////////////////////////

  if(visitor.stop())
    return snapped_n;

#ifdef CGAL_PMP_SNAP_DEBUG
  std::cout << " ///////////// Two one-way vertex-edge snapping (A --> B) " << std::endl;
#endif

  visitor.start_first_vertex_edge_phase();

  snapped_n += internal::snap_non_conformal_one_way<ConcurrencyTag>(
                 halfedge_range_A, tm_A, tolerance_map_A, vertex_patch_map_A, locked_vertices_A,
                 halfedge_range_B, tm_B, face_patch_map_B, locked_halfedges_B,
                 false /*source is never fixed*/, visitor, np_A, np_B);

  visitor.end_first_vertex_edge_phase();

#ifdef CGAL_PMP_SNAP_DEBUG_OUTPUT
  std::ofstream("results/vertex_edge_A.off") << std::setprecision(17) << tm_A;
  std::ofstream("results/vertex_edge_B.off") << std::setprecision(17) << tm_B;
#endif

  if(!is_self_snapping)
  {
    if(visitor.stop())
      return snapped_n;

#ifdef CGAL_PMP_SNAP_DEBUG
    std::cout << " ///////////// Two one-way vertex-edge snapping (B --> A) " << std::endl;
#endif

    visitor.start_second_vertex_edge_phase();

    snapped_n += internal::snap_non_conformal_one_way<ConcurrencyTag>(
                   halfedge_range_B, tm_B, tolerance_map_B, vertex_patch_map_B, locked_vertices_B,
                   halfedge_range_A, tm_A, face_patch_map_A, locked_halfedges_A,
                   is_second_mesh_fixed, visitor, np_B, np_A);

    visitor.end_second_vertex_edge_phase();
  }

  return snapped_n;
}

} // namespace internal

namespace experimental {

////////////////////////////////////////////////////////////////////////////////////////////////////
/// Convenience overloads
////////////////////////////////////////////////////////////////////////////////////////////////////

template <typename ConcurrencyTag = CGAL::Sequential_tag,
          typename TriangleMesh,
          typename ToleranceMap_A, typename ToleranceMap_B,
          typename NamedParameters_A = parameters::Default_named_parameters,
          typename NamedParameters_B = parameters::Default_named_parameters>
std::size_t snap_borders(TriangleMesh& tm_A,
                         ToleranceMap_A tolerance_map_A,
                         TriangleMesh& tm_B,
                         ToleranceMap_B tolerance_map_B,
                         const NamedParameters_A& np_A = parameters::default_values(),
                         const NamedParameters_B& np_B = parameters::default_values(),
                         const typename std::enable_if_t<!std::is_same<TriangleMesh, ToleranceMap_A>::value>* = 0 // Added to please MSVC 2015
  )
{
  typedef typename boost::graph_traits<TriangleMesh>::halfedge_descriptor        halfedge_descriptor;

  std::vector<halfedge_descriptor> border_vertices_A;
  border_halfedges(tm_A, std::back_inserter(border_vertices_A));
  std::vector<halfedge_descriptor> border_vertices_B;
  border_halfedges(tm_B, std::back_inserter(border_vertices_B));

  return internal::snap_non_conformal<ConcurrencyTag>(border_vertices_A, tm_A, tolerance_map_A,
                                                      border_vertices_B, tm_B, tolerance_map_B,
                                                      false /*not self snapping*/, np_A, np_B);
}

template <typename ConcurrencyTag = CGAL::Sequential_tag,
          typename TriangleMesh,
          typename NamedParameters_A = parameters::Default_named_parameters,
          typename NamedParameters_B = parameters::Default_named_parameters>
std::size_t snap_borders(TriangleMesh& tm_A,
                         TriangleMesh& tm_B,
                         const NamedParameters_A& np_A = parameters::default_values(),
                         const NamedParameters_B& np_B = parameters::default_values())
{
  typedef typename boost::graph_traits<TriangleMesh>::halfedge_descriptor        halfedge_descriptor;

  typedef typename GetGeomTraits<TriangleMesh>::type                             GT;
  typedef typename GT::FT                                                        FT;

  typedef CGAL::dynamic_vertex_property_t<FT>                                    Vertex_property_tag;
  typedef typename boost::property_map<TriangleMesh, Vertex_property_tag>::type  Tolerance_map;

  std::vector<halfedge_descriptor> border_vertices_A;
  std::vector<halfedge_descriptor> border_vertices_B;
  border_halfedges(tm_A, std::back_inserter(border_vertices_A));
  border_halfedges(tm_B, std::back_inserter(border_vertices_B));

  const FT tol_mx((std::numeric_limits<double>::max)());
  Tolerance_map tolerance_map_A = get(Vertex_property_tag(), tm_A);
  internal::assign_tolerance_with_local_edge_length_bound(border_vertices_A, tolerance_map_A, tol_mx, tm_A, np_A);
  Tolerance_map tolerance_map_B = get(Vertex_property_tag(), tm_B);
  internal::assign_tolerance_with_local_edge_length_bound(border_vertices_B, tolerance_map_B, tol_mx, tm_B, np_B);

  return internal::snap_non_conformal<ConcurrencyTag>(border_vertices_A, tm_A, tolerance_map_A,
                                                      border_vertices_B, tm_B, tolerance_map_B,
                                                      false /*no self snapping*/, np_A, np_B);
}
////////////////////////////////////////////////////////////////////////////////////////////////////
////////////////////////////////////////////////////////////////////////////////////////////////////
////////////////////////////////////////////////////////////////////////////////////////////////////
// Same as above, but with a single mesh

template <typename ConcurrencyTag = CGAL::Sequential_tag,
          typename TriangleMesh,
          typename ToleranceMap,
          typename CGAL_NP_TEMPLATE_PARAMETERS>
std::size_t snap_borders(TriangleMesh& tm,
                         ToleranceMap tolerance_map,
                         const CGAL_NP_CLASS& np = parameters::default_values(),
                         const typename std::enable_if_t<!std::is_same<TriangleMesh, ToleranceMap>::value>* = 0 // Added to please MSVC 2015
)
{
  typedef typename boost::graph_traits<TriangleMesh>::halfedge_descriptor        halfedge_descriptor;

  std::vector<halfedge_descriptor> border_vertices;
  border_halfedges(tm, std::back_inserter(border_vertices));

  return internal::snap_non_conformal<ConcurrencyTag>(border_vertices, tm, tolerance_map,
                                                      border_vertices, tm, tolerance_map,
                                                      true /*self snapping*/, np, np);
}

template <typename ConcurrencyTag = CGAL::Sequential_tag,
          typename TriangleMesh,
          typename CGAL_NP_TEMPLATE_PARAMETERS>
std::size_t snap_borders(TriangleMesh& tm,
                         const CGAL_NP_CLASS& np = parameters::default_values())
{
  typedef typename boost::graph_traits<TriangleMesh>::halfedge_descriptor        halfedge_descriptor;

  typedef typename GetGeomTraits<TriangleMesh>::type                             GT;
  typedef typename GT::FT                                                        FT;

  typedef CGAL::dynamic_vertex_property_t<FT>                                    Vertex_property_tag;
  typedef typename boost::property_map<TriangleMesh, Vertex_property_tag>::type  Tolerance_map;

  std::vector<halfedge_descriptor> border_vertices;
  border_halfedges(tm, std::back_inserter(border_vertices));

  const FT tol_mx((std::numeric_limits<double>::max)());
  Tolerance_map tolerance_map = get(Vertex_property_tag(), tm);
  internal::assign_tolerance_with_local_edge_length_bound(border_vertices, tolerance_map, tol_mx, tm, np);

  return internal::snap_non_conformal<ConcurrencyTag>(border_vertices, tm, tolerance_map,
                                                      border_vertices, tm, tolerance_map,
                                                      true /*self snapping*/, np, np);
}

<<<<<<< HEAD
=======
//TODO:add an option to preserve orientation?

>>>>>>> 7e2e4448
} // end namespace experimental
} // end namespace Polygon_mesh_processing
} // end namespace CGAL

#endif // CGAL_POLYGON_MESH_PROCESSING_SNAPPING_SNAP_H<|MERGE_RESOLUTION|>--- conflicted
+++ resolved
@@ -152,13 +152,6 @@
             new_tolerance += CGAL::approximate_sqrt(CGAL::squared_distance(new_p, pt));
         }
 
-<<<<<<< HEAD
-        if (!CGAL::Euler::does_satisfy_link_condition(edge(h, tm), tm))
-          continue;
-        const halfedge_descriptor opoh = opposite(prev(opposite(h, tm), tm), tm);
-        if (is_border(opoh, tm))
-          edges_to_test.erase( opoh );
-=======
         // check that the collapse does not create a new degenerate face
         bool do_collapse = true;
         for(halfedge_descriptor he : halfedges_around_target(h, tm))
@@ -196,7 +189,6 @@
         if(is_border(opoh, tm))
           edges_to_test.erase(opoh);
 
->>>>>>> 7e2e4448
         vertex_descriptor v = Euler::collapse_edge(edge(h, tm), tm);
 
         put(vpm, v, new_p);
@@ -204,11 +196,7 @@
 
         if(get(range_halfedges, prev_h))
           edges_to_test.insert(prev_h);
-<<<<<<< HEAD
-        if(next_h!=opoh && get(range_halfedges, next_h))
-=======
         if(next_h != opoh && get(range_halfedges, next_h))
->>>>>>> 7e2e4448
           edges_to_test.insert(next_h);
         ++collapsed_n;
       }
@@ -819,69 +807,6 @@
       previous_split_position = new_position;
       ++snapped_n;
 
-<<<<<<< HEAD
-      // Everything below is choosing the diagonal to triangulate the quad formed by the edge split
-      // So, it's only relevant if splitting has been performed
-      if(!do_split)
-        continue;
-
-      /*          new_p
-       *         /   \
-       *    res /     \ h_to_split
-       *       /       \
-       *      /         \
-       *    left       right
-       *     |         /
-       *     |        /
-       *     |       /
-       *     |      /
-       *     |     /
-       *     |    /
-       *      opp
-       */
-
-      const halfedge_descriptor res = prev(h_to_split, tm_T);
-      const Point_ref left_pt = get(vpm_T, source(res, tm_T));
-      const Point_ref right_pt = get(vpm_T, target(h_to_split, tm_T));
-      const Point_ref opp = get(vpm_T, target(next(opposite(res, tm_T), tm_T), tm_T));
-
-      // Check if 'p' is "visible" from 'opp' (i.e. its projection on the plane 'Pl(left, opp, right)'
-      // falls in the cone with apex 'opp' and sides given by 'left' and 'right')
-      const Vector n = gt.construct_orthogonal_vector_3_object()(right_pt, left_pt, opp);
-      const Point trans_left_pt = gt.construct_translated_point_3_object()(left_pt, n);
-      const Point trans_right_pt = gt.construct_translated_point_3_object()(right_pt, n);
-
-      const Point_ref new_p = get(vpm_T, new_v);
-      const bool left_of_left = (gt.orientation_3_object()(trans_left_pt, left_pt, opp, new_p) == CGAL::POSITIVE);
-      const bool right_of_right = (gt.orientation_3_object()(right_pt, trans_right_pt, opp, new_p) == CGAL::POSITIVE);
-
-      const bool is_visible = (!left_of_left && !right_of_right);
-
-#ifdef CGAL_PMP_SNAP_DEBUG_PP
-      std::cout << "Left/Right: " << left_of_left << " " << right_of_right << std::endl;
-      std::cout << "visible from " << opp << " ? " << is_visible << std::endl;
-#endif
-
-      // h_to_split is equal to 'next(res)' after splitting
-      const halfedge_descriptor h_to_split_opp = opposite(h_to_split, tm_T);
-
-      if(is_visible)
-      {
-        halfedge_descriptor h2 = prev(prev(h_to_split_opp, tm_T), tm_T);
-        halfedge_descriptor new_hd = CGAL::Euler::split_face(h_to_split_opp,
-                                                             h2, tm_T);
-        h_to_split = opposite(prev(new_hd, tm_T), tm_T);
-        visitor.after_split_face(h_to_split_opp, h2, tm_T);
-      }
-      else
-      {
-        halfedge_descriptor h2 = prev(h_to_split_opp, tm_T);
-        halfedge_descriptor new_hd = CGAL::Euler::split_face(opposite(res, tm_T),
-                                                             h2, tm_T);
-        h_to_split = opposite(next(new_hd, tm_T), tm_T);
-        visitor.after_split_face(opposite(res, tm_T), h2, tm_T);
-      }
-=======
       halfedge_descriptor v0, v1, v2, v3;
       v0 = opposite(h_to_split, tm_T);
       v1 = next(v0, tm_T);
@@ -894,7 +819,6 @@
         visitor.after_split_face(v0, v2, tm_T);
       else
         visitor.after_split_face(v1, v3, tm_T);
->>>>>>> 7e2e4448
     }
   }
 
@@ -1517,11 +1441,8 @@
                                                       true /*self snapping*/, np, np);
 }
 
-<<<<<<< HEAD
-=======
 //TODO:add an option to preserve orientation?
 
->>>>>>> 7e2e4448
 } // end namespace experimental
 } // end namespace Polygon_mesh_processing
 } // end namespace CGAL
