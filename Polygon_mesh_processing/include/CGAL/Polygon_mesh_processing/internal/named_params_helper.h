--- conflicted
+++ resolved
@@ -34,37 +34,6 @@
   typedef typename boost::property_map<Graph, Property>::const_type PMap;
 public:
   typedef typename boost::property_traits<PMap>::value_type type;
-};
-
-<<<<<<< HEAD
-template<typename PolygonMesh>
-class GetK
-{
-  typedef typename property_map_value<PolygonMesh,
-    boost::vertex_point_t>::type
-    Point;
-public:
-  typedef typename CGAL::Kernel_traits<Point>::Kernel Kernel;
-};
-
-template<typename PolygonMesh, typename NamedParameters>
-class GetGeomTraits
-{
-  typedef typename boost::graph_has_property<PolygonMesh, boost::vertex_point_t>::type
-    Has_internal_pmap;
-  struct Fake_GT {};//to be used if there is no internal vertex_point_map in PolygonMesh
-
-  typedef typename boost::mpl::if_c< Has_internal_pmap::value
-                                   , typename GetK<PolygonMesh>::Kernel
-                                   , Fake_GT
-  >::type DefaultKernel;
-
-public:
-  typedef typename boost::lookup_named_param_def <
-    CGAL::geom_traits_t,
-    NamedParameters,
-    DefaultKernel
-  > ::type  type;
 };
 
 template<typename PolygonMesh, typename PropertyTag>
@@ -113,24 +82,6 @@
   }
 };
 
-template<typename PolygonMesh, typename PropertyTag>
-typename property_map_selector<PolygonMesh, PropertyTag>::type
-get_property_map(const PropertyTag& p, PolygonMesh& pmesh)
-{
-  property_map_selector<PolygonMesh, PropertyTag> pms;
-  return pms.get_pmap(p, pmesh);
-}
-
-template<typename PolygonMesh, typename PropertyTag>
-typename property_map_selector<PolygonMesh, PropertyTag>::const_type
-get_const_property_map(const PropertyTag& p, const PolygonMesh& pmesh)
-{
-  property_map_selector<PolygonMesh, PropertyTag> pms;
-  return pms.get_const_pmap(p, pmesh);
-}
-
-=======
->>>>>>> 2398d261
 template<typename PolygonMesh, typename NamedParameters>
 class GetVertexPointMap
 {
@@ -164,7 +115,14 @@
 template<typename PolygonMesh, typename NamedParameters>
 class GetGeomTraits
 {
-  typedef typename GetK<PolygonMesh, NamedParameters>::Kernel DefaultKernel;
+  typedef typename boost::graph_has_property<PolygonMesh, boost::vertex_point_t>::type
+    Has_internal_pmap;
+  struct Fake_GT {};//to be used if there is no internal vertex_point_map in PolygonMesh
+
+  typedef typename boost::mpl::if_c< Has_internal_pmap::value
+                                   , typename GetK<PolygonMesh, NamedParameters>::Kernel
+                                   , Fake_GT
+  >::type DefaultKernel;
 
 public:
   typedef typename boost::lookup_named_param_def <
@@ -173,6 +131,22 @@
     DefaultKernel
   > ::type  type;
 };
+
+template<typename PolygonMesh, typename PropertyTag>
+typename property_map_selector<PolygonMesh, PropertyTag>::type
+get_property_map(const PropertyTag& p, PolygonMesh& pmesh)
+{
+  property_map_selector<PolygonMesh, PropertyTag> pms;
+  return pms.get_pmap(p, pmesh);
+}
+
+template<typename PolygonMesh, typename PropertyTag>
+typename property_map_selector<PolygonMesh, PropertyTag>::const_type
+get_const_property_map(const PropertyTag& p, const PolygonMesh& pmesh)
+{
+  property_map_selector<PolygonMesh, PropertyTag> pms;
+  return pms.get_const_pmap(p, pmesh);
+}
 
 template<typename PolygonMesh, typename NamedParameters>
 class GetFaceIndexMap
