// Copyright (c) 2016 GeometryFactory (France).
// All rights reserved.
//
// This file is part of CGAL (www.cgal.org).
//
// $URL$
// $Id$
// SPDX-License-Identifier: GPL-3.0-or-later OR LicenseRef-Commercial
//
//
// Author(s)     : Sebastien Loriot

#ifndef CGAL_POLYGON_MESH_PROCESSING_INTERNAL_COREFINEMENT_INTERSECTION_IMPL_H
#define CGAL_POLYGON_MESH_PROCESSING_INTERNAL_COREFINEMENT_INTERSECTION_IMPL_H

#include <CGAL/license/Polygon_mesh_processing/corefinement.h>


#include <boost/graph/graph_traits.hpp>
#include <CGAL/box_intersection_d.h>
#include <CGAL/Polygon_mesh_processing/internal/Corefinement/intersection_callbacks.h>
#include <CGAL/Polygon_mesh_processing/internal/Corefinement/Intersection_type.h>
#include <CGAL/Polygon_mesh_processing/internal/Corefinement/intersection_of_coplanar_triangles_3.h>
#include <CGAL/Polygon_mesh_processing/internal/Corefinement/intersection_nodes.h>
#include <CGAL/Polygon_mesh_processing/internal/Corefinement/intersect_triangle_and_segment_3.h>
#include <CGAL/Polygon_mesh_processing/Non_manifold_feature_map.h>
#include <CGAL/utility.h>

#include <boost/unordered_map.hpp>
#include <boost/unordered_set.hpp>
#include <boost/dynamic_bitset.hpp>

namespace CGAL{
namespace Polygon_mesh_processing {
namespace Corefinement {

struct Self_intersection_exception{};
struct Triple_intersection_exception{};
// This functor computes the pairwise intersection of triangle meshes.
// Intersection are given as a set of polylines
// The algorithm works as follow:
// From each triangle mesh, we extract a set of segments from the edges and a
// set of triangles from the faces.
// We use Box_intersection_d to filter intersection between the segments from
// one mesh with the triangles from the other one.
// From this filtered set, for each pair (segment,triangle), we look at the
// intersection type. If not empty, we can have three different cases
//   1)the segment intersect the interior of the triangle:
//        We compute the intersection point and for each face incident to the
//        edge of the segment, we save the fact that the intersection points
//        is common to that face and the face of the intersected triangle
//   2)the segment intersect the triangle on an edge
//        We do the same thing as described above but
//        for all faces incident to the edge intersected
//   3)the segment intersect the triangle at a vertex
//        for each edge incident to the vertex, we do
//        the same operations as in 2)
//
// In case a segment belong to the triangle, we repeat the same procedure
// for each segment incident to this endpoint.
//
// Note that given a pair (segment,triangle)=(S,T), if S belongs
// to the plane of T, we have nothing to do in the following cases:
//   -- no triangle T' contains S such that T and T' are coplanar
//   -- at least one triangle contains S
// Indeed, the intersection points of S and T will be found using segments
// of T or segments adjacent to S.
//
// Coplanar triangles are filtered out and handled separately.
//
template<class TriangleMesh, bool doing_autorefinement = false>
struct Default_surface_intersection_visitor{
  typedef boost::graph_traits<TriangleMesh> Graph_traits;
  typedef typename Graph_traits::halfedge_descriptor halfedge_descriptor;
  typedef typename Graph_traits::face_descriptor face_descriptor;

  void new_node_added(
    std::size_t,Intersection_type,halfedge_descriptor,halfedge_descriptor,
    const TriangleMesh&,const TriangleMesh&,bool,bool){}
  template<class Graph_node>
  void annotate_graph(std::vector<Graph_node>&){}
  void update_terminal_nodes(std::vector<bool>&){}
  void set_number_of_intersection_points_from_coplanar_faces(std::size_t){};
  void start_new_polyline(std::size_t,std::size_t){}
  void add_node_to_polyline(std::size_t){}
  void input_have_coplanar_faces(){}
  template<class T,class VPM1,class VPM2>
  void finalize(T&,
                const TriangleMesh&, const TriangleMesh&,
                const VPM1, const VPM2)
  {}
  void new_node_added_triple_face(std::size_t /* node_id */,
                                  face_descriptor /* f1 */,
                                  face_descriptor /* f2 */,
                                  face_descriptor /* f3 */,
                                  const TriangleMesh& /* tm */)
  {}
  // this is required in autorefinement for the do-intersect of 3 segments.
  // If we implement a predicate only test, we can get rid of it.
  static const bool Predicates_on_constructions_needed = doing_autorefinement;
  static const bool do_need_vertex_graph = false;
  void set_non_manifold_feature_map(
    const TriangleMesh&,
    const Non_manifold_feature_map<TriangleMesh>&)
  {}
};

struct Node_id_set {
  typedef std::size_t Node_id;

  Node_id first;
  Node_id second;
  std::size_t size_;

  Node_id_set()
    : size_(0)
  {}

  void insert(std::size_t v){
    if(size_ == 0){
      first = v;
      ++size_;
    }
    else if((size_ == 1) && (v != first)){
      if(v < first){
        second = first;
        first = v;
      } else {
        second = v;
      }
      ++size_;
    }
    else{
      CGAL_assertion( (size_ == 2 && (v == first || v == second) ) || v==first );
    }
  }

  std::size_t size() const
  {
    return size_;
  }

  std::size_t operator[](std::size_t i) const
  {
    CGAL_assertion( (i < size_) && (i == 0 || i == 1));
    return (i == 0)? first : second;
  }
};

template< class TriangleMesh,
          class VertexPointMap1, class VertexPointMap2,
          class Node_visitor=Default_surface_intersection_visitor<TriangleMesh>
         >
class Intersection_of_triangle_meshes
{
  typedef boost::graph_traits<TriangleMesh> graph_traits;
  typedef typename graph_traits::face_descriptor face_descriptor;
  typedef typename graph_traits::edge_descriptor edge_descriptor;
  typedef typename graph_traits::halfedge_descriptor halfedge_descriptor;
  typedef typename graph_traits::vertex_descriptor vertex_descriptor;

  typedef CGAL::Box_intersection_d::ID_FROM_BOX_ADDRESS Box_policy;
  typedef CGAL::Box_intersection_d::Box_with_info_d<double, 3, halfedge_descriptor, Box_policy> Box;

  typedef boost::unordered_set<face_descriptor> Face_set;
  typedef boost::unordered_map<edge_descriptor, Face_set> Edge_to_faces;

  static const bool Predicates_on_constructions_needed =
    Node_visitor::Predicates_on_constructions_needed;

  typedef std::pair<face_descriptor, face_descriptor> Face_pair;
  typedef std::set< Face_pair > Coplanar_face_set;

  typedef std::size_t Node_id;

  typedef std::pair<Face_pair,int>                            Face_pair_and_int;
  // we use Face_pair_and_int and not Face_pair to handle coplanar case.
  // Indeed the boundary of the intersection of two coplanar triangles
  // may contain several segments.
  typedef std::map< Face_pair_and_int, Node_id_set >         Faces_to_nodes_map;
  typedef Intersection_nodes<TriangleMesh,
                             VertexPointMap1, VertexPointMap2,
                             Predicates_on_constructions_needed>    Node_vector;

// data members
  Edge_to_faces stm_edge_to_ltm_faces; // map edges from the triangle mesh with the smaller address to faces of the triangle mesh with the larger address
  Edge_to_faces ltm_edge_to_stm_faces; // map edges from the triangle mesh with the larger address to faces of the triangle mesh with the smaller address
  // here face descriptor are from tmi and tmj such that &tmi<&tmj
  Coplanar_face_set coplanar_faces;
  Node_vector nodes;
  Node_visitor visitor;
  Faces_to_nodes_map         f_to_node;      //Associate a pair of triangles to their intersection points
  std::vector<Node_id> extra_terminal_nodes; //used only for autorefinement
  Non_manifold_feature_map<TriangleMesh> non_manifold_feature_map_1,
                                         non_manifold_feature_map_2;
  static const constexpr std::size_t NM_NID = (std::numeric_limits<std::size_t>::max)();
  CGAL_assertion_code(bool doing_autorefinement;)

// member functions
  template <class VPMF, class VPME>
  void filter_intersections(const TriangleMesh& tm_f,
                            const TriangleMesh& tm_e,
                            const VPMF& vpm_f,
                            const VPME& vpm_e,
                            const Non_manifold_feature_map<TriangleMesh>& non_manifold_feature_map,
                            bool throw_on_self_intersection)
  {
    std::vector<Box> face_boxes, edge_boxes;
    std::vector<Box*> face_boxes_ptr, edge_boxes_ptr;

    face_boxes.reserve(num_faces(tm_f));
    face_boxes_ptr.reserve(num_faces(tm_f));
    for(face_descriptor fd : faces(tm_f))
    {
      halfedge_descriptor h=halfedge(fd,tm_f);
      face_boxes.push_back( Box(
        get(vpm_f,source(h,tm_f)).bbox() +
        get(vpm_f,target(h,tm_f)).bbox() +
        get(vpm_f,target(next(h,tm_f),tm_f)).bbox(),
        h ) );
      face_boxes_ptr.push_back( &face_boxes.back() );
    }

    edge_boxes.reserve(num_edges(tm_e));
    edge_boxes_ptr.reserve(num_edges(tm_e));
    if (non_manifold_feature_map.non_manifold_edges.empty())
      // general manifold case
      for(edge_descriptor ed : edges(tm_e))
      {
        halfedge_descriptor h=halfedge(ed,tm_e);
        edge_boxes.push_back( Box(
          get(vpm_e,source(h,tm_e)).bbox() +
          get(vpm_e,target(h,tm_e)).bbox(),
          h ) );
        edge_boxes_ptr.push_back( &edge_boxes.back() );
      }
    else
      // non-manifold case
      for(edge_descriptor ed : edges(tm_e))
      {
        std::size_t eid=get(non_manifold_feature_map.e_nm_id, ed);
        halfedge_descriptor h=halfedge(ed,tm_e);
        // insert only one copy of a non-manifold edge
        if (eid!=NM_NID)
        {
          if (non_manifold_feature_map.non_manifold_edges[eid].front()!=ed)
            continue;
          else
            // make sure the halfedge used is consistant with stored one
            h = halfedge(non_manifold_feature_map.non_manifold_edges[eid].front(), tm_e);
        }
        edge_boxes.push_back( Box(
          get(vpm_e,source(h,tm_e)).bbox() +
          get(vpm_e,target(h,tm_e)).bbox(),
          h ) );
        edge_boxes_ptr.push_back( &edge_boxes.back() );
      }

    /// \todo experiments different cutoff values
    std::ptrdiff_t cutoff = 2 * std::ptrdiff_t(
        std::sqrt(face_boxes.size()+edge_boxes.size()) );

    Edge_to_faces& edge_to_faces = &tm_e < &tm_f
                                 ? stm_edge_to_ltm_faces
                                 : ltm_edge_to_stm_faces;

    #ifdef DO_NOT_HANDLE_COPLANAR_FACES
    typedef Collect_face_bbox_per_edge_bbox<TriangleMesh, Edge_to_faces>
      Callback;
    Callback callback(tm_f, tm_e, edge_to_faces);
    #else
    typedef Collect_face_bbox_per_edge_bbox_with_coplanar_handling<
      TriangleMesh, VPMF, VPME, Edge_to_faces, Coplanar_face_set>
     Callback;
    Callback  callback(tm_f, tm_e, vpm_f, vpm_e, edge_to_faces, coplanar_faces);
    #endif
    //using pointers in box_intersection_d is about 10% faster
    if (throw_on_self_intersection){
        Callback_with_self_intersection_report<TriangleMesh, Callback> callback_si(callback);
        CGAL::box_intersection_d( face_boxes_ptr.begin(), face_boxes_ptr.end(),
                                  edge_boxes_ptr.begin(), edge_boxes_ptr.end(),
                                  callback_si, cutoff );
        if (callback_si.self_intersections_found())
         throw Self_intersection_exception();
    }
    else {
      CGAL::box_intersection_d( face_boxes_ptr.begin(), face_boxes_ptr.end(),
                                edge_boxes_ptr.begin(), edge_boxes_ptr.end(),
                                callback, cutoff );
    }
  }

  // for autorefinement
  template <class VPM>
  void filter_intersections(const TriangleMesh& tm,
                            const VPM& vpm)
  {
    std::vector<Box> face_boxes, edge_boxes;
    std::vector<Box*> face_boxes_ptr, edge_boxes_ptr;

    face_boxes.reserve(num_faces(tm));
    face_boxes_ptr.reserve(num_faces(tm));
    for(face_descriptor fd : faces(tm))
    {
      halfedge_descriptor h=halfedge(fd,tm);
      face_boxes.push_back( Box(
        get(vpm,source(h,tm)).bbox() +
        get(vpm,target(h,tm)).bbox() +
        get(vpm,target(next(h,tm),tm)).bbox(),
        h ) );
      face_boxes_ptr.push_back( &face_boxes.back() );
    }

    edge_boxes.reserve(num_edges(tm));
    edge_boxes_ptr.reserve(num_edges(tm));
    for(edge_descriptor ed : edges(tm))
    {
      halfedge_descriptor h=halfedge(ed,tm);
      edge_boxes.push_back( Box(
        get(vpm,source(h,tm)).bbox() +
        get(vpm,target(h,tm)).bbox(),
        h ) );
      edge_boxes_ptr.push_back( &edge_boxes.back() );
    }

    /// \todo experiments different cutoff values
    std::ptrdiff_t cutoff = 2 * std::ptrdiff_t(
        std::sqrt(face_boxes.size()+edge_boxes.size()) );

    Edge_to_faces& edge_to_faces = stm_edge_to_ltm_faces;

    typedef Collect_face_bbox_per_edge_bbox_with_coplanar_handling_one_mesh<
      TriangleMesh, VPM, Edge_to_faces, Coplanar_face_set>
     Callback;
    Callback  callback(tm, vpm, edge_to_faces, coplanar_faces);

    //using pointers in box_intersection_d is about 10% faster
    CGAL::box_intersection_d( face_boxes_ptr.begin(), face_boxes_ptr.end(),
                              edge_boxes_ptr.begin(), edge_boxes_ptr.end(),
                              callback, cutoff );
  }

  template<class Cpl_inter_pt,class Key>
  std::pair<Node_id,bool>
  get_or_create_node(const Cpl_inter_pt& ipt,
                           Node_id& current_node,
                           std::map<Key,Node_id>& coplanar_node_map,
                           const Non_manifold_feature_map<TriangleMesh>& nm_features_map_1,
                           const Non_manifold_feature_map<TriangleMesh>& nm_features_map_2,
                           const TriangleMesh& tm1,
                           const TriangleMesh& tm2)
  {
    halfedge_descriptor h1=graph_traits::null_halfedge(),h2=h1;
    switch(ipt.type_1){
      case ON_VERTEX:
      {
        std::size_t vid1 = nm_features_map_1.non_manifold_vertices.empty()
                         ? NM_NID
                         : get(nm_features_map_1.v_nm_id, target(ipt.info_1,tm1));
        if (vid1==NM_NID)
          h1=halfedge(target(ipt.info_1,tm1),tm1);
        else
          h1=halfedge(nm_features_map_1.non_manifold_vertices[vid1][0],tm1);
      }
      break;
      case ON_EDGE  :
      {
<<<<<<< HEAD
        std::size_t eid1 = nm_features_map_1.non_manifold_edges.empty()
                         ? NM_NID
                         : get(nm_features_map_1.e_nm_id, edge(ipt.info_1,tm1));
        if (eid1==NM_NID)
          h1=ipt.info_1;
        else
          h1=halfedge(nm_features_map_1.non_manifold_edges[eid1][0],tm1);
        h1=(std::max)(h1, opposite(h1, tm1));
=======
        h1=opposite(ipt.info_1,tm1);
        if (ipt.info_1 < h1) h1=ipt.info_1;
>>>>>>> fa44e3c5
      }
      break;
      case ON_FACE :
        h1=halfedge(face(ipt.info_1,tm1),tm1);
      break;
      default: CGAL_error_msg("Should not get there!");
    }
    switch(ipt.type_2){
      case ON_VERTEX:
      {
        std::size_t vid2 = nm_features_map_2.non_manifold_vertices.empty()
                         ? NM_NID
                         : get(nm_features_map_2.v_nm_id, target(ipt.info_2,tm2));
        if (vid2==NM_NID)
          h2=halfedge(target(ipt.info_2,tm2),tm2);
        else
          h2=halfedge(nm_features_map_2.non_manifold_vertices[vid2][0],tm2);
      }
      break;
      case ON_EDGE  :
      {
<<<<<<< HEAD
        std::size_t eid2 = nm_features_map_2.non_manifold_edges.empty()
                         ? NM_NID
                         : get(nm_features_map_2.e_nm_id, edge(ipt.info_2,tm2));
        if (eid2==NM_NID)
          h2=ipt.info_2;
        else
          h2=halfedge(nm_features_map_2.non_manifold_edges[eid2][0],tm2);
        h2=(std::max)(h2, opposite(h2, tm2));
=======
        h2=opposite(ipt.info_2,tm2);
        if (ipt.info_2 < h2) h2=ipt.info_2;
>>>>>>> fa44e3c5
      }
      break;
      case ON_FACE :
        h2=halfedge(face(ipt.info_2,tm2),tm2);
      break;
      default: CGAL_error_msg("Should not get there!");
    }

    Key key(ipt.type_1, ipt.type_2, h1, h2);
    if (&tm1==&tm2 && h2<h1)
      key=Key(ipt.type_2, ipt.type_1, h2, h1);

    std::pair<typename std::map<Key,Node_id>::iterator,bool> res=
      coplanar_node_map.insert(std::make_pair(key,current_node+1));
    if (res.second){ //insert a new node
      nodes.add_new_node(ipt.point);
      return std::pair<Node_id,bool>(++current_node, true);
    }
    return std::pair<Node_id,bool>(res.first->second, false);
  }

  void add_intersection_point_to_face_and_all_edge_incident_faces(face_descriptor f_1,
                                                                  halfedge_descriptor h_2,
                                                                  const TriangleMesh& tm1,
                                                                  const TriangleMesh& tm2,
                                                                  Node_id node_id)
  {
    if (!is_border(h_2, tm2))
    {
      face_descriptor f_2 = face(h_2, tm2);
      if(&tm1!=&tm2 || f_1!=f_2)
      {
        Face_pair face_pair = &tm1==&tm2 ? make_sorted_pair(f_1,f_2):
                                           &tm1<&tm2
                                           ? Face_pair(f_1,f_2)
                                           : Face_pair(f_2,f_1);
        if ( coplanar_faces.count(face_pair)==0 )
          f_to_node[Face_pair_and_int(face_pair,0)].insert(node_id);
      }
    }
    h_2 = opposite(h_2, tm2);
    if (!is_border(h_2, tm2))
    {
      face_descriptor f_2 = face(h_2, tm2);
      if(&tm1!=&tm2 || f_1!=f_2)
      {
        Face_pair face_pair = &tm1==&tm2 ? make_sorted_pair(f_1,f_2):
                                           &tm1<&tm2
                                           ? Face_pair(f_1,f_2)
                                           : Face_pair(f_2,f_1);
        if ( coplanar_faces.count(face_pair) == 0 )
          f_to_node[Face_pair_and_int(face_pair,0)].insert(node_id);
      }
    }
  }

  void cip_handle_case_edge(Node_id node_id,
                            Face_set* fset,
                            halfedge_descriptor e_1,
                            halfedge_descriptor edge_intersected,
                            const TriangleMesh& tm1,
                            const TriangleMesh& tm2)
  {
    //associate the intersection point to all faces incident to the intersected edge using edge
    std::vector<face_descriptor> incident_faces;

    if (!is_border(edge_intersected, tm2))
    {
      face_descriptor f_2 = face(edge_intersected, tm2);
      add_intersection_point_to_face_and_all_edge_incident_faces(f_2,e_1,tm2,tm1,node_id);
      if (fset!=nullptr) fset->erase(f_2);
    }
    edge_intersected = opposite(edge_intersected, tm2);
    if (!is_border(edge_intersected, tm2))
    {
      face_descriptor f_2 = face(edge_intersected, tm2);
      add_intersection_point_to_face_and_all_edge_incident_faces(f_2,e_1,tm2,tm1,node_id);
      if (fset!=nullptr) fset->erase(f_2);
    }

    //associate the intersection point to all faces incident to edge using the intersected edge
    //at least one pair of faces is already handle above

    Edge_to_faces& tm2_edge_to_tm1_faces = &tm1 < &tm2
                                         ? ltm_edge_to_stm_faces
                                         : stm_edge_to_ltm_faces;

    typename Edge_to_faces::iterator it_fset=tm2_edge_to_tm1_faces.find(edge(edge_intersected,tm2));
    if (it_fset==tm2_edge_to_tm1_faces.end()) return;
    Face_set& fset_bis=it_fset->second;

    if (!is_border(e_1, tm1))
    {
      //the following call is not needed, it is already done in the first loop
      //add_intersection_point_to_face_and_all_edge_incident_faces(f_1,edge_intersected,tm1,tm2,node_id);
      fset_bis.erase(face(e_1, tm1));
    }
    e_1 = opposite(e_1, tm1);
    if (!is_border(e_1, tm1))
    {
      //the following call is not needed, it is already done in the first loop
      //add_intersection_point_to_face_and_all_edge_incident_faces(f_1,edge_intersected,tm1,tm2,node_id);
      fset_bis.erase(face(e_1, tm1));
    }
  }

  void cip_handle_case_vertex(Node_id node_id,
                              Face_set* fset,
                              halfedge_descriptor edge,
                              halfedge_descriptor vertex_intersected,
                              const TriangleMesh& tm1,
                              const TriangleMesh& tm2)
  {
    for(halfedge_descriptor h_2 :
                  halfedges_around_target(vertex_intersected,tm2))
    {
      cip_handle_case_edge(node_id,fset,edge,h_2,tm1,tm2);
    }
  }

  void handle_coplanar_case_VERTEX_FACE(halfedge_descriptor v_1,
                                        halfedge_descriptor f_2,
                                        const TriangleMesh& tm1,
                                        const TriangleMesh& tm2,
                                        const Non_manifold_feature_map<TriangleMesh>& nm_features_map_1,
                                        Node_id node_id,
                                        bool is_new_node)
  {
    if(is_new_node)
      visitor.new_node_added(node_id,ON_FACE,v_1,f_2,tm1,tm2,true,false);

    Edge_to_faces& tm1_edge_to_tm2_faces = &tm1 <= &tm2
                                         ? stm_edge_to_ltm_faces
                                         : ltm_edge_to_stm_faces;

    std::vector<vertex_descriptor> tmp_vertices_1(1, target(v_1, tm1));

    std::size_t vid1 = nm_features_map_1.non_manifold_vertices.empty()
      ? NM_NID
      : get(nm_features_map_1.v_nm_id, target(v_1, tm1));

    const std::vector<vertex_descriptor>& vertices_1 = vid1==NM_NID
                                                     ? tmp_vertices_1
                                                     : nm_features_map_1.non_manifold_vertices[vid1];
    for(vertex_descriptor v1 : vertices_1)
      for(halfedge_descriptor h_1 :
                    halfedges_around_target(v1,tm1))
      {
        add_intersection_point_to_face_and_all_edge_incident_faces(face(f_2,tm2),h_1,tm2,tm1,node_id);
        typename Edge_to_faces::iterator it_ets=tm1_edge_to_tm2_faces.find(edge(h_1,tm1));
        if (it_ets!=tm1_edge_to_tm2_faces.end()) it_ets->second.erase(face(f_2,tm2));
      }
  }

  void handle_coplanar_case_VERTEX_EDGE(halfedge_descriptor v_1,
                                        halfedge_descriptor h_2,
                                        const TriangleMesh& tm1,
                                        const TriangleMesh& tm2,
                                        const Non_manifold_feature_map<TriangleMesh>& nm_features_map_1,
                                        const Non_manifold_feature_map<TriangleMesh>& nm_features_map_2,
                                        Node_id node_id,
                                        bool is_new_node)
  {
    if(is_new_node)
      visitor.new_node_added(node_id,ON_VERTEX,h_2,v_1,tm2,tm1,false,false);

    Edge_to_faces& tm1_edge_to_tm2_faces = &tm1 <= &tm2
                                         ? stm_edge_to_ltm_faces
                                         : ltm_edge_to_stm_faces;

    std::vector<vertex_descriptor> tmp_vertices_1(1, target(v_1, tm1));

    std::size_t vid1 = nm_features_map_1.non_manifold_vertices.empty()
                     ? NM_NID
                     : get(nm_features_map_1.v_nm_id, target(v_1, tm1));

    const std::vector<vertex_descriptor>& vertices_1 = vid1==NM_NID
                                                      ? tmp_vertices_1
                                                      : nm_features_map_1.non_manifold_vertices[vid1];

    std::vector<edge_descriptor> tmp_edges_2(1, edge(h_2, tm2));

    std::size_t eid2 = nm_features_map_2.non_manifold_edges.empty()
                     ? NM_NID
                     : get(nm_features_map_2.e_nm_id, edge(h_2, tm2));

    const std::vector<edge_descriptor>& edges_2 = eid2==NM_NID
                                                ? tmp_edges_2
                                                : nm_features_map_2.non_manifold_edges[eid2];

    for (vertex_descriptor v1 : vertices_1)
      for(halfedge_descriptor h_1 :
                    halfedges_around_target(v1,tm1))
      {
        typename Edge_to_faces::iterator it_ets=tm1_edge_to_tm2_faces.find(edge(h_1,tm1));
        Face_set* fset = (it_ets!=tm1_edge_to_tm2_faces.end())?&(it_ets->second):nullptr;
        for (edge_descriptor e2 : edges_2)
          cip_handle_case_edge(node_id,fset,h_1,halfedge(e2, tm2),tm1,tm2);
      }
  }

  void handle_coplanar_case_VERTEX_VERTEX(halfedge_descriptor v_1,
                                          halfedge_descriptor v_2,
                                          const TriangleMesh& tm1,
                                          const TriangleMesh& tm2,
                                          const Non_manifold_feature_map<TriangleMesh>& nm_features_map_1,
                                          const Non_manifold_feature_map<TriangleMesh>& nm_features_map_2,
                                          Node_id node_id,
                                          bool is_new_node)
  {
    if(is_new_node)
      visitor.new_node_added(node_id,ON_VERTEX,v_2,v_1,tm2,tm1,true,false);

    Edge_to_faces& tm1_edge_to_tm2_faces = &tm1 <= &tm2
                                         ? stm_edge_to_ltm_faces
                                         : ltm_edge_to_stm_faces;

    std::vector<vertex_descriptor> tmp_vertices_1(1, target(v_1, tm1)),
                                   tmp_vertices_2(1, target(v_2, tm2));

    std::size_t vid1 = nm_features_map_1.non_manifold_vertices.empty()
                     ? NM_NID
                     : get(nm_features_map_1.v_nm_id, target(v_1, tm1));

    std::size_t vid2 = nm_features_map_2.non_manifold_vertices.empty()
                     ? NM_NID
                     : get(nm_features_map_2.v_nm_id, target(v_2, tm2));

    const std::vector<vertex_descriptor>& vertices_1 = vid1==NM_NID
                                                     ? tmp_vertices_1
                                                     : nm_features_map_1.non_manifold_vertices[vid1];
    const std::vector<vertex_descriptor>& vertices_2 = vid2==NM_NID
                                                     ? tmp_vertices_2
                                                     : nm_features_map_2.non_manifold_vertices[vid2];

    for (vertex_descriptor v1 : vertices_1)
      for(halfedge_descriptor h_1 :
                    halfedges_around_target(v1,tm1))
      {
        typename Edge_to_faces::iterator it_ets=tm1_edge_to_tm2_faces.find(edge(h_1,tm1));
        Face_set* fset = (it_ets!=tm1_edge_to_tm2_faces.end())?&(it_ets->second):nullptr;
        for (vertex_descriptor v2 : vertices_2)
          cip_handle_case_vertex(node_id,fset,h_1,halfedge(v2, tm2),tm1,tm2);
      }
  }

  template <typename VPM1, typename VPM2>
  void compute_intersection_of_coplanar_faces(Node_id& current_node,
                                              const TriangleMesh& tm1,
                                              const TriangleMesh& tm2,
                                              const VPM1& vpm1,
                                              const VPM2& vpm2,
                                              const Non_manifold_feature_map<TriangleMesh>& nm_features_map_1,
                                              const Non_manifold_feature_map<TriangleMesh>& nm_features_map_2)
  {
    CGAL_assertion( &tm1 < &tm2 || &tm1==&tm2 );

    typedef std::tuple<Intersection_type,
                         Intersection_type,
                         halfedge_descriptor,
                         halfedge_descriptor> Key;

    typedef std::map<Key,Node_id> Coplanar_node_map;
    Coplanar_node_map coplanar_node_map;

    for(const Face_pair& face_pair : coplanar_faces)
    {
      face_descriptor f1=face_pair.first;
      face_descriptor f2=face_pair.second;

      CGAL_assertion(&tm1!=&tm2 || f1!=f2);

      typedef typename Node_vector::Exact_kernel EK;
      typedef Coplanar_intersection<TriangleMesh, EK> Cpl_inter_pt;
      std::list<Cpl_inter_pt> inter_pts;

      // compute the intersection points between the two coplanar faces
      intersection_coplanar_faces(f1, f2, tm1, tm2, vpm1, vpm2, inter_pts);

      std::size_t nb_pts=inter_pts.size();
      std::vector<Node_id> cpln_nodes; cpln_nodes.reserve(nb_pts);

      for(const Cpl_inter_pt& ipt : inter_pts)
      {
        Node_id node_id;
        bool is_new_node;
        std::tie(node_id, is_new_node) =
            get_or_create_node(ipt,current_node,coplanar_node_map,nm_features_map_1,nm_features_map_2,tm1,tm2);
        cpln_nodes.push_back(node_id);

        switch(ipt.type_1){
        case ON_VERTEX:
        {
          switch(ipt.type_2){
          case ON_VERTEX:
            handle_coplanar_case_VERTEX_VERTEX(ipt.info_1,ipt.info_2,tm1,tm2,nm_features_map_1,nm_features_map_2,node_id,is_new_node);
          break;
          case ON_EDGE:
            handle_coplanar_case_VERTEX_EDGE(ipt.info_1,ipt.info_2,tm1,tm2,nm_features_map_1,nm_features_map_2,node_id,is_new_node);
          break;
          case ON_FACE:
            handle_coplanar_case_VERTEX_FACE(ipt.info_1,ipt.info_2,tm1,tm2,nm_features_map_1,node_id,is_new_node);
          break;
          default: CGAL_error_msg("Should not get there!");
          }
        }
        break;
        case ON_EDGE:
        {
          switch(ipt.type_2){
            case ON_VERTEX:
              handle_coplanar_case_VERTEX_EDGE(ipt.info_2,ipt.info_1,tm2,tm1,nm_features_map_2,nm_features_map_1,node_id,is_new_node);
            break;
            case ON_EDGE:
            {
              std::vector<edge_descriptor> tmp_edges_1(1, edge(ipt.info_1,tm1)),
                                           tmp_edges_2(1, edge(ipt.info_2,tm2));
              std::size_t eid1 = nm_features_map_1.non_manifold_edges.empty()
                 ? NM_NID
                 : get(nm_features_map_1.e_nm_id, edge(ipt.info_1, tm1));
              std::size_t eid2 = nm_features_map_2.non_manifold_edges.empty()
                 ? NM_NID
                 : get(nm_features_map_2.e_nm_id, edge(ipt.info_2, tm2));
              const std::vector<edge_descriptor>& edges_1 = eid1==NM_NID
                                                          ? tmp_edges_1
                                                          : nm_features_map_1.non_manifold_edges[eid1];
              const std::vector<edge_descriptor>& edges_2 = eid2==NM_NID
                                                          ? tmp_edges_2
                                                          : nm_features_map_2.non_manifold_edges[eid2];
              if(is_new_node)
                visitor.new_node_added(node_id,ON_EDGE,halfedge(edges_1.front(), tm1),halfedge(edges_2.front(),tm2),tm1,tm2,false,false);
              for(edge_descriptor e1 : edges_1)
                for(edge_descriptor e2 : edges_2)
                {
                  typename Edge_to_faces::iterator it_ets=stm_edge_to_ltm_faces.find(e1);
                  Face_set* fset = (it_ets!=stm_edge_to_ltm_faces.end())?&(it_ets->second):nullptr;
                  cip_handle_case_edge(node_id,fset,halfedge(e1,tm1),halfedge(e2,tm2),tm1,tm2);
                }
            }
            break;
            default: CGAL_error_msg("Should not get there!");
          }
        }
        break;
        case ON_FACE:
        {
          CGAL_assertion(ipt.type_2==ON_VERTEX);
          handle_coplanar_case_VERTEX_FACE(ipt.info_2,ipt.info_1,tm2,tm1,nm_features_map_2,node_id,is_new_node);
        }
        break;
        default: CGAL_error_msg("Should not get there!");
        }
      }

      switch (nb_pts){
        case 0: break;
        case 1:
        {
            f_to_node[Face_pair_and_int(face_pair,1)].insert(cpln_nodes[0]);
        }
        break;
        default:
        {
          std::size_t stop=nb_pts + (nb_pts<3?-1:0);
          for (std::size_t k=0;k<stop;++k){
            Node_id_set& node_id_set = f_to_node[Face_pair_and_int(face_pair,static_cast<int>(k+1))];
            node_id_set.insert( cpln_nodes[k] );
            node_id_set.insert( cpln_nodes[(k+1)%nb_pts] );
          }
        }
      }
    }
  }

  //add a new node in the final graph.
  //it is the intersection of the triangle with the segment
  template <typename VPM1, typename VPM2>
  void add_new_node(halfedge_descriptor h_1,
                    face_descriptor f_2,
                    const TriangleMesh& tm1,
                    const TriangleMesh& tm2,
                    const VPM1& vpm1,
                    const VPM2& vpm2,
                    std::tuple<Intersection_type,
                                 halfedge_descriptor,
                                 bool,bool> inter_res)
  {
    if ( std::get<3>(inter_res) ) // is edge target in triangle plane
      nodes.add_new_node(get(vpm1, target(h_1,tm1)));
    else{
      if (std::get<2>(inter_res)) // is edge source in triangle plane
        nodes.add_new_node(get(vpm1, source(h_1,tm1)));
      else
        nodes.add_new_node(h_1,f_2,tm1,tm2,vpm1,vpm2);
    }
  }

  template <typename VPM1, typename VPM2>
  void compute_intersection_points(Edge_to_faces& tm1_edge_to_tm2_faces,
                                   const TriangleMesh& tm1,
                                   const TriangleMesh& tm2,
                                   const VPM1& vpm1,
                                   const VPM2& vpm2,
                                   const Non_manifold_feature_map<TriangleMesh>& nm_features_map_1,
                                   const Non_manifold_feature_map<TriangleMesh>& nm_features_map_2,
                                   Node_id& current_node)
  {
    typedef std::tuple<Intersection_type, halfedge_descriptor, bool,bool>  Inter_type;


    for(typename Edge_to_faces::iterator it=tm1_edge_to_tm2_faces.begin();
                                         it!=tm1_edge_to_tm2_faces.end();++it)
    {
      edge_descriptor e_1=it->first;

      halfedge_descriptor h_1=halfedge(e_1,tm1);
      Face_set& fset=it->second;
      while (!fset.empty()){
        face_descriptor f_2=*fset.begin();

        Inter_type res=intersection_type(h_1,f_2,tm1,tm2,vpm1,vpm2);
        Intersection_type type=std::get<0>(res);

    //handle degenerate case: one extremity of edge belong to f_2
        std::vector<halfedge_descriptor> all_edges;
        if ( std::get<3>(res) ) // is edge target in triangle plane
        {
          if (!nm_features_map_1.non_manifold_edges.empty())
          {
            std::size_t vid1 = get(nm_features_map_1.v_nm_id, target(h_1, tm1));
            if (vid1 != NM_NID)
            {
              for (vertex_descriptor vd : nm_features_map_1.non_manifold_vertices[vid1])
              {
                std::copy(halfedges_around_target(vd,tm1).first,
                          halfedges_around_target(vd,tm1).second,
                          std::back_inserter(all_edges));
              }
              if (all_edges.front()!=h_1)
              {
                // restore expected property
                typename std::vector<halfedge_descriptor>::iterator pos =
                  std::find(all_edges.begin(), all_edges.end(), h_1);
                CGAL_assertion(pos!=all_edges.end());
                std::swap(*pos, all_edges.front());
              }
            }
            else
              std::copy(halfedges_around_target(h_1,tm1).first,
                        halfedges_around_target(h_1,tm1).second,
                        std::back_inserter(all_edges));
          }
          else
            std::copy(halfedges_around_target(h_1,tm1).first,
                      halfedges_around_target(h_1,tm1).second,
                      std::back_inserter(all_edges));
        }
        else{
          if ( std::get<2>(res) ) // is edge source in triangle plane
          {
            if (!nm_features_map_1.non_manifold_edges.empty())
            {
              std::size_t vid1 = get(nm_features_map_1.v_nm_id, source(h_1, tm1));
              if (vid1 != NM_NID)
              {
                for (vertex_descriptor vd : nm_features_map_1.non_manifold_vertices[vid1])
                {
                  std::copy(halfedges_around_source(vd,tm1).first,
                            halfedges_around_source(vd,tm1).second,
                            std::back_inserter(all_edges));
                }
                if (all_edges.front()!=h_1)
                {
                  // restore expected property
                  typename std::vector<halfedge_descriptor>::iterator pos =
                    std::find(all_edges.begin(), all_edges.end(), h_1);
                  CGAL_assertion(pos!=all_edges.end());
                  std::swap(*pos, all_edges.front());
                }
              }
              else
                std::copy(halfedges_around_source(h_1,tm1).first,
                          halfedges_around_source(h_1,tm1).second,
                          std::back_inserter(all_edges));
            }
            else
              std::copy(halfedges_around_source(h_1,tm1).first,
                        halfedges_around_source(h_1,tm1).second,
                        std::back_inserter(all_edges));
          }
          else
          {
            all_edges.push_back(h_1);
            edge_descriptor e_1 = edge(h_1, tm1);
            if (!nm_features_map_1.non_manifold_edges.empty())
            {
              std::size_t eid1 = get(nm_features_map_1.e_nm_id, e_1);
              if (eid1 != NM_NID)
              {
                CGAL_assertion( nm_features_map_1.non_manifold_edges[eid1][0]==e_1 );
                for (std::size_t k=1;
                                 k<nm_features_map_1.non_manifold_edges[eid1].size();
                                 ++k)
                {
                  edge_descriptor e_1b = nm_features_map_1.non_manifold_edges[eid1][k];
                  // note that the orientation of the halfedge pushed back is
                  // not relevant for how it is used in the following
                  all_edges.push_back(halfedge(e_1b, tm1));
                }
              }
            }
          }
        }
        CGAL_precondition(all_edges[0]==h_1 || all_edges[0]==opposite(h_1,tm1));

        // #ifdef USE_DETECTION_MULTIPLE_DEFINED_EDGES
        // check_coplanar_edges(std::next(all_edges.begin()),
        //                      all_edges.end(),std::get<1>(res),type);
        // #endif

        typename std::vector<halfedge_descriptor>::iterator it_edge=all_edges.begin();
        switch(type){
          case COPLANAR_TRIANGLES:
            #ifndef DO_NOT_HANDLE_COPLANAR_FACES
            CGAL_error_msg("COPLANAR_TRIANGLES : this point should never be reached!");
            #else
            //nothing needs to be done, cf. comments at the beginning of the file
            #endif
          break;
          case EMPTY:
            fset.erase(fset.begin());
          break;

          // Case when the edge pierces the face in its interior.
          case ON_FACE:
          {
            CGAL_assertion(f_2==face(std::get<1>(res),tm2));

            Node_id node_id=++current_node;
            add_new_node(h_1,f_2,tm1,tm2,vpm1,vpm2,res);
            visitor.new_node_added(node_id,ON_FACE,h_1,halfedge(f_2,tm2),tm1,tm2,std::get<3>(res),std::get<2>(res));
            for (;it_edge!=all_edges.end();++it_edge){
              add_intersection_point_to_face_and_all_edge_incident_faces(f_2,*it_edge,tm2,tm1,node_id);
              //erase face from the list to test intersection with it_edge
              if ( it_edge==all_edges.begin() )
              {
                fset.erase(fset.begin());
              }
              else
              {
                typename Edge_to_faces::iterator it_ets=tm1_edge_to_tm2_faces.find(edge(*it_edge,tm1));
                if(it_ets!=tm1_edge_to_tm2_faces.end()) it_ets->second.erase(f_2);
              }
            }
          } // end case ON_FACE
          break;

          // Case when the edge intersect one edge of the face.
          case ON_EDGE:
          {
            Node_id node_id=++current_node;
            add_new_node(h_1,f_2,tm1,tm2,vpm1,vpm2,res);
            halfedge_descriptor h_2=std::get<1>(res);

            std::size_t eid2 = nm_features_map_2.non_manifold_edges.empty()
                             ? NM_NID
                             : get(nm_features_map_2.e_nm_id, edge(h_2, tm2));

            if (eid2!=NM_NID)
              h_2 = halfedge(nm_features_map_2.non_manifold_edges[eid2].front(), tm2);

            visitor.new_node_added(node_id,ON_EDGE,h_1,h_2,tm1,tm2,std::get<3>(res),std::get<2>(res));
            for (;it_edge!=all_edges.end();++it_edge){
              if ( it_edge!=all_edges.begin() ){
                typename Edge_to_faces::iterator it_ets=tm1_edge_to_tm2_faces.find(edge(*it_edge,tm1));
                Face_set* fset_bis = (it_ets!=tm1_edge_to_tm2_faces.end())?&(it_ets->second):nullptr;
                if( eid2 == NM_NID )
                  cip_handle_case_edge(node_id,fset_bis,*it_edge,h_2,tm1,tm2);
                else
                {
                  for (edge_descriptor e2 : nm_features_map_2.non_manifold_edges[eid2])
                    cip_handle_case_edge(node_id,fset_bis,*it_edge,halfedge(e2, tm2),tm1,tm2);
                }
              }
              else
              {
                if( eid2 == NM_NID )
                  cip_handle_case_edge(node_id,&fset,*it_edge,h_2,tm1,tm2);
                else
                  for (edge_descriptor e2 : nm_features_map_2.non_manifold_edges[eid2])
                    cip_handle_case_edge(node_id,&fset,*it_edge,halfedge(e2, tm2),tm1,tm2);
              }
            }
          } // end case ON_EDGE
          break;

          case ON_VERTEX:
          {
            Node_id node_id=++current_node;
            halfedge_descriptor h_2=std::get<1>(res);
            nodes.add_new_node(get(vpm2, target(h_2,tm2))); //we use the original vertex to create the node
            //before it was ON_FACE but do not remember why, probably a bug...
            visitor.new_node_added(node_id,ON_VERTEX,h_1,h_2,tm1,tm2,std::get<3>(res),std::get<2>(res));

            std::size_t vid2 = nm_features_map_2.non_manifold_vertices.empty()
                             ? NM_NID
                             : get(nm_features_map_2.v_nm_id, target(h_2, tm2));

            for (;it_edge!=all_edges.end();++it_edge){
              if ( it_edge!=all_edges.begin() ){
                typename Edge_to_faces::iterator it_ets=tm1_edge_to_tm2_faces.find(edge(*it_edge,tm1));
                Face_set* fset_bis = (it_ets!=tm1_edge_to_tm2_faces.end())?&(it_ets->second):nullptr;
                if( vid2 == NM_NID )
                  cip_handle_case_vertex(node_id,fset_bis,*it_edge,h_2,tm1,tm2);
                else
                  for (vertex_descriptor vd2 : nm_features_map_2.non_manifold_vertices[vid2])
                    cip_handle_case_vertex(node_id,fset_bis,*it_edge,halfedge(vd2, tm2),tm1,tm2);
              }
              else
                if( vid2 == NM_NID )
                  cip_handle_case_vertex(node_id,&fset,*it_edge,h_2,tm1,tm2);
                else
                  for (vertex_descriptor vd2 : nm_features_map_2.non_manifold_vertices[vid2])
                    cip_handle_case_vertex(node_id,&fset,*it_edge,halfedge(vd2, tm2),tm1,tm2);
            }
          } // end case ON_VERTEX
          break;
        } // end switch on the type of the intersection
      } // end loop on all faces that intersect the edge
    } // end loop on all entries (edges) in 'edge_to_face'
    CGAL_assertion(nodes.size()==unsigned(current_node+1));
  }

  struct Graph_node{
    std::set<Node_id> neighbors;
    unsigned degree;

    Graph_node():degree(0){}

    void insert(Node_id i){
      ++degree;
      CGAL_assertion(!neighbors.count(i));
      neighbors.insert(i);
    }

    void erase(Node_id i){
      CGAL_assertion(neighbors.count(i)!= 0);
      neighbors.erase(i);
    }
    void make_terminal() {if (degree==2) degree=45;}
    bool is_terminal()const {return degree!=2;}
    bool empty() const {return neighbors.empty();}
    Node_id top() const {return *neighbors.begin();}
    void pop() {
      CGAL_assertion(!neighbors.empty());
      neighbors.erase(neighbors.begin());
    }
  };

  /// TODO AUTOREF_TAG replace this by a lexical sort
  struct Less_for_nodes_along_an_edge{
    Node_vector& nodes;
    Node_id ref;
    Less_for_nodes_along_an_edge(Node_vector& nodes, Node_id ref)
      : nodes(nodes), ref(ref)
    {}
    bool operator()(Node_id i, Node_id j) const
    {
      return
        compare_distance_to_point(nodes.exact_node(ref),
                                  nodes.exact_node(i),
                                  nodes.exact_node(j) ) == SMALLER;
    }
  };

  template <class VPM>
  void detect_intersections_in_the_graph(const TriangleMesh& tm,
                                         const VPM& vpm,
                                         Node_id& current_node)
  {
    boost::unordered_map<face_descriptor,
                         std::vector<face_descriptor> > face_intersections;
    for (typename Faces_to_nodes_map::iterator it=f_to_node.begin();
                                               it!=f_to_node.end();
                                               ++it)
    {
      face_descriptor f1 = it->first.first.first, f2 = it->first.first.second;
      CGAL_assertion( f1 < f2 );
      std::vector<face_descriptor>& inter_faces=face_intersections[f1];
      if (inter_faces.empty() || inter_faces.back()!=f2)
        face_intersections[f1].push_back(f2);
    }

    // TODO AUTOREF_TAG find a better way to avoid too many queries.
    std::map< std::pair< std::pair<face_descriptor, face_descriptor>, int>,
                         std::vector<Node_id> > map_to_process;

    typedef std::pair<const face_descriptor, std::vector<face_descriptor> > Pair_type;
    for(Pair_type& p : face_intersections)
    {
      face_descriptor f1 = p.first;
      std::vector<face_descriptor>& inter_faces=p.second;

      std::size_t nb_faces = inter_faces.size();
      // TODO AUTOREF_TAG handle 4 and more faces intersecting (only 3 right now)
      for(std::size_t i=0; i<nb_faces-1; ++i)
      {
        face_descriptor f2 = p.second[i];
        CGAL_assertion(f1 < f2);

        for(std::size_t j=i+1; j<nb_faces;++j)
        {
          face_descriptor f3 = p.second[j];
          CGAL_assertion(f2 < f3);
          // use lower bound to get the first entry which key is equal or larger
          // the non-coplanar entry case. That way any coplanar entry will be
          // listed afterward
          typename Faces_to_nodes_map::iterator find_it =
            f_to_node.lower_bound(std::make_pair(std::make_pair(f2, f3),0));

          if (find_it!=f_to_node.end() &&
              find_it->first.first.first  == f2 &&
              find_it->first.first.second == f3)
          {
            // look for edges between f1 and f2
            typename Faces_to_nodes_map::iterator it_seg1 =
              f_to_node.lower_bound(std::make_pair(std::make_pair(f1, f2),0));
            CGAL_assertion( it_seg1 != f_to_node.end() &&
                            it_seg1->first.first.first  == f1 &&
                            it_seg1->first.first.second == f2 );

            // look for edges between f1 and f3
            typename Faces_to_nodes_map::iterator it_seg2 =
              f_to_node.lower_bound(std::make_pair(std::make_pair(f1, f3),0));
            CGAL_assertion( it_seg2 != f_to_node.end() &&
                            it_seg2->first.first.first  == f1 &&
                            it_seg2->first.first.second == f3 );

            while(it_seg1 != f_to_node.end() &&
                  it_seg1->first.first.first  == f1 &&
                  it_seg1->first.first.second == f2)
            {
              while(it_seg2 != f_to_node.end() &&
                    it_seg2->first.first.first  == f1 &&
                    it_seg2->first.first.second == f3 )
              {
                const Node_id_set& ns1 = it_seg1->second;
                const Node_id_set& ns2 = it_seg2->second;
                CGAL_assertion (ns1.size()!=0);
                CGAL_assertion (ns2.size()!=0);

                if (ns1.size()==1 || ns2.size()==1){
                  ++it_seg2;
                  continue; /// TODO AUTOREF_TAG shall we ignore tangency points?
                            /// Actually it might be that it is not a tangency point if the third segment was considered!
                            /// so not handling it is a bug
                }

                // handle cases of segments sharing an endpoint
                if (ns1[0]==ns2[0] || ns1[0]==ns2[1] ||
                    ns1[1]==ns2[0] || ns1[1]==ns2[1] )
                {
                  Node_id common_nid, nid1, nid2;

                  if (ns1[0]==ns2[0])
                  {
                    common_nid=ns1[0];
                    nid1=ns1[1];
                    nid2=ns2[1];
                  }
                  else
                  {
                    if (ns1[0]==ns2[1])
                    {
                      common_nid=ns1[0];
                      nid1=ns1[1];
                      nid2=ns2[0];
                    }
                    else
                    {
                      if (ns1[1]==ns2[0])
                      {
                        common_nid=ns1[1];
                        nid1=ns1[0];
                        nid2=ns2[1];
                      }
                      else
                      {
                        common_nid=ns1[1];
                        nid1=ns1[0];
                        nid2=ns2[0];
                      }
                    }
                  }

                  if (nid1==nid2)
                  {
                    // shared intersection edge ( TODO what happen for boundary intersection edges)
                    throw Triple_intersection_exception();
                  }

                  typename Node_vector::Exact_kernel::Point_3
                    common_pt = nodes.exact_node(common_nid),
                    pt1 = nodes.exact_node(nid1), pt2 = nodes.exact_node(nid2);
                  if (collinear(common_pt, pt1, pt2))
                  {
                    if ( !collinear_are_ordered_along_line(pt1, common_pt, pt2)  )
                    {
                      throw Triple_intersection_exception();
                    }
                  }
                  ++it_seg2;
                  continue;
                }

                // TODO AUTOREF_TAG there might be a better test rather than relying on constructions
                typedef typename Node_vector::Exact_kernel::Segment_3 Segment_3;
                Segment_3 s1(nodes.exact_node(ns1[0]), nodes.exact_node(ns1[1])),
                          s2(nodes.exact_node(ns2[0]), nodes.exact_node(ns2[1])),
                          s3;

                if( do_intersect(s1, s2) )
                {
                  /// TODO AUTOREF_TAG it might be the end point of a segment!
                  // we need to find which segment is the third one intersecting
                  // with the point found.
                  typename Faces_to_nodes_map::iterator it_seg3 = find_it;
                  // first check if there is only one such edge (no test is needed then)
                  if (std::next(it_seg3)!=f_to_node.end() &&
                      std::next(it_seg3)->first.first == it_seg3->first.first)
                  {
                    while(true)
                    {
                      CGAL_assertion(it_seg3->first.first == find_it->first.first);

                      CGAL_assertion(it_seg3->second.size()!=1 || !"AUTOREF_TAG HANDLE ME");
                      const Node_id_set& ns3 = it_seg3->second;
                      s3=Segment_3(nodes.exact_node(ns3[0]), nodes.exact_node(ns3[1]));
                      if (do_intersect(s1, s3))
                      {
                        CGAL_assertion(do_intersect(s2,s3));
                        break;
                      }
                    }
                  }
                  else
                  {
                    CGAL_assertion(it_seg3->second.size()==2 || !"AUTOREF_TAG TODO: HANDLE ME");
                    s3=Segment_3(nodes.exact_node(it_seg3->second[0]),
                                 nodes.exact_node(it_seg3->second[1]));
                  }
                  CGAL_assertion(it_seg3->first.first == find_it->first.first);

                  // use it_seg3
                  ///TODO AUTOREF_TAG the collinear test could be factorized in the do-intersect
                  /// TODO AUTOREF_TAG if we don't factorise maybe checking for collinearity with
                  ///      cross product would be cheaper?
                  if ( (collinear(s1[0], s1[1], s2[0]) && collinear(s1[0], s1[1], s2[1]) ) ||
                       (collinear(s1[0], s1[1], s3[0]) && collinear(s1[0], s1[1], s3[1]) ) ||
                       (collinear(s2[0], s2[1], s3[0]) && collinear(s2[0], s2[1], s3[1]) ) )
                  {
                    throw Triple_intersection_exception();
                  }

                  // we now considered the refinement of the 3 edges defined
                  // by the intersection of f1, f2, and f3
                  /// TODO AUTOREF_TAG the new intersection point might be the endpoint of an intersection segment!
                  nodes.add_new_node(halfedge(f1, tm),
                                     halfedge(f2, tm),
                                     halfedge(f3, tm),
                                     tm, vpm);
                  Node_id node_id=++current_node;
#ifdef CGAL_DEBUG_AUTOREFINEMENT
                  std::cerr << "New triple node " << node_id << "\n";
#endif
                  visitor.new_node_added_triple_face(node_id, f1, f2, f3, tm);

                  map_to_process[it_seg1->first].push_back(node_id);
                  map_to_process[it_seg2->first].push_back(node_id);
                  map_to_process[it_seg3->first].push_back(node_id);
                }
                ++it_seg2;
              }
              ++it_seg1;
            }
          }
        }
      }
    }

#ifdef CGAL_DEBUG_AUTOREFINEMENT
    std::cout << "\nAt the end of new node creation, current_node is " << current_node << "\n\n";
#endif
    typedef std::pair<const std::pair< std::pair<face_descriptor, face_descriptor>, int>,
                      std::vector<Node_id> > Faces_and_nodes;
    for(Faces_and_nodes& f_n_nids : map_to_process)
    {
      //get the original entry and remove it
      typename Faces_to_nodes_map::iterator find_it =
        f_to_node.find( f_n_nids.first ); // TODO AUTOREF_TAG saving the iterator above would avoid this find
      CGAL_assertion(find_it!=f_to_node.end());
      CGAL_assertion(find_it->second.size()==2); // TODO AUTOREF_TAG handle case size = 1
      Node_id n1 = find_it->second[0];
      Node_id n2 = find_it->second[1];

      // sort node ids along the edge
      std::sort(f_n_nids.second.begin(),
                f_n_nids.second.end(),
                Less_for_nodes_along_an_edge(nodes, n1));

      // insert new segments
      Node_id prev = n1;
      f_n_nids.second.push_back(n2);
      int i=0;
      typename Faces_to_nodes_map::iterator insert_it = find_it;
#ifdef CGAL_DEBUG_AUTOREFINEMENT
      std::cout << n1 << " -> " << n2 << "\n";
#endif
      for(Node_id id : f_n_nids.second)
      {
        insert_it = f_to_node.insert(insert_it, std::make_pair(
          std::make_pair(f_n_nids.first.first,--i), Node_id_set()) ); // I have picked negative int for refined edges
        insert_it->second.insert(prev);
        insert_it->second.insert(id);
        CGAL_assertion(insert_it->second.size()==2);
#ifdef CGAL_DEBUG_AUTOREFINEMENT
        std::cerr <<"  adding " << prev << " " << id << " into "
                  << f_n_nids.first.first.first << " and " << f_n_nids.first.first.second <<  "\n";
#endif
        prev=id;
      }
      f_to_node.erase(find_it);
    }
  }

  template <class Output_iterator>
  void construct_polylines(Output_iterator out){
    typedef typename boost::property_traits<VertexPointMap1>::value_type Point_3;
    std::size_t nb_nodes=nodes.size();
    std::vector<Graph_node> graph(nb_nodes);
    //counts the number of time each node has been seen
    bool isolated_point_seen=false;
    for (typename Faces_to_nodes_map::iterator it=f_to_node.begin();it!=f_to_node.end();++it){
      const Node_id_set& segment=it->second;
      CGAL_assertion(segment.size()==2 || segment.size()==1);
      if (segment.size()==2){
        Node_id i=segment.first;
        Node_id j=segment.second;
        graph[i].insert(j);
        graph[j].insert(i);
      }
      else{
        CGAL_assertion(segment.size()==1);
        isolated_point_seen=true; // NOT TRUE CAN BE END POINT OF POLYLINE FALLING ONTO AN INPUT EDGE
      }
    }

    CGAL_assertion(extra_terminal_nodes.empty() || doing_autorefinement);
    // these nodes are created by pinchements along an edge of the surface.
    // the node ids being the same for the two edges, the degree of the node
    // in the graph is two while it should be 3
    for(Node_id id : extra_terminal_nodes)
      graph[id].make_terminal();

    //visitor call
    visitor.annotate_graph(graph);

    //collect terminal and interior nodes
    boost::dynamic_bitset<> terminal_nodes(nb_nodes), interior_nodes(nb_nodes);
    for (std::size_t i=0;i<nb_nodes;++i)
      if (graph[i].is_terminal())
        terminal_nodes.set(i);
      else
        interior_nodes.set(i);

    //handle isolated points
    if (isolated_point_seen){
      for (std::size_t i=0;i<nb_nodes;++i)
        if (graph[i].degree==0){
          *out++=std::vector<Point_3>(1,nodes[i]);
          visitor.start_new_polyline(i,i);
          terminal_nodes.reset(i);
        }
    }

    //handle polylines
    while(terminal_nodes.any())
    {
      std::size_t i=terminal_nodes.find_first();
      Graph_node& node_i = graph[i];
      std::vector<Point_3> polyline;

      std::size_t j=node_i.top();
      visitor.start_new_polyline(i,j);
      CGAL_assertion(i!=j);
      node_i.pop();
      if (node_i.empty())
        terminal_nodes.reset(i);
      polyline.push_back(nodes[i]);
      while(true){
        Graph_node& node_j=graph[j];
        CGAL_assertion(!node_j.empty());
        node_j.erase(i);
        i=j;
        polyline.push_back(nodes[i]);
        if (node_j.is_terminal())
        {
          if (node_j.empty())
            terminal_nodes.reset(j);
          break;
        }
        else{
          j=node_j.top();
          visitor.add_node_to_polyline(j);
          node_j.pop();
          CGAL_assertion(node_j.empty());
          interior_nodes.reset(i);
        }
      }
      *out++=polyline;
    }

    //handle cycles
    while(interior_nodes.any())
    {
      std::size_t i=interior_nodes.find_first();
      Graph_node& node_i=graph[i];
      std::vector<Point_3> polyline;

      Node_id j=node_i.top();
      visitor.start_new_polyline(i,j);
      interior_nodes.reset(i);
      polyline.push_back(nodes[i]);
      Node_id first=i;
      do{
        Graph_node& node_j=graph[j];
        interior_nodes.reset(j);
        node_j.erase(i);
        i=j;
        polyline.push_back(nodes[i]);
        j=node_j.top();
        visitor.add_node_to_polyline(j);
      }while(j!=first);
      polyline.push_back(nodes[j]);// we duplicate first point for cycles
      *out++=polyline;
    }
  }


  void remove_duplicated_intersecting_edges()
  {
    std::set< std::pair<Node_id,Node_id> > already_seen;
    std::vector<typename Faces_to_nodes_map::iterator> to_erase;
    for (typename Faces_to_nodes_map::iterator it=f_to_node.begin();
          it!=f_to_node.end(); ++it)
    {
      if (it->second.size()==1) continue;
      CGAL_precondition(it->second.size()==2);
      CGAL_assertion((it->second.first)< (it->second.second));
      //it->second is a set so node ids are already sorted
      bool is_new=already_seen.insert(  std::make_pair(
                                       it->second.first,
                                       it->second.second )
                                        ).second;

      if (!is_new)
        to_erase.push_back(it);
    }

    for(typename Faces_to_nodes_map::iterator it : to_erase)
      f_to_node.erase(it);
  }

  void add_common_vertices_for_pairs_of_faces_with_isolated_node(Node_id& current_node)
  {
    const TriangleMesh& tm = nodes.tm1;
    CGAL_assertion(doing_autorefinement);
    std::map<vertex_descriptor, Node_id> vertex_to_node_id;
    for (typename Faces_to_nodes_map::iterator it=f_to_node.begin();
          it!=f_to_node.end(); ++it)
    {
      if (it->second.size()==2) continue;
      CGAL_precondition(it->second.size()==1);
      halfedge_descriptor h1 = halfedge(it->first.first.first, tm);
      halfedge_descriptor h2 = halfedge(it->first.first.second, tm);

      for (int i=0; i<3; ++i)
      {
        for(int j=0; j<3; ++j)
        {
          if ( target(h1, tm)==target(h2,tm) )
          {
            Node_id node_id = current_node+1;
            std::pair< typename std::map<vertex_descriptor, Node_id>::iterator, bool>
              insert_res = vertex_to_node_id.insert(std::make_pair(target(h1,tm), node_id));
            if (insert_res.second)
            {
              ++current_node;
              nodes.add_new_node(get(nodes.vpm1, target(h1,tm)));
              visitor.new_node_added(node_id,ON_VERTEX,h1,h2,tm,tm,true,false);
              extra_terminal_nodes.push_back(node_id);
            }
            else
              node_id = insert_res.first->second;
            it->second.insert(node_id);
            break;
          }
          h2 = next(h2, tm);
        }
        h1 = next(h1, tm);
      }
    }
  }

public:
  Intersection_of_triangle_meshes(const TriangleMesh& tm1,
                                  const TriangleMesh& tm2,
                                  const VertexPointMap1& vpm1,
                                  const VertexPointMap2& vpm2,
                                  const Node_visitor& v=Node_visitor())
  : nodes(tm1, tm2, vpm1, vpm2)
  , visitor(v)
  {
    CGAL_precondition(is_triangle_mesh(tm1));
    CGAL_precondition(is_triangle_mesh(tm2));
    CGAL_assertion_code( doing_autorefinement=false; )
  }

  // for autorefinement
  Intersection_of_triangle_meshes(const TriangleMesh& tm,
                                  const VertexPointMap1& vpm,
                                  const Node_visitor& v=Node_visitor())
  : nodes(tm, tm, vpm, vpm)
  , visitor(v)
  {
    CGAL_precondition(is_triangle_mesh(tm));
    CGAL_assertion_code( doing_autorefinement=true; )
  }

// setting maps of non manifold features
  void set_non_manifold_feature_map_1(internal_np::Param_not_found){}
  void set_non_manifold_feature_map_2(internal_np::Param_not_found){}
  void set_non_manifold_feature_map_1(const Non_manifold_feature_map<TriangleMesh>& m)
  {
    non_manifold_feature_map_1=m;
    visitor.set_non_manifold_feature_map(nodes.tm1, non_manifold_feature_map_1);
  }
  void set_non_manifold_feature_map_2(const Non_manifold_feature_map<TriangleMesh>& m)
  {
    non_manifold_feature_map_2=m;
    visitor.set_non_manifold_feature_map(nodes.tm2, non_manifold_feature_map_2);
  }

  template <class OutputIterator>
  OutputIterator operator()(OutputIterator output,
                            bool throw_on_self_intersection,
                            bool build_polylines)
  {
    CGAL_assertion(!doing_autorefinement);

    const TriangleMesh& tm1=nodes.tm1;
    const TriangleMesh& tm2=nodes.tm2;
    const VertexPointMap1& vpm1=nodes.vpm1;
    const VertexPointMap2& vpm2=nodes.vpm2;

    filter_intersections(tm1, tm2, vpm1, vpm2, non_manifold_feature_map_2, throw_on_self_intersection);
    filter_intersections(tm2, tm1, vpm2, vpm1, non_manifold_feature_map_1, throw_on_self_intersection);

    Node_id current_node((std::numeric_limits<Node_id>::max)());
    CGAL_assertion(current_node+1==0);
// TODO: handle non-manifold edges in coplanar
    #ifndef DO_NOT_HANDLE_COPLANAR_FACES
    //first handle coplanar triangles
    if (&tm1<&tm2)
      compute_intersection_of_coplanar_faces(current_node, tm1, tm2, vpm1, vpm2, non_manifold_feature_map_1, non_manifold_feature_map_2);
    else
      compute_intersection_of_coplanar_faces(current_node, tm2, tm1, vpm2, vpm1, non_manifold_feature_map_2, non_manifold_feature_map_1);

    visitor.set_number_of_intersection_points_from_coplanar_faces(current_node+1);
    if (!coplanar_faces.empty())
      visitor.input_have_coplanar_faces();
    #endif // not DO_NOT_HANDLE_COPLANAR_FACES

    //compute intersection points of segments and triangles.
    //build the nodes of the graph and connectivity infos
    Edge_to_faces& tm1_edge_to_tm2_faces = (&tm1<&tm2)
                                         ? stm_edge_to_ltm_faces
                                         : ltm_edge_to_stm_faces;
    Edge_to_faces& tm2_edge_to_tm1_faces = (&tm1>&tm2)
                                         ? stm_edge_to_ltm_faces
                                         : ltm_edge_to_stm_faces;

    compute_intersection_points(tm1_edge_to_tm2_faces, tm1, tm2, vpm1, vpm2, non_manifold_feature_map_1, non_manifold_feature_map_2, current_node);
    compute_intersection_points(tm2_edge_to_tm1_faces, tm2, tm1, vpm2, vpm1, non_manifold_feature_map_2, non_manifold_feature_map_1, current_node);

    nodes.check_no_duplicates();

    if (!build_polylines){
      visitor.finalize(nodes,tm1,tm2,vpm1,vpm2);
      return output;
    }
    //remove duplicated intersecting edges:
    //  In case two faces are incident along an intersection edge coplanar
    //  in a face of another polyhedron (and one extremity inside the face),
    //  the intersection will be reported twice. We kept track
    //  (check_coplanar_edge(s)) of this so that,
    //  we can remove one intersecting edge out of the two
    remove_duplicated_intersecting_edges();

#if 0
    //collect connectivity infos and create polylines
    if ( Node_visitor::do_need_vertex_graph )
#endif
      //using the graph approach (at some point we know all
      // connections between intersection points)
      construct_polylines(output);
#if 0
    else
      construct_polylines_with_info(nodes,out); //direct construction by propagation
#endif

    visitor.finalize(nodes,tm1,tm2,vpm1,vpm2);

    return output;
  }

  //for autorefinement
  template <class OutputIterator>
  OutputIterator operator()(OutputIterator output,
                            bool build_polylines)
  {
    CGAL_assertion(doing_autorefinement);

    const TriangleMesh& tm=nodes.tm1;
    const VertexPointMap1& vpm=nodes.vpm1;

    filter_intersections(tm, vpm);

    Node_id current_node((std::numeric_limits<Node_id>::max)());
    CGAL_assertion(current_node+1==0);

    //first handle coplanar triangles
    compute_intersection_of_coplanar_faces(current_node, tm, tm, vpm, vpm, non_manifold_feature_map_1, non_manifold_feature_map_1);
    if (!coplanar_faces.empty())
      visitor.input_have_coplanar_faces();

    CGAL_assertion(ltm_edge_to_stm_faces.empty());

    //compute intersection points of segments and triangles.
    //build the nodes of the graph and connectivity infos
    compute_intersection_points(stm_edge_to_ltm_faces, tm, tm, vpm, vpm, non_manifold_feature_map_1, non_manifold_feature_map_1, current_node);

    if (!build_polylines){
      visitor.finalize(nodes,tm,tm,vpm,vpm);
      return output;
    }
    //remove duplicated intersecting edges:
    //  In case two faces are incident along an intersection edge coplanar
    //  in a face of another polyhedron (and one extremity inside the face),
    //  the intersection will be reported twice. We kept track
    //  (check_coplanar_edge(s)) of this so that,
    //  we can remove one intersecting edge out of the two
/// TODO AUTOREF_TAG does this happen in coplanar cases only? + shall we do it have new edge splitting?
    remove_duplicated_intersecting_edges();


    // If a pair of faces defines an isolated node, check if they share a common
    // vertex and create a new node in that case.
    add_common_vertices_for_pairs_of_faces_with_isolated_node(current_node);

    detect_intersections_in_the_graph(tm, vpm, current_node);
#if 0
    //collect connectivity infos and create polylines
    if ( Node_visitor::do_need_vertex_graph )
#endif
      //using the graph approach (at some point we know all
      // connections between intersection points)
      construct_polylines(output);
#if 0
    else
      construct_polylines_with_info(nodes,out); //direct construction by propagation
#endif

    visitor.finalize(nodes,tm,tm,vpm,vpm);

    return output;
  }

};

} } } // CGAL::Polygon_mesh_processing::Corefinement

#endif //CGAL_POLYGON_MESH_PROCESSING_INTERNAL_COREFINEMENT_INTERSECTION_IMPL_H<|MERGE_RESOLUTION|>--- conflicted
+++ resolved
@@ -365,7 +365,6 @@
       break;
       case ON_EDGE  :
       {
-<<<<<<< HEAD
         std::size_t eid1 = nm_features_map_1.non_manifold_edges.empty()
                          ? NM_NID
                          : get(nm_features_map_1.e_nm_id, edge(ipt.info_1,tm1));
@@ -374,10 +373,6 @@
         else
           h1=halfedge(nm_features_map_1.non_manifold_edges[eid1][0],tm1);
         h1=(std::max)(h1, opposite(h1, tm1));
-=======
-        h1=opposite(ipt.info_1,tm1);
-        if (ipt.info_1 < h1) h1=ipt.info_1;
->>>>>>> fa44e3c5
       }
       break;
       case ON_FACE :
@@ -399,7 +394,6 @@
       break;
       case ON_EDGE  :
       {
-<<<<<<< HEAD
         std::size_t eid2 = nm_features_map_2.non_manifold_edges.empty()
                          ? NM_NID
                          : get(nm_features_map_2.e_nm_id, edge(ipt.info_2,tm2));
@@ -408,10 +402,6 @@
         else
           h2=halfedge(nm_features_map_2.non_manifold_edges[eid2][0],tm2);
         h2=(std::max)(h2, opposite(h2, tm2));
-=======
-        h2=opposite(ipt.info_2,tm2);
-        if (ipt.info_2 < h2) h2=ipt.info_2;
->>>>>>> fa44e3c5
       }
       break;
       case ON_FACE :
