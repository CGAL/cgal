--- conflicted
+++ resolved
@@ -1654,29 +1654,25 @@
   for(vertex_descriptor v: vertices_kept)
   {
     halfedge_descriptor h = halfedge(v, tm), start=GT::null_halfedge();
-    halfedge_descriptor starter=h;
+
     do{
 
-      halfedge_descriptor tmp_start = h;
+      halfedge_descriptor starter = h;
       while ( !is_border(h, tm) || is_border(opposite(h, tm), tm) )
       {
         h = opposite(next(h, tm), tm);
-<<<<<<< HEAD
-        if (tmp_start==h) break;
+        if (starter==h) break; // it might happen that no update is required because
+                               // it is already closed thanks to another patch from tm'
+                               // (usually incident to coplanar patches)
+
       }
-      if( !is_border(h, tm) )
+      if( !is_border(h, tm) || is_border(opposite(h, tm), tm) )
       {
         // nothing to do: the vertex has already been updated and is now in the middle of a patch kept.
         // This function can be called after the stitching of the patches kept, the vertex halfedge
         // can have been updated and no border halfedge might be found
         break;
       }
-=======
-        if(h==starter) // it might happen that no update is required because it is already closed thanks to another patch from tm' (usually incident to coplanar patches)
-          break;
-      }
-      if( !is_border(h, tm) || is_border(opposite(h, tm), tm) ) break;
->>>>>>> 5aa25a5f
       halfedge_descriptor in = h;
 
       if (start==GT::null_halfedge())
