// Copyright (c) 2015 GeometryFactory (France).
// All rights reserved.
//
// This file is part of CGAL (www.cgal.org).
//
// $URL$
// $Id$
// SPDX-License-Identifier: GPL-3.0-or-later OR LicenseRef-Commercial
//
//
// Author(s)     : Jane Tournois

#ifndef CGAL_POLYGON_MESH_PROCESSING_REFINE_POLYHEDRON_3_H
#define CGAL_POLYGON_MESH_PROCESSING_REFINE_POLYHEDRON_3_H

#include <CGAL/license/Polygon_mesh_processing/meshing_hole_filling.h>

#include <CGAL/assertions.h>
#ifdef CGAL_PMP_FAIR_DEBUG
#include <CGAL/Timer.h>
#endif
#include <CGAL/squared_distance_3.h>
#include <CGAL/Kernel/global_functions_3.h>
#include <CGAL/boost/graph/iterator.h>
#include <CGAL/boost/graph/Euler_operations.h>
#include <CGAL/boost/graph/properties.h>
#include <CGAL/Polygon_mesh_processing/repair_degeneracies.h>
#include <CGAL/property_map.h>

#include <cmath>
#include <map>
#include <set>
#include <list>

namespace CGAL {

namespace Polygon_mesh_processing {

namespace internal {

template<class PolygonMesh, class VertexPointMap>
class Refine_Polyhedron_3 {
//// typedefs
  typedef typename boost::property_traits<VertexPointMap>::value_type     Point_3;
  typedef typename boost::property_traits<VertexPointMap>::reference      Point_3_ref;

  typedef typename boost::graph_traits<PolygonMesh>::vertex_descriptor    vertex_descriptor;
  typedef typename boost::graph_traits<PolygonMesh>::halfedge_descriptor  halfedge_descriptor;
  typedef typename boost::graph_traits<PolygonMesh>::face_descriptor      face_descriptor;

  typedef Halfedge_around_face_circulator<PolygonMesh>    Halfedge_around_facet_circulator;
  typedef Halfedge_around_target_circulator<PolygonMesh>  Halfedge_around_vertex_circulator;

  typedef typename CGAL::Kernel_traits<Point_3>::type                     Traits;

private:
  PolygonMesh& pmesh;
  VertexPointMap vpmap;
  Traits traits = {};

  bool flippable(halfedge_descriptor h)
  {
    // this check is added so that edge flip does not break manifoldness
    // it might happen when there is an edge where flip_edge(h) will be placed (i.e. two edges collide after flip)
    vertex_descriptor v_tip_0 = target(next(h,pmesh),pmesh);
    vertex_descriptor v_tip_1 = target(next(opposite(h,pmesh),pmesh),pmesh);

#ifdef CGAL_PMP_REFINE_DEBUG_PP
    std::cout << "flippable() " << h << std::endl;
    std::cout << "\t" << source(h, pmesh) << ": " << pmesh.point(source(h, pmesh)) << std::endl;
    std::cout << "\t" << target(h, pmesh) << ": " << pmesh.point(target(h, pmesh)) << std::endl;
    std::cout << "\t" << v_tip_0 << ": " << pmesh.point(v_tip_0) << std::endl;
    std::cout << "\t" << v_tip_1 << ": " << pmesh.point(v_tip_1) << std::endl;
#endif

    Halfedge_around_vertex_circulator v_cir(next(h,pmesh), pmesh), v_end(v_cir);
    do {
      if(target(opposite(*v_cir, pmesh),pmesh) == v_tip_1) { return false; }
    } while(++v_cir != v_end);

    // also eliminate collinear triangle generation
    if( CGAL::collinear(get(vpmap, v_tip_0), get(vpmap, v_tip_1), get(vpmap, target(h, pmesh))) ||
        CGAL::collinear(get(vpmap, v_tip_0), get(vpmap, v_tip_1), get(vpmap, target(opposite(h, pmesh),pmesh))) ) {
      return false;
    }

    return true;
  }

  bool relax(halfedge_descriptor h)
  {
#ifdef CGAL_PMP_REFINE_DEBUG_PP
<<<<<<< HEAD
    typedef typename boost::property_traits<VertexPointMap>::reference Point_3_ref;
=======
>>>>>>> 7e2e4448
    Point_3_ref p = get(vpmap, source(h,pmesh));
    Point_3_ref q = get(vpmap, target(h,pmesh));
    Point_3_ref r = get(vpmap, target(next(h,pmesh),pmesh));
    Point_3_ref s = get(vpmap, target(next(opposite(h,pmesh),pmesh),pmesh));

    std::cout << "relax() " << h << std::endl;
    std::cout << "\t" << source(h, pmesh) << ": " << p << std::endl;
    std::cout << "\t" << target(h, pmesh) << ": " << q << std::endl;
    std::cout << "\t" << target(next(h,pmesh),pmesh) << ": " << r << std::endl;
    std::cout << "\t" << target(next(opposite(h,pmesh),pmesh),pmesh) << ": " << s << std::endl;
#endif

    if(internal::should_flip(edge(h, pmesh), pmesh, vpmap, traits))
    {
      if(flippable(h)) {
        Euler::flip_edge(h,pmesh);
        return true;
      }
    }
    return false;
  }

  template<class VertexOutputIterator,
           class FaceOutputIterator,
           class FaceRange>
  bool subdivide(const FaceRange& faces,
                 const std::set<halfedge_descriptor>& border_edges,
                 std::map<vertex_descriptor, double>& scale_attribute,
                 VertexOutputIterator& vertex_out,
                 FaceOutputIterator& facet_out,
                 std::vector<face_descriptor>& new_faces,
                 double alpha)
  {
    for(face_descriptor fd : faces)
    {
      CGAL_assertion(is_valid_face_descriptor(fd, pmesh));

      vertex_descriptor vi = target(halfedge(fd,pmesh),pmesh);
      vertex_descriptor vj = target(next(halfedge(fd,pmesh),pmesh),pmesh);
      vertex_descriptor vk = target(prev(halfedge(fd,pmesh),pmesh),pmesh);
      Point_3 c = CGAL::centroid(get(vpmap,vi), get(vpmap,vj), get(vpmap,vk));
      double sac  = (scale_attribute[vi] + scale_attribute[vj] + scale_attribute[vk])/3.0;
      double dist_c_vi = to_double(CGAL::approximate_sqrt(CGAL::squared_distance(c, get(vpmap, vi))));
      double dist_c_vj = to_double(CGAL::approximate_sqrt(CGAL::squared_distance(c, get(vpmap, vj))));
      double dist_c_vk = to_double(CGAL::approximate_sqrt(CGAL::squared_distance(c, get(vpmap, vk))));
      if((alpha * dist_c_vi > sac) &&
         (alpha * dist_c_vj > sac) &&
         (alpha * dist_c_vk > sac) &&
         (alpha * dist_c_vi > scale_attribute[vi]) &&
         (alpha * dist_c_vj > scale_attribute[vj]) &&
         (alpha * dist_c_vk > scale_attribute[vk]))
      {
        halfedge_descriptor h = Euler::add_center_vertex(halfedge(fd,pmesh),pmesh);
        put(vpmap, target(h,pmesh), c);
          scale_attribute[target(h,pmesh)] = sac;
          *vertex_out++ = target(h,pmesh);

          // collect 2 new facets for next round
          face_descriptor h1 = face(opposite(next(h,pmesh),pmesh),pmesh);
          face_descriptor h2 = face(opposite(h,pmesh),pmesh);
          new_faces.push_back(h1); new_faces.push_back(h2);
          *facet_out++ = h1;    *facet_out++ = h2;
          // relax edges of the  patching mesh
          halfedge_descriptor e_ij = prev(h,pmesh);
          halfedge_descriptor e_ik = next(opposite(h,pmesh),pmesh);
          halfedge_descriptor e_jk = prev(opposite(next(h,pmesh),pmesh),pmesh);

          if(border_edges.find(e_ij) == border_edges.end()){
            relax(e_ij);
          }
          if(border_edges.find(e_ik) == border_edges.end()){
            relax(e_ik);
          }
          if(border_edges.find(e_jk) == border_edges.end()){
            relax(e_jk);
          }
      }
    }
    return !new_faces.empty();
  }

  template<typename FaceRange>
  bool relax(const FaceRange& faces,
             const std::vector<face_descriptor>& new_faces,
             const std::set<halfedge_descriptor>& border_edges)
  {
    int flips = 0;
    std::list<halfedge_descriptor> interior_edges;
    std::set<halfedge_descriptor> included_map;

    collect_interior_edges(faces, border_edges, interior_edges, included_map);
    collect_interior_edges(new_faces, border_edges, interior_edges, included_map);

    #ifdef CGAL_PMP_REFINE_DEBUG
    std::cerr << "Test " << interior_edges.size() << " edges " << std::endl;
    #endif
    //do not just use std::set (included_map) for iteration, the order effects the output (we like to make it deterministic)
    for(halfedge_descriptor h : interior_edges)
    {
      if (relax(h)) {
        ++flips;
      }
    }

    #ifdef CGAL_PMP_REFINE_DEBUG
    std::cerr  << "|flips| = " << flips << std::endl;
    #endif
    return flips > 0;
  }

  template<typename FaceRange>
  void collect_interior_edges(const FaceRange& faces,
        const std::set<halfedge_descriptor>& border_edges,
        std::list<halfedge_descriptor>& interior_edges,
        std::set<halfedge_descriptor>& included_map)
  {
    for(face_descriptor fd : faces)
    {
      Halfedge_around_face_circulator<PolygonMesh> circ(halfedge(fd, pmesh), pmesh), done(circ);
      do {
        halfedge_descriptor h = *circ;
        if (border_edges.find(h) == border_edges.end()){
          // do not remove included_map and use if(&*h < &*oh) { interior_edges.push_back(h) }
          // which will change the order of edges from run to run
          halfedge_descriptor oh = opposite(h, pmesh);
          halfedge_descriptor h_rep = (h < oh) ? h : oh; // AF: was &*h < &*oh
          if (included_map.insert(h_rep).second) {
            interior_edges.push_back(h_rep);
          }
        }
      } while (++circ != done);
    }
  }

  double average_length(vertex_descriptor vh,
                        const std::set<face_descriptor>& interior_map,
                        bool accept_internal_facets)
  {
    const Point_3_ref vp = get(vpmap, vh);
    Halfedge_around_target_circulator<PolygonMesh> circ(halfedge(vh,pmesh),pmesh), done(circ);
    int deg = 0;
    double sum = 0;
    do {
      face_descriptor f(face(*circ,pmesh)), f_op(face(opposite(*circ,pmesh),pmesh));

      if(!accept_internal_facets) {
        if(interior_map.find(f) != interior_map.end() && interior_map.find(f_op) != interior_map.end())
        { continue; } // which means current edge is an interior edge and should not be included in scale attribute calculation
      }

      const Point_3_ref vq = get(vpmap, target(opposite(*circ,pmesh),pmesh));
      sum += to_double(CGAL::approximate_sqrt(CGAL::squared_distance(vp, vq)));
      ++deg;
    } while(++circ != done);

    CGAL_assertion(deg != 0); // this might happen when accept_internal_facets = false but there is
    return sum/deg;
  }

  template<typename FaceRange>
  void calculate_scale_attribute(const FaceRange& faces,
                                 const std::set<face_descriptor>& interior_map,
                                 std::map<vertex_descriptor, double>& scale_attribute,
                                 bool accept_internal_facets)
  {
    for(face_descriptor fd : faces)
    {
      Halfedge_around_face_circulator<PolygonMesh> circ(halfedge(fd,pmesh),pmesh), done(circ);
      do {
        vertex_descriptor v = target(*circ,pmesh);
        auto v_insert = scale_attribute.emplace(v, 0);
        if(!v_insert.second) { continue; } // already calculated
        v_insert.first->second = average_length(v, interior_map, accept_internal_facets);
      } while(++circ != done);
    }
  }

  template<typename FaceRange>
  bool contain_internal_facets(const FaceRange& faces,
                               const std::set<face_descriptor>& interior_map) const
  {
    for(face_descriptor fd : faces)
    {
      Halfedge_around_face_circulator<PolygonMesh> circ(halfedge(fd,pmesh),pmesh), done(circ);
      do {
        Halfedge_around_target_circulator<PolygonMesh> circ_v(*circ,pmesh), done_v(circ_v);
        bool internal_v = true;
        do {
          face_descriptor f(face(*circ,pmesh)), f_op(face(opposite(*circ_v,pmesh),pmesh));

          if(interior_map.find(f) == interior_map.end() || interior_map.find(f_op) == interior_map.end()) {
            internal_v = false;
            break;
          }
        } while(++circ_v != done_v);

        if(internal_v) { return true; }
      } while(++circ != done);
    }
    return false;
  }

public:
  Refine_Polyhedron_3(PolygonMesh& pmesh
                    , VertexPointMap vpmap_)
    : pmesh(pmesh)
    , vpmap(vpmap_)
  {}

  template<class FaceRange, class FacetOutputIterator, class VertexOutputIterator>
  void refine(const FaceRange& faces,
              FacetOutputIterator& facet_out,
              VertexOutputIterator& vertex_out,
              double alpha)
  {
      // do not use just std::set, the order effects the output (for the same input we want to get same output)
    std::set<face_descriptor> interior_map(boost::begin(faces), boost::end(faces));

    // store boundary edges - to be used in relax
    std::set<halfedge_descriptor> border_edges;
    for(face_descriptor f : faces)
    {
      Halfedge_around_face_circulator<PolygonMesh> circ(halfedge(f,pmesh),pmesh), done(circ);
      do {
        if(interior_map.find(face(opposite(*circ,pmesh),pmesh)) == interior_map.end()) {
          border_edges.insert(*circ);
        }
      } while(++circ != done);
    }

    // check whether there is any need to accept internal facets
    bool accept_internal_facets = contain_internal_facets(faces, interior_map);
    std::map<vertex_descriptor, double> scale_attribute;
    calculate_scale_attribute(faces, interior_map, scale_attribute, accept_internal_facets);

    std::vector<face_descriptor> all_faces(boost::begin(faces), boost::end(faces));
    #ifdef CGAL_PMP_REFINE_DEBUG
    CGAL::Timer total_timer; total_timer.start();
    #endif
    for(int i = 0; i < 10; ++i)
    {
      std::vector<face_descriptor> new_faces;
      #ifdef CGAL_PMP_REFINE_DEBUG
      CGAL::Timer timer; timer.start();
      #endif
      bool is_subdivided = subdivide(all_faces, border_edges, scale_attribute, vertex_out, facet_out, new_faces, alpha);
      #ifdef CGAL_PMP_REFINE_DEBUG
      std::cerr  << "**Timer** subdivide() :" << timer.time() << std::endl; timer.reset();
      #endif
      if(!is_subdivided)
        break;

      bool is_relaxed = relax(faces, new_faces, border_edges);
      #ifdef CGAL_PMP_REFINE_DEBUG
      std::cerr << "**Timer** relax() :" << timer.time() << std::endl;
      #endif
      if(!is_relaxed)
        break;
      all_faces.insert(all_faces.end(), new_faces.begin(), new_faces.end());
    }

    #ifdef CGAL_PMP_REFINE_DEBUG
    std::cerr << "**Timer** TOTAL: " << total_timer.time() << std::endl;
    #endif
  }

}; //end class Refine_Polyhedron_3

}//namespace internal

}//namespace Polygon_mesh_processing

}//namespace CGAL

#endif //CGAL_POLYGON_MESH_PROCESSING_REFINE_POLYHEDRON_3_H<|MERGE_RESOLUTION|>--- conflicted
+++ resolved
@@ -90,10 +90,6 @@
   bool relax(halfedge_descriptor h)
   {
 #ifdef CGAL_PMP_REFINE_DEBUG_PP
-<<<<<<< HEAD
-    typedef typename boost::property_traits<VertexPointMap>::reference Point_3_ref;
-=======
->>>>>>> 7e2e4448
     Point_3_ref p = get(vpmap, source(h,pmesh));
     Point_3_ref q = get(vpmap, target(h,pmesh));
     Point_3_ref r = get(vpmap, target(next(h,pmesh),pmesh));
