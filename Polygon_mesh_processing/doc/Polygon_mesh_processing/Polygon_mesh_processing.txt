--- conflicted
+++ resolved
@@ -152,8 +152,6 @@
 algorithm while preserving the detected sharp edges
 is given in \ref Polygon_mesh_processing/delaunay_remeshing_example.cpp
 
-<<<<<<< HEAD
-=======
 \paragraph Decimate Remeshing of (Almost) Planar Patches
 When many triangles are used to describe a planar region of a model, one might wish to simplify the mesh
 in this region to use few elements, or even a single large polygonal face when the region makes up a simply connected patch.
@@ -203,7 +201,6 @@
 From left to right: input mesh, remeshed version, remeshed version using the same angle threshold but larger approximation error.
 \cgalFigureEnd
 
->>>>>>> 1b843297
 \subsubsection Smoothing
 
 Smoothing of a triangulated mesh region can be achieved with algorithms that aim at either mesh smoothing or shape smoothing.
