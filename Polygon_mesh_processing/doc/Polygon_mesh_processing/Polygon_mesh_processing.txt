namespace CGAL {
/*!
\mainpage User Manual
\anchor Chapter_PolygonMeshProcessing

\cgalAutoToc
<<<<<<< HEAD
\authors David Coeurjolly, Jaques-Olivier Lachaud,  Konstantinos Katrioplas, Sébastien Loriot, Ivan Pađen, Mael Rouxel-Labbé, Hossam Saeed, Jane Tournois, Sébastien Valette, and Ilker %O. Yaz
=======
\authors David Coeurjolly, Jaques-Olivier Lachaud, Konstantinos Katrioplas, Sébastien Loriot, Ivan Pađen, Mael Rouxel-Labbé, Hossam Saeed, Jane Tournois, Léo Valque and Ilker %O. Yaz
>>>>>>> bd0e60e9

\image html neptun_head.jpg
\image latex neptun_head.jpg
<BR>

\section PMPIntroduction Introduction

This package implements a collection of methods and classes for polygon mesh processing,
ranging from basic operations on simplices, to complex geometry processing algorithms.
The implementation of this package mainly follows algorithms and references
given in Botsch et al.'s book on polygon mesh processing \cgalCite{botsch2010PMP}.

\subsection PMPDef Polygon Mesh
A \a polygon \a mesh is a consistent and orientable surface mesh, that can have
one or more boundaries.
The \a faces are simple polygons.
The \a edges are segments. Each edge connects two \a vertices,
and is shared by two faces (including the \a null \a face for boundary edges).
A polygon mesh can have any number of connected components, and also some self-intersections.
In this package, a polygon mesh is considered to have the topology of a 2-manifold.

\subsection PMPAPI API
This package follows the BGL API described in \ref PkgBGL.
It can thus be used either with `Polyhedron_3`, `Surface_mesh`, or
any class model of the concept `FaceGraph`. Each function or class of this package
details the requirements on the input polygon mesh.

\ref BGLNamedParameters are used to deal with optional parameters.
The page \ref bgl_namedparameters describes their usage.

\subsection PMPOutline Outline
The algorithms described in this manual are organized in sections:
- \ref PMPMeshing : meshing algorithms, including triangulation of non-triangulated
meshes, refinement, optimization by fairing, remeshing of triangulated surface meshes
and smoothing algorithms.
- \ref Coref_section : methods to corefine triangle meshes and to compute
  boolean operations out of corefined closed triangle meshes.
- \ref PMPHoleFilling : available hole filling algorithms, which can possibly be combined with refinement and fairing.
- \ref PMPPredicates : predicates that can be evaluated on the processed polygon.
mesh, which includes point location and self intersection tests.
- \ref PMPOrientation : checking or fixing the orientation of a polygon soup.
- \ref PMPCombinatorialRepair :  repair of polygon meshes and polygon soups.
- \ref PMPGeometricRepair :  repair of the geometry of polygon meshes.
- \ref PMPNormalComp : normal computation at vertices and on faces of a polygon mesh.
- \ref PMPICC : computing curvatures (mean, gaussian, principal) on a polygon mesh.
- \ref PMPSlicer : functor able to compute the intersections of a polygon mesh with arbitrary planes (slicer).
- \ref PMPConnectedComponents : methods to deal with connected
  components of a polygon mesh (extraction, marks, removal, ...).

\subsection PMPIO Reading and Writing Polygon Meshes

In all functions of this package, the polygon meshes are required to be models
of the graph concepts defined in the package \ref PkgBGL. Using common graph concepts
enables having common input/output functions for all the models of these concepts.
The page \ref PkgBGLIOFct provides an exhaustive description of the available I/O functions.
In addition, this package offers the function `CGAL::Polygon_mesh_processing::IO::read_polygon_mesh()`,
which can perform some repairing if the input data do not represent a manifold surface.

****************************************
\section PMPMeshing Meshing

A surface patch can be refined by inserting new vertices and flipping edges to get a triangulation.
Using a criterion presented in \cgalCite{liepa2003filling},
the density of triangles near the boundary of the patch is approximated by the refinement function.
The validity of the mesh is enforced by flipping edges.
An edge is flipped only if the opposite edge does not exist in the original mesh
and if no degenerate triangles are generated.

A region of the surface mesh (\e e.\e g. the refined region), can be faired
to obtain a tangentially continuous and smooth surface patch.
The region to be faired is defined as a range of vertices that are relocated.
The fairing step minimizes a linear bi-Laplacian system with boundary constraints,
described in \cgalCite{Botsch2008OnLinearVariational}.
The visual results of aforementioned steps are depicted by \cgalFigureRef{Mech_steps} (c and d).

\subsection MeshingAPI API

\subsubsection Meshing

Refinement and fairing functions can be applied to an arbitrary region on a triangle mesh, using :
- `CGAL::Polygon_mesh_processing::refine()` : given a set of facets on a mesh, refines the region.
- `CGAL::Polygon_mesh_processing::fair()` : given a set of vertices on a mesh, fairs the region.

Fairing needs a sparse linear solver and we recommend the use of \ref thirdpartyEigen 3.2 or later.
Note that fairing might fail if fixed vertices, which are used as boundary conditions, do
not suffice to solve the constructed linear system.

Many algorithms require as input meshes in which all the faces have the same degree,
or even are triangles. Hence, one may want to triangulate all polygon faces of a mesh.

This package provides the function `CGAL::Polygon_mesh_processing::triangulate_faces()`
that triangulates all faces of the input polygon mesh.
An approximated support plane is chosen for each face, orthogonal to the normal vector
computed by `CGAL::Polygon_mesh_processing::compute_face_normal()`.
Then, the triangulation of each face is the one obtained by building a
`CGAL::Constrained_Delaunay_triangulation_2` in this plane.
This choice is made because the constrained Delaunay triangulation
is the triangulation that, given the edges of the face to be triangulated,
maximizes the minimum angle of all the angles of the triangles in the triangulation.

\subsubsection Remeshing

\paragraph isorem Local Isotropic Incremental Remeshing
The incremental triangle-based isotropic remeshing algorithm introduced by Botsch et al
 \cgalCite{botsch2004remeshing}, \cgalCite{botsch2010PMP} is implemented in this package.
This algorithm incrementally performs simple operations such as edge splits, edge collapses,
edge flips, and Laplacian smoothing. All the vertices of the remeshed patch are reprojected
to the original surface to keep a good approximation of the input.

A triangulated region of a polygon mesh can be remeshed using the function
`CGAL::Polygon_mesh_processing::isotropic_remeshing()`, as illustrated
by \cgalFigureRef{iso_remeshing}. The algorithm has two parameters:
the sizing field object for the remeshed surface patch, and
the number of iterations of the abovementioned sequence of operations.

The sizing field establishes the local target edge length for the remeshed surface. Two sizing fields are
provided: a uniform and a curvature-adaptive sizing field. With `CGAL::Polygon_mesh_processing::Uniform_sizing_field`,
all triangle edges are targeted to have equal lengths. With `CGAL::Polygon_mesh_processing::Adaptive_sizing_field`, triangle edge lengths depend on the local curvature --
shorter edges appear in regions with a higher curvature and vice versa. The outline of the adaptive sizing
field algorithm is available in \cgalCite{dunyach2013curvRemesh}. The distinction between uniform and adaptive
sizing fields is depicted in \cgalFigureRef{uniform_and_adaptive}.

As the number of iterations increases, the mesh tends to be smoother and closer to the target edge length.

An additional option has been added to \e protect (\e i.\e e. not modify) some given polylines.
In some cases, those polylines are too long, and reaching the desired target edge length while protecting them is not
possible and leads to an infinite loop of edge splits in the incident faces. To avoid that pitfall, the
function `CGAL::Polygon_mesh_processing::split_long_edges()` should be called on the list of
constrained edges before remeshing.

\cgalFigureBegin{iso_remeshing, iso_remeshing.png}
Isotropic remeshing. (a) Triangulated input surface mesh.
(b) Surface uniformly and entirely remeshed.
(c) Selection of a range of faces to be remeshed.
(d) Surface mesh with the selection uniformly remeshed.
\cgalFigureEnd

\cgalFigureBegin{uniform_and_adaptive, uniform_and_adaptive.png}
Sizing fields in isotropic remeshing.
(a) Uniform sizing field.
(b) Curvature-based adaptive sizing field.
\cgalFigureEnd

\paragraph mesh3rem Delaunay-Based Surface Remeshing
The mesh generation algorithm implemented in the \ref PkgMesh3 package can be used to remesh a given triangulated surface mesh.
The algorithm, based on Delaunay refinement of a restricted Delaunay triangulation,
generates a triangle surface mesh that provably has the required properties on simplices size,
surface approximation, shape of facets, and topology of the surface.
A set of edges from the input mesh can be given as constraints to build and protect a
set of polylines features, that are resampled while preserving the topology of the
input feature graph.

This solution for triangle surface remeshing is available in this package with the function
`CGAL::Polygon_mesh_processing::surface_Delaunay_remeshing()`.
All the meshing criteria defined for `CGAL::make_mesh_3()` can be used directly
for size of simplices, shape of facets, surface approximation, topology,
and one-dimensional features sampling.

An example of how to remesh a given triangulated surface mesh with the Delaunay refinement
algorithm while preserving the detected sharp edges
is given in \ref Polygon_mesh_processing/delaunay_remeshing_example.cpp

\paragraph acvdrem Approximated Discrete Centroidal Voronoi Diagram (ACVD) Remeshing
This remeshing algorithm uses clustering on polygonal meshes as to approximate a Centroidal Voronoi Diagram construction.
It is inspired by the method presented in \cgalCite{cgal:vc-acvdupmc-04} and further developed in \cgalCite{cgal:audette2011approach} and \cgalCite{cgal:vcp-grtmmdvd-08}.
The algorithm is similar to Lloyd's algorithm (or k-means) where random input vertices are picked to initialize clusters of vertices, which are then grown to minimize a particular energy, until convergence.
Upon convergence, output vertices are computed from the vertices of each cluster.
The function `CGAL::Polygon_mesh_processing::approximated_centroidal_Voronoi_diagram_remeshing()` takes as input a triangle mesh and
an expected number of output vertices, and updates the mesh with the remeshed version.
Note that the final vertex count may exceed the input parameter if the input mesh is not closed,
or if the specified vertex budget was insufficient to generate a manifold mesh.
In this case, the uniformity of the output triangles may be affected.
Note that there is no guarantee that the output mesh will have the same topology as the input. For example, if
a small handle is entirely contained in a cluster then this handle will not be part of the output.
If the input mesh contains sharp features or corners, it is possible to use quadric error metrics to either
move output vertices (fast but can produce bad looking triangles), of to use quadric error metrics directly into the energy formulation of each cluster (slower but produces better quality triangles).
Additionally, adaptive remeshing based on surface curvature is possible.


\cgalFigureBegin{acvd_remeshing, acvd_remeshing.png}
ACVD remeshing.
From left to right: Input; with default parameters; using adaptative option; using QEM based energy.
\cgalFigureEnd

\paragraph decimate Remeshing of (Almost) Planar Patches
When many triangles are used to describe a planar region of a model, one might wish to simplify the mesh
in this region to use few elements, or even a single large polygonal face when the region makes up a simply connected patch.
This can be achieved using the function `CGAL::Polygon_mesh_processing::remesh_planar_patches()`.
This function performs the detection of the planar regions, using geometric predicates for coplanarity and
collinearity checks. If these tests are performed exactly, the planar regions can be unexpectedly small due to the
input in fact not being perfectly planar. To palliate this, it is possible to specify a threshold on the angle
between adjacent faces (resp. segments) such that they are considered coplanar (resp. collinear).
However, this tolerance threshold is only local and there is no global control, which can have undesired effects, such as in the classic example of a densely sampled circle arc where all points are eventually found
to be almost collinear). To circumvent this situation, we provide the function
 `CGAL::Polygon_mesh_processing::remesh_almost_planar_patches()` , which expects the segmentation into
planar patches and corners to be provided by the user. Such segmentation can be obtained using the function
 `CGAL::Polygon_mesh_processing::region_growing_of_planes_on_faces()`, which
uses the region growing algorithm to detect planar regions in a mesh with global and local criteria.
Similarly, the function `CGAL::Polygon_mesh_processing::detect_corners_of_regions()` can be used
to detect corner vertices on the border of the planar regions detected by running the region growing
algorithm on border segments of the patch.


\cgalFigureAnchor{decimate_cheese}
<center>
<table border=0>
<tr>
<td><img src="decimate_cheese.png" style="width:100%;"/></td>
<td><img src="decimate_colors.png" style="width:100%;"/></td>
</tr>
<tr align="center"><td>(a)</td><td>(b)</td></tr>
</table>
</center>
\cgalFigureCaptionBegin{decimate_cheese}
Remeshing of planar patches in two models: (a) planar patches in the cheese model are retriangulated
                                           (b) the remeshed version of this model contains 14 vertices and
                                               has not been retriangulated, the patch ids have been assigned to the input
                                               and the output meshes, allowing an identical color scheme.
\cgalFigureCaptionEnd

\cgalFigureAnchor{decimate_rg_sphere}
<center>
<table border=0>
<tr>
<td><img src="decimate_rg_joint.png" style="width:100%;"/></td>
</tr>
</table>
</center>
\cgalFigureCaptionBegin{decimate_rg_sphere}
Remeshing of planar patches using region growing for the detection of planar patches.
From left to right: input mesh, remeshed version, remeshed version using the same angle threshold but larger approximation error.
\cgalFigureEnd

\subsubsection Smoothing

Smoothing of a triangulated mesh region can be achieved with algorithms that aim at either mesh smoothing or shape smoothing.
While mesh smoothing is achieved by improving the quality of triangles based on criteria such as angle and area,
shape smoothing is designed to be \e intrinsic, depending as little as possible on the discretization
and smoothing the shape alone without optimizing the shape of the triangles.

- Mesh smoothing by angle and area optimization:
`CGAL::Polygon_mesh_processing::angle_and_area_smoothing()` moves vertices to optimize geometry around each vertex:
it can try to equalize the angles between incident edges, or (and) move vertices so that areas of adjacent triangles tend to equalize.
Border vertices are considered constrained and do not move at any step of the procedure. No vertices are inserted at any time.
Angle and area smoothing algorithms are based on Surazhsky and Gotsman \cgalCite{cgal:sg-hqct-04}.
Since area smoothing considers only areas as a smoothing criterion, it may result in long and skinny
triangles. To palliate this phenomenon, area smoothing is followed by an (optional) step of Delaunay-based edge flips.
In any case, area smoothing is guaranteed to improve the spatial distribution of the vertices
over the area that is being smoothed. A simple example can be found in \ref Polygon_mesh_processing/mesh_smoothing_example.cpp.

\cgalFigureAnchor{PMPFigMeshSmoothing}
<center>
<img src="mesh_smoothing.png" style="max-width:70%;"/>
</center>
\cgalFigureCaptionBegin{PMPFigMeshSmoothing}
Mesh smoothing of the closed surface <i>blobby</i>, containing self-intersections (circled in red). For each smoothing combination,
10 iterations were applied. From left to right:
(a) Input mesh;
(b) Smoothing based on areas without using Delaunay flips;
(c) Smoothing based on areas with Delaunay flips;
(d) Smoothing based on angles;
(e) Smoothing based on angles and areas, with Delaunay flips.
\cgalFigureCaptionEnd

\cgalFigureBegin{Fig_smooth_stats, smooth_statistics.png}
Statistics for the various combinations of mesh smoothing.
\cgalFigureEnd

- Mesh smoothing by tangential relaxation: `CGAL::Polygon_mesh_processing::tangential_relaxation()`
moves vertices following an area-based Laplacian smoothing scheme, performed
at each vertex in an estimated tangent plane to the surface.
The full algorithm is described in \cgalCite{botsch2010PMP}.
The example \ref Polygon_mesh_processing/tangential_relaxation_example.cpp shows how this
mesh relaxation function can be used.

- Shape smoothing: `CGAL::Polygon_mesh_processing::smooth_shape()`
moves vertices towards a weighted barycenter of their neighbors along the mean curvature flow.
The curvature flow algorithm for shape smoothing is based on Desbrun et al. \cgalCite{cgal:dmsb-ifamdcf-99} and on Kazhdan et al. \cgalCite{kazhdan2012can}.
The algorithm uses the mean curvature flow to calculate the translation of vertices along the surface normal with a speed equal
to the mean curvature of the area that is being smoothed. This means that vertices on sharp corners slide faster.
If the region around a vertex is flat, this vertex does not move (zero curvature). To avoid the formation
of undesirable neck pinches (cylindrical surface areas that form singularities) the algorithm slows
down the evolution in cylindrical regions. The smoothed shape converges to a sphere while staying
conformally equivalent to its original shape.
A simple example can be found in \ref Polygon_mesh_processing/shape_smoothing_example.cpp.

\cgalFigureAnchor{PMPFigShapeSmoothing}
<center>
<img src="shape_smoothing.png" style="max-width:70%;"/>
</center>
\cgalFigureCaptionBegin{PMPFigShapeSmoothing}
Shape smoothing of the devil model, using the mean curvature flow with a time step equal to 0.05 and
constraining border vertices (located at the neck, where the mesh is open).
\cgalFigureCaptionEnd


\subsubsection Extrusion

This package provides two functions to extrude a triangle mesh with boundaries. A first one extrudes by offsetting each vertex by a user provided vector.
A second one is more general: It takes two users provided functors which extrude "up" and "down".  In both cases the boundaries are connected by a triangle strip.
Note that the extrusion may generate self intersecting surfaces.


\subsection MeshingExamples Meshing Examples

\subsubsection MeshingExample_1 Refine and Fair a Region on a Triangle Mesh

The following example calls the functions `CGAL::Polygon_mesh_processing::refine()`
and `CGAL::Polygon_mesh_processing::fair()` for some selected regions on the input triangle mesh.

\cgalExample{Polygon_mesh_processing/refine_fair_example.cpp}

\subsubsection MeshingExample_2 Triangulate a Polygon Mesh

Triangulating a polygon mesh can be achieved through the function
`CGAL::Polygon_mesh_processing::triangulate_faces()`
as shown in the following example.

\cgalExample{Polygon_mesh_processing/triangulate_faces_example.cpp}

An additional parameter, named `visitor` can be used to track the how faces
are triangulated into subfaces. The following examples shows how to use it.

\cgalExample{Polygon_mesh_processing/triangulate_faces_split_visitor_example.cpp}


\subsubsection RemeshingExample_1 Isotropic Remeshing of a Region on a Polygon Mesh

The following example shows a complete example of how the isotropic remeshing function can be used.
First, the border of the polygon mesh is collected.
Since the boundary edges will be considered as constrained and protected in this example, the function `split_long_edges()` is called first on these edges.

Once this is done, remeshing is run on all the surface, with protection of constraints activated, for 3 iterations.

\cgalExample{Polygon_mesh_processing/isotropic_remeshing_example.cpp}


\subsubsection ExtrusionExample Extrusion of a Triangle Mesh

The following example extrudes in both directions by projecting points along the vertex normal.
In case the function `Bottom` was the identity this would have been a one-sided extrusion.

\cgalExample{Polygon_mesh_processing/extrude.cpp}




\section Coref_section Corefinement and Boolean Operations

\subsection coref_def_subsec Definitions

<b>Corefinement</b> Given two triangulated surface meshes, the <i>corefinement</i>
operation consists in refining both meshes so that their intersection polylines
are a subset of edges in both refined meshes.
\todo more information on coplanar patches.

\cgalFigureBegin{coref_fig, corefine.png}
Corefinement of two triangulated surface meshes. (Left) Input meshes; (Right)
The two input meshes corefined. The common edges of the two meshes are
drawn in green.
\cgalFigureEnd

<b>Volume bounded by a triangulated surface mesh</b> Given a closed triangulated surface
mesh, each connected component splits the 3D space into two subspaces. The vertex
sequence of each face of a component is seen either clockwise or counterclockwise
from these two subspaces. The subspace that sees the sequence clockwise
(resp. counterclockwise) is on the negative (resp. positive) side of the component. Given a
closed triangulated surface mesh `tm` with no self-intersections,
the connected components of `tm` divide
the 3D space into subspaces. We say that `tm` bounds a volume if each
subspace lies exclusively on the positive (or negative) side of all the
incident connected components of `tm`. The volume bounded by `tm` is the union
of all subspaces that are on negative sides of their incident connected components
of `tm`.

\cgalFigureBegin{boundedvol_fig, bounded_vols.jpg}
Volumes bounded by a triangulated surface mesh: The figure shows meshes
representing three nested spheres (three connected components).
The left side of the picture shows a clipped triangulated surface mesh,
with the two possible orientations of the faces for which
a volume is bounded by the mesh.
The positive and negative sides of each connected component is displayed in
light and dark blue, respectively. The right part of the picture shows clipped
tetrahedral meshes of the corresponding bounded volumes.
\cgalFigureEnd

\subsection coref_coref_subsec Corefinement
The corefinement of two triangulated surface meshes can be done using the function
`CGAL::Polygon_mesh_processing::corefine()`. It takes as input the two
triangulated surface meshes to corefine.
If constrained edge maps are provided, edges belonging to the
intersection of the input meshes will be marked as constrained. In addition,
if an edge that was marked as constrained is split during the corefinement,
sub-edges will be marked as constrained as well.

\subsection coref_bolop_subsec Boolean Operations

\cgalFigureBegin{boolop_fig, bool_op.png}
Let `C` and `S` be the volumes bounded by the triangulated surface meshes of
a cube and a sphere, respectively. From left to right, the picture shows
the triangulated surface meshes bounding the union of `C` and `S`,
`C` minus `S`, the intersection of `C` and `S` and `S` minus `C`.
\cgalFigureEnd


The corefinement of two triangulated surface meshes can naturally be used
for computing Boolean operations on volumes.
Considering two triangulated surface meshes, each bounding
a volume, the functions `CGAL::Polygon_mesh_processing::corefine_and_compute_union()`,
`CGAL::Polygon_mesh_processing::corefine_and_compute_intersection()` and
`CGAL::Polygon_mesh_processing::corefine_and_compute_difference()` respectively compute the union,
the intersection and the difference of the two volumes. If several Boolean operations must be
computed at the same time, the function `corefine_and_compute_boolean_operations()` should be used.

There is no restriction on the topology of the input volumes.
However, there are some requirements on the input to guarantee that
the operation is possible. First, the input meshes must not self-intersect.
Second, the operation is possible only if the output
can be bounded by a manifold triangulated surface mesh.
In particular this means that the output volume has no part with zero thickness.
Mathematically speaking, the intersection with an infinitesimally small ball
centered in the output volume is a topological ball. At the surface level this means
that no non-manifold vertex or edge is allowed in the output. For example, it
is not possible to compute the union of two cubes that are disjoint but sharing an edge.
In case you have to deal with such scenarios, you should consider using the
package \ref PkgNef3.

It is possible to update the input so that it contains the result (in-place operation).
In that case the whole mesh will not be copied and only the region around the
intersection polyline will be modified. In case the Boolean operation is not
possible, the input mesh will nevertheless be corefined.


\subsection coref_valid_subsec Kernel and Validity of the Output
The corefinement operation (which is also internally used in the three
Boolean operations) will correctly change the topology of the input surface mesh
if the point type used in the point property maps of the input meshes is
from a \cgal Kernel with exact predicates. If that kernel does not
have exact constructions, the embedding of the output surface mesh might
have self-intersections. In case of consecutive operations, it is thus
recommended to use a point property map with points from a kernel with exact
predicates and exact constructions
(such as `CGAL::Exact_predicates_exact_constructions_kernel`).

In practice, this means that with exact predicates and inexact constructions,
edges will be split at each intersection with a triangle but the
position of the intersection point might create self-intersections due to
the limited precision of floating point numbers.

\subsection coref_clip Clipping

As a natural extension, some clipping functionalities with a volume bounded by a closed mesh
and a halfspace (defined by the negative side of a plane to be consistent with
the outward normal convention) are offered. The functions `CGAL::Polygon_mesh_processing::clip()`
and `CGAL::Polygon_mesh_processing::split()`
have some options to select whether the clipping should be done at the volume or surface
level, and also if the clipper should be considered as compact or not. This is illustrated on
\cgalFigureRef{coref_clip_close_open} and \cgalFigureRef{coref_clip_compact}.

\cgalFigureBegin{coref_clip_close_open, clip_open_close.png}
Clipping a cube with a halfspace. From left to right: (i) initial cube and the plane
defining the clipping halfspace; (ii) `clip_volume=false`: clipping of the surface mesh (boundary edges
depicted in red); (iii) `clip_volume=true`: clipping of the volume bounded by the surface mesh.
\cgalFigureEnd

\cgalFigureBegin{coref_clip_compact, clip_compact.png}
Clipping a cube with a halfspace: compactivity of the clipper (`clip_volume=false` in both cases).
From left to right: (i) initial cube and the plane defining the clipping halfspace,
note that a whole face of the cube (2 triangles) is exactly contained in the plane;
(ii) `use_compact_clipper=true`: clipping of the surface mesh with a compact halfspace: coplanar faces are part of the output;
(iii) `use_compact_clipper=false`: clipping of the surface mesh with a non-compact halfspace: coplanar faces are not part of the output.
\cgalFigureEnd

\subsection coref_ex_subsec Examples

\subsubsection coref_ex_union_subsec Computing the Union of Two Volumes

\cgalExample{Polygon_mesh_processing/corefinement_mesh_union.cpp}

\subsubsection coref_ex_refine_subsec Boolean Operation and Local Remeshing

This example is similar to the previous one, but here we
subtract a volume and update the first input triangulated surface mesh
(in-place operation). The edges that are on the intersection of the input
meshes are marked and the region around them is remeshed isotropically
while preserving the intersection polyline.
\cgalExample{Polygon_mesh_processing/corefinement_difference_remeshed.cpp}


\subsubsection coref_ex_consq_subsec Robustness of Consecutive Operations
This example computes the intersection of two volumes and then does the
union of the result with one of the input volumes. This operation is in
general not possible when using inexact constructions. Instead of using a
mesh with a point from a kernel with exact constructions, the exact points
are a property of the mesh vertices that we can reuse in a later operations.
With that property, we can manipulate a mesh with points having floating point coordinates
but benefit from the robustness provided by the exact constructions.
\cgalExample{Polygon_mesh_processing/corefinement_consecutive_bool_op.cpp}

********************************************
\section PMPHoleFilling Hole Filling

This package provides an algorithm for filling one closed hole that is either in a triangulated surface mesh
or defined by a sequence of points that describe a polyline.
The main steps of the algorithm are described in \cgalCite{liepa2003filling} and can be summarized as follows.

First, the largest patch triangulating the boundary of the hole is generated without introducing any new vertex.
The patch is selected so as to minimize a quality function evaluated for all possible triangular patches.
The quality function first minimizes the worst dihedral angle between patch triangles,
then the total surface area of the patch as a tiebreaker.
Following the suggestions in \cgalCite{zou2013algorithm}, the performance of the algorithm is significantly improved
by narrowing the search space to faces of a 3D Delaunay triangulation of the hole boundary vertices,
from all possible patches, while searching for the best patch with respect to the
aforementioned quality criteria.

For some complicated input hole boundary, the generated patch may have self-intersections.
After hole filling, the generated patch can be refined and faired using the meshing functions
`CGAL::Polygon_mesh_processing::refine()` and `CGAL::Polygon_mesh_processing::fair()`
described in Section \ref PMPMeshing.

\cgalFigureBegin{Mech_steps, mech_hole_horz.jpg}
Results of the main steps of the algorithm.
From left to right: (a) the hole,
(b) the hole after its triangulation,
(c) after triangulation and refinement,
(d) after triangulation, refinement and fairing.
\cgalFigureEnd


\subsection HoleFillingAPI API

This package provides four functions for hole filling:
  - `triangulate_hole_polyline()` : given a sequence of points defining the hole, triangulates the hole.
  - `triangulate_hole()` : given a border halfedge on the boundary of the hole on a mesh, triangulates the hole.
  - `triangulate_and_refine_hole()` : in addition to `triangulate_hole()` the generated patch is refined.
  - `triangulate_refine_and_fair_hole()` : in addition to `triangulate_and_refine_hole()` the generated patch is also faired.

\subsection HFExamples Examples

\subsubsection HFExample_1 Triangulate a Polyline

The following example triangulates a hole described by an input polyline.

\cgalExample{Polygon_mesh_processing/triangulate_polyline_example.cpp}


\subsubsection HFExample_2 Hole Filling From the Border of the Hole

If the input polygon mesh has a hole or more than one hole, it is possible
to iteratively fill them by detecting border edges (i.e. with only
one incident non-null face) after each hole filling step.

Holes are filled one after the other, and the process stops when there is no border edge left.

This process is illustrated by the example below, where holes are
iteratively filled, refined and faired. Optionally, only holes
not exceeding a certain diameter or number of edges can be filled.
This example assumes that the mesh is stored in a `Surface_mesh`
datastructure. Analogous examples when using the `Polyhedron_3`
class and a few others are part of the code base.

\cgalExample{Polygon_mesh_processing/hole_filling_example_SM.cpp}

 \cgalFigureBegin{Triangulated_fork, fork.jpg}
 Holes in the fork model are filled with triangle patches.
 \cgalFigureEnd

An additional parameter, named `visitor` can be used to track which phase of the algorithm is being run.
This can allow a user to stop the algorithm if a timeout needs to be implemented. For an example, see
\ref Polygon_mesh_processing/hole_filling_visitor_example.cpp .

\subsection HFPerformance Performance

The hole filling algorithm has a complexity which depends on the
number of vertices.  While \cgalCite{liepa2003filling} has a running
time of \cgalBigO{n^3} , \cgalCite{zou2013algorithm} in most cases has
running time of \cgalBigO{n \log n}. We benchmarked the function
`triangulate_refine_and_fair_hole()` for the two meshes below (as well as two
more meshes with smaller holes). The machine used was a PC running
Windows 10 with an Intel Core i7 CPU clocked at 2.70 GHz.
The program was compiled with the Visual C++ 2013 compiler with the O2
option, which maximizes speed.

\cgalFigureBegin{Elephants, elephants-with-holes.png}
The elephant on the left/right has a hole with 963/7657 vertices.
\cgalFigureEnd

The following running times were observed:

<center>
|  # vertices | without Delaunay (sec.) | with Delaunay (sec.)|
| ----:       | ----:                   | ----:               |
  565         | 8.5                     | 0.03                |
  774         | 21                      | 0.035               |
  967         | 43                      | 0.06                |
 7657         | na                      | 0.4                 |
</center>

***************************************
\section PMPPredicates Predicates

This package provides several predicates to be evaluated with respect to a triangle mesh.

\subsection PMPDoIntersect Intersections Detection
Intersection tests between triangle meshes and/or polylines can be done using
\link PMP_predicates_grp `CGAL::Polygon_mesh_processing::do_intersect()` \endlink.
Additionally, the function `CGAL::Polygon_mesh_processing::intersecting_meshes()`
records all pairs of intersecting meshes in a range.

\subsubsection PMPSelIntersections Self Intersections

Self intersections within a triangle mesh can be detected by calling the function
`CGAL::Polygon_mesh_processing::does_self_intersect()`.
Additionally, the function `CGAL::Polygon_mesh_processing::self_intersections()`
reports all pairs of intersecting triangles.

\subsubsection SIExample Self Intersections Example

The following example illustrates the detection of self intersection in the `pig.off` mesh.
The detected self-intersection is illustrated on \cgalFigureRef{SelfIntersections}.

\cgalExample{Polygon_mesh_processing/self_intersections_example.cpp}

\cgalFigureAnchor{SelfIntersections}
<center>
<img src="selfintersections.jpg" style="max-width:70%;"/>
</center>
\cgalFigureCaptionBegin{SelfIntersections}
Detecting self-intersections on a triangle mesh.
The intersecting triangles are displayed in dark grey and red on the right image.
\cgalFigureCaptionEnd

\subsection PMPInsideTest Side of Triangle Mesh

The class `CGAL::Side_of_triangle_mesh` provides a functor that tests whether a query point is
inside, outside, or on the boundary of the domain bounded by a given closed triangle mesh.

A point is said to be on the bounded side of the domain bounded by the input triangle mesh
if an odd number of surfaces is crossed when walking from the point to infinity.
The input triangle mesh is expected to contain no self-intersections
and to be free from self-inclusions.

The algorithm can handle the case of a triangle mesh with several connected components,
and returns correct results.
In case of self-inclusions, the ray intersections parity test is performed,
and the execution will not fail.
However, the user should be aware that the predicate
alternately considers sub-volumes to be on the bounded and unbounded sides of the
input triangle mesh.

\subsubsection InsideExample Inside Test Example
\cgalExample{Polygon_mesh_processing/point_inside_example.cpp}


\subsection PMPEnvelope Polyhedral Envelope Containment Check

The class `CGAL::Polyhedral_envelope` provides functors to check if a query point, segment, or triangle
is fully contained in a <em>polyhedral envelope</em> of a triangle mesh or of a triangle soup. In the
following, input triangles will refer either to the triangles of a mesh or of a soup.

The polyhedral envelope is a conservative approximation of the Minkowski sum envelope of a set of triangles with a sphere of radius \f$ \epsilon \f$.
The latter has cylindrical and spherical patches at convex edges and vertices of the input triangles.

Given a distance \f$ \delta =  \epsilon / \sqrt(3)\f$ we can associate  a <em>prism</em> to each triangle by intersecting two halfspaces
parallel to the triangle, three halfspaces orthogonal to the triangle and parallel to the edges,
and additionally halfspaces for clipping obtuse angles, with the face normal corresponding to the bisector
of the angle.  These halfspaces are at distance  \f$ \delta \f$ and
such that they contain the triangle.

The <em>polyhedral envelope</em> of a set of triangles with a tolerance \f$ \epsilon \f$ then is the union of the prisms of all faces
with  \f$ \delta = \epsilon / \sqrt(3) \f$.

\cgalFigureBegin{envelopeFig, envelope.png}
The prism for a single triangle, the polyhedral envelope as well as the Minkowski sum envelope for a triangle mesh.
\cgalFigureEnd

The polyhedral envelope is guaranteed to be inside the Minkowski sum envelope.
This containment test is exact for the polyhedral envelope, and conservative for the Minkowswi sum envelope:
If a query is inside the polyhedral envelope, we can be sure
that it is also in the Minkowski sum envelope, but if it is outside the polyhedral envelope
we do not know where it is with respect to the Minkowski sum envelope.

The algorithm of Wang et al. \cgalCite{cgal:Wwshap-eepec-20} for the polyhedral envelope containment check
can be summarized as follows.
The prisms of the faces of the input triangles are stored in an AABB tree, which is used to quickly
identify the prisms whose bounding box overlaps with the query.

For a query point the algorithm checks if it is inside one of these prisms.
For a query segment or triangle the algorithms checks if the query is completely covered.
The details of how to check this covering can be found in the paper.

The polyhedral envelope containment check is used by the class `Surface_mesh_simplification::Polyhedral_envelope_filter`
of the package \ref PkgSurfaceMeshSimplification, in order to simplify a triangle mesh within a given tolerance.


\subsubsection PolyhedralEnvelopeExample Polyhedral Envelope Example

The following example shows how to construct the polyhedral envelope for a `Surface_mesh` and perform queries.

\cgalExample{Polygon_mesh_processing/polyhedral_envelope.cpp}

As the polyhedral envelope does not need any connectivity information, the same check can be performed
just with a triangle soup.

\cgalExample{Polygon_mesh_processing/polyhedral_envelope_of_triangle_soup.cpp}

A triangle mesh can also be used as query, to check if a remeshed version is within the polyhedral envelope of
an input mesh.

\cgalExample{Polygon_mesh_processing/polyhedral_envelope_mesh_containment.cpp}

\subsection PMPShapePredicates Shape Predicates

Badly shaped or, even worse, completely degenerate elements of a polygon mesh are problematic
in many algorithms which one might want to use on the mesh.
This package offers a toolkit of functions to detect such undesirable elements.
- `CGAL::Polygon_mesh_processing::is_degenerate_edge()`, to detect if an edge is degenerate
  (that is, if its two vertices share the same geometric location).
- `CGAL::Polygon_mesh_processing::is_degenerate_triangle_face()`, to detect if a face is
  degenerate (that is, if its three vertices are collinear).
- `CGAL::Polygon_mesh_processing::degenerate_edges()`, to collect degenerate edges within a range of edges.
- `CGAL::Polygon_mesh_processing::degenerate_faces()`, to collect degenerate faces within a range of faces.
- `CGAL::Polygon_mesh_processing::is_cap_triangle_face()`
- `CGAL::Polygon_mesh_processing::is_needle_triangle_face()`

\subsection PMPLocationFunctions Surface Location Functions

To ease the manipulation of points on a surface, \cgal offers a multitude of functions based upon
a different representation of a point on a polygon mesh: the point is represented as a pair of
a face of the polygon mesh and a triplet of barycentric coordinates. This definition enables
a robust handling of polylines between points living in the same face: for example, two 3D segments
created by four points within the same face that should intersect might not actually intersect due to
inexact computations. However, manipulating these same points through their barycentric coordinates
can instead be done, and intersections computed in the barycentric space will not suffer
from the same issues. Furthermore, this definition is only dependent on the intrinsic dimension
of the surface (i.e. 2) and not on the ambient dimension within which the surface is embedded.

The functions of the group \ref PMP_locate_grp offer the following functionalities:
location computations (`CGAL::Polygon_mesh_processing::locate()`, and similar) given a point,
finding the nearest point on a mesh given a point or a ray
(`CGAL::Polygon_mesh_processing::locate_with_AABB_tree()`, and similar), and location-based predicates
(for example, `CGAL::Polygon_mesh_processing::is_on_face_border()`).

The example \ref Polygon_mesh_processing/locate_example.cpp presents a few of these functions.

****************************************
\section PMPOrientation Orientation

This package offers multiple functions to compute consistent face orientations for set of faces
(Section \ref PMPPolygonSoups) and polygon meshes (Section \ref OrientingPolygonMeshes).
Section \ref PolygonSoupExample offers an example of combination of these functions.

\subsection PMPPolygonSoups Polygon Soups

When the faces of a polygon mesh are given but the connectivity is unknown,
this set of faces is called a \e polygon \e soup.

Before running any of the algorithms on a polygon soup,
one should ensure that the polygons are consistently oriented.
To do so, this package provides the function
`CGAL::Polygon_mesh_processing::orient_polygon_soup()`,
described in \cgalCite{gueziec2001cutting}.

To deal with polygon soups that cannot be converted to a
combinatorially manifold surface, some points must be duplicated.
Because a polygon soup does not have any connectivity (each point
has as many occurrences as the number of polygons it belongs to),
duplicating one point (or a pair of points)
amounts to duplicating the polygon to which it belongs.
The duplicated points are either an endpoint of an edge incident to more
than two polygons, an endpoint of an edge between
two polygons with incompatible orientations (during the re-orientation process),
or more generally a point \a p at which the intersection
of an infinitesimally small ball centered at \a p
with the polygons incident to it is not a topological disk.

Once the polygon soup is consistently oriented,
with possibly duplicated (or more) points,
the connectivity can be recovered and made consistent
to build a valid polygon mesh.
The function `CGAL::Polygon_mesh_processing::polygon_soup_to_polygon_mesh()`
performs this mesh construction step.

Inversely, a polygon soup can be constructed from a polygon mesh,
using the function `CGAL::Polygon_mesh_processing::polygon_mesh_to_polygon_soup()`.

\subsection OrientingPolygonMeshes Polygon Meshes

This package provides functions dealing with the orientation of faces in a closed polygon mesh.

- The function `CGAL::Polygon_mesh_processing::orient()` makes each connected component
of a closed polygon mesh outward- or inward-oriented.
- The function `CGAL::Polygon_mesh_processing::orient_to_bound_a_volume()` orients
the connected components of a closed polygon mesh so that it bounds a volume
(see \ref coref_def_subsec for the precise definition).
- The function `CGAL::Polygon_mesh_processing::is_outward_oriented()` checks whether
an oriented polygon mesh is oriented such that the normals to all faces are oriented towards the
outside of the domain bounded by the input polygon mesh.
- The function `CGAL::Polygon_mesh_processing::reverse_face_orientations()` reverses the orientation
of halfedges around faces.
As a consequence, the normal computed for each face (see Section
\ref PMPNormalComp) is also reversed.
- The function `CGAL::Polygon_mesh_processing::volume_connected_components()` provides information about
the 3D arrangement of the surface connected components in a given triangle mesh. It comes with many
named parameter options making it also a more general version of `is_outward_oriented()`.
- The function `CGAL::Polygon_mesh_processing::duplicate_non_manifold_edges_in_polygon_soup()`
duplicates points and edges to make a soup orientable, without changing the orientation of the faces.
- The function `CGAL::Polygon_mesh_processing::orient_triangle_soup_with_reference_triangle_mesh()`
takes an input mesh as a reference and orients the triangles of a soup according to it.
- The function `CGAL::Polygon_mesh_processing::merge_reversible_connected_components()`
merges the connected components of a polygon mesh if possible.
\subsection PolygonSoupExample Orientation Examples

This example shows how to generate a mesh from a polygon soup.
The first step is to get a soup of consistently oriented faces, before
rebuilding the connectivity.
In this example, some orientation tests are performed on the output
polygon mesh to illustrate
Section \ref PMPOrientation.

\cgalExample{Polygon_mesh_processing/orient_polygon_soup_example.cpp}

This example shows how to correctly repair and orient a soup to get a mesh from a reference :

\cgalExample{Polygon_mesh_processing/orientation_pipeline_example.cpp}


****************************************
\section PMPCombinatorialRepair Combinatorial Repair

*******************
\subsection PSRepairing Polygon Soup Repairing
To ensure that a polygon soup can be oriented (see Section \ref PMPPolygonSoups) and transformed
into a workable polygon mesh, it might be necessary to preprocess the data to remove combinatorial
and geometrical errors. This package offers the following functions:
- `CGAL::Polygon_mesh_processing::merge_duplicate_points_in_polygon_soup()`,
- `CGAL::Polygon_mesh_processing::merge_duplicate_polygons_in_polygon_soup()`,
- `CGAL::Polygon_mesh_processing::remove_isolated_points_in_polygon_soup()`,

as well as the function `CGAL::Polygon_mesh_processing::repair_polygon_soup()`,
which bundles the previous functions and an additional handful of repairing techniques
to obtain an as-clean-as-possible polygon soup.

\subsection Stitching

When handling polygon meshes, it might happen that a mesh has several edges and vertices that are duplicated.
For those edges and vertices, the connectivity of the mesh is incomplete, if not considered incorrect.

Stitching the borders of a polygon mesh can be done to fix some of the duplication.
It consists in two main steps. First, border edges that are geometrically identical but duplicated
are detected and paired. Then, they are "stitched" together so that edges and vertices duplicates
are removed from the mesh, and each of these remaining edges is incident to exactly two faces.

The functions `CGAL::Polygon_mesh_processing::stitch_boundary_cycle()`, `CGAL::Polygon_mesh_processing::stitch_boundary_cycles()`,
and `CGAL::Polygon_mesh_processing::stitch_borders()` can perform such repairing operations: the first two
functions can be used to stitch halfedges that are part of the same boundary(ies), whereas the third
function is more generic and can also stitch halfedges that live on different borders.

The input mesh should be manifold; otherwise, stitching is not guaranteed to succeed.

\subsubsection StitchingExample Stitching Example

The following example applies the stitching operation to a simple quad mesh
with duplicated border edges.

\cgalExample{Polygon_mesh_processing/stitch_borders_example.cpp}

\subsection PMPManifoldness Polygon Mesh Manifoldness
Non-manifold vertices can be detected using the function `CGAL::Polygon_mesh_processing::is_non_manifold_vertex()`.
The function `CGAL::Polygon_mesh_processing::duplicate_non_manifold_vertices()` can be used
to attempt to create a combinatorially manifold surface mesh by splitting any non-manifold vertex
into as many vertices as there are manifold sheets at this geometric position.
Note however that the mesh will still not be manifold from a geometric
point of view, as the positions of the new vertices introduced at a non-manifold vertex are identical
to the input non-manifold vertex.

\subsubsection FixNMVerticeExample Manifoldness Repair Example

In the following example, a non-manifold configuration is artificially created and
fixed with the help of the functions described above.

\cgalExample{Polygon_mesh_processing/manifoldness_repair_example.cpp}

\subsection PMPDuplicateVertexBoundaryCycle Duplicated Vertices in Boundary Cycles

Similarly to the problematic configuration described in the previous section, another issue that can be present
in a polygon mesh is the occurrence of a "pinched" hole, that is the configuration where, when
starting from a border halfedge and walking the halfedges of this border, a geometric position appears
more than once (although, with different vertices) before reaching the initial border halfedge again. The functions
`CGAL::Polygon_mesh_processing::merge_duplicated_vertices_in_boundary_cycle()` and
`CGAL::Polygon_mesh_processing::merge_duplicated_vertices_in_boundary_cycle()`, which merge
vertices at identical positions, can be used to repair this configuration.

\section PMPGeometricRepair Geometric Repair
****************************************

\subsection PMPAutoref Self-intersection Resolution (Autorefinement) in Triangle Soups
Given a soup of triangles, a self-intersection is defined as the intersection of two triangles from the soup
such that the intersection is not defined by the convex hull of one, two or three shared vertices.
In other words, it is an intersection that happens in the interior of one of the two triangles, or in the interior
of one their edges, except if identical points are associated to different vertices of the triangle soup which
would then also includes overlaps of duplicated points.

The function `CGAL::Polygon_mesh_processing::autorefine_triangle_soup()` provides a way to refine a triangle soup
using the intersections of the triangles from the soup. In particular, if some points are duplicated they will be
merged. Note that if a kernel with exact predicates but inexact constructions is used, some new self-intersections
might be introduced due to the rounding of the coordinates of intersection points. The `apply_iterative_snap_rounding` option can be used to resolve this issue.
When set to `true`, it ensures that the coordinates are rounded to fit in `double` with potential additional subdivisions,
preventing any self-intersections from occurring.


\subsection PMPRemoveCapsNeedles Removal of Almost Degenerate Triangle Faces
Triangle faces of a mesh made up of almost collinear points are badly shaped elements that
might not be desirable to have in a mesh. The function
`CGAL::Polygon_mesh_processing::remove_almost_degenerate_faces()` enables removing such elements,
with user-defined parameters to qualify what <i>almost</i> means (`cap_threshold` and `needle_threshold`).
As some badly shaped elements are inevitable (the triangulation of a long cylinder
with only vertices on the top and bottom circles for example), extra parameters can be passed
to prevent the removal of such elements (`collapse_length_threshold` and `flip_triangle_height_threshold`).

\if READY_TO_PUBLISH

\subsection DegenerateFaces Removing Degenerate Faces

Some degenerate faces may be part of a given triangle mesh.
A face is considered \e degenerate if two of its vertices
share the same location, or more generally if its three vertices are collinear.
The function `CGAL::Polygon_mesh_processing::remove_degenerate_faces()`
removes those faces and fixes the connectivity of the newly cleaned up mesh.
It is also possible to remove isolated vertices from any polygon mesh, using the function
`CGAL::Polygon_mesh_processing::remove_isolated_vertices()`.

\subsubsection RemoveDegenerateExample Example

In the following example, the degenerate faces of a triangle mesh
are removed, the connectivity is fixed, and the number of removed faces
is output.

\cgalExample{Polygon_mesh_processing/remove_degeneracies_example.cpp}
\endif

****************************************
\section PMPNormalComp Computing Normals

This package provides methods to compute normals on the polygon mesh.
The normal can either be computed for each single face,
or estimated for each vertex, as the average of its incident face normals.
These computations are performed with :
- `CGAL::Polygon_mesh_processing::compute_face_normal()`
- `CGAL::Polygon_mesh_processing::compute_vertex_normal()`

Furthermore, we provide functions to compute all the normals to faces,
or to vertices, or to both :
- `CGAL::Polygon_mesh_processing::compute_face_normals()`
- `CGAL::Polygon_mesh_processing::compute_vertex_normals()`
- `CGAL::Polygon_mesh_processing::compute_normals()`.

Property maps are used to record the computed normals.

\subsection NormalsExample Normals Computation Examples

Property maps are an API introduced in the boost library that allows to
associate values to keys. In the following examples we associate
a normal vector to each vertex and to each face.

\subsubsection NormalsExampleSM Normals Computation for a Surface Mesh

The following example illustrates how to
compute the normals to faces and vertices
and store them in property maps provided by the class `Surface_mesh`.

\cgalExample{Polygon_mesh_processing/compute_normals_example.cpp}

\subsubsection NormalsExampleP Normals Computation for a Polyhedron_3

The following example illustrates how to
compute the normals to faces and vertices
and store them in ordered or unordered maps as the class `Polyhedron_3` does
not provide storage for the normals.

\cgalExample{Polygon_mesh_processing/compute_normals_example_Polyhedron.cpp}

****************************************
\section PMPICC Computing Curvatures

This package provides methods to compute curvatures on polygonal meshes based on Interpolated
Corrected Curvatures on Polyhedral Surfaces \cgalCite{cgal:lrtc-iccmps-20}. This includes mean curvature,
Gaussian curvature, principal curvatures and directions. These can be computed on triangle meshes,
quad meshes, and meshes with n-gon faces (for n-gons, the centroid must be inside the n-gon face).
The algorithms used prove to work well in general. Also, on meshes with noise on vertex positions,
they give accurate results, under the condition that the correct vertex normals are provided.

It is worth noting that the Principal Curvatures and Directions can also be estimated using the
\ref PkgJetFitting3 package, which estimates the local differential quantities of a surface at a point
using a local polynomial fitting (fitting a d-jet). Unlike the Interpolated Corrected Curvatures,
the Jet Fitting method discards topological information and thus can be used on point clouds as well.

\subsection ICCBackground Brief Background

Surface curvatures are quantities that describe the local geometry of a surface. They are important in many
geometry processing applications. As surfaces are 2-dimensional objects (embedded in 3D), they can bend
in 2 independent directions. These directions are called principal directions, and the amount of bending
in each direction is called the principal curvature: \f$ k_1 \f$ and \f$ k_2 \f$ (denoting max and min
curvatures). Curvature is usually expressed as scalar quantities like the mean curvature \f$ H \f$ and
the Gaussian curvature \f$ K \f$ which are defined in terms of the principal curvatures.

The algorithms are based on the two papers \cgalCite{cgal:lrt-ccm-22} and \cgalCite{cgal:lrtc-iccmps-20}. They
introduce a new way to compute curvatures on polygonal meshes. The main idea in \cgalCite{cgal:lrt-ccm-22} is
based on decoupling the normal information from the position information, which is useful for dealing with
digital surfaces, or meshes with noise on vertex positions. \cgalCite{cgal:lrtc-iccmps-20} introduces some
extensions to this framework, as it uses linear interpolation on the corrected normal vector field
to derive new closed-form equations for the corrected curvature measures. These <b>interpolated</b>
curvature measures are the first step for computing the curvatures. For a triangle \f$ \tau_{ijk} \f$,
with vertices \a i, \a j, \a k:

\f{align*}{
  \mu^{(0)}(\tau_{ijk}) = &\frac{1}{2} \langle \bar{\mathbf{u}} \mid (\mathbf{x}_j - \mathbf{x}_i) \times (\mathbf{x}_k - \mathbf{x}_i) \rangle, \\
  \mu^{(1)}(\tau_{ijk}) = &\frac{1}{2} \langle \bar{\mathbf{u}} \mid (\mathbf{u}_k - \mathbf{u}_j) \times \mathbf{x}_i + (\mathbf{u}_i - \mathbf{u}_k) \times \mathbf{x}_j + (\mathbf{u}_j - \mathbf{u}_i) \times \mathbf{x}_k \rangle, \\
  \mu^{(2)}(\tau_{ijk}) = &\frac{1}{2} \langle \mathbf{u}_i \mid \mathbf{u}_j \times \mathbf{u}_k \rangle, \\
  \mu^{\mathbf{X},\mathbf{Y}}(\tau_{ijk}) = & \frac{1}{2} \big\langle \bar{\mathbf{u}} \big| \langle \mathbf{Y} | \mathbf{u}_k -\mathbf{u}_i \rangle \mathbf{X} \times (\mathbf{x}_j - \mathbf{x}_i) \big\rangle
    -\frac{1}{2} \big\langle \bar{\mathbf{u}} \big| \langle \mathbf{Y} | \mathbf{u}_j -\mathbf{u}_i \rangle \mathbf{X} \times (\mathbf{x}_k - \mathbf{x}_i) \big\rangle,
\f}
where \f$ \langle \cdot \mid \cdot \rangle \f$ denotes the usual scalar product,
\f$ \bar{\mathbf{u}}=\frac{1}{3}( \mathbf{u}_i + \mathbf{u}_j + \mathbf{u}_k )\f$.

The first measure \f$ \mu^{(0)} \f$ is the area measure of the triangle, and the measures \f$ \mu^{(1)} \f$ and
\f$ \mu^{(2)} \f$ are the mean and Gaussian corrected curvature measures of the triangle. The last measure
\f$ \mu^{\mathbf{X},\mathbf{Y}} \f$ is the anisotropic corrected curvature measure of the triangle. The
anisotropic measure is later used to compute the principal curvatures and directions through an eigenvalue
solver.

The interpolated curvature measures are then computed for each vertex \f$ v \f$ as the sum of
the curvature measures of the faces in a ball around \f$ v \f$ weighted by the inclusion ratio of the
triangle in the ball. This ball radius is an optional (named) parameter of the function. There are 3
cases for the ball radius passed value:
- A positive value is passed: it is naturally used as the radius of the ball.
- 0 is passed, a small epsilon (`average_edge_length * 1e-6`) is used
(to account for the convergence of curvatures at infinitely small balls).
- It is not specified (or negative), the sum is instead computed over the incident faces
of the vertex \f$ v \f$.

To get the final curvature value for a vertex \f$ v \f$, the respective interpolated curvature measure
is divided by the interpolated area measure.

\f[
\mu^{(k)}( B ) = \sum_{\tau : \text{triangle} } \mu^{(k)}( \tau ) \frac{\mathrm{Area}( \tau \cap B )}{\mathrm{Area}(\tau)}.
\f]

\subsection ICCAPI API

The implementation is generic in terms of mesh data structure. It can be used on `Surface_mesh`,
`Polyhedron_3` and other polygonal mesh structures based on the concept `FaceGraph`.

These computations are performed using (on all vertices of the mesh) `CGAL::Polygon_mesh_processing::interpolated_corrected_curvatures()`
where function named parameters are used to select the curvatures (and possibly directions) to be computed. An overload function with the same name
but taking a given vertex is also available in case the computation should be done only for that vertex.

\subsection ICCResults Results

First, \cgalFigureRef{icc_measures} illustrates various curvature measures on a triangular mesh.

\cgalFigureAnchor{icc_measures}
<center>
<table border=0>
<tr>
<td><img src="bimba-mean0.040000-0.000000.jpg" style="width:100%;"/></td>
<td><img src="bimba-gaussian0.040000-0.000000.jpg" style="width:100%;"/></td>
<td><img src="bimba-dmin0.040000-0.000000.jpg" style="width:100%;"/></td>
<td><img src="bimba-dmax0.040000-0.000000.jpg" style="width:100%;"/></td>
</tr>
<tr align="center"><td>(a)</td><td>(b)</td></tr>
</table>
</center>


\cgalFigureCaptionBegin{icc_measures}
Mean curvature, Gaussian curvature, minimal principal curvature direction and maximal principal curvature direction on a mesh (ball radius set to 0.04).
\cgalFigureCaptionEnd

\cgalFigureAnchor{icc_various_ball_radii}
<center>
<table border=0>
<tr>
<td><img src="bimba-mean0.020000-0.000000.jpg" style="width:100%;"/></td>
<td><img src="bimba-mean0.030000-0.000000.jpg" style="width:100%;"/></td>
<td><img src="bimba-mean0.040000-0.000000.jpg" style="width:100%;"/></td>
<td><img src="bimba-mean0.050000-0.000000.jpg" style="width:100%;"/></td>
</tr>
<tr>
<td><img src="bimba-mean0.020000-0.002000.jpg" style="width:100%;"/></td>
<td><img src="bimba-mean0.030000-0.002000.jpg" style="width:100%;"/></td>
<td><img src="bimba-mean0.040000-0.002000.jpg" style="width:100%;"/></td>
<td><img src="bimba-mean0.050000-0.002000.jpg" style="width:100%;"/></td>
</tr>
<tr align="center"><td>(a)</td><td>(b)</td></tr>
</table>
</center>
\cgalFigureCaptionBegin{icc_various_ball_radii}
When changing the integration ball radius, we obtain a scale space of curvature measure that can be used to tackle possible noise in the input as illustrated in the second row (mean curvature only with fixed colormap ranges and ball radii in {0.02,0.03,0.04,0.05}).
\cgalFigureCaptionEnd


\subsection ICCPerformance Performance

The implemented algorithms exhibit a linear complexity in the number of faces of the mesh. It is worth noting that
we pre-computed the vertex normals and passed them as a named parameter to the function to better estimate the
performance of the curvature computation. For the data reported in the following table, we used a machine with an
Intel Core i7-8750H CPU @ 2.20GHz, 16GB of RAM, on Windows 11, 64 bits and compiled with Visual Studio 2019.

\cgalFigureAnchor{icc_performance_table}
<center>
<table>
  <tr>
    <th>Ball <br>Radius</th>
    <th>Computation</th>
    <th>Spot<br>(<span>6k </span>faces)</th>
    <th>Bunny<br>(<span>144K </span>faces)</th>
    <th>Stanford Dragon<br>(<span>871K </span>faces)</th>
    <th>Old Age or Winter<br>(<span>6M </span>faces)</th>
  </tr>
  <tr>
    <td rowspan="4">vertex<br>1-ring faces <br>(default)</td>
    <td>Mean Curvature</td>
    <td>  &lt; 0.001 s</td>
    <td>0.019 s</td>
    <td>0.11 s</td>
    <td>2.68 s</td>
  </tr>
  <tr>
    <td>Gaussian Curvature</td>
    <td> &lt; 0.001 s</td>
    <td>0.017 s</td>
    <td>0.10 s</td>
    <td>2.77 s</td>
  </tr>
  <tr>
    <td>Principal Curvatures &amp; Directions</td>
    <td>0.002 s</td>
    <td>0.044 s</td>
    <td>0.25 s</td>
    <td>3.98 s</td>
  </tr>
  <tr>
    <td>All (optimized for shared computations)</td>
    <td>0.003 s</td>
    <td>0.049 s</td>
    <td>0.28 s</td>
    <td>4.52 s</td>
  </tr>
  <tr>
    <td rowspan="4">r = 0.1<br>* avg_edge_length</td>
    <td>Mean Curvature</td>
    <td>0.017 s</td>
    <td>0.401 s</td>
    <td>2.66 s</td>
    <td>22.29 s</td>
  </tr>
  <tr>
    <td>Gaussian Curvature</td>
    <td>0.018 s</td>
    <td>0.406 s</td>
    <td>2.63 s</td>
    <td>21.61 s</td>
  </tr>
  <tr>
    <td>Principal Curvatures &amp; Directions</td>
    <td>0.019 s</td>
    <td>0.430 s</td>
    <td>2.85 s</td>
    <td>23.55 s</td>
  </tr>
  <tr>
    <td>All (optimized for shared computations)</td>
    <td>0.017 s</td>
    <td>0.428 s</td>
    <td>2.89 s</td>
    <td>24.16 s</td>
  </tr>
  <tr>
    <td rowspan="4">r = 0.5<br>* avg_edge_length</td>
    <td>Mean Curvature</td>
    <td>0.024 s</td>
    <td>0.388 s</td>
    <td>3.18 s</td>
    <td>22.79 s</td>
  </tr>
  <tr>
    <td>Gaussian Curvature</td>
    <td>0.024 s</td>
    <td>0.392 s</td>
    <td>3.21 s</td>
    <td>23.58 s</td>
  </tr>
  <tr>
    <td>Principal Curvatures &amp; Directions</td>
    <td>0.027 s</td>
    <td>0.428 s</td>
    <td>3.41 s</td>
    <td>24.44 s</td>
  </tr>
  <tr>
    <td>All (optimized for shared computations)</td>
    <td>0.025 s</td>
    <td>0.417 s</td>
    <td>3.44 s</td>
    <td>23.93 s</td>
  </tr>
</table>
</center>
\cgalFigureCaptionBegin{icc_performance_table}
Performance of the curvature computation on various meshes (in seconds). The first 4 rows show the performance of the default value for the ball radius,
which is using the 1-ring of neighboring faces around each vertex, instead of actually approximating the inclusion ratio of the faces in a ball of certain radius.
The other rows show a ball radius of 0.1 (and 0.5) scaled by the average edge length of the mesh. It is clear that using the 1-ring of faces
is much faster, but it might not be as effective when used on a noisy input mesh.
\cgalFigureCaptionEnd


\ref BGLPropertyMaps are used to record the computed curvatures as shown in examples. In the following examples, for each property map, we associate
a curvature value to each vertex.

\subsection ICCExampleSM Interpolated Corrected Curvatures on a Surface Mesh Example

The following example illustrates how to
compute the curvatures on vertices
and store them in the property maps provided by the class `Surface_mesh`.

\cgalExample{Polygon_mesh_processing/interpolated_corrected_curvatures_SM.cpp}

\subsection ICCExamplePH Interpolated Corrected Curvatures on a Polyhedron Example

The following example illustrates how to
compute the curvatures on vertices
and store them in dynamic property maps as the class `Polyhedron_3` does
not provide storage for the curvatures.

\cgalExample{Polygon_mesh_processing/interpolated_corrected_curvatures_PH.cpp}

\subsection ICCExampleSV Interpolated Corrected Curvatures on a Vertex Example

The following example illustrates how to
compute the curvatures on a specific vertex.

\cgalExample{Polygon_mesh_processing/interpolated_corrected_curvatures_vertex.cpp}

\subsection DCurvartures Discrete Curvatures

The package also provides methods to compute the standard, non-interpolated discrete mean and Gaussian
curvatures on triangle meshes, based on the work of Meyer et al. \cgalCite{cgal:mdsb-ddgot-02}.
These curvatures are computed at each vertex of the mesh, and are based on the angles of the incident
triangles. The functions are:
- `CGAL::Polygon_mesh_processing::discrete_mean_curvature()`
- `CGAL::Polygon_mesh_processing::discrete_mean_curvatures()`
- `CGAL::Polygon_mesh_processing::discrete_Gaussian_curvature()`
- `CGAL::Polygon_mesh_processing::discrete_Gaussian_curvatures()`

****************************************
\section PMPSlicer Slicer

The `CGAL::Polygon_mesh_slicer` is an operator that intersects a triangle surface
mesh with a plane. It records the intersection as a set of polylines since the intersection
can be made of more than one connected component. The degenerate case
where the intersection is a single point is handled.

\cgalFigureRef{SlicerFig} shows
the polylines returned by the slicing operation for a triangle mesh
and a set of parallel planes.

\cgalFigureBegin{SlicerFig, slicer.jpg}
Slicing a mesh. A triangle mesh (left) and the polylines
computed by the mesh slicer by intersecting
a set of parallel planes (right).
\cgalFigureEnd

\subsection SlicerExample Slicer Example

The example below illustrates how to use the mesh slicer for a given
triangle mesh and a plane. Two constructors are used in the example
for pedagogical purposes.

\cgalExample{Polygon_mesh_processing/mesh_slicer_example.cpp}

****************************************
\section PMPConnectedComponents Connected Components

This package provides functions to enumerate and store
the connected components of a polygon mesh.
The connected components can be either closed and geometrically separated,
or separated by border or user-specified \e constraint edges.

First, the function `CGAL::Polygon_mesh_processing::connected_component()`
collects all the faces that belong to the same connected component as
the face that is given as a parameter.

Then, `CGAL::Polygon_mesh_processing::connected_components()`
collects all the connected components, and fills a property map
with the indices of the different connected components.

The functions `CGAL::Polygon_mesh_processing::keep_connected_components()`
and `CGAL::Polygon_mesh_processing::remove_connected_components()`
enable the user to keep and remove only a selection of connected components,
provided either as a range of faces that belong to the desired connected components
or as a range of connected component ids (one or more per connected component).

When a triangle mesh has no boundary, it partitions the 3D space in different volumes.
The function `CGAL::Polygon_mesh_processing::volume_connected_components()` can be used to assign to
each face an id per volume defined by the surface connected components.

Finally, it can be useful to quickly remove some connected components, for example for noisy data
where small connected components should be discarded in favor of major connected components.
The function `CGAL::Polygon_mesh_processing::keep_largest_connected_components()`
enables the user to keep only a given number from the largest connected components. The size
of a connected component is given by the sum of the sizes of the faces it contains; by default,
the size of a face is `1` and thus the size of a connected component is equal to the number of faces
it contains. However, it is also possible to pass a face size map, such that the size of the face
is its area, for example.
Similarly to the previous function, the function
`CGAL::Polygon_mesh_processing::keep_large_connected_components()` can be used to discard all connected
components whose size is below a user-defined threshold.

Also, the function `CGAL::Polygon_mesh_processing::split_connected_components()`
enables the user to split the connected components of a polygon mesh in as many
polygon meshes.

\subsection CCExample Connected Components Example

The first example shows how to record the connected
components of a polygon mesh.
In particular, we provide an example for the optional parameter \c EdgeConstraintMap,
a property map that returns information about an edge being a \e constraint or not.
A \e constraint provides a mean to demarcate the border of a connected component, and prevents
the propagation of a connected component index to cross it.

\cgalExample{Polygon_mesh_processing/connected_components_example.cpp}

The second example shows how to use the class template `Face_filtered_graph`
which enables to treat one or several connected components as a face graph.

\cgalExample{Polygon_mesh_processing/face_filtered_graph_example.cpp}

\section PMPDistance Hausdorff Distance

This package provides methods to compute (approximate) distances between meshes and point sets.

\subsection ApproxHD Approximate Hausdorff Distance

The function \link Polygon_mesh_processing::approximate_Hausdorff_distance() `approximate_Hausdorff_distance()`\endlink
computes an approximation of the Hausdorff distance from a mesh `tm1` to a mesh `tm2`. Given a
a sampling of `tm1`, it computes the distance to `tm2` of the farthest sample point to `tm2` \cgalCite{cignoni1998metro}.
The symmetric version (\link CGAL::Polygon_mesh_processing::approximate_symmetric_Hausdorff_distance() `approximate_symmetric_Hausdorff_distance()`\endlink)
is the maximum of the two non-symmetric distances. Internally, points are sampled using
\link CGAL::Polygon_mesh_processing::sample_triangle_mesh() `sample_triangle_mesh()`\endlink and the distance
to each sample point is computed using
\link CGAL::Polygon_mesh_processing::max_distance_to_triangle_mesh() `max_distance_to_triangle_mesh()`\endlink.
The quality of the approximation depends on the quality of the sampling and the runtime depends on the number of sample points.
Three sampling methods with different parameters are provided (see \cgalFigureRef{sampling_bunny}).

\cgalFigureBegin{sampling_bunny, pmp_sampling_bunny.jpg}
Sampling of a triangle mesh using different sampling methods. From left to right: (a) Grid sampling, (b) Monte-Carlo sampling with fixed number of points per face and per edge,
(c) Monte-Carlo sampling with a number of points proportional to the area/length, and (d) Uniform random sampling.
The four pictures represent the sampling on the same portion of a mesh, parameters were adjusted so that the total number of points sampled in faces (blue points) and on
edges (red points) are roughly the same.
Note that when using the random uniform sampling some faces/edges may not contain any point, but this method is the only one that allows to exactly match a given number of points.
\cgalFigureEnd

The function \link CGAL::Polygon_mesh_processing::approximate_max_distance_to_point_set() `approximate_max_distance_to_point_set()`\endlink
computes an approximation of the Hausdorff distance from a mesh to a point set.
For each triangle, a lower and upper bound of the Hausdorff distance to the point set are computed.
Triangles are refined until the difference between the bounds is lower than a user-defined precision threshold.

\subsubsection AHDExample Approximate Hausdorff Distance Example
In the following example, a mesh is isotropically remeshed and the approximate distance between the input and the output is computed.

\cgalExample{Polygon_mesh_processing/hausdorff_distance_remeshing_example.cpp}

\subsubsection PoissonDistanceExample Max Distance Between Point Set and Surface Example
In \ref Poisson_surface_reconstruction_3/poisson_reconstruction_example.cpp,
a triangulated surface mesh is constructed from a point set using the
\link PkgPoissonSurfaceReconstruction3 Poisson reconstruction algorithm \endlink,
and the distance between the point set and the reconstructed surface is computed
with the following code:

\snippet Poisson_surface_reconstruction_3/poisson_reconstruction_example.cpp PMP_distance_snippet

\subsection BoundedHD Bounded Hausdorff Distance

The function `CGAL::Polygon_mesh_processing::bounded_error_Hausdorff_distance()`
computes an estimate of the Hausdorff distance of two triangle meshes which is
bounded by a user-given error bound. Given two meshes `tm1` and `tm2`, it follows
the procedure given by \cgalCite{tang2009interactive}. Namely, a bounded volume hierarchy (BVH) is
built on `tm1` and `tm2` respectively. The BVH on `tm1` is used to iterate over all
triangles in `tm1`. Throughout the traversal, the procedure keeps track of a global
lower and upper bound on the Hausdorff distance respectively. For each triangle
`t` in `tm1`, by traversing the BVH on `tm2`, it is estimated via the global bounds
whether `t` can still contribute to the actual Hausdorff distance. From this
process, a set of candidate triangles is selected.

The candidate triangles are subsequently subdivided and for each smaller
triangle, the BVH on `tm2` is traversed again. This is repeated until the
triangle is smaller than the user-given error bound, all vertices of the
triangle are projected onto the same triangle in `tm2`, or the triangle's upper
bound is lower than the global lower bound. After creation, the subdivided
triangles are added to the list of candidate triangles. Thereby, all candidate
triangles are processed until a triangle is found in which the Hausdorff
distance is realized or in which it is guaranteed to be realized within the
user-given error bound.

In the current implementation, the BVH used is an AABB-tree and not the swept sphere
volumes as used in the original implementation. This should explain the runtime difference
observed with the original implementation.

The function `CGAL::Polygon_mesh_processing::bounded_error_Hausdorff_distance()` computes
the one-sided Hausdorff distance from `tm1` to `tm2`. This component also provides
the symmetric distance `CGAL::Polygon_mesh_processing::bounded_error_symmetric_Hausdorff_distance()`
and an utility function called `CGAL::Polygon_mesh_processing::is_Hausdorff_distance_larger()`
that returns `true` if the Hausdorff distance between two meshes is larger than the user-defined max distance.

\subsubsection BHDExample Bounded Hausdorff Distance Example

In the following examples: (a) the distance of a tetrahedron to a remeshed
version of itself is computed, (b) the distance of two geometries is computed
which is realized strictly in the interior of a triangle of the first geometry,
(c) a perturbation of a user-given mesh is compared to the original user-given
mesh, (d) two user-given meshes are compared, where the second mesh is gradually
moved away from the first one.

\cgalExample{Polygon_mesh_processing/hausdorff_bounded_error_distance_example.cpp}

\section PMPDetectFeatures Feature Detection

This package provides methods to detect some features of a polygon mesh.

The function `CGAL::Polygon_mesh_processing::sharp_edges_segmentation()`
detects the sharp edges of a polygon mesh and deduces surface patches and vertices incidences.
It can be split into three functions : `CGAL::Polygon_mesh_processing::detect_sharp_edges()`, `CGAL::Polygon_mesh_processing::connected_components()`
and `CGAL::Polygon_mesh_processing::detect_vertex_incident_patches()`,
that respectively detect the sharp edges, compute the patch indices, and give each of `pmesh` vertices the patch indices of its incident faces.

\subsection DetectFeaturesExample Feature Detection Example
In the following example, we count how many edges of `pmesh` are incident to two faces
whose normals form an angle smaller than 90 degrees,
and the number of surface patches that are separated by these edges.

\cgalExample{Polygon_mesh_processing/detect_features_example.cpp}

\section PMPHistory Implementation History

A first version of this package was started by Ilker %O. Yaz and Sébastien Loriot.
Jane Tournois worked on the finalization of the API, code, and documentation.

A prototype of mesh and shape smoothing was developed during the 2017 edition of the Google Summer of Code
by Konstantinos Katrioplas, under supervision of Jane Tournois. It was finalized by Mael Rouxel-Labbé and
integrated in \cgal 5.0.

Functionalities related to mesh and polygon soup repair have been introduced steadily over multiple versions
since \cgal 4.10, in joint work between Sébastien Loriot and Mael Rouxel-Labbé.

The polyhedral envelope containment check was integrated in \cgal 5.3. The implementation makes use of the
version of <a href="https://github.com/wangbolun300/fast-envelope">https://github.com/wangbolun300/fast-envelope</a>
available on 7th of October 2020.  It only uses the high level algorithm of checking that a query
is covered by a set of prisms, where each prism is an offset for an input triangle.
That is, the implementation in \cgal does not use indirect predicates.

The interpolated corrected curvatures were implemented during GSoC 2022. This was implemented by Hossam Saeed and under the
supervision of David Coeurjolly, Jaques-Olivier Lachaud, and Sébastien Loriot. The implementation is based on \cgalCite{cgal:lrtc-iccmps-20}.
<a href="https://dgtal-team.github.io/doc-nightly/moduleCurvatureMeasures.html">DGtal's implementation</a> was also
used as a reference during the project.

The curvature-based sizing field version of isotropic remeshing was added by Ivan Pađen during GSoC 2023, under the supervision of Sébastien Loriot and Jane Tournois.

<<<<<<< HEAD
The implementation of the ACVD Remeshing method was initiated by Hossam Saeed during GSoC 2023, under
supervision of Sébastien Valette and Sébastien Loriot, who later finalized the work.
The implementation is based on \cgalCite{cgal:vcp-grtmmdvd-08}. and
preceding work. <a href="https://www.creatis.insa-lyon.fr/~valette/public/project/acvd/">ACVD's implementation</a> was also
used as a reference during the project.
=======
The `apply_iterative_snap_rounding` option for autorefinement was implemented in 2025, by Léo Valque, based on his work with Sylvain Lazard \cgalCite{lazard:hal-04907149}.
>>>>>>> bd0e60e9

*/
} /* namespace CGAL */<|MERGE_RESOLUTION|>--- conflicted
+++ resolved
@@ -4,11 +4,7 @@
 \anchor Chapter_PolygonMeshProcessing
 
 \cgalAutoToc
-<<<<<<< HEAD
-\authors David Coeurjolly, Jaques-Olivier Lachaud,  Konstantinos Katrioplas, Sébastien Loriot, Ivan Pađen, Mael Rouxel-Labbé, Hossam Saeed, Jane Tournois, Sébastien Valette, and Ilker %O. Yaz
-=======
-\authors David Coeurjolly, Jaques-Olivier Lachaud, Konstantinos Katrioplas, Sébastien Loriot, Ivan Pađen, Mael Rouxel-Labbé, Hossam Saeed, Jane Tournois, Léo Valque and Ilker %O. Yaz
->>>>>>> bd0e60e9
+\authors David Coeurjolly, Jaques-Olivier Lachaud,  Konstantinos Katrioplas, Sébastien Loriot, Ivan Pađen, Mael Rouxel-Labbé, Hossam Saeed, Jane Tournois, Sébastien Valette, Léo Valque, and Ilker %O. Yaz
 
 \image html neptun_head.jpg
 \image latex neptun_head.jpg
@@ -1478,15 +1474,12 @@
 
 The curvature-based sizing field version of isotropic remeshing was added by Ivan Pađen during GSoC 2023, under the supervision of Sébastien Loriot and Jane Tournois.
 
-<<<<<<< HEAD
 The implementation of the ACVD Remeshing method was initiated by Hossam Saeed during GSoC 2023, under
 supervision of Sébastien Valette and Sébastien Loriot, who later finalized the work.
 The implementation is based on \cgalCite{cgal:vcp-grtmmdvd-08}. and
 preceding work. <a href="https://www.creatis.insa-lyon.fr/~valette/public/project/acvd/">ACVD's implementation</a> was also
 used as a reference during the project.
-=======
 The `apply_iterative_snap_rounding` option for autorefinement was implemented in 2025, by Léo Valque, based on his work with Sylvain Lazard \cgalCite{lazard:hal-04907149}.
->>>>>>> bd0e60e9
 
 */
 } /* namespace CGAL */