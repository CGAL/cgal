#include <CGAL/Exact_predicates_inexact_constructions_kernel.h>
#include <CGAL/Polyhedron_3.h>

#include <CGAL/Polygon_mesh_processing/refine.h>
#include <CGAL/Polygon_mesh_processing/fair.h>
#include <CGAL/Polygon_mesh_processing/IO/polygon_mesh_io.h>

#include <fstream>
#include <map>

typedef CGAL::Exact_predicates_inexact_constructions_kernel Kernel;

typedef CGAL::Polyhedron_3<Kernel>                          Polyhedron;
typedef Polyhedron::Vertex_handle                           Vertex_handle;

namespace PMP = CGAL::Polygon_mesh_processing;

// extract vertices which are at most k (inclusive)
// far from vertex v in the graph of edges
void extract_k_ring(Vertex_handle v,
                    int k,
                    std::vector<Vertex_handle>& qv)
{
  std::map<Vertex_handle, int>  D;
  qv.push_back(v);
  D[v] = 0;
  std::size_t current_index = 0;

  int dist_v;
  while (current_index < qv.size() && (dist_v = D[qv[current_index]]) < k)
  {
    v = qv[current_index++];

    Polyhedron::Halfedge_around_vertex_circulator e(v->vertex_begin()), e_end(e);
    do {
      Vertex_handle new_v = e->opposite()->vertex();
      if (D.insert(std::make_pair(new_v, dist_v + 1)).second)
        qv.push_back(new_v);
    } while (++e != e_end);
  }
}

int main(int argc, char* argv[])
{
  const char* filename = (argc > 1) ? argv[1] : "data/blobby.off";

  Polyhedron poly;
<<<<<<< HEAD
  if(!PMP::read_polygon_mesh(filename, poly) || !CGAL::is_triangle_mesh(poly))
=======
  if(!PMP::IO::read_polygon_mesh(filename, poly) || !CGAL::is_triangle_mesh(poly))
>>>>>>> cf69d322
  {
    std::cerr << "Invalid input." << std::endl;
    return 1;
  }

  std::vector<Polyhedron::Facet_handle>  new_facets;
  std::vector<Vertex_handle> new_vertices;

  PMP::refine(poly, faces(poly),
              std::back_inserter(new_facets),
              std::back_inserter(new_vertices),
              CGAL::parameters::density_control_factor(2.));

  std::ofstream refined_off("refined.off");
  refined_off.precision(17);
  refined_off << poly;
  refined_off.close();
  std::cout << "Refinement added " << new_vertices.size() << " vertices." << std::endl;

  Polyhedron::Vertex_iterator v = poly.vertices_begin();
  std::advance(v, 82/*e.g.*/);
  std::vector<Vertex_handle> region;
  extract_k_ring(v, 12/*e.g.*/, region);

  bool success = PMP::fair(poly, region);
  std::cout << "Fairing : " << (success ? "succeeded" : "failed") << std::endl;

  std::ofstream faired_off("faired.off");
  faired_off.precision(17);
  faired_off << poly;
  faired_off.close();

  return 0;
}<|MERGE_RESOLUTION|>--- conflicted
+++ resolved
@@ -45,11 +45,7 @@
   const char* filename = (argc > 1) ? argv[1] : "data/blobby.off";
 
   Polyhedron poly;
-<<<<<<< HEAD
-  if(!PMP::read_polygon_mesh(filename, poly) || !CGAL::is_triangle_mesh(poly))
-=======
   if(!PMP::IO::read_polygon_mesh(filename, poly) || !CGAL::is_triangle_mesh(poly))
->>>>>>> cf69d322
   {
     std::cerr << "Invalid input." << std::endl;
     return 1;
