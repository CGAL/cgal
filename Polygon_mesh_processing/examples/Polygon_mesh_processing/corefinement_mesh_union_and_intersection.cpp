#include <CGAL/Exact_predicates_inexact_constructions_kernel.h>
#include <CGAL/Surface_mesh.h>

#include <CGAL/Polygon_mesh_processing/corefinement.h>
#include <CGAL/Polygon_mesh_processing/IO/polygon_mesh_io.h>

#include <fstream>
#include <iostream>

typedef CGAL::Exact_predicates_inexact_constructions_kernel K;
typedef CGAL::Surface_mesh<K::Point_3>                      Mesh;

namespace PMP = CGAL::Polygon_mesh_processing;
namespace params = CGAL::Polygon_mesh_processing::parameters;

int main(int argc, char* argv[])
{
  const char* filename1 = (argc > 1) ? argv[1] : "data/blobby.off";
  const char* filename2 = (argc > 2) ? argv[2] : "data/eight.off";

  Mesh mesh1, mesh2;
<<<<<<< HEAD
  if(!PMP::read_polygon_mesh(filename1, mesh1) || !PMP::read_polygon_mesh(filename2, mesh2))
=======
  if(!PMP::IO::read_polygon_mesh(filename1, mesh1) || !PMP::IO::read_polygon_mesh(filename2, mesh2))
>>>>>>> cf69d322
  {
    std::cerr << "Invalid input." << std::endl;
    return 1;
  }

  Mesh out_union, out_intersection;
  std::array<boost::optional<Mesh*>, 4> output;
  output[PMP::Corefinement::UNION] = &out_union;
  output[PMP::Corefinement::INTERSECTION] = &out_intersection;

  // for the example, we explicit the named parameters, this is identical to
  // PMP::corefine_and_compute_boolean_operations(mesh1, mesh2, output)
  std::array<bool, 4> res =
    PMP::corefine_and_compute_boolean_operations(
      mesh1, mesh2,
      output,
      params::all_default(), // mesh1 named parameters
      params::all_default(), // mesh2 named parameters
      std::make_tuple(
        params::vertex_point_map(get(boost::vertex_point, out_union)), // named parameters for out_union
        params::vertex_point_map(get(boost::vertex_point, out_intersection)), // named parameters for out_intersection
        params::all_default(), // named parameters for mesh1-mesh2 not used
        params::all_default() )// named parameters for mesh2-mesh1 not used)
    );

  if (res[PMP::Corefinement::UNION])
  {
    std::cout << "Union was successfully computed\n";
<<<<<<< HEAD
    CGAL::write_polygon_mesh("union.off", out_union, CGAL::parameters::stream_precision(17));
=======
    CGAL::IO::write_polygon_mesh("union.off", out_union, CGAL::parameters::stream_precision(17));
>>>>>>> cf69d322
  }
  else
    std::cout << "Union could not be computed\n";

  if (res[PMP::Corefinement::INTERSECTION])
  {
    std::cout << "Intersection was successfully computed\n";
<<<<<<< HEAD
    CGAL::write_polygon_mesh("intersection.off", out_intersection, CGAL::parameters::stream_precision(17));
=======
    CGAL::IO::write_polygon_mesh("intersection.off", out_intersection, CGAL::parameters::stream_precision(17));
>>>>>>> cf69d322
  }
  else
    std::cout << "Intersection could not be computed\n";

  return 0;
}<|MERGE_RESOLUTION|>--- conflicted
+++ resolved
@@ -19,11 +19,7 @@
   const char* filename2 = (argc > 2) ? argv[2] : "data/eight.off";
 
   Mesh mesh1, mesh2;
-<<<<<<< HEAD
-  if(!PMP::read_polygon_mesh(filename1, mesh1) || !PMP::read_polygon_mesh(filename2, mesh2))
-=======
   if(!PMP::IO::read_polygon_mesh(filename1, mesh1) || !PMP::IO::read_polygon_mesh(filename2, mesh2))
->>>>>>> cf69d322
   {
     std::cerr << "Invalid input." << std::endl;
     return 1;
@@ -52,11 +48,7 @@
   if (res[PMP::Corefinement::UNION])
   {
     std::cout << "Union was successfully computed\n";
-<<<<<<< HEAD
-    CGAL::write_polygon_mesh("union.off", out_union, CGAL::parameters::stream_precision(17));
-=======
     CGAL::IO::write_polygon_mesh("union.off", out_union, CGAL::parameters::stream_precision(17));
->>>>>>> cf69d322
   }
   else
     std::cout << "Union could not be computed\n";
@@ -64,11 +56,7 @@
   if (res[PMP::Corefinement::INTERSECTION])
   {
     std::cout << "Intersection was successfully computed\n";
-<<<<<<< HEAD
-    CGAL::write_polygon_mesh("intersection.off", out_intersection, CGAL::parameters::stream_precision(17));
-=======
     CGAL::IO::write_polygon_mesh("intersection.off", out_intersection, CGAL::parameters::stream_precision(17));
->>>>>>> cf69d322
   }
   else
     std::cout << "Intersection could not be computed\n";
