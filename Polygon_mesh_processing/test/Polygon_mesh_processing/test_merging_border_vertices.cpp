--- conflicted
+++ resolved
@@ -32,11 +32,7 @@
   if (expected_nb_vertices==0)
   {
     std::cout << "writing output to out1.off\n";
-<<<<<<< HEAD
-    CGAL::write_polygon_mesh("out1.off", mesh, CGAL::parameters::stream_precision(17));
-=======
     CGAL::IO::write_polygon_mesh("out1.off", mesh, CGAL::parameters::stream_precision(17));
->>>>>>> cf69d322
   }
 }
 
