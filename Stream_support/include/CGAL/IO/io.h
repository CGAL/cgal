// Copyright (c) 1997  
// Utrecht University (The Netherlands),
// ETH Zurich (Switzerland),
// INRIA Sophia-Antipolis (France),
// Max-Planck-Institute Saarbruecken (Germany),
// and Tel-Aviv University (Israel).  All rights reserved. 
//
// This file is part of CGAL (www.cgal.org); you can redistribute it and/or
// modify it under the terms of the GNU Lesser General Public License as
// published by the Free Software Foundation; either version 3 of the License,
// or (at your option) any later version.
//
// Licensees holding a valid commercial license may use this file in
// accordance with the commercial license agreement provided with the software.
//
// This file is provided AS IS with NO WARRANTY OF ANY KIND, INCLUDING THE
// WARRANTY OF DESIGN, MERCHANTABILITY AND FITNESS FOR A PARTICULAR PURPOSE.
//
// $URL$
// $Id$
//
//
// Author(s)     : Andreas Fabri


#ifndef CGAL_IO_H
#define CGAL_IO_H


#include <cstdio>
#include <cctype>
#include <string>
#include <iostream>
#include <CGAL/tags.h>
#include <CGAL/IO/io_tags.h>
#include <CGAL/IO/Color.h>


namespace CGAL {

class IO {
public:
#ifndef CGAL_HEADER_ONLY
    CGAL_EXPORT static int mode;
#endif // CGAL_HEADER_ONLY
    enum Mode {ASCII = 0, PRETTY, BINARY};
};

template <class T, class F = ::CGAL::Null_tag >
class Output_rep {
    const T& t;
public:
    //! initialize with a const reference to \a t.
    Output_rep( const T& tt) : t(tt) {}
    //! perform the output, calls \c operator\<\< by default.
    std::ostream& operator()( std::ostream& out) const { return (out << t); }
};

/*! \relates Output_rep
    \brief stream output of the \c Output_rep calls its \c operator().
*/
template <class T, class F>
std::ostream&
operator<<( std::ostream& out, Output_rep<T,F> rep) {
    return rep( out);
}

//! generic IO output format manipulator.
template <class T>
Output_rep<T>
oformat( const T& t) { return Output_rep<T>(t); }

//! generic IO output format manipulator with formatting tag.
template <class T, class F>
Output_rep<T,F>
oformat( const T& t, F) { return Output_rep<T,F>(t); }



/*!\brief
 * input functor class created by the generic IO input manipulator.
 *
 * It holds a reference to the input object. Default implementation
 * calls the stream input operator. Specializations can be written
 * for external types not supporting our stream IO format.
 */
template <class T>
class Input_rep {
    T& t;
public:
    //! initialize with a reference to \a t.
    Input_rep( T& tt) : t(tt) {}
    //! perform the input, calls \c operator\>\> by default.
    std::istream& operator()( std::istream& in) const { return (in >> t); }
};


#if CGAL_FORCE_IFORMAT_DOUBLE || \
  ( ( _MSC_VER > 1600 ) && (! defined( CGAL_NO_IFORMAT_DOUBLE )) )
template <>
class Input_rep<double> {
    double& t;
public:
  //! initialize with a reference to \a t.
  Input_rep( double& tt) : t(tt) {}

  std::istream& operator()( std::istream& is) const 
  {
    typedef std::istream istream;
    typedef istream::char_type char_type;
    typedef istream::int_type int_type;
    typedef istream::traits_type traits_type;

    std::string buffer;
    buffer.reserve(32);

    char_type c;
    do {
      const int_type i = is.get();
      if(i == traits_type::eof()) {
	return is;
      }
      c = static_cast<char_type>(i);
    }while (std::isspace(c));
    if(c == '-'){
      buffer += '-';
    } else if(c != '+'){
      is.unget();
    }
    do {
      const int_type i = is.get();
      if(i == traits_type::eof()) {
	is.clear(is.rdstate() & ~std::ios_base::failbit);
	break;
      }
      c = static_cast<char_type>(i);
      if(std::isdigit(c) || (c =='.') || (c =='E') || (c =='e') || (c =='-')){
        buffer += c;
      }else{
	is.unget();
	break;
      }
    }while(true);

    if(sscanf(buffer.c_str(), "%lf", &t) != 1) {
      // if a 'buffer' does not contain a double, set the fail bit.
      is.setstate(std::ios_base::failbit);
    }
    return is; 
  }
};
#endif

/*! \relates Input_rep
    \brief stream input to the \c Input_rep calls its \c operator().
*/
template <class T>
std::istream&
operator>>( std::istream& in, Input_rep<T> rep) {
    return rep( in);
}

//! generic IO input format manipulator.
template <class T>
Input_rep<T>
iformat( T& t) { return Input_rep<T>(t); }


template <class T, class F = Null_tag >
class Benchmark_rep {
    const T& t;
public:
    //! initialize with a const reference to \a t.
    Benchmark_rep( const T& tt) : t(tt) {}
    //! perform the output, calls \c operator\<\< by default.
    std::ostream& operator()( std::ostream& out) const {
        return out << t;
    }
    
    // static function to get the benchmark name
    static std::string get_benchmark_name() {
        return "";
    }
};

template <class T, class F>
std::ostream& operator<<( std::ostream& out, Benchmark_rep<T,F> rep) {
    return rep( out);
}

template <class T>
Benchmark_rep<T> bmformat( const T& t) { return Benchmark_rep<T>(t); }

template <class T, class F>
Benchmark_rep<T,F> bmformat( const T& t, F) { return Benchmark_rep<T,F>(t); }


CGAL_EXPORT
IO::Mode
get_mode(std::ios& i);

CGAL_EXPORT
IO::Mode
set_ascii_mode(std::ios& i);

CGAL_EXPORT
IO::Mode
set_binary_mode(std::ios& i);

CGAL_EXPORT
IO::Mode
set_pretty_mode(std::ios& i);

CGAL_EXPORT
IO::Mode
set_mode(std::ios& i, IO::Mode m);

CGAL_EXPORT
bool
is_pretty(std::ios& i);

CGAL_EXPORT
bool
is_ascii(std::ios& i);

CGAL_EXPORT
bool
is_binary(std::ios& i);

extern
std::ostream& operator<<( std::ostream& out, const Color& col);

<<<<<<< HEAD
=======
extern
std::istream &operator>>(std::istream &is, Color& col);

inline std::istream& extract(std::istream& is, double &d)
{
#if defined( _MSC_VER ) && ( _MSC_VER > 1600 )
  std::string s;
  is >> s;
  sscanf(s.c_str(), "%lf", &d);
#else
  is >> d;
#endif
  return is;
}
>>>>>>> d96bdd9d

template < class T >
inline
void
write(std::ostream& os, const T& t, const io_Read_write&)
{
    os.write(reinterpret_cast<const char*>(&t), sizeof(t));
}


template < class T >
inline
void
write(std::ostream& os, const T& t, const io_Operator&)
{
    os << oformat(t);
}


template < class T >
inline
void
write(std::ostream& os, const T& t, const io_Extract_insert&)
{
    insert(os, t);
}


template < class T >
inline
void
write(std::ostream& os, const T& t)
{
    write(os, t, typename Io_traits<T>::Io_tag());
}


template < class T >
inline
void
read(std::istream& is, T& t, const io_Read_write&)
{
    is.read(reinterpret_cast<char*>(&t), sizeof(t));
}


template < class T >
inline
void
read(std::istream& is, T& t, const io_Operator&)
{
    is >> iformat(t);
}


template < class T >
inline
void
read(std::istream& is, T& t, const io_Extract_insert&)
{
    extract(is, t);
}


template < class T >
inline
void
read(std::istream& is, T& t)
{
    read(is, t, typename Io_traits<T>::Io_tag());
}

CGAL_EXPORT
const char* mode_name( IO::Mode m );

// From polynomial.h TODO: Where to put this?
CGAL_EXPORT
void swallow(std::istream &is, char d);

CGAL_EXPORT
void swallow(std::istream &is, const std::string& s );

} //namespace CGAL

#ifdef CGAL_HEADER_ONLY
#include <CGAL/IO/io_impl.h>
#endif // CGAL_HEADER_ONLY

#endif // CGAL_IO_H<|MERGE_RESOLUTION|>--- conflicted
+++ resolved
@@ -93,7 +93,6 @@
     //! perform the input, calls \c operator\>\> by default.
     std::istream& operator()( std::istream& in) const { return (in >> t); }
 };
-
 
 #if CGAL_FORCE_IFORMAT_DOUBLE || \
   ( ( _MSC_VER > 1600 ) && (! defined( CGAL_NO_IFORMAT_DOUBLE )) )
@@ -227,26 +226,6 @@
 bool
 is_binary(std::ios& i);
 
-extern
-std::ostream& operator<<( std::ostream& out, const Color& col);
-
-<<<<<<< HEAD
-=======
-extern
-std::istream &operator>>(std::istream &is, Color& col);
-
-inline std::istream& extract(std::istream& is, double &d)
-{
-#if defined( _MSC_VER ) && ( _MSC_VER > 1600 )
-  std::string s;
-  is >> s;
-  sscanf(s.c_str(), "%lf", &d);
-#else
-  is >> d;
-#endif
-  return is;
-}
->>>>>>> d96bdd9d
 
 template < class T >
 inline
@@ -319,6 +298,49 @@
     read(is, t, typename Io_traits<T>::Io_tag());
 }
 
+
+inline
+std::ostream& operator<<( std::ostream& out, const Color& col)
+{
+    switch(out.iword(IO::mode)) {
+    case IO::ASCII :
+        return out << static_cast<int>(col.red())   << ' '
+		   << static_cast<int>(col.green()) << ' '
+		   << static_cast<int>(col.blue());
+    case IO::BINARY :
+        write(out, static_cast<int>(col.red()));
+        write(out, static_cast<int>(col.green()));
+        write(out, static_cast<int>(col.blue()));
+        return out;
+    default:
+        return out << "Color(" << static_cast<int>(col.red()) << ", "
+		   << static_cast<int>(col.green()) << ", "
+                   << static_cast<int>(col.blue()) << ')';
+    }
+}
+
+inline
+std::istream &operator>>(std::istream &is, Color& col)
+{
+    int r = 0, g = 0, b = 0;
+    switch(is.iword(IO::mode)) {
+    case IO::ASCII :
+        is >> r >> g >> b;
+        break;
+    case IO::BINARY :
+        read(is, r);
+        read(is, g);
+        read(is, b);
+        break;
+    default:
+        std::cerr << "" << std::endl;
+        std::cerr << "Stream must be in ascii or binary mode" << std::endl;
+        break;
+    }
+    col = Color((unsigned char)r,(unsigned char)g,(unsigned char)b);
+    return is;
+}
+
 CGAL_EXPORT
 const char* mode_name( IO::Mode m );
 
@@ -330,6 +352,7 @@
 void swallow(std::istream &is, const std::string& s );
 
 } //namespace CGAL
+
 
 #ifdef CGAL_HEADER_ONLY
 #include <CGAL/IO/io_impl.h>
