// Copyright (c) 2018-2020  GeometryFactory Sarl (France).
// All rights reserved.
//
// Licensees holding a valid commercial license may use this file in
// accordance with the commercial license agreement provided with the software.
//
// This file is part of CGAL (www.cgal.org)
//
// $URL$
// $Id$
// SPDX-License-Identifier: LGPL-3.0-or-later OR LicenseRef-Commercial
//
// Author(s)     : Maxime Gimeno

#ifndef CGAL_IO_WKT_H
#define CGAL_IO_WKT_H

#if defined(DOXYGEN_RUNNING) || (BOOST_VERSION >= 105600 && (!defined(BOOST_GCC) || BOOST_GCC >= 40500))

#include <CGAL/Point_2.h>
#include <CGAL/Point_3.h>
#include <CGAL/Polygon_2.h>
#include <CGAL/Polygon_with_holes_2.h>

#include <CGAL/IO/WKT/traits_point.h>
#include <CGAL/IO/WKT/traits_point_3.h>
#include <CGAL/IO/WKT/traits_linestring.h>
#include <CGAL/IO/WKT/traits_polygon.h>
#include <CGAL/IO/WKT/traits_multipoint.h>
#include <CGAL/IO/WKT/traits_multilinestring.h>
#include <CGAL/IO/WKT/traits_multipolygon.h>

#include <boost/geometry/io/wkt/read.hpp>
#include <boost/geometry/io/wkt/write.hpp>

#include <iostream>
#include <fstream>
#include <sstream>
#include <string>

namespace CGAL {
<<<<<<< HEAD
=======
namespace IO {
>>>>>>> cf69d322
namespace internal {

template <typename K>
void pop_back_if_equal_to_front(CGAL::Polygon_2<K>& poly)
{
  typename CGAL::Polygon_2<K>::iterator it = poly.end();
  --it;
  if((*poly.begin()) == *it)
    poly.erase(it);
}

template <typename K>
void pop_back_if_equal_to_front(CGAL::Polygon_with_holes_2<K>& pwh)
{
  pop_back_if_equal_to_front(pwh.outer_boundary());
  for(auto i = pwh.holes_begin(); i!= pwh.holes_end(); ++i)
    pop_back_if_equal_to_front(*i);
}

} // namespace internal

//! \ingroup PkgStreamSupportIoFuncsWKT
//!
//! \brief fills a `Point` from a WKT stream.
//!
//! The first line starting with POINT in the stream will be used.
//!
//! \tparam Point can be a `CGAL::Point_2` or `CGAL::Point_3`.
//!
//! \attention Only Cartesian Kernels with double or float as `FT` are supported.
//!
//! \see `CGAL::Point_2`
//! \see `CGAL::Point_3`
template<typename Point>
bool read_point_WKT(std::istream& in,
                    Point& point)
{
  if(!in.good())
    return false;

  std::string line;
  while(std::getline(in, line))
  {
    std::istringstream iss(line);
    std::string type;
    iss >> type;

    if(type.substr(0, 5).compare("POINT") == 0)
    {
      try
      {
        boost::geometry::read_wkt(line, point);
      }
      catch(...)
      {
        std::cerr << "error." << std::endl;
        return false;
      }

      break;
    }
  }

  return !in.fail();
}

//! \ingroup PkgStreamSupportIoFuncsWKT
//!
//! \brief overwrites the content of a `MultiPoint` with the first line starting with MULTIPOINT in the stream.
//!
//! \tparam MultiPoint must be a model of `RandomAccessRange` of `CGAL::Point_2` or `CGAL::Point_3`,
//! and have:
//! - a function `push_back()` that takes the same point type,
//! - a function `clear()`,
//! - a function `resize()` that takes an `size_type`
//! - an `operator[]()` that takes a `size_type`.
//!
//! \attention Only Cartesian Kernels with double or float  as `FT` are supported.
//!
//! \see `CGAL::Point_2`
//! \see `CGAL::Point_3`
template<typename MultiPoint>
bool read_multi_point_WKT(std::istream& in,
                          MultiPoint& mp)
{
  if(!in.good())
    return false;

<<<<<<< HEAD
  internal::Geometry_container<MultiPoint, boost::geometry::multi_point_tag> gc(mp);
=======
  CGAL::internal::Geometry_container<MultiPoint, boost::geometry::multi_point_tag> gc(mp);
>>>>>>> cf69d322
  std::string line;
  while(std::getline(in, line))
  {
    std::istringstream iss(line);
    std::string type;
    iss >> type;

    if(type.substr(0, 10).compare("MULTIPOINT") == 0)
    {
      try{
        boost::geometry::read_wkt(line, gc);
      } catch(...){
        std::cerr << "error." << std::endl;
        return false;
      }
      break;
    }
  }

  return !in.fail();
}

//! \ingroup PkgStreamSupportIoFuncsWKT
//!
//! \brief fills a `Linestring` from a WKT stream.
//!
//! The first line starting with LINESTRING in the stream will be used.
//!
//! \tparam Linestring must be a model of `RandomAccessRange` of `CGAL::Point_2`,
//! and have:
//! - a function `push_back()` that takes a `CGAL::Point_2`.
//! - a function `clear()`,
//! - a function `resize()` that takes an `size_type`
//! - an `operator[]()` that takes a `size_type`.
//!
//! \attention Only Cartesian Kernels with double or float  as `FT` are supported.
//!
//! \see `CGAL::Point_2`
template<typename LineString>
bool read_linestring_WKT(std::istream& in,
                         LineString& polyline)
{
  if(!in.good())
    return false;

<<<<<<< HEAD
  internal::Geometry_container<LineString, boost::geometry::linestring_tag> gc(polyline);
=======
  CGAL::internal::Geometry_container<LineString, boost::geometry::linestring_tag> gc(polyline);
>>>>>>> cf69d322
  std::string line;
  while(std::getline(in, line))
  {
    std::istringstream iss(line);
    std::string type;
    iss >> type;

    if(type.substr(0, 10).compare("LINESTRING") == 0)
    {
      try{
        boost::geometry::read_wkt(line, gc);
      } catch(...){
        std::cerr << "error." << std::endl;
        return false;
      }
      break;
    }
  }

  return !in.fail();
}

//! \ingroup PkgStreamSupportIoFuncsWKT
//!
//! \brief overwrites the content of a `MultiLineString` with the first line starting with MULTILINESTRING in the stream.
//!
//! \tparam MultiLineString must be a model of `RandomAccessRange` of `Linestring`,
//! and have:
//! - a function `push_back()` that takes a `Linestring`,
//! - a function `clear()`,
//! - a function `resize()` that takes an `size_type`
//! - an `operator[]()` that takes a `size_type`.
//!
//! \attention Only Cartesian Kernels with double or float  as `FT` are supported.
//!
//! \see `CGAL::Point_2`
template<typename MultiLineString>
bool read_multi_linestring_WKT(std::istream& in,
                               MultiLineString& mls)
{
  if(!in.good())
    return false;

  typedef typename MultiLineString::value_type                                      PointRange;
<<<<<<< HEAD
  typedef internal::Geometry_container<PointRange, boost::geometry::linestring_tag> LineString;
=======
  typedef CGAL::internal::Geometry_container<PointRange, boost::geometry::linestring_tag> LineString;
>>>>>>> cf69d322

  std::vector<LineString> pr_range;
  CGAL::internal::Geometry_container<std::vector<LineString>, boost::geometry::multi_linestring_tag> gc(pr_range);
  std::string line;
  while(std::getline(in, line))
  {
    std::istringstream iss(line);
    std::string type;
    iss >> type;

    if(type.substr(0, 15).compare("MULTILINESTRING") == 0)
    {
      try
      {
        boost::geometry::read_wkt(line, gc);
      }
      catch(...)
      {
        std::cerr << "error." << std::endl;
        return false;
      }

      break;
    }
  }

  for(LineString& ls : gc)
    mls.push_back(*ls.range);

  return !in.fail();
}

//! \ingroup PkgStreamSupportIoFuncsWKT
//!
//! \brief fills `polygon` from a WKT stream.
//!
//! The first line starting with POLYGON in the stream will be used.
//!
//! \tparam Polygon is a `CGAL::General_polygon_with_holes_2`.
//!
//! \attention Only Cartesian Kernels with double or float  as `FT` are supported.
//!
//! \see `CGAL::General_polygon_with_holes_2`
template<typename Polygon>
bool read_polygon_WKT(std::istream& in,
                      Polygon& polygon)
{
  if(!in.good())
    return false;

  std::string line;
  while(std::getline(in, line))
  {
    std::istringstream iss(line);
    std::string type;
    iss >> type;

    if(type.substr(0, 7).compare("POLYGON") == 0)
    {
      try
      {
        boost::geometry::read_wkt(line, polygon);
      }
      catch( ...)
      {
        in.setstate(std::ios::failbit);
        return false;
      };

      internal::pop_back_if_equal_to_front(polygon);
      break;
    }
  }
  return !in.fail();
}

//! \ingroup PkgStreamSupportIoFuncsWKT
//!
//! \brief overwrites the content of a `MultiPolygon` with the first line starting with MULTIPOLYGON in the stream.
//!
//! \tparam MultiPolygon must be a model of `RandomAccessRange` of `CGAL::General_polygon_with_holes_2`,
//! and have:
//! - a function `push_back()` that takes a `CGAL::General_polygon_with_holes_2`,
//! - a function `clear()`,
//! - a function `resize()` that takes an `size_type`
//! - an `operator[]()` that takes a `size_type`.
//!
//! \attention Only Cartesian Kernels with double or float  as `FT` are supported.
//!
//! \see `CGAL::General_polygon_with_holes_2`
template<typename MultiPolygon>
bool read_multi_polygon_WKT(std::istream& in,
                            MultiPolygon& polygons)
{
  if(!in.good())
    return false;

<<<<<<< HEAD
  internal::Geometry_container<MultiPolygon, boost::geometry::multi_polygon_tag> gc(polygons);
=======
  CGAL::internal::Geometry_container<MultiPolygon, boost::geometry::multi_polygon_tag> gc(polygons);
>>>>>>> cf69d322
  std::string line;
  while(std::getline(in, line))
  {
    std::istringstream iss(line);
    std::string type;
    iss >> type;

    if(type.substr(0, 12).compare("MULTIPOLYGON") == 0)
    {
      try
      {
        boost::geometry::read_wkt(line, gc);
      }
      catch( ...)
      {
        in.setstate(std::ios::failbit);
        return false;
      };

<<<<<<< HEAD
      for(typename internal::Geometry_container<MultiPolygon, boost::geometry::multi_polygon_tag>::iterator it = gc.begin(); it != gc.end(); ++it)
=======
      for(typename CGAL::internal::Geometry_container<MultiPolygon, boost::geometry::multi_polygon_tag>::iterator it = gc.begin(); it != gc.end(); ++it)
>>>>>>> cf69d322
        internal::pop_back_if_equal_to_front(*it);

      break;
    }
  }

  return !in.fail();
}

//! \ingroup PkgStreamSupportIoFuncsWKT
//!
//! \brief writes `point` into a WKT stream.
//!
//! \tparam Point is a `CGAL::Point_2`
//!
//! \attention Only Cartesian Kernels with double or float  as `FT` are supported.
//!
//! \see `CGAL::Point_2`
template<typename Point>
std::ostream& write_point_WKT(std::ostream& out,
                              const Point& point)
{
  if(!out.good())
    return out;

  out << boost::geometry::wkt(point) << std::endl;
  return out;
}

//! \ingroup PkgStreamSupportIoFuncsWKT
//!
//! \brief writes `poly` into a WKT stream.
//!
//! \tparam Polygon must be a `CGAL::General_polygon_with_holes_2`
//!
//! \attention Only Cartesian Kernels with double or float  as `FT` are supported.
//!
//! \see `CGAL::General_polygon_with_holes_2`
template<typename Polygon>
std::ostream& write_polygon_WKT(std::ostream& out,
                                const Polygon& poly)
{
  if(!out.good())
    return out;

  out << boost::geometry::wkt(poly) << std::endl;
  return out;
}

//! \ingroup PkgStreamSupportIoFuncsWKT
//!
//! \brief writes the content of `ls` into a WKT stream.
//!
//! \tparam LineString must be a `RandomAccessRange` of `CGAL::Point_2`.
//!
//! \attention Only Cartesian Kernels with double or float  as `FT` are supported.
//!
//!\see `CGAL::Point_2`
template<typename LineString>
std::ostream& write_linestring_WKT(std::ostream& out,
                                   LineString ls)
{
  if(!out.good())
    return out;

<<<<<<< HEAD
  internal::Geometry_container<LineString, boost::geometry::linestring_tag> gc(ls);
=======
  CGAL::internal::Geometry_container<LineString, boost::geometry::linestring_tag> gc(ls);
>>>>>>> cf69d322
  out << boost::geometry::wkt(gc) << std::endl;
  return out;
}

//! \ingroup PkgStreamSupportIoFuncsWKT
//!
//! \brief writes the content of `mp` into a WKT stream.
//!
//! \tparam MultiPoint must be a `RandomAccessRange` of `CGAL::Point_2`.
//!
//! \attention Only Cartesian Kernels with double or float  as `FT` are supported.
//!
//!\see `CGAL::Point_2`
template<typename MultiPoint>
std::ostream& write_multi_point_WKT(std::ostream& out,
                                    MultiPoint& mp)
{
  if(!out.good())
    return out;

<<<<<<< HEAD
  internal::Geometry_container<MultiPoint, boost::geometry::multi_point_tag> gc(mp);
=======
  CGAL::internal::Geometry_container<MultiPoint, boost::geometry::multi_point_tag> gc(mp);
>>>>>>> cf69d322
  out << boost::geometry::wkt(gc) << std::endl;
  return out;
}

//! \ingroup PkgStreamSupportIoFuncsWKT
//!
//! \brief writes the content of `polygons` into a WKT stream.
//!
//! \tparam MultiPolygon must be a `RandomAccessRange` of `CGAL::General_polygon_with_holes_2`.
//!
//! \attention Only Cartesian Kernels with double or float  as `FT` are supported.
//!
//!\see `CGAL::General_polygon_with_holes_2`
template<typename MultiPolygon>
std::ostream& write_multi_polygon_WKT(std::ostream& out,
                                      MultiPolygon& polygons)
{
  if(!out.good())
    return out;

<<<<<<< HEAD
  internal::Geometry_container<MultiPolygon, boost::geometry::multi_polygon_tag> gc(polygons);
=======
  CGAL::internal::Geometry_container<MultiPolygon, boost::geometry::multi_polygon_tag> gc(polygons);
>>>>>>> cf69d322
  out << boost::geometry::wkt(gc) << std::endl;
  return out;
}

//! \ingroup PkgStreamSupportIoFuncsWKT
//!
//! \brief writes the content of `mls` into a WKT stream.
//!
//! \tparam MultiLineString must be a `RandomAccessRange` of `LineString`.
//!
//! \attention Only Cartesian Kernels with double or float  as `FT` are supported.
//!
<<<<<<< HEAD
//! \see `CGAL::write_linestring_WKT()`
=======
//! \see `CGAL::IO::write_linestring_WKT()`
>>>>>>> cf69d322
template<typename MultiLineString>
std::ostream& write_multi_linestring_WKT(std::ostream& out,
                                         MultiLineString& mls)
{
  if(!out.good())
    return out;

  typedef typename MultiLineString::value_type                                      PointRange;
<<<<<<< HEAD
  typedef internal::Geometry_container<PointRange, boost::geometry::linestring_tag> LineString;
=======
  typedef CGAL::internal::Geometry_container<PointRange, boost::geometry::linestring_tag> LineString;
>>>>>>> cf69d322

  std::vector<LineString> pr_range;
  for(PointRange& pr : mls)
  {
    LineString ls(pr);
    pr_range.push_back(ls);
  }

<<<<<<< HEAD
  internal::Geometry_container<std::vector<LineString>, boost::geometry::multi_linestring_tag> gc(pr_range);
=======
  CGAL::internal::Geometry_container<std::vector<LineString>, boost::geometry::multi_linestring_tag> gc(pr_range);
>>>>>>> cf69d322
  out << boost::geometry::wkt(gc) << std::endl;

  return out;
}

//! \ingroup PkgStreamSupportIoFuncsWKT
//!
//! reads the content of a WKT stream and fills `points`, `polylines` and `polygons`
//! with all the POINT, MULTIPOINT, LINESTRING, MULTILINESTRING, POLYGON and MULTIPOLYGON it finds in `input`.
//!
//! \tparam MultiPoint must be a model of `RandomAccessRange` of `CGAL::Point_2` or `CGAL::Point_3`.
//! \tparam MultiLineString must be a `RandomAccessRange` of `Linestring`.
//! \tparam MultiPolygon must be a model of `RandomAccessRange` of `CGAL::General_polygon_with_holes_2`.
//!
//! \attention Only Cartesian Kernels with double or float  as `FT` are supported.
//!
<<<<<<< HEAD
//! \see `CGAL::read_linestring_WKT()`
=======
//! \see `CGAL::IO::read_linestring_WKT()`
>>>>>>> cf69d322
template<typename MultiPoint,
         typename MultiLineString,
         typename MultiPolygon>
bool read_WKT(std::istream& is,
              MultiPoint& points,
              MultiLineString& polylines,
              MultiPolygon& polygons)
{
  if(!is.good())
    return false;

  do
  {
    typedef typename MultiPoint::value_type Point;
    typedef typename MultiLineString::value_type LineString;
    typedef typename MultiPolygon::value_type Polygon;

    std::string line;
    std::streampos input_pos = is.tellg();
    std::getline(is, line);
    std::istringstream iss(line);
    std::string t;
    std::string type="";
    iss >> t;

    for(std::size_t pos=0; pos < t.length(); ++pos)
    {
      char c = t[pos];
      if(c == '(')
        break;

      type.push_back(c);
    }

    is.seekg(input_pos);
    if(type == "POINT")
    {
      Point p;
<<<<<<< HEAD
      CGAL::read_point_WKT(is, p);
=======
      CGAL::IO::read_point_WKT(is, p);
>>>>>>> cf69d322
      points.push_back(p);
    }
    else if(type == "LINESTRING")
    {
      LineString l;
<<<<<<< HEAD
      CGAL::read_linestring_WKT(is, l);
=======
      CGAL::IO::read_linestring_WKT(is, l);
>>>>>>> cf69d322
      polylines.push_back(l);
    }
    else if(type == "POLYGON")
    {
      Polygon p;
<<<<<<< HEAD
      CGAL::read_polygon_WKT(is, p);
=======
      CGAL::IO::read_polygon_WKT(is, p);
>>>>>>> cf69d322
      if(!p.outer_boundary().is_empty())
        polygons.push_back(p);
    }
    else if(type == "MULTIPOINT")
    {
      MultiPoint mp;
<<<<<<< HEAD
      CGAL::read_multi_point_WKT(is, mp);
=======
      CGAL::IO::read_multi_point_WKT(is, mp);
>>>>>>> cf69d322
      for(const Point& point : mp)
        points.push_back(point);
    }
    else if(type == "MULTILINESTRING")
    {
      MultiLineString mls;
<<<<<<< HEAD
      CGAL::read_multi_linestring_WKT(is, mls);
=======
      CGAL::IO::read_multi_linestring_WKT(is, mls);
>>>>>>> cf69d322
      for(const LineString& ls : mls)
        polylines.push_back(ls);
    }
    else if(type == "MULTIPOLYGON")
    {
      MultiPolygon mp;
<<<<<<< HEAD
      CGAL::read_multi_polygon_WKT(is, mp);
=======
      CGAL::IO::read_multi_polygon_WKT(is, mp);
>>>>>>> cf69d322
      for(const Polygon& poly : mp)
        polygons.push_back(poly);
    }
  }
  while(is.good() && !is.eof());

  return !is.fail();
}

<<<<<<< HEAD
=======
} // namespace IO

#ifndef CGAL_NO_DEPRECATED_CODE
using IO::read_linestring_WKT;
using IO::read_multi_linestring_WKT;
using IO::read_multi_point_WKT;
using IO::read_multi_polygon_WKT;
using IO::read_point_WKT;
using IO::read_polygon_WKT;
using IO::read_WKT;
using IO::write_linestring_WKT;
using IO::write_multi_linestring_WKT;
using IO::write_multi_point_WKT;
using IO::write_multi_polygon_WKT;
using IO::write_point_WKT;
using IO::write_polygon_WKT;
#endif

>>>>>>> cf69d322
} // namespace CGAL

#endif // BOOST VERSION CHECKS

#endif // CGAL_IO_WKT_H<|MERGE_RESOLUTION|>--- conflicted
+++ resolved
@@ -39,10 +39,7 @@
 #include <string>
 
 namespace CGAL {
-<<<<<<< HEAD
-=======
 namespace IO {
->>>>>>> cf69d322
 namespace internal {
 
 template <typename K>
@@ -131,11 +128,7 @@
   if(!in.good())
     return false;
 
-<<<<<<< HEAD
-  internal::Geometry_container<MultiPoint, boost::geometry::multi_point_tag> gc(mp);
-=======
   CGAL::internal::Geometry_container<MultiPoint, boost::geometry::multi_point_tag> gc(mp);
->>>>>>> cf69d322
   std::string line;
   while(std::getline(in, line))
   {
@@ -181,11 +174,7 @@
   if(!in.good())
     return false;
 
-<<<<<<< HEAD
-  internal::Geometry_container<LineString, boost::geometry::linestring_tag> gc(polyline);
-=======
   CGAL::internal::Geometry_container<LineString, boost::geometry::linestring_tag> gc(polyline);
->>>>>>> cf69d322
   std::string line;
   while(std::getline(in, line))
   {
@@ -230,11 +219,7 @@
     return false;
 
   typedef typename MultiLineString::value_type                                      PointRange;
-<<<<<<< HEAD
-  typedef internal::Geometry_container<PointRange, boost::geometry::linestring_tag> LineString;
-=======
   typedef CGAL::internal::Geometry_container<PointRange, boost::geometry::linestring_tag> LineString;
->>>>>>> cf69d322
 
   std::vector<LineString> pr_range;
   CGAL::internal::Geometry_container<std::vector<LineString>, boost::geometry::multi_linestring_tag> gc(pr_range);
@@ -332,11 +317,7 @@
   if(!in.good())
     return false;
 
-<<<<<<< HEAD
-  internal::Geometry_container<MultiPolygon, boost::geometry::multi_polygon_tag> gc(polygons);
-=======
   CGAL::internal::Geometry_container<MultiPolygon, boost::geometry::multi_polygon_tag> gc(polygons);
->>>>>>> cf69d322
   std::string line;
   while(std::getline(in, line))
   {
@@ -356,11 +337,7 @@
         return false;
       };
 
-<<<<<<< HEAD
-      for(typename internal::Geometry_container<MultiPolygon, boost::geometry::multi_polygon_tag>::iterator it = gc.begin(); it != gc.end(); ++it)
-=======
       for(typename CGAL::internal::Geometry_container<MultiPolygon, boost::geometry::multi_polygon_tag>::iterator it = gc.begin(); it != gc.end(); ++it)
->>>>>>> cf69d322
         internal::pop_back_if_equal_to_front(*it);
 
       break;
@@ -426,11 +403,7 @@
   if(!out.good())
     return out;
 
-<<<<<<< HEAD
-  internal::Geometry_container<LineString, boost::geometry::linestring_tag> gc(ls);
-=======
   CGAL::internal::Geometry_container<LineString, boost::geometry::linestring_tag> gc(ls);
->>>>>>> cf69d322
   out << boost::geometry::wkt(gc) << std::endl;
   return out;
 }
@@ -451,11 +424,7 @@
   if(!out.good())
     return out;
 
-<<<<<<< HEAD
-  internal::Geometry_container<MultiPoint, boost::geometry::multi_point_tag> gc(mp);
-=======
   CGAL::internal::Geometry_container<MultiPoint, boost::geometry::multi_point_tag> gc(mp);
->>>>>>> cf69d322
   out << boost::geometry::wkt(gc) << std::endl;
   return out;
 }
@@ -476,11 +445,7 @@
   if(!out.good())
     return out;
 
-<<<<<<< HEAD
-  internal::Geometry_container<MultiPolygon, boost::geometry::multi_polygon_tag> gc(polygons);
-=======
   CGAL::internal::Geometry_container<MultiPolygon, boost::geometry::multi_polygon_tag> gc(polygons);
->>>>>>> cf69d322
   out << boost::geometry::wkt(gc) << std::endl;
   return out;
 }
@@ -493,11 +458,7 @@
 //!
 //! \attention Only Cartesian Kernels with double or float  as `FT` are supported.
 //!
-<<<<<<< HEAD
-//! \see `CGAL::write_linestring_WKT()`
-=======
 //! \see `CGAL::IO::write_linestring_WKT()`
->>>>>>> cf69d322
 template<typename MultiLineString>
 std::ostream& write_multi_linestring_WKT(std::ostream& out,
                                          MultiLineString& mls)
@@ -506,11 +467,7 @@
     return out;
 
   typedef typename MultiLineString::value_type                                      PointRange;
-<<<<<<< HEAD
-  typedef internal::Geometry_container<PointRange, boost::geometry::linestring_tag> LineString;
-=======
   typedef CGAL::internal::Geometry_container<PointRange, boost::geometry::linestring_tag> LineString;
->>>>>>> cf69d322
 
   std::vector<LineString> pr_range;
   for(PointRange& pr : mls)
@@ -519,11 +476,7 @@
     pr_range.push_back(ls);
   }
 
-<<<<<<< HEAD
-  internal::Geometry_container<std::vector<LineString>, boost::geometry::multi_linestring_tag> gc(pr_range);
-=======
   CGAL::internal::Geometry_container<std::vector<LineString>, boost::geometry::multi_linestring_tag> gc(pr_range);
->>>>>>> cf69d322
   out << boost::geometry::wkt(gc) << std::endl;
 
   return out;
@@ -540,11 +493,7 @@
 //!
 //! \attention Only Cartesian Kernels with double or float  as `FT` are supported.
 //!
-<<<<<<< HEAD
-//! \see `CGAL::read_linestring_WKT()`
-=======
 //! \see `CGAL::IO::read_linestring_WKT()`
->>>>>>> cf69d322
 template<typename MultiPoint,
          typename MultiLineString,
          typename MultiPolygon>
@@ -583,64 +532,40 @@
     if(type == "POINT")
     {
       Point p;
-<<<<<<< HEAD
-      CGAL::read_point_WKT(is, p);
-=======
       CGAL::IO::read_point_WKT(is, p);
->>>>>>> cf69d322
       points.push_back(p);
     }
     else if(type == "LINESTRING")
     {
       LineString l;
-<<<<<<< HEAD
-      CGAL::read_linestring_WKT(is, l);
-=======
       CGAL::IO::read_linestring_WKT(is, l);
->>>>>>> cf69d322
       polylines.push_back(l);
     }
     else if(type == "POLYGON")
     {
       Polygon p;
-<<<<<<< HEAD
-      CGAL::read_polygon_WKT(is, p);
-=======
       CGAL::IO::read_polygon_WKT(is, p);
->>>>>>> cf69d322
       if(!p.outer_boundary().is_empty())
         polygons.push_back(p);
     }
     else if(type == "MULTIPOINT")
     {
       MultiPoint mp;
-<<<<<<< HEAD
-      CGAL::read_multi_point_WKT(is, mp);
-=======
       CGAL::IO::read_multi_point_WKT(is, mp);
->>>>>>> cf69d322
       for(const Point& point : mp)
         points.push_back(point);
     }
     else if(type == "MULTILINESTRING")
     {
       MultiLineString mls;
-<<<<<<< HEAD
-      CGAL::read_multi_linestring_WKT(is, mls);
-=======
       CGAL::IO::read_multi_linestring_WKT(is, mls);
->>>>>>> cf69d322
       for(const LineString& ls : mls)
         polylines.push_back(ls);
     }
     else if(type == "MULTIPOLYGON")
     {
       MultiPolygon mp;
-<<<<<<< HEAD
-      CGAL::read_multi_polygon_WKT(is, mp);
-=======
       CGAL::IO::read_multi_polygon_WKT(is, mp);
->>>>>>> cf69d322
       for(const Polygon& poly : mp)
         polygons.push_back(poly);
     }
@@ -650,8 +575,6 @@
   return !is.fail();
 }
 
-<<<<<<< HEAD
-=======
 } // namespace IO
 
 #ifndef CGAL_NO_DEPRECATED_CODE
@@ -670,7 +593,6 @@
 using IO::write_polygon_WKT;
 #endif
 
->>>>>>> cf69d322
 } // namespace CGAL
 
 #endif // BOOST VERSION CHECKS
