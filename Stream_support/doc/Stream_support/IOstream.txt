namespace CGAL {
/*!

\mainpage User Manual
\anchor Chapter_IO_Streams
\anchor Chapter_operator_for_IO_streams
\cgalAutoToc

\authors Andreas Fabri, Geert-Jan Giezeman, Lutz Kettner, and Maxime Gimeno

\section IOstreamIntro Introduction

An algorithm is the application of a series of steps to convert some input data into output data.
As such, it is necessary to have a way to input and output external data into \cgal data structures.
This is achieved using <em>input/output (I/O) streams</em> of data, which enables reading and writing
to and from files, the console, or other custom structures.

\subsection StreamSupportOutline Outline

- \ref IOstreamIO :
  the most essential data structures of \cgal, its kernel objects, all provide
  adapted input and output operators. In addition, \cgal provides tools to enhance
  the existing stream system of the STL to easily read and write classes external to \cgal.
- \ref IOstreamSupportedFormats :
  a number of traditional data structures such as point sets or polygon meshes have well-established
  standards specifying a particular data format to facilitate data exchanges. Formats supported
  for \cgal data structures are detailed in this section; the page \ref IOStreamSupportedFileFormats
  offers the reversed viewpoint (file format to \cgal data structure). Finally, an alternative to
  standard file formats is serialization of data, see Section \ref IOstreamOther.

\section IOstreamPrecision Stream Precision

When manipulating floating point-based number types, it is important to always
keep in mind that the stream of the precision should be chosen appropriately,
lest potentially significant loss of data might incur. For example, consider
the following extreme case:
\code{.cpp}
double v = 184, w = 182;
std::cout << std::setprecision(2) << v << " " << w << std::endl;
\endcode
This snipplet will produce the output `1.8e+02 1.8e+02` despite `v` and `w` being different.
As the default precision of output streams of the \stl is `6`, this can be a real source of bugs
and wrong outputs.

The stream precision of \stl streams can be modified using
<a href="https://en.cppreference.com/w/cpp/io/manip/setprecision">std::setprecision</a>.
File I/O functions also offer an optional named parameter to set the output stream precision.

\section IOstreamIO Reading and Writing Data With Streams

All classes in the \cgal kernel provide input and output operators for
I/O streams. Classes external to \cgal are also supported, by means of `oformat()`
(Section \ref seciofornoncgaltypes "I/O for Non CGAL Types").
The basic task of such an operator is to produce a
representation of an object that can be written as a sequence of
characters on devices as a console, a file, or a pipe. In \cgal we distinguish between a raw \ascii,
a raw binary, and a pretty printing format.

\code{.cpp}
enum Mode {ASCII = 0, BINARY, PRETTY};
\endcode

In \ascii mode, objects are written as
a set of numbers, e.g. the coordinates of a point or
the coefficients of a line, in a machine independent format.
In `BINARY` mode,
data are written in a binary format, e.g. a double is represented
as a sequence of four byte. The format depends on the machine.
The mode `PRETTY`
serves mainly for debugging as the type of the geometric
object is written, as well as the data defining the object. For example
for a point at the origin with %Cartesian double coordinates, the output
would be `PointC2(0.0, 0.0)`. At the moment \cgal does not
provide input operations for pretty printed data. By default a stream
is in \ascii mode.

\cgal provides the following functions to modify the mode of an I/O stream.

\code{.cpp}
IO::Mode set_mode(std::ios& s, IO::Mode m);
IO::Mode IO::set_ascii_mode(std::ios& s);
IO::Mode IO::set_binary_mode(std::ios& s);
IO::Mode IO::set_pretty_mode(std::ios& s);
\endcode

The following functions enable testing whether a stream is in a certain mode:
\code{.cpp}
IO::Mode get_mode(std::ios& s);
bool is_ascii(std::ios& s);
bool is_binary(std::ios& s);
bool is_pretty(std::ios& s);
\endcode

\subsection IOstreamInput Input Operator

\cgal defines input operators for classes that are derived
from the class `istream`. This allows to read from istreams
as `std::cin`, as well as from `std::istringstream` and `std::ifstream`.
The input operator is defined for all classes in the \cgal `Kernel`.
Let `is` be an input stream.

\code{.cpp}
// Extracts object `c` from the stream `is`. Returns `is`.
istream& operator>>(istream& is, Class c);
\endcode

\code{.cpp}
#include <iostream>
#include <fstream>

#include <CGAL/Cartesian.h>
#include <CGAL/Segment_2.h>

typedef CGAL::Point_2< CGAL::Cartesian<double> > Point;
typedef CGAL::Segment_2< CGAL::Cartesian<double> > Segment;

int
main()
{
  Point p, q;
  Segment s;

  CGAL::IO::set_ascii_mode(std::cin);
  std::cin >> p >> q;

  std::ifstream f("data.txt");
  CGAL::IO::set_binary_mode(f);
  f >> s >> p;

  return 1;
}
\endcode

\subsection IOstreamOutput Output Operator

\cgal defines output operators for classes that are derived
from the class `ostream`. This allows to write to ostreams
as `std::cout` or `std::cerr`, as well as to `std::ostringstream`
and `std::ofstream`.
The output operator is defined for all classes in the \cgal `Kernel` and for the class `Color` (see
Section \ref IOstreamColors) as well.
Let `os` be an output stream.

\code{.cpp}
// Inserts object `c` in the stream `os`. Returns `os`.
ostream& operator<<(ostream& os, Class c);
\endcode

\code{.cpp}
#include <iostream>
#include <fstream>

#include <CGAL/Cartesian.h>
#include <CGAL/Segment_2.h>

typedef CGAL::Point_2< CGAL::Cartesian<double> > Point;
typedef CGAL::Segment_2< CGAL::Cartesian<double> > Segment;

int main()
{
  Point p(0,1), q(2,2);
  Segment s(p,q);

  CGAL::IO::set_pretty_mode(std::cout);
  std::cout << p << std::endl << q << std::endl;

  std::ofstream f("data.txt");
  CGAL::IO::set_binary_mode(f);
  f << s << p ;

  return 1;
}
\endcode

\subsection seciofornoncgaltypes IO for Non-CGAL Types

\subsubsection IOstreamUsingOutputFormatting Using Output Formatting

To ensure that non-\cgal types are formatted correctly (i.e., respecting \link PkgStreamSupportEnumRef `IO::Mode` \endlink),
`oformat()` can be used.
For types with a `Output_rep` specialization, the respective output routine of `Output_rep`
will be called by `oformat()`. Otherwise, the stream output operator will be called.

\code{.cpp}
std::cout << CGAL::IO::oformat( myobject );
\endcode

Optionally, you can provide a second template parameter `F` as a formatting tag:
\code{.cpp}
std::cout << CGAL::IO::oformat( myobject, My_formatting_tag() );
\endcode

For a list of formatting tags supported by the type `T`, please
refer to the documentation of the respective type.

\subsubsection IOstreamCustomizingOutputFormatting Customizing Output Formatting

In some situations, you want to control the output formatting for a
type `T`. For external types (third party libraries etc.),
there might be problems if their stream output operator does not
respect \link PkgStreamSupportEnumRef `IO::Mode` \endlink.
The purpose of `Output_rep` is to provide a way to
control output formatting that works independently of the object's
stream output operator.

Instead of putting `T` directly into an output stream,
`T` is wrapped into an output representation `Output_rep`. For
convenience, a function `oformat()` exists, which constructs an instance
of `Output_rep`.

If you do not specialize `Output_rep` for `T`, `T`'s
stream output operator is called from within `Output_rep`, by
default. If you want another behavior for your type `T`, you
have to provide a specialization for that type. Furthermore, you can
provide specializations with a second template parameter (a formatting
tag). The second template parameter defaults to `Null_tag` and means
<I>default behavior</I>.

For example, specializing `Output_rep` for `CORE::BigRat` (without a
formatting tag parameter) could look like this:

\code{.cpp}
template <class F>
class Output_rep< ::CORE::BigRat, F> {
  const ::CORE::BigRat& t;
public:
  Output_rep( const ::CORE::BigRat& tt) : t(tt) {}

  std::ostream& operator()( std::ostream& out) const {
    switch (get_mode(out)) {
    case IO::PRETTY:{
      if(CGAL_CORE_DENOMINATOR(t) == ::CORE::BigRat(1))
        return out <<CGAL_CORE_NUMERATOR(t);
      else
        return out << CGAL_CORE_NUMERATOR(t)
                   << "/"
                   << CGAL_CORE_DENOMINATOR(t);
      break;
    }

    default:
      return out << CGAL_CORE_NUMERATOR(t)
                 << "/"
                 << CGAL_CORE_DENOMINATOR(t);
    }
  }
};
\endcode

\subsection IOstreamColors Colors

An object of the class `Color` is a color available
for drawing operations in many \cgal output streams.

Each color is defined by a triple of integers `(r,g,b)` with
0 \f$ \le \f$ r,g,b \f$ \le \f$ 255, the so-called <I>rgb-value</I> of the color.
There are a 11 predefined `Color` functions available:
`black()`, `white()`, `gray()`, `red()`, `green()`,
`deep_blue()`, `blue()`, `purple()`, `violet()`, `orange()`,
and `yellow()`.

\subsection IOstreamStream Stream Support

Three classes are provided by \cgal as adaptors to input and output stream
iterators. The class `Istream_iterator` is an input iterator adaptor and
is particularly useful for classes that are similar but not compatible to
`std::istream`. Similarly, the class `Ostream_iterator` is an output
iterator adaptor. The class `Verbose_ostream` can be used as an output
stream. The stream
output operator `<<` is defined for any type. The class
stores in an internal state a stream and whether the
output is active or not. If the state is active, the stream output
operator `<<` uses the internal stream to output its argument. If
the state is inactive, nothing happens.

\section IOstreamSupportedFormats Importing and Exporting Data using Standard File Formats

Specific standards have been created to facilite the exchange of data for traditional data structures
such as point sets or polygon meshes.

\cgal aims to provide a uniform and consistent approach for Input/Output functions,
providing for a given file format with shorter name `XXX` an input function `read_XXX(input, data_structure)`,
and an output function called `write_XXX(output, data_structure)`. Whenever possible, a <em>generic</em> I/O function
which can deduce the file format from the extension is also provided for convenience.

In the following subsections, file formats supported in \cgal are listed along with compatible
\cgal data structures. A reverse viewpoint, listing the data structures which can be used for a specific file format
is available on the page: \ref IOStreamSupportedFileFormats.

Note that these categories will grow as the on-going effort to uniformize I/O in \cgal progresses.

\subsection IOstreamPointSetIO Point Set IO
A set of points - possibly with normals - is the basic input of many algorithms.
The following table shows which file formats can be read from and written for point ranges.

<table class="iotable">
  <tr>
    <th></th>
    <th>Input</th>
    <th>Output</th>
  </tr>
  <tr>
    <th>Generic</th>
    <td>`CGAL::IO::read_points()`</td>
    <td>`CGAL::IO::write_points()`</td>
  </tr>
  <tr>
    <th>\ref IOStreamOFF "OFF"</th>
    <td>\link PkgPointSetProcessing3IOOff `CGAL::IO::read_OFF()` \endlink</td>
    <td>\link PkgPointSetProcessing3IOOff `CGAL::IO::write_OFF()` \endlink</td>
  </tr>
  <tr>
    <th>\ref IOStreamXYZ "XYZ"</th>
    <td>\link PkgPointSetProcessing3IOXyz `CGAL::IO::read_XYZ()` \endlink</td>
    <td>\link PkgPointSetProcessing3IOXyz `CGAL::IO::write_XYZ()` \endlink</td>
  </tr>
  <tr>
    <th>\ref IOStreamPLY "PLY"</th>
    <td>\link PkgPointSetProcessing3IOPly `CGAL::IO::read_PLY()` \endlink</td>
    <td>\link PkgPointSetProcessing3IOPly `CGAL::IO::write_PLY()` \endlink</td>
  </tr>
  <tr>
    <th>\ref IOStreamLAS "LAS"</th>
    <td>\link PkgPointSetProcessing3IOLas `CGAL::IO::read_LAS()` \endlink</td>
    <td>\link PkgPointSetProcessing3IOLas `CGAL::IO::write_LAS()` \endlink</td>
  </tr>
</table>

All of these functions (with the exception of the LAS format) can read
and write either points alone or points with normals (depending on
whether the `normal_map` named parameter is used by the user or not).

Note that the %PLY format handles both \ascii and binary formats. In
addition, %PLY and %LAS are extensible formats that can embed additional
properties. These can also be read by \cgal (see Section \ref
Point_set_processing_3Properties_io).

The class `CGAL::Point_set_3` is the data structure used in \cgal to represent point sets.
It is a vector-based data structure that contains a default property (named <em>point</em>)
for the coordinates of the points, and is able to work with dynamic properties.
The file formats supported for `CGAL::Point_set_3` are detailed in the table below.

<table class="iotable">
  <tr>
    <th></th>
    <th>Input</th>
    <th>Output</th>
  </tr>
  <tr>
    <th>Generic</th>
    <td>`CGAL::IO::read_point_set()`</td>
    <td>`CGAL::IO::write_point_set()`</td>
  </tr>
  <tr>
    <th>\ref IOStreamOFF "OFF"</th>
    <td>\link PkgPointSet3IOOFF `CGAL::IO::read_OFF()` \endlink</td>
    <td>\link PkgPointSet3IOOFF `CGAL::IO::write_OFF()` \endlink</td>
  </tr>
  <tr>
    <th>\ref IOStreamXYZ "XYZ"</th>
    <td>\link PkgPointSet3IOXYZ `CGAL::IO::read_XYZ()` \endlink</td>
    <td>\link PkgPointSet3IOXYZ `CGAL::IO::write_XYZ()` \endlink</td>
  </tr>
  <tr>
    <th>\ref IOStreamPLY "PLY"</th>
    <td>\link PkgPointSet3IOPLY `CGAL::IO::read_PLY()` \endlink</td>
    <td>\link PkgPointSet3IOPLY `CGAL::IO::write_PLY()` \endlink</td>
  </tr>
  <tr>
    <th>\ref IOStreamLAS "LAS"</th>
    <td>\link PkgPointSet3IOLAS `CGAL::IO::read_LAS()` \endlink</td>
    <td>\link PkgPointSet3IOLAS `CGAL::IO::write_LAS()` \endlink</td>
  </tr>
</table>

\subsection IOstreamPolygonSoupIO Polygon Soup IO
A polygon soup is a set of polygons with no global combinatorial information,
stored in a two containers: one storing the points, and the other one storing
their indices per face (i.e a vector of 3 integers represent a triangle face).

<table class="iotable">
  <tr>
    <th></th>
    <th>Input</th>
    <th>Output</th>
  </tr>
  <tr>
    <th>Generic</th>
    <td>`CGAL::IO::read_polygon_soup()`</td>
    <td>`CGAL::IO::write_polygon_soup()`</td>
  </tr>
  <tr>
    <th>\ref IOStreamOFF "OFF"</th>
    <td>\link PkgStreamSupportIoFuncsOFF `CGAL::IO::read_OFF()` \endlink</td>
    <td>\link PkgStreamSupportIoFuncsOFF `CGAL::IO::write_OFF()` \endlink</td>
  </tr>
  <tr>
    <th>\ref IOStreamOBJ "OBJ"</th>
    <td>\link PkgStreamSupportIoFuncsOBJ `CGAL::IO::read_OBJ()` \endlink</td>
    <td>\link PkgStreamSupportIoFuncsOBJ `CGAL::IO::write_OBJ()` \endlink</td>
  </tr>
  <tr>
    <th>\ref IOStreamSTL "STL"</th>
    <td>\link PkgStreamSupportIoFuncsSTL `CGAL::IO::read_STL()` \endlink</td>
    <td>\link PkgStreamSupportIoFuncsSTL `CGAL::IO::write_STL()` \endlink</td>
  </tr>
  <tr>
    <th>\ref IOStreamPLY "PLY"</th>
    <td>\link PkgStreamSupportIoFuncsPLY `CGAL::IO::read_PLY()` \endlink</td>
    <td>\link PkgStreamSupportIoFuncsPLY `CGAL::IO::write_PLY()` \endlink</td>
  </tr>
  <tr>
    <th>\ref IOStreamVTK "VTP"</th>
    <td>\link PkgStreamSupportIoFuncsVTK `CGAL::IO::read_VTP()` \endlink</td>
    <td>\link PkgStreamSupportIoFuncsVTK `CGAL::IO::write_VTP()` \endlink</td>
  </tr>
  <tr>
    <th>\ref IOStreamGocad "GOCAD"</th>
    <td>\link PkgStreamSupportIoFuncsGOCAD `CGAL::IO::read_GOCAD()` \endlink</td>
    <td>\link PkgStreamSupportIoFuncsGOCAD `CGAL::IO::write_GOCAD()` \endlink</td>
  </tr>
  <tr>
    <th>\ref IOStreamWKT "WKT"</th>
    <td>\link PkgStreamSupportIoFuncsWKT `CGAL::IO::read_WKT()` \endlink</td>
    <td>\link PkgStreamSupportIoFuncsWKT `CGAL::IO::write_WKT()` \endlink</td>
  </tr>
  <tr>
    <th>\ref IOStream3MF "3MF"</th>
    <td>\link PkgStreamSupportIoFuncs3MF `CGAL::IO::read_3MF()` \endlink</td>
    <td>\link PkgStreamSupportIoFuncs3MF `CGAL::IO::write_3MF()` \endlink</td>
  </tr>
</table>

\subsection IOstreamPolygonMeshIO Polygon Mesh IO
A \a polygon \a mesh is a consistent and orientable surface mesh, that can have
one or more boundaries. This refines the concept of `FaceGraph` with some additional restrictions;
a complete definition can be found \ref PMPDef "here".
The table above only lists the functions that work with any polygon mesh.

<table class="iotable">
<<<<<<< HEAD
    <tr>
      <th colspan="1"></th>
      <th colspan="1">Generic</th>
      <th colspan="1">\ref IOStreamOFF "OFF"</th>
      <th colspan="1">\ref IOStreamSTL "STL"</th>
      <th colspan="1">\ref IOStreamVTK "VTP"</th>
      <th colspan="1">\ref IOStreamOBJ "OBJ"</th>
      <th colspan="1">\ref IOStreamGocad "GOCAD"</th>
      <th colspan="1">\ref IOStreamWRL "WRL"</th>
      <th colspan="1">\ref IOStreamOM "OpenMesh (OM)"</th>
    </tr>
    <tr>
      <td>Input</td>
      <td>`CGAL::IO::read_polygon_mesh()`</td>
      <td>`CGAL::IO::read_OFF()`</td>
      <td>`CGAL::IO::read_STL()`</td>
      <td>`CGAL::IO::read_VTP()`</td>
      <td>`CGAL::IO::read_OBJ()`</td>
      <td>`CGAL::IO::read_GOCAD()`</td>
      <td>`CGAL::IO::read_OM()`</td>
      <td><center> - </center></td>
    </tr>
    <tr>
      <td>Output</td>
      <td>`CGAL::IO::write_polygon_mesh()`</td>
      <td>`CGAL::IO::write_OFF()`</td>
      <td>`CGAL::IO::write_STL()`</td>
      <td>`CGAL::IO::write_VTP()`</td>
      <td>`CGAL::IO::write_OBJ()`</td>
      <td>`CGAL::IO::write_GOCAD()`</td>
      <td>`CGAL::IO::write_WRL()`</td>
      <td>`CGAL::IO::write_OM()`</td>
    </tr>
=======
  <tr>
    <th></th>
    <th>Input</th>
    <th>Output</th>
  </tr>
  <tr>
    <th>Generic</th>
    <td>`CGAL::IO::read_polygon_mesh()`</td>
    <td>`CGAL::IO::write_polygon_mesh()`</td>
  </tr>
  <tr>
    <th>\ref IOStreamOFF "OFF"</th>
    <td>`CGAL::IO::read_OFF()`</td>
    <td>`CGAL::IO::write_OFF()`</td>
  </tr>
  <tr>
    <th>\ref IOStreamSTL "STL"</th>
    <td>`CGAL::IO::read_STL()`</td>
    <td>`CGAL::IO::write_STL()`</td>
  </tr>
  <tr>
    <th>\ref IOStreamVTK "VTP"</th>
    <td>`CGAL::IO::read_VTP()`</td>
    <td>`CGAL::IO::write_VTP()`</td>
  </tr>
  <tr>
    <th>\ref IOStreamOBJ "OBJ"</th>
    <td>`CGAL::IO::read_OBJ()`</td>
    <td>`CGAL::IO::write_OBJ()`</td>
  </tr>
  <tr>
    <th>\ref IOStreamGocad "GOCAD"</th>
    <td>`CGAL::IO::read_GOCAD()`</td>
    <td>`CGAL::IO::write_GOCAD()`</td>
  </tr>
  <tr>
    <th>\ref IOStreamWRL "WRL"</th>
    <td><center> - </center></td>
    <td>`CGAL::IO::write_WRL()`</td>
  </tr>
  <tr>
    <th>\ref IOStreamOM "OpenMesh (OM)"</th>
    <td><center> - </center></td>
    <td>`CGAL::IO::write_OM()`</td>
  </tr>
>>>>>>> e131dfc2
</table>

Some particular polygon mesh data structures such as `CGAL::Surface_mesh` have specific overloads
of these functions, enabling reading and writing of dynamic information for some file format.
See the reference manual of each data structure for more information.

The functions above require the input to represent a 2-manifold surface (possibly with boundaries).
If this is not the case, the package \ref PkgPolygonMeshProcessing offers the function
\link PMP_IO_grp `CGAL::Polygon_mesh_processing::IO::read_polygon_mesh()` \endlink
which can perform some combinatorial repairing to ensure the input data is a 2-manifold.

\subsection IOstream2DGeo Simple 2D Geometry IO
`WKT` stands for <em>Well-Known Text</em> and it is a text markup language for representing
vector geometry objects on a geographical map. See the
<A HREF="https://en.wikipedia.org/wiki/Well-known_text">wikipedia page</A> for details.
CGAL supports a subset of WKT types: point, multipoint, linestring, multilinestring, polygon and multipolygon.
Free functions are provided for reading and writing several \cgal types using these WKT types, namely:
- `CGAL::Point_2`
- `CGAL::Point_3`
- `CGAL::Polygon_with_holes_2`
- random access range of the above types.

You can find more information about WKT \ref PkgStreamSupportRef "here".
The following table summarizes the most useful functions. Note that the name deviates
from the standard \cgal I/O functions.

<table class="iotable">
  <tr>
    <th></th>
    <th>Input</th>
    <th>Output</th>
  </tr>
  <tr>
    <th>Generic</th>
    <td>`CGAL::IO::read_WKT()`</td>
    <td><center> - </center></td>
  </tr>
  <tr>
    <th>Points</th>
    <td>`CGAL::IO::read_multi_point_WKT()`</td>
    <td>`CGAL::IO::write_multi_point_WKT()`</td>
  </tr>
  <tr>
    <th>Polylines</th>
    <td>`CGAL::IO::read_multi_linestring_WKT()`</td>
    <td>`CGAL::IO::write_multi_linestring_WKT()`</td>
  </tr>
  <tr>
    <th>Polygons</th>
    <td>`CGAL::IO::read_multi_polygon_WKT()`</td>
    <td>`CGAL::IO::write_multi_polygon_WKT()`</td>
  </tr>
</table>

\subsection IOstreamOtherIO Other Data Structures

Other data structures of \cgal have their own I/O functions, see their respective user and reference manuals.

\subsection IOstreamOther Reading Unsupported Formats

If \cgal does not support the file format of your data, the
<a href="https://www.boost.org/doc/libs/release/libs/property_tree/">`boost::property_tree`</a>
might come in handy if your data has a simple-enough structure.
The following small example shows how to parse an <a href="https://en.wikipedia.org/wiki/XML">XML</a> file,
which might look as follows:

\code{.xml}
<?xml version="1.0" encoding="UTF-8" standalone="yes"?>
<PolySet>
  <Polygon>
    <Point X="-715.8811978465" Y="-2729.9490000000" Z="-534.9000000000"/>
    <Point X="-718.1905989232" Y="-2729.9490000000" Z="-538.9000000000"/>
    <Point X="-722.8094010768" Y="-2729.9490000000" Z="-538.9000000000"/>
  </Polygon>
</PolySet>
\endcode

\cgalExample{Stream_support/read_xml.cpp}

*/
} /* namespace CGAL */<|MERGE_RESOLUTION|>--- conflicted
+++ resolved
@@ -438,41 +438,6 @@
 The table above only lists the functions that work with any polygon mesh.
 
 <table class="iotable">
-<<<<<<< HEAD
-    <tr>
-      <th colspan="1"></th>
-      <th colspan="1">Generic</th>
-      <th colspan="1">\ref IOStreamOFF "OFF"</th>
-      <th colspan="1">\ref IOStreamSTL "STL"</th>
-      <th colspan="1">\ref IOStreamVTK "VTP"</th>
-      <th colspan="1">\ref IOStreamOBJ "OBJ"</th>
-      <th colspan="1">\ref IOStreamGocad "GOCAD"</th>
-      <th colspan="1">\ref IOStreamWRL "WRL"</th>
-      <th colspan="1">\ref IOStreamOM "OpenMesh (OM)"</th>
-    </tr>
-    <tr>
-      <td>Input</td>
-      <td>`CGAL::IO::read_polygon_mesh()`</td>
-      <td>`CGAL::IO::read_OFF()`</td>
-      <td>`CGAL::IO::read_STL()`</td>
-      <td>`CGAL::IO::read_VTP()`</td>
-      <td>`CGAL::IO::read_OBJ()`</td>
-      <td>`CGAL::IO::read_GOCAD()`</td>
-      <td>`CGAL::IO::read_OM()`</td>
-      <td><center> - </center></td>
-    </tr>
-    <tr>
-      <td>Output</td>
-      <td>`CGAL::IO::write_polygon_mesh()`</td>
-      <td>`CGAL::IO::write_OFF()`</td>
-      <td>`CGAL::IO::write_STL()`</td>
-      <td>`CGAL::IO::write_VTP()`</td>
-      <td>`CGAL::IO::write_OBJ()`</td>
-      <td>`CGAL::IO::write_GOCAD()`</td>
-      <td>`CGAL::IO::write_WRL()`</td>
-      <td>`CGAL::IO::write_OM()`</td>
-    </tr>
-=======
   <tr>
     <th></th>
     <th>Input</th>
@@ -518,7 +483,6 @@
     <td><center> - </center></td>
     <td>`CGAL::IO::write_OM()`</td>
   </tr>
->>>>>>> e131dfc2
 </table>
 
 Some particular polygon mesh data structures such as `CGAL::Surface_mesh` have specific overloads
