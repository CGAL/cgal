/*! \ingroup PkgPolygon2Concepts
 * \cgalConcept
 *
 * \cgalRefines{CopyConstructible,Assignable,DefaultConstructible}
 *
 * A model of this concept represents a general polygon with holes. The
 * concept requires the ability to access the general polygon that
 * represents the outer boundary and the general polygons that represent
 * the holes.
 *
 * \cgalHasModelsBegin
 * \cgalHasModels{CGAL::General_polygon_with_holes_2<Polygon>}
 * \cgalHasModels{CGAL::Polygon_with_holes_2<Kernel,Container>}
 * \cgalHasModelsEnd
 */

class GeneralPolygonWithHoles_2 {
public:

/// \name Types
/// @{

//! the polygon type used to represent the outer boundary and each hole.
typedef unspecified_type Polygon_2;

/*! a bidirectional iterator over the polygonal holes.
 * Its value type is `Polygon_2`.
 */
typedef unspecified_type Hole_const_iterator;

<<<<<<< HEAD

/*!
range type for iterating over holes.
*/
=======
//! range type for iterating over holes.
>>>>>>> 180dbaeb
typedef unspecified_type Holes_container;

/// @}

/// \name Creation
/// @{

/*! constructs a general polygon with holes using a given general polygon
 * `outer` as the outer boundary and a given range of holes. If `outer` is an
 * empty general polygon, then an unbounded polygon with holes will be
 * created. The holes must be contained inside the outer boundary, and the
 * polygons representing the holes must be simple and pairwise disjoint, except
 * perhaps at the vertices.
 */
template <typename InputIterator>
GeneralPolygonWithHoles_2(Polygon_2 & outer,
                          InputIterator begin, InputIterator end);

/// @}

/// \name Predicates
/// @{

/*! returns `true` if the outer boundary is empty and `false` otherwise.
 */
bool is_unbounded();

/*! returns `true` if the polygon with holes has holes and `false` otherwise.
 */
bool has_holes();

/*! returns the number of holes.
 */
Size number_of_holes();

/// @}

/// \name Access Functions
/// @{

/*! returns the general polygon that represents the outer boundary. Note that
 * this polygon is not necessarily a valid (simple) general polygon because it
 * may be relatively simple.
 */
const Polygon_2& outer_boundary() const;

/*! returns the begin iterator of the holes.
 */
Hole_const_iterator holes_begin() const;

/*! returns the past-the-end iterator of the holes.
 */
Hole_const_iterator holes_end() const;

<<<<<<< HEAD

/*!
returns the range of holes.
*/
const Holes_container& holes() const;

=======
/*! returns the range of holes.
 */
const Holes_container& holes() const;

/// @}

/// \name Modifiers
/// @{

/*! adds a given polygon as a hole.
 * \pre the hole must be clockwise oriented.
 */
void add_hole(const Polygon_2& hole);

/*! erases the specified hole.
 */
void erase_hole(Hole_iterator hit);

/*! clears the output boundary.
 */
void clear_outer_boundary();

/*! removes all the holes.
 */
void clear_holes();

/*! removes the outer boundary and all holes.
 */
void clear();

>>>>>>> 180dbaeb
/// @}

}; /* end GeneralPolygonWithHoles_2 */<|MERGE_RESOLUTION|>--- conflicted
+++ resolved
@@ -28,14 +28,7 @@
  */
 typedef unspecified_type Hole_const_iterator;
 
-<<<<<<< HEAD
-
-/*!
-range type for iterating over holes.
-*/
-=======
 //! range type for iterating over holes.
->>>>>>> 180dbaeb
 typedef unspecified_type Holes_container;
 
 /// @}
@@ -90,16 +83,9 @@
  */
 Hole_const_iterator holes_end() const;
 
-<<<<<<< HEAD
-
-/*!
-returns the range of holes.
-*/
-const Holes_container& holes() const;
-
-=======
 /*! returns the range of holes.
  */
+
 const Holes_container& holes() const;
 
 /// @}
@@ -128,7 +114,6 @@
  */
 void clear();
 
->>>>>>> 180dbaeb
 /// @}
 
 }; /* end GeneralPolygonWithHoles_2 */