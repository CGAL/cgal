--- conflicted
+++ resolved
@@ -513,11 +513,6 @@
                                           ForwardIterator last,
                                           const Traits& traits)
 {
-<<<<<<< HEAD
-  CGAL_precondition(is_simple_2(first, last, traits));
-
-=======
->>>>>>> 7e2e4448
   ForwardIterator i = left_vertex_2(first, last, traits);
 
   ForwardIterator prev = (i == first) ? last : i;
