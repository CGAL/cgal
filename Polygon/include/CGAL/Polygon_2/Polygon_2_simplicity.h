--- conflicted
+++ resolved
@@ -3,7 +3,7 @@
 // ETH Zurich (Switzerland),
 // INRIA Sophia-Antipolis (France),
 // Max-Planck-Institute Saarbruecken (Germany),
-// and Tel-Aviv University (Israel).  All rights reserved.
+// and Tel-Aviv University (Israel).  All rights reserved. 
 //
 // This file is part of CGAL (www.cgal.org)
 //
@@ -110,10 +110,10 @@
     Edge_data(typename Tree::iterator it) : tree_it(it), is_in_tree(false) {}
     typename Tree::iterator tree_it; // The iterator of the edge in the tree.
                                      // Needed for cross reference. If edge j
-                                     // is in the tree: *edges[j].tree_it == j
+				     // is in the tree: *edges[j].tree_it == j
     bool is_in_tree :1;              // Must be set -after- inserting the edge
                                      // in the tree. Plays a role in the
-                                     // comparison function of the tree.
+				     // comparison function of the tree.
     bool is_left_to_right :1;        // Direction of edge from vertex v to v+1
 };
 
@@ -136,24 +136,17 @@
 
     bool ordered_left_to_right(Vertex_index v1, Vertex_index v2)
         { return  m_order_of[v1.as_int()].as_int() <
-        m_order_of[v2.as_int()].as_int();}
+	m_order_of[v2.as_int()].as_int();}
     Vertex_index index_at_rank(Vertex_order vo) const
         { return m_idx_at_rank[vo.as_int()];}
     Vertex_index next(Vertex_index k) const
         { ++k; return k.as_int() == m_size ? Vertex_index(0) : k;}
     Vertex_index prev(Vertex_index k) const
         { return k.as_int() == 0
-<<<<<<< HEAD
-               ?  Vertex_index(m_size-1)
-               : Vertex_index(k.as_int()-1);
-        }
-    Point_2 point(Vertex_index i)
-=======
 	       ?  Vertex_index(m_size-1)
 	       : Vertex_index(k.as_int()-1);
 	}
     const Point_2& point(Vertex_index i)
->>>>>>> 5a9fc4c5
         { return *iterators[i.as_int()];}
 //    { return points_start[i.as_int()];}
 };
@@ -267,12 +260,12 @@
     m_order_of.insert(m_order_of.end(), m_size, Vertex_order(0));
     for (Index_t i = 0; i< m_size; ++i, ++begin) {
         m_idx_at_rank.push_back(Vertex_index(i));
-        iterators.push_back(begin);
+	iterators.push_back(begin);
     }
     std::sort(m_idx_at_rank.begin(), m_idx_at_rank.end(),
               Less_vertex_data<Vertex_data_base>(this));
     for (Index_t j = 0; j < m_size; ++j) {
-        Vertex_order vo(j);
+	Vertex_order vo(j);
         m_order_of[index_at_rank(vo).as_int()] = vo;
     }
 }
@@ -315,7 +308,7 @@
       case LEFT_TURN: left_turn = true; break;
       case RIGHT_TURN: left_turn = false; break;
       default: return false;
-
+      
     }
     Edge_data<Less_segs>
         &td_prev = edges[prev_vt.as_int()],
@@ -328,21 +321,21 @@
     std::pair<typename Tree::iterator, bool> result;
     if (left_turn) {
         result = tree->insert(prev_vt);
-        // CGAL_polygon_assertion(result.second)
-        td_prev.tree_it = result.first;
+	// CGAL_polygon_assertion(result.second)
+	td_prev.tree_it = result.first;
         td_prev.is_in_tree = true;
         result = tree->insert(mid_vt);
-        // CGAL_polygon_assertion(result.second)
-        td_mid.tree_it = result.first;
+	// CGAL_polygon_assertion(result.second)
+	td_mid.tree_it = result.first;
         td_mid.is_in_tree = true;
     } else {
         result = tree->insert(mid_vt);
-        // CGAL_polygon_assertion(result.second)
-        td_mid.tree_it = result.first;
+	// CGAL_polygon_assertion(result.second)
+	td_mid.tree_it = result.first;
         td_mid.is_in_tree = true;
         result = tree->insert(prev_vt);
-        // CGAL_polygon_assertion(result.second)
-        td_prev.tree_it = result.first;
+	// CGAL_polygon_assertion(result.second)
+	td_prev.tree_it = result.first;
         td_prev.is_in_tree = true;
     }
     return true;
@@ -379,16 +372,16 @@
     Vertex_index cur_vt = (td.is_left_to_right) ? next_edge : cur_edge;
     if (cur_seg != tree->begin()) {
         It seg_below = cur_seg;
-        --seg_below;
-        if (!on_right_side(cur_vt, *seg_below, true)) {
-            return false;
+	--seg_below;
+	if (!on_right_side(cur_vt, *seg_below, true)) {
+	    return false;
         }
     }
     It seg_above = cur_seg;
     ++ seg_above;
     if (seg_above != tree->end()) {
         if (!on_right_side(cur_vt, *seg_above, false)) {
-            return false;
+	    return false;
         }
     }
     // replace the segment
@@ -434,12 +427,12 @@
     // Check if the vertex that is removed lies between the two tree edges.
     if (seg_above != tree->end()) {
         if (!on_right_side(cur_vt, *seg_above, false))
-            return false;
+	    return false;
     }
     if (seg_above != tree->begin()) {
         --seg_above; // which turns it in seg_below
         if (!on_right_side(cur_vt, *seg_above, true))
-            return false;
+	    return false;
     }
     return true;
 }
@@ -449,27 +442,27 @@
 sweep(Tree *tree)
 {
     if (this->m_size < 3)
-            return;
+    	return;
     bool succes = true;
     for (Index_t i=0; i< this->m_size; ++i) {
         Vertex_index cur = index_at_rank(Vertex_order(i));
-            Vertex_index prev_vt = prev(cur), next_vt = next(cur);
-            if (ordered_left_to_right(cur, next_vt)) {
-                if (ordered_left_to_right(cur, prev_vt))
-                    succes = insertion_event(tree, prev_vt, cur, next_vt);
-                else
-                    succes = replacement_event(tree, prev_vt, cur);
-            } else {
-                if (ordered_left_to_right(cur, prev_vt))
-                    succes = replacement_event(tree, cur, prev_vt);
-                else
-                    succes = deletion_event(tree, prev_vt, cur);
-            }
-            if (!succes)
-                break;
+	    Vertex_index prev_vt = prev(cur), next_vt = next(cur);
+	    if (ordered_left_to_right(cur, next_vt)) {
+	        if (ordered_left_to_right(cur, prev_vt))
+	            succes = insertion_event(tree, prev_vt, cur, next_vt);
+	        else
+	            succes = replacement_event(tree, prev_vt, cur);
+	    } else {
+	        if (ordered_left_to_right(cur, prev_vt))
+	            succes = replacement_event(tree, cur, prev_vt);
+	        else
+	            succes = deletion_event(tree, prev_vt, cur);
+	    }
+	    if (!succes)
+	        break;
     }
     if (!succes)
-            this->is_simple_result = false;
+    	this->is_simple_result = false;
 }
 }
 // ----- End of implementation of i_polygon functions. -----
@@ -489,14 +482,14 @@
     std::vector<typename PolygonTraits::Point_2> points(points_begin,points_end);
     std::sort(points.begin(), points.end(), polygon_traits.less_xy_2_object());
 
-    typename std::vector<typename PolygonTraits::Point_2>::iterator
+    typename std::vector<typename PolygonTraits::Point_2>::iterator 
                                   succ(points.begin()) , it(succ++);
     for(;succ != points.end(); ++it,++succ){
       if(*it == *succ){
-        return false;
+	return false;
       }
     }
-    // end of fix
+    // end of fix    
     Vertex_data   vertex_data(points_begin, points_end, polygon_traits);
     Tree tree(&vertex_data);
     vertex_data.init(&tree);
