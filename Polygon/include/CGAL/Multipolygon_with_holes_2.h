// Copyright (c) 2005
// Utrecht University (The Netherlands),
// ETH Zurich (Switzerland),
// INRIA Sophia-Antipolis (France),
// Max-Planck-Institute Saarbruecken (Germany),
// and Tel-Aviv University (Israel).  All rights reserved.
//
// This file is part of CGAL (www.cgal.org)
//
// $URL$
// $Id$
// SPDX-License-Identifier: LGPL-3.0-or-later OR LicenseRef-Commercial
//
//
// Author(s): Ken Arroyo Ohori <k.ohori@tudelft.nl>

#ifndef CGAL_MULTIPOLYGON_WITH_HOLES_2_H
#define CGAL_MULTIPOLYGON_WITH_HOLES_2_H

#include <CGAL/Polygon_with_holes_2.h>

namespace CGAL {

/*! \ingroup PkgPolygon2Ref
 *
 * The class `Multipolygon_with_holes_2` models the concept `MultipolygonWithHoles_2`.
 * It is parameterized with two types (`Kernel` and `Container`) that are used to instantiate
 * the types `Polygon_2<Kernel,Container>` and `Polygon_with_holes_2<Kernel,Container>`.
 * The latter is used to represent each polygon with holes. The former is converted to the latter.
 *
 * \cgalModels{MultipolygonWithHoles_2}
 */
template <class Kernel,
          class Container = std::vector<typename Kernel::Point_2>>
class Multipolygon_with_holes_2 {
public:
  /// \name Definition

  /// @{

  /// polygon type
  using Polygon_2 = CGAL::Polygon_2<Kernel, Container>;

  /// polygon with holes type
  using Polygon_with_holes_2 = CGAL::Polygon_with_holes_2<Kernel, Container>;

  /// @}

<<<<<<< HEAD
  using Traits = Kernel;

=======
  using value_type = Polygon_with_holes_2;
>>>>>>> 29c6a790
  using Polygon_with_holes_container = std::deque<Polygon_with_holes_2>;

  using Polygon_with_holes_iterator = typename Polygon_with_holes_container::iterator;
  using Polygon_with_holes_const_iterator = typename Polygon_with_holes_container::const_iterator;

  /// the size type
  using Size = unsigned int;

  /*! %Default constructor. */
  Multipolygon_with_holes_2() {}

  /*! Constructor from polygons. */
  template <typename PolygonsInputIterator>
  Multipolygon_with_holes_2(PolygonsInputIterator p_begin,
                            PolygonsInputIterator p_end) :
    m_polygons(p_begin, p_end)
  {}

  Polygon_with_holes_container& polygons_with_holes() { return m_polygons; }

  const Polygon_with_holes_container& polygons_with_holes() const { return m_polygons; }

  Polygon_with_holes_iterator polygons_with_holes_begin() { return m_polygons.begin(); }

  Polygon_with_holes_iterator polygons_with_holes_end() { return m_polygons.end(); }

  Polygon_with_holes_iterator begin() { return m_polygons.begin(); }

  Polygon_with_holes_iterator end() { return m_polygons.end(); }

  Polygon_with_holes_const_iterator polygons_with_holes_begin() const { return m_polygons.begin(); }

  Polygon_with_holes_const_iterator polygons_with_holes_end() const { return m_polygons.end(); }

  Polygon_with_holes_const_iterator begin() const { return m_polygons.begin(); }

  Polygon_with_holes_const_iterator end() const { return m_polygons.end(); }


  void add_polygon(const Polygon_2& pgn) { m_polygons.push_back(Polygon_with_holes_2(pgn)); }

  void add_polygon(Polygon_2&& pgn) { m_polygons.emplace_back(std::move(pgn)); }

  void add_polygon_with_holes(const Polygon_with_holes_2& pgn) { m_polygons.push_back(pgn); }

  void add_polygon_with_holes(Polygon_with_holes_2&& pgn) { m_polygons.emplace_back(std::move(pgn)); }

  void push_back(const Polygon_with_holes_2& pgn) { m_polygons.push_back(pgn); }

  void erase_polygon_with_holes(Polygon_with_holes_iterator pit) { m_polygons.erase(pit); }

  void clear() { m_polygons.clear(); }

  Size number_of_polygons_with_holes() const { return static_cast<Size>(m_polygons.size()); }

  Bbox_2 bbox() const
  {
    Bbox_2 bb;
    for(const auto& pwh : polygons_with_holes()){
      bb += pwh.bbox();
    }
    return bb;
  }

  bool is_empty() const
  {
    for(const auto& pwh : polygons_with_holes()){
      if(! pwh.is_empty()){
        return false;
      }
    }
    return true;
  }

protected:
  Polygon_with_holes_container m_polygons;
};


template <class Kernel_, class Container_>
bool operator==(const Multipolygon_with_holes_2<Kernel_, Container_>& p1,
                const Multipolygon_with_holes_2<Kernel_, Container_>& p2)
{
  typedef typename
    Multipolygon_with_holes_2<Kernel_, Container_>::Polygon_with_holes_const_iterator HCI;
  typedef CGAL::Polygon_with_holes_2<Kernel_, Container_> Polygon_2;
  if(&p1 == &p2)
    return (true);

  if(p1.number_of_polygons_with_holes() != p2.number_of_polygons_with_holes())
    return (false);

  std::list<Polygon_2> tmp_list(p2.polygons_with_holes_begin(), p2.polygons_with_holes_end());

  HCI i = p1.polygons_with_holes_begin();
  for(; i!= p1.polygons_with_holes_end(); ++i)
  {
    typename std::list<Polygon_2>::iterator j =
      (std::find(tmp_list.begin(), tmp_list.end(), *i));

    if(j == tmp_list.end())
      return (false);

    tmp_list.erase(j);
  }


  CGAL_assertion(tmp_list.empty());
  return (true);
}

template <class Kernel_, class Container_>
inline bool operator!=(const Multipolygon_with_holes_2<Kernel_, Container_>& p1,
                       const Multipolygon_with_holes_2<Kernel_, Container_>& p2)
{
  return (!(p1==p2));
}
/*!
inserts a multipolygon with holes to the output stream `os`.

An \ascii and a binary format exist. The format can be selected with
the \cgal modifiers for streams, `set_ascii_mode()` and `set_binary_mode()`,
respectively. The modifier `set_pretty_mode()` can be used to allow for (a
few) structuring comments in the output. Otherwise, the output would
be free of comments. The default for writing is \ascii without comments.

The number of polygons is written followed by the polygons. For each polygon,
the number of points of the outer boundary is written followed by the
points themselves in counterclockwise order. Then, the number of holes
is written, and for each hole, the number of points on its outer
boundary is written followed by the points themselves in clockwise
order.

\relates Multipolygon_with_holes_2
*/
template <class Kernel, class Container>
std::ostream& operator<<(std::ostream& os,
                         const Multipolygon_with_holes_2<Kernel, Container>& mp) {
  typename Multipolygon_with_holes_2<Kernel, Container>::Polygon_with_holes_const_iterator i;

  switch(IO::get_mode(os)) {
    case IO::ASCII :
      os << mp.number_of_polygons_with_holes() << ' ';
      for (i = mp.polygons_with_holes_begin(); i != mp.polygons_with_holes_end(); ++i) {
        os << *i << ' ';
      }
      return os;

    case IO::BINARY :
      os << mp.number_of_polygons_with_holes();
      for (i = mp.polygons_with_holes_begin(); i != mp.polygons_with_holes_end(); ++i) {
        os << *i ;
      }
      return os;

    default:
      os << "Multipolygon_with_holes_2(" << std::endl;
      for (i = mp.polygons_with_holes_begin(); i != mp.polygons_with_holes_end(); ++i) {
        os << " " << *i << std::endl;
      }

      os << ")" << std::endl;
      return os;
  }
}

template <class Transformation, class Kernel, class Container>
Multipolygon_with_holes_2<Kernel, Container> transform(const Transformation& t,
                                                       const Multipolygon_with_holes_2<Kernel, Container>& mp)
  {
    Multipolygon_with_holes_2<Kernel, Container> result;
    for(const auto& pwh : mp.polygons_with_holes()){
      result.add_polygon_with_holes(transform(t, pwh));
    }
    return result;

  }


} //namespace CGAL

#endif // CGAL_MULTIPOLYGON_WITH_HOLES_2_H<|MERGE_RESOLUTION|>--- conflicted
+++ resolved
@@ -46,12 +46,8 @@
 
   /// @}
 
-<<<<<<< HEAD
   using Traits = Kernel;
-
-=======
   using value_type = Polygon_with_holes_2;
->>>>>>> 29c6a790
   using Polygon_with_holes_container = std::deque<Polygon_with_holes_2>;
 
   using Polygon_with_holes_iterator = typename Polygon_with_holes_container::iterator;
