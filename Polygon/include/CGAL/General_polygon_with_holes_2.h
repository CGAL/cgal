// Copyright (c) 2005
// Utrecht University (The Netherlands),
// ETH Zurich (Switzerland),
// INRIA Sophia-Antipolis (France),
// Max-Planck-Institute Saarbruecken (Germany),
// and Tel-Aviv University (Israel).  All rights reserved.
//
// This file is part of CGAL (www.cgal.org)
//
// $URL$
// $Id$
// SPDX-License-Identifier: LGPL-3.0-or-later OR LicenseRef-Commercial
//
//
// Author(s): Baruch Zukerman <baruchzu@post.tau.ac.il>
//            Efi Fogel <efifogel@gmail.com>

#ifndef CGAL_GENERAL_POLYGON_WITH_HOLES_2_H
#define CGAL_GENERAL_POLYGON_WITH_HOLES_2_H

#include <deque>
#include <iostream>
#include <CGAL/IO/io.h>

namespace CGAL {

/*! \ingroup PkgPolygon2Ref
 *
 * The class `General_polygon_with_holes_2` models the concept
 * `GeneralPolygonWithHoles_2`. It represents a general polygon with holes.
 * It is parameterized with a type `Polygon` used to define the exposed
 * type `Polygon_2`. This type represents the outer boundary of the general
 * polygon and each hole.
 *
 * \tparam Polygon_ must have input and output operators.
 *
 * \cgalModels `GeneralPolygonWithHoles_2`
 */
template <typename Polygon_>
class General_polygon_with_holes_2 {
public:
/// \name Definition

/// @{
  /// polygon without hole type
  typedef Polygon_                                    Polygon_2;
#ifndef DOXYGEN_RUNNING
  // Backward compatibility
  typedef Polygon_2                                   General_polygon_2;
#endif
/// @}

  typedef std::deque<Polygon_2>                       Holes_container;

  typedef typename Holes_container::iterator          Hole_iterator;
  typedef typename Holes_container::const_iterator    Hole_const_iterator;

  typedef unsigned int                                Size;

  General_polygon_with_holes_2() : m_pgn() {}


  explicit General_polygon_with_holes_2(const Polygon_2& pgn_boundary) :
    m_pgn(pgn_boundary)
  {}

  explicit General_polygon_with_holes_2(Polygon_2&& pgn_boundary) :
    m_pgn(std::move(pgn_boundary))
  {}

  template <typename HolesInputIterator>
  General_polygon_with_holes_2(const Polygon_2& pgn_boundary,
                               HolesInputIterator h_begin,
                               HolesInputIterator h_end) :
    m_pgn(pgn_boundary),
    m_holes(h_begin, h_end)
  {}

  template <typename HolesInputIterator>
  General_polygon_with_holes_2(Polygon_2&& pgn_boundary,
                               HolesInputIterator h_begin,
                               HolesInputIterator h_end) :
    m_pgn(std::move(pgn_boundary)),
    m_holes(h_begin, h_end)
  {}

  Holes_container& holes() { return m_holes; }

  const Holes_container& holes() const { return m_holes; }

  Hole_iterator holes_begin() { return m_holes.begin(); }

  Hole_iterator holes_end() { return m_holes.end(); }

  Hole_const_iterator holes_begin() const { return m_holes.begin(); }

  Hole_const_iterator holes_end() const { return m_holes.end(); }

  bool is_unbounded() const { return m_pgn.is_empty(); }

  Polygon_2& outer_boundary() { return m_pgn; }

  const Polygon_2& outer_boundary() const { return m_pgn; }

  void add_hole(const Polygon_2& pgn_hole) { m_holes.push_back(pgn_hole); }

  void add_hole(Polygon_2&& pgn_hole) { m_holes.emplace_back(std::move(pgn_hole)); }

  void erase_hole(Hole_iterator hit) { m_holes.erase(hit); }
<<<<<<< HEAD

=======

  void clear_outer_boundary() { m_pgn.clear(); }

  void clear_holes() { m_holes.clear(); }

>>>>>>> 7e2e4448
  bool has_holes() const { return (!m_holes.empty()); }

  Size number_of_holes() const { return static_cast<Size>(m_holes.size()); }

  void clear() {
    m_pgn.clear();
    m_holes.clear();
  }

  bool is_plane() const { return (m_pgn.is_empty() && m_holes.empty()); }

protected:
  Polygon_2 m_pgn;
  Holes_container m_holes;
};

//-----------------------------------------------------------------------//
//                          operator<<
//-----------------------------------------------------------------------//
/*!
This operator exports a `General_polygon_with_holes_2` to the output stream `os`.

An \ascii and a binary format exist. The format can be selected with
the \cgal modifiers for streams, `set_ascii_mode()` and `set_binary_mode()`,
respectively. The modifier `set_pretty_mode()` can be used to allow for (a
few) structuring comments in the output. Otherwise, the output would
be free of comments. The default for writing is \ascii without comments.

The number of curves of the outer boundary is exported followed by the
curves themselves. Then, the number of holes
is exported, and for each hole, the number of curves on its outer
boundary is exported followed by the curves themselves.

\relates General_polygon_with_holes_2
*/
template <typename Polygon_>
std::ostream&
operator<<(std::ostream& os, const General_polygon_with_holes_2<Polygon_>& p) {
  typename General_polygon_with_holes_2<Polygon_>::Hole_const_iterator hit;

  switch(IO::get_mode(os)) {
    case IO::ASCII :
      os << p.outer_boundary() << ' ' << p.number_of_holes()<< ' ';
      for (hit = p.holes_begin(); hit != p.holes_end(); ++hit) {
        os << *hit << ' ';
      }
      return os;

    case IO::BINARY :
      os << p.outer_boundary()  << p.number_of_holes();
      for (hit = p.holes_begin(); hit != p.holes_end(); ++hit) {
        os << *hit;
      }
      return os;


    default:
      os << "General_polygon_with_holes_2( " << std::endl;
      os << p.outer_boundary() << " " << p.number_of_holes()<< " ";
      for (hit = p.holes_begin(); hit != p.holes_end(); ++hit) {
        os << *hit << " )";
      }
      return os;
  }
}

//-----------------------------------------------------------------------//
//                          operator>>
//-----------------------------------------------------------------------//

/*!
This operator imports a `General_polygon_with_holes_2` from the input stream `is`.

Both \ascii and binary formats are supported, and the format is automatically detected.

The format consists of the number of curves of the outer boundary
followed by the curves themselves, followed
by the number of holes, and for each hole, the number of curves on its
outer boundary is followed by the curves themselves.

\relates General_polygon_with_holes_2
*/
template <typename Polygon_>
std::istream&
operator>>(std::istream& is, General_polygon_with_holes_2<Polygon_>& p) {
  p.clear();
  is >> p.outer_boundary();

  unsigned int n_holes;
  is >> n_holes;
  if (is) {
    Polygon_ pgn_hole;
    for (unsigned int i=0; i<n_holes; ++i) {
      is >> pgn_hole;
      p.add_hole(std::move(pgn_hole));
    }
  }

  return is;
}


} //namespace CGAL

#endif<|MERGE_RESOLUTION|>--- conflicted
+++ resolved
@@ -107,15 +107,11 @@
   void add_hole(Polygon_2&& pgn_hole) { m_holes.emplace_back(std::move(pgn_hole)); }
 
   void erase_hole(Hole_iterator hit) { m_holes.erase(hit); }
-<<<<<<< HEAD
-
-=======
 
   void clear_outer_boundary() { m_pgn.clear(); }
 
   void clear_holes() { m_holes.clear(); }
 
->>>>>>> 7e2e4448
   bool has_holes() const { return (!m_holes.empty()); }
 
   Size number_of_holes() const { return static_cast<Size>(m_holes.size()); }
