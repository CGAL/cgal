--- conflicted
+++ resolved
@@ -921,23 +921,6 @@
   QApplication::restoreOverrideCursor();
 }
 
-<<<<<<< HEAD
-void Scene_polygon_soup_item::repair(bool erase_dup, bool req_same_orientation)
-{
-  QApplication::setOverrideCursor(Qt::BusyCursor);
-  CGAL::Polygon_mesh_processing::repair_polygon_soup(
-        d->soup->points,
-        d->soup->polygons,
-        CGAL::parameters::
-        erase_all_duplicates(erase_dup)
-        .require_same_orientation(req_same_orientation));
-  QApplication::restoreOverrideCursor();
-
- // CGAL::Three::Three::information(
-}
-
-=======
->>>>>>> 7e2e4448
 CGAL::Three::Scene_item::Header_data Scene_polygon_soup_item::header() const
 {
   CGAL::Three::Scene_item::Header_data data;
