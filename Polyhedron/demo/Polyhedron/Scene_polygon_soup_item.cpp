--- conflicted
+++ resolved
@@ -4,12 +4,9 @@
 #include "Scene_polygon_soup_item.h"
 #include "Scene_surface_mesh_item.h"
 #include <CGAL/Three/Viewer_interface.h>
-<<<<<<< HEAD
 #include <CGAL/Three/Triangle_container.h>
 #include <CGAL/Three/Edge_container.h>
 #include <CGAL/Three/Point_container.h>
-=======
->>>>>>> b02d174e
 
 #include <QObject>
 #include <QApplication>
@@ -94,118 +91,7 @@
 
 typedef Scene_polygon_soup_item_priv Priv;
 
-<<<<<<< HEAD
-
-=======
-void
-Scene_polygon_soup_item_priv::initializeBuffers(CGAL::Three::Viewer_interface* viewer) const
-{
-    //vao containing the data for the facets
-    {
-        program = item->getShaderProgram(Scene_polygon_soup_item::PROGRAM_WITH_LIGHT, viewer);
-        program->bind();
-        item->vaos[Flat_Facets]->bind();
-        item->buffers[Facets_vertices].bind();
-        item->buffers[Facets_vertices].allocate(positions_poly.data(),
-                            static_cast<int>(positions_poly.size()*sizeof(float)));
-        program->enableAttributeArray("vertex");
-        program->setAttributeBuffer("vertex",GL_FLOAT,0,4);
-        item->buffers[Facets_vertices].release();
-
-
-
-        item->buffers[Facets_normals].bind();
-        item->buffers[Facets_normals].allocate(normals.data(),
-                            static_cast<int>(normals.size()*sizeof(float)));
-        program->enableAttributeArray("normals");
-        program->setAttributeBuffer("normals",GL_FLOAT,0,3);
-
-        item->buffers[Facets_normals].release();
-        if(!f_colors.empty())
-        {
-          item->buffers[F_Colors].bind();
-          item->buffers[F_Colors].allocate(f_colors.data(),
-                                     static_cast<int>(f_colors.size()*sizeof(float)));
-          program->enableAttributeArray("colors");
-          program->setAttributeBuffer("colors",GL_FLOAT,0,3);
-          item->buffers[F_Colors].release();
-        }
-        item->vaos[Flat_Facets]->release();
-
-
-
-        item->vaos[Smooth_Facets]->bind();
-        item->buffers[Facets_vertices].bind();
-        program->enableAttributeArray("vertex");
-        program->setAttributeBuffer("vertex",GL_FLOAT,0,4);
-        item->buffers[Facets_vertices].release();
-
-        item->buffers[Facets_normals].release();
-        item->buffers[Facets_normals].bind();
-        program->enableAttributeArray("normals");
-        program->setAttributeBuffer("normals",GL_FLOAT,0,3);
-        item->buffers[Facets_normals].release();
-        if(!v_colors.empty())
-        {
-          item->buffers[V_Colors].bind();
-          item->buffers[V_Colors].allocate(v_colors.data(),
-                                     static_cast<int>(v_colors.size()*sizeof(float)));
-          program->enableAttributeArray("colors");
-          program->setAttributeBuffer("colors",GL_FLOAT,0,3);
-          item->buffers[V_Colors].release();
-        }
-        item->vaos[Smooth_Facets]->release();
-        program->release();
-        nb_polys = positions_poly.size();
-        positions_poly.resize(0);
-        std::vector<float>(positions_poly).swap(positions_poly);
-
-        normals.resize(0);
-        std::vector<float>(normals).swap(normals);
-        v_colors.resize(0);
-        std::vector<float>(v_colors).swap(v_colors);
-
-    }
-    //vao containing the data for the edges
-    {
-        program = item->getShaderProgram(Scene_polygon_soup_item::PROGRAM_WITHOUT_LIGHT, viewer);
-        program->bind();
-        item->vaos[Edges]->bind();
-
-        item->buffers[Edges_vertices].bind();
-        item->buffers[Edges_vertices].allocate(positions_lines.data(),
-                            static_cast<int>(positions_lines.size()*sizeof(float)));
-        program->enableAttributeArray("vertex");
-        program->setAttributeBuffer("vertex",GL_FLOAT,0,4);
-        item->buffers[Edges_vertices].release();
-        program->release();
-        item->vaos[Edges]->release();
-
-        nb_lines = positions_lines.size();
-        positions_lines.resize(0);
-        std::vector<float>(positions_lines).swap(positions_lines);
-
-    }
-    //vao containing the data for the non manifold edges
-    {
-        program = item->getShaderProgram(Scene_polygon_soup_item::PROGRAM_WITHOUT_LIGHT, viewer);
-        program->bind();
-        item->vaos[NM_Edges]->bind();
-        item->buffers[NM_Edges_vertices].bind();
-        item->buffers[NM_Edges_vertices].allocate(positions_nm_lines.data(),
-                            static_cast<int>(positions_nm_lines.size()*sizeof(float)));
-        program->enableAttributeArray("vertex");
-        program->setAttributeBuffer("vertex",GL_FLOAT,0,4);
-        item->buffers[NM_Edges_vertices].release();
-        item->vaos[NM_Edges]->release();
-        nb_nm_edges = positions_nm_lines.size();
-        positions_nm_lines.resize(0);
-        std::vector<float> (positions_nm_lines).swap(positions_nm_lines);
-    }
-    item->are_buffers_filled = true;
-}
-
->>>>>>> b02d174e
+
 typedef EPICK Traits;
 typedef Polygon_soup::Polygon_3 Facet;
 
@@ -252,10 +138,7 @@
         if (poly.is_simple() && poly.is_clockwise_oriented())
             normal = -normal;
     }
-<<<<<<< HEAD
-=======
-
->>>>>>> b02d174e
+
     typedef FacetTriangulator<SMesh, EPICK, std::size_t> FT;
 
     double diagonal;
@@ -310,10 +193,6 @@
         positions_poly.push_back(ffit->vertex(2)->point().x());
         positions_poly.push_back(ffit->vertex(2)->point().y());
         positions_poly.push_back(ffit->vertex(2)->point().z());
-<<<<<<< HEAD
-=======
-        positions_poly.push_back(1.0);
->>>>>>> b02d174e
 
         CGAL::Color color;
         if(!soup->fcolors.empty())
