#ifndef SCENE_ITEM_H
#define SCENE_ITEM_H
#include "Scene_item_config.h"
#include "Scene_interface.h"
#include <QString>
#include <QPixmap>
#include <QFont>
#include <QOpenGLBuffer>
#include <QOpenGLShader>
#include <QOpenGLVertexArrayObject>
#include <vector>
#include <QMap>
#define PROGRAM_WITH_LIGHT 0
#define PROGRAM_WITHOUT_LIGHT 1
#define PROGRAM_WITH_TEXTURE 2
#define PROGRAM_WITH_TEXTURED_EDGES 3
#define PROGRAM_INSTANCED 4
#define PROGRAM_INSTANCED_WIRE 5


namespace qglviewer {
  class ManipulatedFrame;
}

class QMenu;
class QKeyEvent;
class Viewer_interface;

// This class represents an object in the OpenGL scene
class SCENE_ITEM_EXPORT Scene_item : public QObject {
  Q_OBJECT
  Q_PROPERTY(QColor color READ color WRITE setColor)
  Q_PROPERTY(QString name READ name WRITE setName)
  Q_PROPERTY(bool visible READ visible WRITE setVisible)
  Q_ENUMS(RenderingMode)
  Q_PROPERTY(RenderingMode renderingMode READ renderingMode WRITE setRenderingMode)
public:
  typedef Scene_interface::Bbox Bbox;
  typedef qglviewer::ManipulatedFrame ManipulatedFrame;

  static const QColor defaultColor; // defined in Scene_item.cpp

  Scene_item()
    : name_("unamed"),
      color_(defaultColor),
      visible_(true),
      are_buffers_filled(false),
      rendering_mode(FlatPlusEdges),
      defaultContextMenu(0),
      buffersSize(20),
      vaosSize(10)
  {
      is_monochrome = true;
      nbVaos = 0;
      for(int i=0; i<vaosSize; i++)
      {
          addVaos(i);
          vaos[i]->create();
      }

      for(int i=0; i<buffersSize; i++)
      {
          QOpenGLBuffer n_buf;
          buffers.push_back(n_buf);
          buffers[i].create();
      }
      nb_isolated_vertices = 0;
  }
  Scene_item(int buffers_size, int vaos_size)
    : name_("unamed"),
      color_(defaultColor),
      visible_(true),
      are_buffers_filled(false),
      rendering_mode(FlatPlusEdges),
      defaultContextMenu(0),
      buffersSize(buffers_size),
      vaosSize(vaos_size)
  {
      is_monochrome = true;
      nbVaos = 0;
      for(int i=0; i<vaosSize; i++)
      {
          addVaos(i);
          vaos[i]->create();
      }

      for(int i=0; i<buffersSize; i++)
      {
          QOpenGLBuffer n_buf;
          buffers.push_back(n_buf);
          buffers[i].create();
      }
      nb_isolated_vertices = 0;
  }
  void setNbIsolatedvertices(std::size_t nb) { nb_isolated_vertices = nb;}
  std::size_t getNbIsolatedvertices() const {return nb_isolated_vertices;}
  virtual ~Scene_item();
  virtual Scene_item* clone() const = 0;

  // Indicate if rendering mode is supported
  virtual bool supportsRenderingMode(RenderingMode m) const = 0;
  // Flat/Gouraud OpenGL drawing
  virtual void draw() const {}
  virtual void draw(Viewer_interface*) const  { draw(); }
  // Wireframe OpenGL drawing
  virtual void draw_edges() const { draw(); }
  virtual void draw_edges(Viewer_interface* viewer) const { draw(viewer); }
  // Points OpenGL drawing
  virtual void draw_points() const { draw(); }
  virtual void draw_points(Viewer_interface*) const { draw_points(); }
  // Splats OpenGL drawing
  virtual void draw_splats() const {}
  virtual void draw_splats(Viewer_interface*) const {draw_splats();}
  virtual void selection_changed(bool);

  // Functions for displaying meta-data of the item
  virtual QString toolTip() const = 0;
  virtual QPixmap graphicalToolTip() const { return QPixmap(); }
  virtual QFont font() const { return QFont(); }

  // Functions that help the Scene to compute its bbox
  virtual bool isFinite() const { return true; }
  virtual bool isEmpty() const { return true; }
  virtual Bbox bbox() const { return Bbox(); }

  // Function about manipulation
  virtual bool manipulatable() const { return false; }
  virtual ManipulatedFrame* manipulatedFrame() { return 0; }

  // Getters for the four basic properties
  virtual QColor color() const { return color_; }
  virtual QString name() const { return name_; }
  virtual bool visible() const { return visible_; }
  virtual RenderingMode renderingMode() const { return rendering_mode; }
  virtual QString renderingModeName() const; // Rendering mode as a human
                                             // readable string

  // Context menu
  virtual QMenu* contextMenu();

  // Event handling
  virtual bool keyPressEvent(QKeyEvent*){return false;}
public Q_SLOTS:
  // Call that once you have finished changing something in the item
  // (either the properties or internal data)
  virtual void invalidate_buffers();
  virtual void contextual_changed(){}

  // Setters for the four basic properties
  virtual void setColor(QColor c) {
    color_ = c;
    if(!is_monochrome)
    {
        setItemIsMulticolor(false);
        invalidate_buffers();
    }
  }
  void setRbgColor(int r, int g, int b) { setColor(QColor(r, g, b)); }
  virtual void setName(QString n) { name_ = n; }
  virtual void setVisible(bool b) { visible_ = b; }
  virtual void setRenderingMode(RenderingMode m) { 
    if (supportsRenderingMode(m))
      rendering_mode = m; 
    Q_EMIT renderingModeChanged();
  }
  void setPointsMode() {
    setRenderingMode(Points);
  }

  void setWireframeMode() {
    setRenderingMode(Wireframe);
  }
  void setWireframe() {
    setRenderingMode(Wireframe);
  }

  void setFlat() {
    setRenderingMode(Flat);
  }
  void setFlatMode() {
    setRenderingMode(Flat);
  }

  void setFlatPlusEdgesMode() {
    setRenderingMode(FlatPlusEdges);
  }

  void setGouraudMode() {
    setRenderingMode(Gouraud);
  }

  void setPointsPlusNormalsMode(){
    setRenderingMode(PointsPlusNormals);
  }
  
  void setSplattingMode(){
    setRenderingMode(Splatting);
  }

  //! If b is true, the item will use buffers to render the color.
  //! If b is false, it will use a uniform value. For example, when
  //! using the mesh segmentation plugin, the item must be multicolor.
  void setItemIsMulticolor(bool b){
    is_monochrome = !b;
  }
  
  virtual void itemAboutToBeDestroyed(Scene_item*);

  virtual void select(double orig_x,
                      double orig_y,
                      double orig_z,
                      double dir_x,
                      double dir_y,
                      double dir_z);

Q_SIGNALS:
  void itemChanged();
  void aboutToBeDestroyed();
  void renderingModeChanged();

protected:
  // The four basic properties
  QString name_;
  QColor color_;
  bool visible_;
  bool is_selected;
<<<<<<< HEAD
  //! Specifies if the item is monochrome and uses uniform attribute for its color
  //! or is multicolor and uses buffers.
  bool is_monochrome;
=======
  std::size_t nb_isolated_vertices;
>>>>>>> 82a8d03d
  mutable bool are_buffers_filled;
  RenderingMode rendering_mode;
  QMenu* defaultContextMenu;

  RenderingMode prev_shading;
  RenderingMode cur_shading;

  int buffersSize;
  int vaosSize;
  mutable std::vector<QOpenGLBuffer> buffers;
  //not allowed to use vectors of VAO for some reason
  //mutable QOpenGLVertexArrayObject vaos[10];
  QMap<int,QOpenGLVertexArrayObject*> vaos;
  int nbVaos;
  void addVaos(int i)
  {
      QOpenGLVertexArrayObject* n_vao = new QOpenGLVertexArrayObject();
      vaos[i] = n_vao;
      nbVaos ++;
  }


  mutable QMap<int, QOpenGLShaderProgram*> shader_programs;
  QOpenGLShaderProgram* getShaderProgram(int , Viewer_interface *viewer = 0) const;

  int vertexLoc;
  int normalLoc;
  int colorLoc;

  virtual void initialize_buffers(){}
  virtual void compute_elements(){}
  virtual void attrib_buffers(Viewer_interface*, int program_name) const;



}; // end class Scene_item


#include <QMetaType>
Q_DECLARE_METATYPE(Scene_item*)

#endif // SCENE_ITEM_H<|MERGE_RESOLUTION|>--- conflicted
+++ resolved
@@ -224,13 +224,10 @@
   QColor color_;
   bool visible_;
   bool is_selected;
-<<<<<<< HEAD
   //! Specifies if the item is monochrome and uses uniform attribute for its color
   //! or is multicolor and uses buffers.
   bool is_monochrome;
-=======
   std::size_t nb_isolated_vertices;
->>>>>>> 82a8d03d
   mutable bool are_buffers_filled;
   RenderingMode rendering_mode;
   QMenu* defaultContextMenu;
