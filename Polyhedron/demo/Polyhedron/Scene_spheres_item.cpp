--- conflicted
+++ resolved
@@ -429,9 +429,7 @@
   return true;
 }
 
-<<<<<<< HEAD
-#include "moc_Scene_spheres_item.cpp"
-=======
+
 bool Scene_spheres_item::eventFilter(QObject *, QEvent *e)
 {
   if(e->type() == QEvent::ShortcutOverride)
@@ -444,4 +442,5 @@
   }
   return false;
 }
->>>>>>> 8738d8de
+
+#include "moc_Scene_spheres_item.cpp"