--- conflicted
+++ resolved
@@ -127,6 +127,8 @@
     nb_lines = 0;
     nb_f_lines = 0;
     is_multicolor = false;
+    targeted_id = NULL;
+    all_ids_displayed = false;
     invalidate_stats();
   }
 
@@ -142,6 +144,7 @@
   void destroy()
   {
     delete poly;
+    delete targeted_id;
   }
   void* get_aabb_tree();
   Color_vector colors_;
@@ -172,6 +175,9 @@
   unsigned int number_of_degenerated_faces;
   bool self_intersect;
   int m_min_patch_id; // the min value of the patch ids initialized in init()
+  mutable bool all_ids_displayed;
+  mutable QList<double> text_ids;
+  mutable TextItem* targeted_id;
   void initialize_buffers(CGAL::Three::Viewer_interface *viewer = 0) const;
   enum VAOs {
     Facets=0,
@@ -545,23 +551,14 @@
         program->setAttributeBuffer("vertex",GL_FLOAT,0,4);
         item->buffers[Edges_vertices].release();
 
-<<<<<<< HEAD
-
-
-       if(!is_monochrome)
-=======
-        item->buffers[Edges_color].bind();
-        item->buffers[Edges_color].allocate(color_lines.data(),
+       if(is_multicolor)
+       {
+         item->buffers[Edges_color].bind();
+         item->buffers[Edges_color].allocate(color_lines.data(),
                             static_cast<int>(color_lines.size()*sizeof(float)));
-       if(is_multicolor)
->>>>>>> e3d7732d
-       {
-           buffers[Edges_color].bind();
-           buffers[Edges_color].allocate(color_lines.data(),
-                               static_cast<int>(color_lines.size()*sizeof(float)));
-           program->enableAttributeArray("colors");
-           program->setAttributeBuffer("colors",GL_FLOAT,0,3);
-           item->buffers[Edges_color].release();
+         program->enableAttributeArray("colors");
+         program->setAttributeBuffer("colors",GL_FLOAT,0,3);
+         item->buffers[Edges_color].release();
        }
        else
        {
@@ -609,15 +606,12 @@
     std::vector<float>(normals_flat).swap(normals_flat);
     normals_gouraud.resize(0);
     std::vector<float>(normals_gouraud).swap(normals_gouraud);
-<<<<<<< HEAD
-    are_buffers_filled = true;
 
     CGAL::set_halfedgeds_items_id(*poly);
     if (viewer->hasText())
-        printPrimitiveIds(viewer);
-=======
+        item->printPrimitiveIds(viewer);
     item->are_buffers_filled = true;
->>>>>>> e3d7732d
+
 }
 
 void
@@ -813,17 +807,8 @@
 {
     cur_shading=FlatPlusEdges;
     is_selected = true;
-<<<<<<< HEAD
-    nb_facets = 0;
-    nb_lines = 0;
-    nb_f_lines = 0;
-    invalidate_stats();
     textItems = new TextListItem(this);
-    init();
-    targeted_id = NULL;
-    all_ids_displayed = false;
-=======
->>>>>>> e3d7732d
+
 }
 
 Scene_polyhedron_item::Scene_polyhedron_item(Polyhedron* const p)
@@ -832,17 +817,7 @@
 {
     cur_shading=FlatPlusEdges;
     is_selected = true;
-<<<<<<< HEAD
-    nb_facets = 0;
-    nb_lines = 0;
-    nb_f_lines = 0;
     textItems = new TextListItem(this);
-    init();
-    invalidateOpenGLBuffers();
-    targeted_id = NULL;
-    all_ids_displayed = false;
-=======
->>>>>>> e3d7732d
 }
 
 Scene_polyhedron_item::Scene_polyhedron_item(const Polyhedron& p)
@@ -851,41 +826,26 @@
 {
     cur_shading=FlatPlusEdges;
     is_selected=true;
-<<<<<<< HEAD
     textItems = new TextListItem(this);
-    init();
-    nb_facets = 0;
-    nb_lines = 0;
-    nb_f_lines = 0;
-    invalidateOpenGLBuffers();
-    targeted_id = NULL;
-    all_ids_displayed = false;
-=======
->>>>>>> e3d7732d
 }
 
 Scene_polyhedron_item::~Scene_polyhedron_item()
 {
     delete_aabb_tree(this);
-<<<<<<< HEAD
-    delete poly;
     QGLViewer* viewer = *QGLViewer::QGLViewerPool().begin();
     if(viewer)
     {
       CGAL::Three::Viewer_interface* v = qobject_cast<CGAL::Three::Viewer_interface*>(viewer);
 
       //Clears the targeted Id
-      v->textRenderer->removeText(targeted_id);
-      delete targeted_id;
+      v->textRenderer->removeText(d->targeted_id);
       //Remove textitems
       v->textRenderer->removeTextList(textItems);
       delete textItems;
     }
 
-=======
     d->destroy();
     delete d;
->>>>>>> e3d7732d
 }
 
 #include "Color_map.h"
@@ -1580,188 +1540,188 @@
   return data;
 }
 
-<<<<<<< HEAD
+
 void Scene_polyhedron_item::printPrimitiveId(QPoint point, CGAL::Three::Viewer_interface *viewer)
 {
-    TextRenderer *renderer = viewer->textRenderer;
-    renderer->getLocalTextItems().removeAll(targeted_id);
-    renderer->removeTextList(textItems);
-    textItems->clear();
+  TextRenderer *renderer = viewer->textRenderer;
+  renderer->getLocalTextItems().removeAll(d->targeted_id);
+  renderer->removeTextList(textItems);
+  textItems->clear();
+  QFont font;
+  font.setBold(true);
+
+  typedef Input_facets_AABB_tree Tree;
+  typedef Tree::Intersection_and_primitive_id<Kernel::Ray_3>::Type Intersection_and_primitive_id;
+
+  Tree* aabb_tree = static_cast<Input_facets_AABB_tree*>(d->get_aabb_tree());
+  if(aabb_tree) {
+    //find clicked facet
+    bool found = false;
+    const Kernel::Point_3 ray_origin(viewer->camera()->position().x, viewer->camera()->position().y, viewer->camera()->position().z);
+    qglviewer::Vec point_under = viewer->camera()->pointUnderPixel(point,found);
+    qglviewer::Vec dir = point_under - viewer->camera()->position();
+    const Kernel::Vector_3 ray_dir(dir.x, dir.y, dir.z);
+    const Kernel::Ray_3 ray(ray_origin, ray_dir);
+    typedef std::list<Intersection_and_primitive_id> Intersections;
+    Intersections intersections;
+    aabb_tree->all_intersections(ray, std::back_inserter(intersections));
+
+    if(!intersections.empty()) {
+      Intersections::iterator closest = intersections.begin();
+      const Kernel::Point_3* closest_point =
+          boost::get<Kernel::Point_3>(&closest->first);
+      for(Intersections::iterator
+          it = boost::next(intersections.begin()),
+          end = intersections.end();
+          it != end; ++it)
+      {
+        if(! closest_point) {
+          closest = it;
+        }
+        else {
+          const Kernel::Point_3* it_point =
+              boost::get<Kernel::Point_3>(&it->first);
+          if(it_point &&
+             (ray_dir * (*it_point - *closest_point)) < 0)
+          {
+            closest = it;
+            closest_point = it_point;
+          }
+        }
+      }
+      if(closest_point) {
+        Polyhedron::Facet_handle selected_fh = closest->second;
+        //Test spots around facet to find the closest to point
+
+        double min_dist = (std::numeric_limits<double>::max)();
+        TextItem text_item;
+        Kernel::Point_3 pt_under(point_under.x, point_under.y, point_under.z);
+
+        // test the vertices of the closest face
+        Q_FOREACH(Polyhedron::Vertex_handle vh, vertices_around_face(selected_fh->halfedge(), *d->poly))
+        {
+          Kernel::Point_3 test=vh->point();
+          double dist = CGAL::squared_distance(test, pt_under);
+          if( dist < min_dist){
+            min_dist = dist;
+            text_item = TextItem(test.x(), test.y(), test.z(), QString("%1").arg(vh->id()), true, font, Qt::red);
+          }
+        }
+        // test the midpoint of edges of the closest face
+        Q_FOREACH(boost::graph_traits<Polyhedron>::halfedge_descriptor e, halfedges_around_face(selected_fh->halfedge(), *d->poly))
+        {
+          Kernel::Point_3 test=CGAL::midpoint(source(e, *d->poly)->point(),target(e, *d->poly)->point());
+          double dist = CGAL::squared_distance(test, pt_under);
+          if(dist < min_dist){
+            min_dist = dist;
+            text_item = TextItem(test.x(), test.y(), test.z(), QString("%1").arg(e->id()/2), true, font, Qt::green);
+          }
+        }
+
+        // test the centroid of the closest face
+        double x(0), y(0), z(0);
+        int total(0);
+        Q_FOREACH(Polyhedron::Vertex_handle vh, vertices_around_face(selected_fh->halfedge(), *d->poly))
+        {
+          x+=vh->point().x();
+          y+=vh->point().y();
+          z+=vh->point().z();
+          ++total;
+        }
+
+        Kernel::Point_3 test(x/total, y/total, z/total);
+        double dist = CGAL::squared_distance(test, pt_under);
+        if(dist < min_dist){
+          min_dist = dist;
+          text_item = TextItem(test.x(), test.y(), test.z(), QString("%1").arg(selected_fh->id()), true, font, Qt::blue);
+        }
+
+        TextItem* former_targeted_id=d->targeted_id;
+        if (d->targeted_id == NULL || d->targeted_id->position() != text_item.position() )
+        {
+          d->targeted_id = new TextItem(text_item);
+          textItems->append(d->targeted_id);
+          renderer->addTextList(textItems);
+        }
+        else
+          d->targeted_id=NULL;
+        if(former_targeted_id != NULL) renderer->removeText(former_targeted_id);
+      }
+    }
+  }
+}
+
+void Scene_polyhedron_item::printPrimitiveIds(CGAL::Three::Viewer_interface *viewer) const 
+{
+  TextRenderer *renderer = viewer->textRenderer;
+
+
+  if(!d->all_ids_displayed)
+  {
     QFont font;
     font.setBold(true);
 
-    typedef Input_facets_AABB_tree Tree;
-    typedef Tree::Intersection_and_primitive_id<Kernel::Ray_3>::Type Intersection_and_primitive_id;
-
-    Tree* aabb_tree = static_cast<Input_facets_AABB_tree*>(get_aabb_tree());
-    if(aabb_tree) {
-        //find clicked facet
-        bool found = false;
-        const Kernel::Point_3 ray_origin(viewer->camera()->position().x, viewer->camera()->position().y, viewer->camera()->position().z);
-        qglviewer::Vec point_under = viewer->camera()->pointUnderPixel(point,found);
-        qglviewer::Vec dir = point_under - viewer->camera()->position();
-        const Kernel::Vector_3 ray_dir(dir.x, dir.y, dir.z);
-        const Kernel::Ray_3 ray(ray_origin, ray_dir);
-        typedef std::list<Intersection_and_primitive_id> Intersections;
-        Intersections intersections;
-        aabb_tree->all_intersections(ray, std::back_inserter(intersections));
-
-        if(!intersections.empty()) {
-            Intersections::iterator closest = intersections.begin();
-            const Kernel::Point_3* closest_point =
-                    boost::get<Kernel::Point_3>(&closest->first);
-            for(Intersections::iterator
-                it = boost::next(intersections.begin()),
-                end = intersections.end();
-                it != end; ++it)
-            {
-                if(! closest_point) {
-                    closest = it;
-                }
-                else {
-                    const Kernel::Point_3* it_point =
-                            boost::get<Kernel::Point_3>(&it->first);
-                    if(it_point &&
-                            (ray_dir * (*it_point - *closest_point)) < 0)
-                    {
-                        closest = it;
-                        closest_point = it_point;
-                    }
-                }
-            }
-            if(closest_point) {
-                Polyhedron::Facet_handle selected_fh = closest->second;
-                //Test spots around facet to find the closest to point
-
-                double min_dist = (std::numeric_limits<double>::max)();
-                TextItem text_item;
-                Kernel::Point_3 pt_under(point_under.x, point_under.y, point_under.z);
-
-                // test the vertices of the closest face
-                Q_FOREACH(Polyhedron::Vertex_handle vh, vertices_around_face(selected_fh->halfedge(), *poly))
-                {
-                    Kernel::Point_3 test=vh->point();
-                    double dist = CGAL::squared_distance(test, pt_under);
-                    if( dist < min_dist){
-                        min_dist = dist;
-                        text_item = TextItem(test.x(), test.y(), test.z(), QString("%1").arg(vh->id()), true, font, Qt::red);
-                    }
-                }
-                // test the midpoint of edges of the closest face
-                Q_FOREACH(boost::graph_traits<Polyhedron>::halfedge_descriptor e, halfedges_around_face(selected_fh->halfedge(), *poly))
-                {
-                    Kernel::Point_3 test=CGAL::midpoint(source(e, *poly)->point(),target(e, *poly)->point());
-                    double dist = CGAL::squared_distance(test, pt_under);
-                    if(dist < min_dist){
-                        min_dist = dist;
-                        text_item = TextItem(test.x(), test.y(), test.z(), QString("%1").arg(e->id()/2), true, font, Qt::green);
-                    }
-                }
-
-                // test the centroid of the closest face
-                double x(0), y(0), z(0);
-                int total(0);
-                Q_FOREACH(Polyhedron::Vertex_handle vh, vertices_around_face(selected_fh->halfedge(), *poly))
-                {
-                    x+=vh->point().x();
-                    y+=vh->point().y();
-                    z+=vh->point().z();
-                    ++total;
-                }
-
-                Kernel::Point_3 test(x/total, y/total, z/total);
-                double dist = CGAL::squared_distance(test, pt_under);
-                if(dist < min_dist){
-                    min_dist = dist;
-                    text_item = TextItem(test.x(), test.y(), test.z(), QString("%1").arg(selected_fh->id()), true, font, Qt::blue);
-                }
-
-                TextItem* former_targeted_id=targeted_id;
-                if (targeted_id == NULL || targeted_id->position() != text_item.position() )
-                {
-                    targeted_id = new TextItem(text_item);
-                    textItems->append(targeted_id);
-                    renderer->addTextList(textItems);
-                }
-                else
-                  targeted_id=NULL;
-                if(former_targeted_id != NULL) renderer->removeText(former_targeted_id);
-            }
-        }
-    }
-}
-
-void Scene_polyhedron_item::printPrimitiveIds(CGAL::Three::Viewer_interface *viewer) const 
-{
-    TextRenderer *renderer = viewer->textRenderer;
-
-
-    if(!all_ids_displayed)
-    {
-      QFont font;
-      font.setBold(true);
-
-      //fills textItems
-      Q_FOREACH(Polyhedron::Vertex_const_handle vh, vertices(*poly))
+    //fills textItems
+    Q_FOREACH(Polyhedron::Vertex_const_handle vh, vertices(*d->poly))
+    {
+      const Point& p = vh->point();
+      textItems->append(new TextItem((float)p.x(), (float)p.y(), (float)p.z(), QString("%1").arg(vh->id()), true, font, Qt::red));
+
+    }
+
+    Q_FOREACH(boost::graph_traits<Polyhedron>::edge_descriptor e, edges(*d->poly))
+    {
+      const Point& p1 = source(e, *d->poly)->point();
+      const Point& p2 = target(e, *d->poly)->point();
+      textItems->append(new TextItem((float)(p1.x() + p2.x()) / 2, (float)(p1.y() + p2.y()) / 2, (float)(p1.z() + p2.z()) / 2, QString("%1").arg(e.halfedge()->id() / 2), true, font, Qt::green));
+    }
+
+    Q_FOREACH(Polyhedron::Facet_handle fh, faces(*d->poly))
+    {
+      double x(0), y(0), z(0);
+      int total(0);
+      Q_FOREACH(Polyhedron::Vertex_handle vh, vertices_around_face(fh->halfedge(), *d->poly))
       {
-        const Point& p = vh->point();
-        textItems->append(new TextItem((float)p.x(), (float)p.y(), (float)p.z(), QString("%1").arg(vh->id()), true, font, Qt::red));
-
+        x += vh->point().x();
+        y += vh->point().y();
+        z += vh->point().z();
+        ++total;
       }
 
-      Q_FOREACH(boost::graph_traits<Polyhedron>::edge_descriptor e, edges(*poly))
-      {
-        const Point& p1 = source(e, *poly)->point();
-        const Point& p2 = target(e, *poly)->point();
-        textItems->append(new TextItem((float)(p1.x() + p2.x()) / 2, (float)(p1.y() + p2.y()) / 2, (float)(p1.z() + p2.z()) / 2, QString("%1").arg(e.halfedge()->id() / 2), true, font, Qt::green));
-      }
-
-      Q_FOREACH(Polyhedron::Facet_handle fh, faces(*poly))
-      {
-        double x(0), y(0), z(0);
-        int total(0);
-        Q_FOREACH(Polyhedron::Vertex_handle vh, vertices_around_face(fh->halfedge(), *poly))
-        {
-          x += vh->point().x();
-          y += vh->point().y();
-          z += vh->point().z();
-          ++total;
-        }
-
-        textItems->append(new TextItem((float)x / total, (float)y / total, (float)z / total, QString("%1").arg(fh->id()), true, font, Qt::blue));
-      }
-      //add the QList to the render's pool
+      textItems->append(new TextItem((float)x / total, (float)y / total, (float)z / total, QString("%1").arg(fh->id()), true, font, Qt::blue));
+    }
+    //add the QList to the render's pool
+    renderer->addTextList(textItems);
+    if(textItems->size() > static_cast<std::size_t>(renderer->getMax_textItems()))
+      d->all_ids_displayed = !d->all_ids_displayed;
+  }
+  if(d->all_ids_displayed)
+  {
+    //clears TextItems
+    textItems->clear();
+    renderer->removeTextList(textItems);
+    if(d->targeted_id)
+    {
+      textItems->append(d->targeted_id);
       renderer->addTextList(textItems);
-      if(textItems->size() > static_cast<std::size_t>(renderer->getMax_textItems()))
-        all_ids_displayed = !all_ids_displayed;
-    }
-    if(all_ids_displayed)
-    {
-      //clears TextItems
-      textItems->clear();
-      renderer->removeTextList(textItems);
-      if(targeted_id)
-      {
-        textItems->append(targeted_id);
-        renderer->addTextList(textItems);
-      }
-    }
-    all_ids_displayed = !all_ids_displayed;
+    }
+  }
+  d->all_ids_displayed = !d->all_ids_displayed;
 }
 
 bool Scene_polyhedron_item::testDisplayId(double x, double y, double z, CGAL::Three::Viewer_interface* viewer)
 {
-    Kernel::Point_3 src(x,y,z);
-    Kernel::Point_3 dest(viewer->camera()->position().x, viewer->camera()->position().y,viewer->camera()->position().z);
-    Kernel::Vector_3 v(src,dest);
-    v = 0.01*v;
-    Kernel::Point_3 point = src;
-    point = point + v;
-    Kernel::Segment_3 query(point, dest);
-    return !static_cast<Input_facets_AABB_tree*>(get_aabb_tree())->do_intersect(query);
-
-}
-=======
+  Kernel::Point_3 src(x,y,z);
+  Kernel::Point_3 dest(viewer->camera()->position().x, viewer->camera()->position().y,viewer->camera()->position().z);
+  Kernel::Vector_3 v(src,dest);
+  v = 0.01*v;
+  Kernel::Point_3 point = src;
+  point = point + v;
+  Kernel::Segment_3 query(point, dest);
+  return !static_cast<Input_facets_AABB_tree*>(d->get_aabb_tree())->do_intersect(query);
+
+}
+
 std::vector<QColor>& Scene_polyhedron_item::color_vector() {return d->colors_;}
 void Scene_polyhedron_item::set_color_vector_read_only(bool on_off) {d->plugin_has_set_color_vector_m=on_off;}
 int Scene_polyhedron_item::getNumberOfNullLengthEdges(){return d->number_of_null_length_edges;}
@@ -1769,5 +1729,4 @@
 bool Scene_polyhedron_item::triangulated(){return d->poly->is_pure_triangle();}
 bool Scene_polyhedron_item::self_intersected(){return !(d->self_intersect);}
 void Scene_polyhedron_item::setItemIsMulticolor(bool b){ d->is_multicolor = b;}
-bool Scene_polyhedron_item::isItemMulticolor(){ return d->is_multicolor;}
->>>>>>> e3d7732d
+bool Scene_polyhedron_item::isItemMulticolor(){ return d->is_multicolor;}