--- conflicted
+++ resolved
@@ -830,22 +830,8 @@
         initialize_buffers(viewer);
     }
 
-<<<<<<< HEAD
-
     if(renderingMode() == Flat || renderingMode() == FlatPlusEdges)
         vaos[Facets]->bind();
-=======
-    if(!is_selected && renderingMode() == Flat)
-        vaos[0]->bind();
-    else if(!is_selected && renderingMode() == Gouraud)
-    {
-        vaos[4]->bind();
-    }
-    else if (is_selected && renderingMode() == Gouraud)
-    {
-        vaos[5]->bind();
-    }
->>>>>>> 2722c76b
     else
     {
         vaos[Gouraud_Facets]->bind();
