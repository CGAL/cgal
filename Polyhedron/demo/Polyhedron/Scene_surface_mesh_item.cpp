#include "Scene_surface_mesh_item.h"

#include "Color_map.h"

#ifndef Q_MOC_RUN
#include <boost/graph/properties.hpp>
#include <boost/graph/graph_traits.hpp>
#endif

#include <QOpenGLShaderProgram>
#include <QInputDialog>
#include <QOpenGLBuffer>
#include <QApplication>
#include <QVariant>
#include <QMessageBox>
#include <QMenu>
#include <QWidgetAction>
#include <QSlider>
#include <QOpenGLFramebufferObject>

#ifndef Q_MOC_RUN
#include <CGAL/Surface_mesh.h>
#include <CGAL/Surface_mesh/IO.h>
#include <CGAL/intersections.h>
#include <CGAL/AABB_tree.h>
#include <CGAL/AABB_traits.h>

#include <CGAL/Polygon_mesh_processing/connected_components.h>
#include <CGAL/Polygon_mesh_processing/compute_normal.h>
#include <CGAL/Polygon_mesh_processing/self_intersections.h>
#include <CGAL/Polygon_mesh_processing/shape_predicates.h>
#include <CGAL/Polygon_mesh_processing/orient_polygon_soup.h>
#include <CGAL/Polygon_mesh_processing/polygon_soup_to_polygon_mesh.h>
#include "triangulate_primitive.h"

#include <CGAL/exceptions.h>
#include <CGAL/IO/File_writer_wavefront.h>
#include <CGAL/IO/generic_copy_OFF.h>
#include <CGAL/IO/OBJ_reader.h>
#include <CGAL/Polygon_mesh_processing/measure.h>
#include <CGAL/statistics_helpers.h>

#include <CGAL/Three/Buffer_objects.h>
#include <CGAL/Three/Triangle_container.h>
#include <CGAL/Three/Edge_container.h>
#include <CGAL/Three/Point_container.h>
#include <CGAL/Three/Three.h>

#include <CGAL/Buffer_for_vao.h>
#include <QMenu>
#include "id_printing.h"
#include <unordered_map>
#include <functional>
#endif

typedef CGAL::Three::Triangle_container Tri;
typedef CGAL::Three::Edge_container Ed;
typedef CGAL::Three::Point_container Pt;
typedef CGAL::Three::Viewer_interface VI;

//Used to triangulate the AABB_Tree
class Primitive
{
public:
  // types
  typedef face_descriptor Id; // Id type
  typedef Point_3 Point; // point type
  typedef EPICK::Triangle_3 Datum; // datum type

private:
  // member data
  Id m_it; // iterator
  Datum m_datum; // 3D triangle

  // constructor
public:
  Primitive() {}
  Primitive(Datum triangle, Id it)
    : m_it(it), m_datum(triangle)
  {
  }
public:
  Id& id() { return m_it; }
  const Id& id() const { return m_it; }
  Datum& datum() { return m_datum; }
  const Datum& datum() const { return m_datum; }

  /// Returns a point on the primitive
  Point reference_point() const { return m_datum.vertex(0); }
};


typedef CGAL::AABB_traits<EPICK, Primitive> AABB_traits;
typedef CGAL::AABB_tree<AABB_traits> Input_facets_AABB_tree;


struct KeyHash
{
  std::size_t operator()(const std::pair<std::size_t, std::size_t>& k) const
  {
    return std::hash<std::size_t>()(k.first) ^ (std::hash<std::size_t>()(k.second) << 1);
  }
};

struct KeyEqual {
  bool operator()(const std::pair<std::size_t, std::size_t>& lhs,
                  const std::pair<std::size_t, std::size_t>& rhs) const
  {
    return lhs.first == rhs.first && lhs.second == rhs.second;
  }
};

struct Scene_surface_mesh_item_priv{

  typedef EPICK::Point_3 Point;
  typedef CGAL::Surface_mesh<Point> SMesh;
  typedef boost::graph_traits<SMesh>::face_descriptor face_descriptor;

  typedef std::vector<QColor> Color_vector;

  Scene_surface_mesh_item_priv(const Scene_surface_mesh_item& other, Scene_surface_mesh_item* parent):
    smesh_(new SMesh(*other.d->smesh_)),
    idx_data_(other.d->idx_data_),
    idx_edge_data_(other.d->idx_edge_data_),
    fpatch_id_map(other.d->fpatch_id_map),
    min_patch_id(other.d->min_patch_id),
    colors_(other.d->colors_)
  {
    item = parent;
    item->setTriangleContainer(1, new Triangle_container(VI::PROGRAM_WITH_LIGHT,
                                                         false));
    item->setTriangleContainer(0, new Triangle_container(VI::PROGRAM_WITH_LIGHT,
                                                         true));
    item->setEdgeContainer(1, new Edge_container(VI::PROGRAM_NO_SELECTION,
                                                 true));
    item->setEdgeContainer(0, new Edge_container(VI::PROGRAM_WITHOUT_LIGHT,
                                                 true));
    item->setPointContainer(0, new Point_container(VI::PROGRAM_NO_SELECTION,
                                                 false));
    item->getEdgeContainer(0)->setFrameMatrix(QMatrix4x4());
    has_feature_edges = false;
    invalidate_stats();
    vertices_displayed= false;
    edges_displayed = false;
    faces_displayed = false;
    all_displayed = false;
    alphaSlider = NULL;
    has_vcolors = false;
    has_fcolors = false;
    supported_rendering_modes << FlatPlusEdges
                              << Wireframe
                              << Flat
                              << Gouraud
                              << GouraudPlusEdges
                              << Points;
    item->setProperty("classname", QString("surface_mesh"));
    ids_need_update = false;
  }

  Scene_surface_mesh_item_priv(SMesh* sm, Scene_surface_mesh_item *parent):
    smesh_(sm)
  {
    item = parent;
    item->setTriangleContainer(1, new Triangle_container(VI::PROGRAM_WITH_LIGHT,
                                                         false));
    item->setTriangleContainer(0, new Triangle_container(VI::PROGRAM_WITH_LIGHT,
                                                         true));
    item->setEdgeContainer(1, new Edge_container(VI::PROGRAM_NO_SELECTION,
                                                 true));
    item->setEdgeContainer(0, new Edge_container(VI::PROGRAM_WITHOUT_LIGHT,
                                                 true));
    item->setPointContainer(0, new Point_container(VI::PROGRAM_WITHOUT_LIGHT,
                                                 false));

    has_feature_edges = false;
    invalidate_stats();
    vertices_displayed = false;
    edges_displayed = false;
    faces_displayed = false;
    all_displayed = false;
    alphaSlider = NULL;
    has_vcolors = false;
    has_fcolors = false;
    supported_rendering_modes << FlatPlusEdges
                              << Wireframe
                              << Flat
                              << Gouraud
                                 << GouraudPlusEdges
                              << Points;
    item->setProperty("classname", QString("surface_mesh"));\
    ids_need_update = false;
    flat_vertex_map_ready = false;
  }

  ~Scene_surface_mesh_item_priv()
  {
    if(alphaSlider)
         delete alphaSlider;
    if(smesh_)
    {
      delete smesh_;
      smesh_ = NULL;
    }
  }
  void killIds();
  void fillTargetedIds(const face_descriptor& selected_fh,
                       const EPICK::Point_3 &point_under,
                       CGAL::Three::Viewer_interface *viewer,
                       const CGAL::qglviewer::Vec &offset);

  void initialize_colors() const;
  void invalidate_stats();
  void initializeBuffers(CGAL::Three::Viewer_interface *) const;
  void addFlatData(Point, EPICK::Vector_3, CGAL::Color *, Scene_item_rendering_helper::Gl_data_names name) const;
  void* get_aabb_tree();
  QList<EPICK::Triangle_3> triangulate_primitive(face_descriptor fit,
                                                 EPICK::Vector_3 normal);

  //! \brief triangulate_facet Triangulates a facet.
  //! \param fd a face_descriptor of the facet that needs to be triangulated.
  //! \param fnormals a property_map containing the normals of the mesh.
  //! \param fcolors a property_map containing the colors of the mesh
  //! \param im a property_map containing the indices of the vertices of the mesh
  //! \param index if true, the function will fill the index vector. If false, the function will
  //! fill the flat data vectors.
  void
  triangulate_facet(face_descriptor fd,
                    SMesh::Property_map<face_descriptor, EPICK::Vector_3> *fnormals,
                    SMesh::Property_map<face_descriptor, CGAL::Color> *fcolors,
                    boost::property_map< SMesh, boost::vertex_index_t >::type *im,
                    Scene_item_rendering_helper::Gl_data_names name,
                    bool index) const;
  void triangulate_convex_facet(face_descriptor fd,
                                SMesh::Property_map<face_descriptor, EPICK::Vector_3> *fnormals,
                                SMesh::Property_map<face_descriptor, CGAL::Color> *fcolors,
                                boost::property_map< SMesh, boost::vertex_index_t >::type *im,
                                Scene_item_rendering_helper::Gl_data_names name,
                                bool index) const;
  void compute_elements(Scene_item_rendering_helper::Gl_data_names name) const;
  void checkFloat() const;
  TextListItem* textVItems;
  TextListItem* textEItems;
  TextListItem* textFItems;
  mutable bool vertices_displayed;
  mutable bool edges_displayed;
  mutable bool faces_displayed;
  mutable bool all_displayed;
  mutable std::vector<TextItem*> targeted_id;

  std::string comments;

  mutable bool has_fpatch_id;
  mutable bool has_feature_edges;
  mutable bool floated;
  mutable bool has_vcolors;
  mutable bool has_fcolors;
  SMesh* smesh_;
  mutable bool is_filled;
  mutable bool isinit;
  mutable std::vector<unsigned int> idx_data_;
  mutable std::size_t idx_data_size;
  mutable std::vector<unsigned int> idx_edge_data_;
  mutable std::size_t idx_edge_data_size;
  mutable std::vector<unsigned int> idx_feature_edge_data_;
  mutable std::size_t idx_feature_edge_data_size;
  mutable std::vector<cgal_gl_data> smooth_vertices;
  mutable std::vector<cgal_gl_data> smooth_normals;
  mutable std::vector<cgal_gl_data> flat_vertices;
  mutable std::vector<std::vector<std::size_t> > flat_vertices_map;
  mutable std::vector<std::size_t> cumul_id;
  mutable std::size_t flat_vertices_size;
  mutable std::vector<cgal_gl_data> flat_normals;
  mutable std::vector<cgal_gl_data> f_colors;
  mutable std::vector<cgal_gl_data> v_colors;
  mutable QOpenGLShaderProgram *program;
  Scene_surface_mesh_item *item;

  mutable SMesh::Property_map<face_descriptor,int> fpatch_id_map;
  mutable int min_patch_id;
  mutable SMesh::Property_map<vertex_descriptor,int> v_selection_map;
  mutable SMesh::Property_map<face_descriptor,int> f_selection_map;
  mutable SMesh::Property_map<boost::graph_traits<SMesh>::edge_descriptor, bool> e_is_feature_map;

  mutable Color_vector colors_;
  double volume, area;
  unsigned int number_of_null_length_edges;
  unsigned int number_of_degenerated_faces;
  bool has_nm_vertices;
  int genus;
  bool self_intersect;
  bool ids_need_update;
  bool flat_vertex_map_ready;
  mutable QSlider* alphaSlider;
  QList<RenderingMode> supported_rendering_modes;
};

const char* aabb_property_name = "Scene_surface_mesh_item aabb tree";
Scene_surface_mesh_item::Scene_surface_mesh_item()
{
  d = new Scene_surface_mesh_item_priv(new SMesh(), this);
  d->floated = false;
  setRenderingMode(CGAL::Three::Three::defaultSurfaceMeshRenderingMode());
  d->checkFloat();
  d->textVItems = new TextListItem(this);
  d->textEItems = new TextListItem(this);
  d->textFItems = new TextListItem(this);

  are_buffers_filled = false;
  invalidate(ALL);
}

Scene_surface_mesh_item::Scene_surface_mesh_item(const Scene_surface_mesh_item& other)
{
  d = new Scene_surface_mesh_item_priv(other, this);
  setRenderingMode(CGAL::Three::Three::defaultSurfaceMeshRenderingMode());
  d->floated = false;
  d->checkFloat();
  d->textVItems = new TextListItem(this);
  d->textEItems = new TextListItem(this);
  d->textFItems = new TextListItem(this);

  are_buffers_filled = false;
  invalidate(ALL);
}

void Scene_surface_mesh_item::standard_constructor(SMesh* sm)
{
  d = new Scene_surface_mesh_item_priv(sm, this);
  d->floated = false;
  setRenderingMode(CGAL::Three::Three::defaultSurfaceMeshRenderingMode());
  d->checkFloat();
  d->textVItems = new TextListItem(this);
  d->textEItems = new TextListItem(this);
  d->textFItems = new TextListItem(this);
  are_buffers_filled = false;
  invalidate(ALL);

}
Scene_surface_mesh_item::Scene_surface_mesh_item(SMesh* sm)
{
  standard_constructor(sm);
}

Scene_surface_mesh_item::Scene_surface_mesh_item(SMesh sm)
{
  standard_constructor(new SMesh(sm));
}

Scene_surface_mesh_item*
Scene_surface_mesh_item::clone() const
{ return new Scene_surface_mesh_item(*this); }

Scene_surface_mesh_item::Vertex_selection_map
Scene_surface_mesh_item::vertex_selection_map()
{
  if(! d->v_selection_map){
    d->v_selection_map = d->smesh_->add_property_map<vertex_descriptor,int>("v:selection").first;
  }
  return d->v_selection_map;
}

Scene_surface_mesh_item::Face_selection_map
Scene_surface_mesh_item::face_selection_map()
{
  if(! d->f_selection_map){
    d->f_selection_map = d->smesh_->add_property_map<face_descriptor,int>("f:selection").first;
  }
  return d->f_selection_map;
}

std::vector<QColor>&
Scene_surface_mesh_item::color_vector()
{
  return d->colors_;
}


void Scene_surface_mesh_item_priv::addFlatData(Point p, EPICK::Vector_3 n, CGAL::Color *c, Scene_item_rendering_helper::Gl_data_names name) const
{
  const CGAL::qglviewer::Vec offset = static_cast<CGAL::Three::Viewer_interface*>(CGAL::QGLViewer::QGLViewerPool().first())->offset();
  if(name.testFlag(Scene_item_rendering_helper::GEOMETRY))
  {
    flat_vertices.push_back((cgal_gl_data)(p.x()+offset[0]));
    flat_vertices.push_back((cgal_gl_data)(p.y()+offset[1]));
    flat_vertices.push_back((cgal_gl_data)(p.z()+offset[2]));
  }
  if(name.testFlag(Scene_item_rendering_helper::NORMALS))
  {
    flat_normals.push_back((cgal_gl_data)n.x());
    flat_normals.push_back((cgal_gl_data)n.y());
    flat_normals.push_back((cgal_gl_data)n.z());
  }
  if(c != NULL && name.testFlag(Scene_item_rendering_helper::COLORS))
  {
    f_colors.push_back((float)c->red()/255);
    f_colors.push_back((float)c->green()/255);
    f_colors.push_back((float)c->blue()/255);
  }
}


void Scene_surface_mesh_item_priv::compute_elements(Scene_item_rendering_helper::Gl_data_names name)const
{
  QApplication::setOverrideCursor(Qt::WaitCursor);
  if(!alphaSlider)
  {
    alphaSlider = new QSlider(::Qt::Horizontal);
    alphaSlider->setMinimum(0);
    alphaSlider->setMaximum(255);
    alphaSlider->setValue(255);
  }
  smooth_vertices.clear();
  smooth_normals.clear();
  flat_vertices.clear();
  flat_normals.clear();
  f_colors.clear();
  v_colors.clear();
  idx_data_.clear();
  idx_data_.shrink_to_fit();

  SMesh::Property_map<vertex_descriptor, EPICK::Vector_3 > vnormals =
      smesh_->add_property_map<vertex_descriptor, EPICK::Vector_3 >("v:normal").first;

  SMesh::Property_map<face_descriptor, EPICK::Vector_3 > fnormals =
      smesh_->add_property_map<face_descriptor, EPICK::Vector_3 >("f:normal").first;
  CGAL::Polygon_mesh_processing::compute_face_normals(*smesh_,fnormals);

  typedef boost::graph_traits<SMesh>::face_descriptor face_descriptor;
  CGAL::Polygon_mesh_processing::compute_vertex_normals(*smesh_,vnormals);

  const CGAL::qglviewer::Vec o = static_cast<CGAL::Three::Viewer_interface*>(CGAL::QGLViewer::QGLViewerPool().first())->offset();
  EPICK::Vector_3 offset(o.x, o.y, o.z);

  SMesh::Property_map<vertex_descriptor, SMesh::Point> positions =
      smesh_->points();

  SMesh::Property_map<vertex_descriptor, CGAL::Color> vcolors =
      smesh_->property_map<vertex_descriptor, CGAL::Color >("v:color").first;

  SMesh::Property_map<face_descriptor, CGAL::Color> fcolors =
      smesh_->property_map<face_descriptor, CGAL::Color >("f:color").first;

  boost::property_map< SMesh, boost::vertex_index_t >::type
      im = get(boost::vertex_index, *smesh_);

  idx_data_.reserve(num_faces(*smesh_) * 3);

  typedef CGAL::Buffer_for_vao<float, unsigned int> CPF;
  typedef boost::graph_traits<SMesh>::face_descriptor face_descriptor;
  typedef boost::graph_traits<SMesh>::halfedge_descriptor halfedge_descriptor;
  typedef boost::graph_traits<SMesh>::edge_descriptor edge_descriptor;

  if(name.testFlag(Scene_item_rendering_helper::GEOMETRY))
  {
    for(face_descriptor fd : faces(*smesh_))
    {
      if(is_triangle(halfedge(fd,*smesh_),*smesh_))
      {
        for(halfedge_descriptor hd : halfedges_around_face(halfedge(fd, *smesh_),*smesh_))
        {
          idx_data_.push_back(source(hd, *smesh_));
        }
      }
      else
      {
        std::vector<Point> facet_points;
        for(halfedge_descriptor hd : halfedges_around_face(halfedge(fd, *smesh_),*smesh_))
        {
          facet_points.push_back(positions[target(hd, *smesh_)]);
        }
        bool is_convex = CPF::is_facet_convex(facet_points, fnormals[fd]);

        if(is_convex && is_quad(halfedge(fd,*smesh_),*smesh_) )
        {
          halfedge_descriptor hd = halfedge(fd,*smesh_);
          //1st half
          idx_data_.push_back(source(hd, *smesh_));
          idx_data_.push_back(source(next(hd, *smesh_), *smesh_));
          idx_data_.push_back(source(next(next(hd, *smesh_), *smesh_), *smesh_));

          //2nd half
          idx_data_.push_back(source(hd, *smesh_));
          idx_data_.push_back(source(next(next(hd, *smesh_), *smesh_), *smesh_));
          idx_data_.push_back(source(prev(hd, *smesh_), *smesh_));
        }
        else if(is_convex)
        {
          triangulate_convex_facet(fd, &fnormals, 0, &im, name, true);
        }
        else
        {
          triangulate_facet(fd, &fnormals, 0, &im, name, true);
        }
      }
    }
  }

  if(name.testFlag(Scene_item_rendering_helper::COLORS))
  {

    has_fpatch_id = smesh_->property_map<face_descriptor, int >("f:patch_id").second;
    has_fcolors = smesh_->property_map<face_descriptor, CGAL::Color >("f:color").second;
    has_vcolors = smesh_->property_map<vertex_descriptor, CGAL::Color >("v:color").second;
  }
  if(name.testFlag(Scene_item_rendering_helper::GEOMETRY))
  {
    idx_edge_data_.clear();
    idx_edge_data_.shrink_to_fit();
    idx_edge_data_.reserve(num_edges(*smesh_) * 2);
    for(edge_descriptor ed : edges(*smesh_))
    {
      idx_edge_data_.push_back(source(ed, *smesh_));
      idx_edge_data_.push_back(target(ed, *smesh_));
      if(has_feature_edges &&
         get(e_is_feature_map, ed))
      {
        idx_feature_edge_data_.push_back(source(ed, *smesh_));
        idx_feature_edge_data_.push_back(target(ed, *smesh_));
      }
    }
    idx_edge_data_.shrink_to_fit();
  }

  if(name.testFlag(Scene_item_rendering_helper::COLORS) &&
     has_fpatch_id){
    initialize_colors();
  }

  //compute the Flat data
  flat_vertices.clear();
  flat_normals.clear();
  f_colors.clear();

  for(face_descriptor fd : faces(*smesh_))
  {
    if(is_triangle(halfedge(fd,*smesh_),*smesh_))
    {
      for(halfedge_descriptor hd : halfedges_around_face(halfedge(fd, *smesh_),*smesh_))
      {
        if(name.testFlag(Scene_item_rendering_helper::GEOMETRY))
        {
          vertex_descriptor vd = source(hd, *smesh_);
          Point p = positions[vd] + offset;
          CPF::add_point_in_buffer(p, flat_vertices);
        }
        if(name.testFlag(Scene_item_rendering_helper::NORMALS))
        {
          EPICK::Vector_3 n = fnormals[fd];
          CPF::add_normal_in_buffer(n, flat_normals);
        }
        if(name.testFlag(Scene_item_rendering_helper::COLORS))
        {
          if(has_fpatch_id)
          {
            //The sharp features detection produces patch ids >=1, this
            //is meant to insure the wanted id is in the range [min,max]
            QColor c = item->color_vector()[fpatch_id_map[fd] - min_patch_id];
            CGAL::Color color(c.red(),c.green(),c.blue());
            CPF::add_color_in_buffer(color, f_colors);
          }
          else if(has_fcolors)
          {
            CGAL::Color c = fcolors[fd];
            CPF::add_color_in_buffer(c, f_colors);
          }
        }
      }
    }
    else
    {
      std::vector<Point> facet_points;
      for(halfedge_descriptor hd : halfedges_around_face(halfedge(fd, *smesh_),*smesh_))
      {
        facet_points.push_back(positions[target(hd, *smesh_)]);
      }
      bool is_convex = CPF::is_facet_convex(facet_points, fnormals[fd]);
      if(is_convex && is_quad(halfedge(fd,*smesh_),*smesh_) )
      {
        //1st half
        halfedge_descriptor hd = halfedge(fd, *smesh_);
        Point p = positions[source(hd, *smesh_)];
        EPICK::Vector_3 n = fnormals[fd];
        CGAL::Color *c;
        if(has_fpatch_id)
        {
          QColor color = item->color_vector()[fpatch_id_map[fd] - min_patch_id];
          c = new CGAL::Color(color.red(),color.green(),color.blue());
        }
        else if(has_fcolors)
          c= &fcolors[fd];
        else
          c = 0;
        addFlatData(p,n,c, name);

        hd = next(halfedge(fd, *smesh_),*smesh_);
        addFlatData(positions[source(hd, *smesh_)]
            ,fnormals[fd]
            ,c
            ,name);

        hd = next(next(halfedge(fd, *smesh_),*smesh_), *smesh_);
        addFlatData(positions[source(hd, *smesh_)]
            ,fnormals[fd]
            ,c
            ,name);
        //2nd half
        hd = halfedge(fd, *smesh_);
        addFlatData(positions[source(hd, *smesh_)]
            ,fnormals[fd]
            ,c
            ,name);

        hd = next(next(halfedge(fd, *smesh_),*smesh_), *smesh_);
        addFlatData(positions[source(hd, *smesh_)]
            ,fnormals[fd]
            ,c
            ,name);

        hd = prev(halfedge(fd, *smesh_), *smesh_);
        addFlatData(positions[source(hd, *smesh_)]
            ,fnormals[fd]
            , c
            , name);
        if(has_fpatch_id)
          delete c;
      }
      else if(is_convex)
      {
        triangulate_convex_facet(fd, &fnormals, &fcolors, 0, name, false);
      }
      else
      {
        triangulate_facet(fd, &fnormals, &fcolors, 0, name, false);
      }
    }
  }

  if(has_vcolors && name.testFlag(Scene_item_rendering_helper::COLORS))
  {
    for(vertex_descriptor vd : vertices(*smesh_))
    {
      CGAL::Color c = vcolors[vd];
      v_colors.push_back((float)c.red()/255);
      v_colors.push_back((float)c.green()/255);
      v_colors.push_back((float)c.blue()/255);
    }
  }

  if(floated &&
     (name.testFlag(Scene_item_rendering_helper::GEOMETRY)|| name.testFlag(Scene_item_rendering_helper::NORMALS)))
  {
    for(vertex_descriptor vd : vertices(*smesh_))
    {
      if(name.testFlag(Scene_item_rendering_helper::GEOMETRY))
      {
        Point p = positions[vd] + offset;
        CPF::add_point_in_buffer(p, smooth_vertices);
      }
      if(name.testFlag(Scene_item_rendering_helper::NORMALS))
      {
        EPICK::Vector_3 n = vnormals[vd];
        CPF::add_normal_in_buffer(n, smooth_normals);
      }
    }
  }
  if(name.testFlag(Scene_item_rendering_helper::GEOMETRY))
  {
    idx_edge_data_size = idx_edge_data_.size();
    idx_feature_edge_data_size = idx_feature_edge_data_.size();
    idx_data_size = idx_data_.size();
    flat_vertices_size = flat_vertices.size();

    item->getPointContainer(0)->allocate(Pt::Vertices, smooth_vertices.data(),
                                        static_cast<int>(num_vertices(*smesh_)*3*sizeof(cgal_gl_data)));
    item->getEdgeContainer(0)->allocate(Ed::Indices, idx_edge_data_.data(),
                                        static_cast<int>(idx_edge_data_.size()*sizeof(unsigned int)));
    item->getEdgeContainer(0)->allocate(Ed::Vertices, smooth_vertices.data(),
                                        static_cast<int>(num_vertices(*smesh_)*3*sizeof(cgal_gl_data)));
    item->getEdgeContainer(1)->allocate(Ed::Indices, idx_feature_edge_data_.data(),
                                        static_cast<int>(idx_feature_edge_data_.size()*sizeof(unsigned int)));
    item->getEdgeContainer(1)->allocate(Ed::Vertices, smooth_vertices.data(),
                                        static_cast<int>(num_vertices(*smesh_)*3*sizeof(cgal_gl_data)));
    item->getTriangleContainer(0)->allocate(Tri::Vertex_indices, idx_data_.data(),
                                            static_cast<int>(idx_data_.size()*sizeof(unsigned int)));
    item->getTriangleContainer(1)->allocate(Tri::Flat_vertices, flat_vertices.data(),
                                            static_cast<int>(flat_vertices.size()*sizeof(cgal_gl_data)));
    item->getTriangleContainer(0)->allocate(Tri::Smooth_vertices, smooth_vertices.data(),
                                            static_cast<int>(num_vertices(*smesh_)*3*sizeof(cgal_gl_data)));
  }
  if(name.testFlag(Scene_item_rendering_helper::NORMALS))
  {
    item->getTriangleContainer(1)->allocate(Tri::Flat_normals, flat_normals.data(),
                                            static_cast<int>(flat_normals.size()*sizeof(cgal_gl_data)));
    item->getTriangleContainer(0)->allocate(Tri::Smooth_normals, smooth_normals.data(),
                                            static_cast<int>(num_vertices(*smesh_)*3*sizeof(cgal_gl_data)));
  }
  if(name.testFlag(Scene_item_rendering_helper::COLORS))
  {
    if(!f_colors.empty())
    {
      item->getTriangleContainer(1)->allocate(Tri::FColors, f_colors.data(),
                                              static_cast<int>(f_colors.size()*sizeof(cgal_gl_data)));
    }
    else
      item->getTriangleContainer(1)->allocate(Tri::FColors, 0, 0);
    if(!v_colors.empty())
    {
      item->getTriangleContainer(0)->allocate(Tri::VColors, v_colors.data(),
                                              static_cast<int>(v_colors.size()*sizeof(cgal_gl_data)));
    }
    else
      item->getTriangleContainer(0)->allocate(Tri::VColors, 0, 0);
  }

  QApplication::restoreOverrideCursor();
}


void Scene_surface_mesh_item_priv::initialize_colors() const
{
  // Fill indices map and get max subdomain value
  int max = 0;
  min_patch_id = (std::numeric_limits<int>::max)();
  for(face_descriptor fd : faces(*smesh_)){
    max = (std::max)(max, fpatch_id_map[fd]);
    min_patch_id = (std::min)(min_patch_id, fpatch_id_map[fd]);
  }
  if(item->property("recompute_colors").toBool())
  {
    colors_.clear();
    compute_color_map(item->color(), (std::max)(1, max + 1 - min_patch_id),
                      std::back_inserter(colors_));
    qDebug()<<colors_.size()<<" colors in item";
  }
}

void Scene_surface_mesh_item_priv::initializeBuffers(CGAL::Three::Viewer_interface* viewer)const
{

  item->getTriangleContainer(1)->initializeBuffers(viewer);
  item->getTriangleContainer(0)->initializeBuffers(viewer);
  item->getEdgeContainer(1)->initializeBuffers(viewer);
  item->getEdgeContainer(0)->initializeBuffers(viewer);
  item->getPointContainer(0)->initializeBuffers(viewer);

  ////Clean-up
  item->getPointContainer(0)->setFlatDataSize(vertices(*smesh_).size()*3);
  item->getTriangleContainer(1)->setFlatDataSize(flat_vertices_size);
  item->getTriangleContainer(0)->setIdxSize(idx_data_size);
  item->getEdgeContainer(1)->setIdxSize( idx_feature_edge_data_size);
  item->getEdgeContainer(0)->setIdxSize( idx_edge_data_size);
  smooth_vertices       .resize(0);
  smooth_normals        .resize(0);
  flat_vertices         .resize(0);
  flat_normals          .resize(0);
  f_colors              .resize(0);
  v_colors              .resize(0);
  idx_data_             .resize(0);
  idx_edge_data_        .resize(0);
  idx_feature_edge_data_.resize(0);
  smooth_vertices       .shrink_to_fit();
  smooth_normals        .shrink_to_fit();
  flat_vertices         .shrink_to_fit();
  flat_normals          .shrink_to_fit();
  f_colors              .shrink_to_fit();
  v_colors              .shrink_to_fit();
  idx_data_             .shrink_to_fit();
  idx_edge_data_        .shrink_to_fit();
  idx_feature_edge_data_.shrink_to_fit();
}


void Scene_surface_mesh_item::draw(CGAL::Three::Viewer_interface *viewer) const
{
  if(!isInit(viewer) && viewer->context()->isValid())
    initGL(viewer);
  if (getBuffersFilled() )
    if(!getBuffersInit(viewer))
    {
      d->initializeBuffers(viewer);
      setBuffersInit(viewer, true);
    }


  if(renderingMode() == Gouraud ||
     renderingMode() == GouraudPlusEdges)
  {
    getTriangleContainer(0)->setColor(color());
    getTriangleContainer(0)->setSelected(is_selected);
    getTriangleContainer(0)->setAlpha(alpha());
    getTriangleContainer(0)->draw( viewer, !d->has_vcolors);
  }
  else
  {
    getTriangleContainer(1)->setColor(color());
    getTriangleContainer(1)->setSelected(is_selected);
    getTriangleContainer(1)->setAlpha(alpha());
    getTriangleContainer(1)->draw( viewer, !d->has_fcolors);
  }
}

void Scene_surface_mesh_item::drawEdges(CGAL::Three::Viewer_interface *viewer) const
{
  if(!isInit(viewer))
    initGL(viewer);
  if ( getBuffersFilled() &&
     ! getBuffersInit(viewer))
  {
    d->initializeBuffers(viewer);
    setBuffersInit(viewer, true);
  }
  getEdgeContainer(0)->setSelected(is_selected);
  getEdgeContainer(0)->setColor(QColor(Qt::black));
  getEdgeContainer(0)->draw( viewer, true);
  if(d->has_feature_edges)
  {
    getEdgeContainer(1)->setSelected(false);
    getEdgeContainer(1)->setColor(QColor(Qt::red));
    getEdgeContainer(1)->draw(viewer, true);
  }
}

void Scene_surface_mesh_item::drawPoints(CGAL::Three::Viewer_interface *viewer) const
{
  if(!isInit(viewer))
    initGL(viewer);
  if ( getBuffersFilled() &&
     ! getBuffersInit(viewer))
  {
    d->initializeBuffers(viewer);
    setBuffersInit(viewer, true);
  }
  getPointContainer(0)->setSelected(is_selected);
  getPointContainer(0)->setColor(color());
  getPointContainer(0)->draw( viewer, true);
}

void
Scene_surface_mesh_item::selection_changed(bool p_is_selected)
{
  if(p_is_selected != is_selected)
  {
    is_selected = p_is_selected;
  }
}

bool
Scene_surface_mesh_item::supportsRenderingMode(RenderingMode m) const
{ return d->supported_rendering_modes.contains(m); }

CGAL::Three::Scene_item::Bbox Scene_surface_mesh_item::bbox() const
{
 if(!is_bbox_computed)
   compute_bbox();
 return _bbox;
}

bool
Scene_surface_mesh_item::isEmpty() const
{

  return num_vertices(*d->smesh_)==0;
}

QString Scene_surface_mesh_item::toolTip() const
{
  QString str = QObject::tr("<p>Surface_mesh <b>%1</b> (mode: %5, color: %6)</p>"
                            "<p>Number of vertices: %2<br />"
                            "Number of edges: %3<br />"
                            "Number of faces: %4</p>")
      .arg(this->name())
      .arg(num_vertices(*d->smesh_))
      .arg(num_edges(*d->smesh_))
      .arg(num_faces(*d->smesh_))
      .arg(this->renderingModeName())
      .arg(this->color().name());
  str += QString("<br />Number of isolated vertices: %1<br />").arg(getNbIsolatedvertices());
  return str;
}

void Scene_surface_mesh_item_priv::checkFloat()const
{
#if CGAL_IS_FLOAT == 1
  floated = true;
#endif
}

void Scene_surface_mesh_item_priv::triangulate_convex_facet(face_descriptor fd,
                                                            SMesh::Property_map<face_descriptor, EPICK::Vector_3> *fnormals,
                                                            SMesh::Property_map<face_descriptor, CGAL::Color> *fcolors,
                                                            boost::property_map< SMesh, boost::vertex_index_t >::type *im,
                                                            Scene_item_rendering_helper::Gl_data_names name,
                                                            bool index) const
{
  Point p0,p1,p2;
  SMesh::Halfedge_around_face_circulator he(halfedge(fd, *smesh_), *smesh_);
  SMesh::Halfedge_around_face_circulator he_end = he;

  while(next(*he, *smesh_) != prev(*he_end, *smesh_))
  {
    ++he;
    vertex_descriptor v0(target(*he_end, *smesh_)),
        v1(target(*he, *smesh_)),
        v2(target(next(*he, *smesh_), *smesh_));
    p0 = smesh_->point(v0);
    p1 = smesh_->point(v1);
    p2 = smesh_->point(v2);
    if(!index)
    {
      CGAL::Color* color;
      if(has_fpatch_id)
      {
        QColor c = item->color_vector()[fpatch_id_map[fd] - min_patch_id];
        color = new CGAL::Color(c.red(),c.green(),c.blue());
      }
      else if(has_fcolors)
        color = &(*fcolors)[fd];
      else
        color = 0;
      addFlatData(p0,
                  (*fnormals)[fd],
                  color,
                  name);
      addFlatData(p1,
                  (*fnormals)[fd],
                  color,
                  name);

      addFlatData(p2,
                  (*fnormals)[fd],
                  color,
                  name);
      if(has_fpatch_id)
        delete color;
    }
    else if(name.testFlag(Scene_item_rendering_helper::GEOMETRY))
    {
      idx_data_.push_back((*im)[v0]);
      idx_data_.push_back((*im)[v1]);
      idx_data_.push_back((*im)[v2]);
    }
  }
}
void
Scene_surface_mesh_item_priv::triangulate_facet(face_descriptor fd,
                                           SMesh::Property_map<face_descriptor, EPICK::Vector_3> *fnormals,
                                           SMesh::Property_map<face_descriptor, CGAL::Color> *fcolors,
                                           boost::property_map< SMesh, boost::vertex_index_t >::type *im,
                                           Scene_item_rendering_helper::Gl_data_names name,
                                           bool index) const
{

  //Computes the normal of the facet
  EPICK::Vector_3 normal = get(*fnormals, fd);
  if(normal == CGAL::NULL_VECTOR)
  {
    boost::graph_traits<SMesh>::halfedge_descriptor start = prev(halfedge(fd, *smesh_), *smesh_);
    boost::graph_traits<SMesh>::halfedge_descriptor hd = halfedge(fd, *smesh_);
    boost::graph_traits<SMesh>::halfedge_descriptor next_=next(hd, *smesh_);
    do
    {
      const Point_3& pa = smesh_->point(target(hd, *smesh_));
      const Point_3& pb = smesh_->point(target(next_, *smesh_));
      const Point_3& pc = smesh_->point(target(prev(hd, *smesh_), *smesh_));
      if (!CGAL::collinear (pa, pb, pc))
      {
        normal = CGAL::cross_product(pb-pa, pc -pa);
        break;
      }
      next_ =next(next_, *smesh_);
    }while(next_ != start);

    if (normal == CGAL::NULL_VECTOR) // No normal could be computed, return
    {
      qDebug()<<"Warning : normal is not valid. Facet not displayed";
      return;
    }
  }
  //check if normal contains NaN values
  if (normal.x() != normal.x() || normal.y() != normal.y() || normal.z() != normal.z())
  {
    qDebug()<<"Warning : normal is not valid. Facet not displayed";
    return;
  }

  typedef FacetTriangulator<SMesh, EPICK, boost::graph_traits<SMesh>::vertex_descriptor> FT;
  const CGAL::qglviewer::Vec off = static_cast<CGAL::Three::Viewer_interface*>(CGAL::QGLViewer::QGLViewerPool().first())->offset();
  EPICK::Vector_3 offset(off.x,off.y,off.z);
  FT triangulation(fd,normal,smesh_, offset);
  //iterates on the internal faces
  for(FT::CDT::Finite_faces_iterator
      ffit = triangulation.cdt->finite_faces_begin(),
      end = triangulation.cdt->finite_faces_end();
      ffit != end; ++ffit)
  {
    if(ffit->info().is_external)
      continue;
    //add the vertices to the positions
    //adds the vertices, normals and colors to the appropriate vectors
    if(!index)
    {
      CGAL::Color* color;
      if(has_fpatch_id)
      {
        QColor c= item->color_vector()[fpatch_id_map[fd] - min_patch_id];
        color = new CGAL::Color(c.red(),c.green(),c.blue());
      }
      else if(has_fcolors)
        color = &(*fcolors)[fd];
      else
        color = 0;

      addFlatData(ffit->vertex(0)->point()-offset,
                  (*fnormals)[fd],
                  color,
                  name);
      addFlatData(ffit->vertex(1)->point()-offset,
                  (*fnormals)[fd],
                  color,
                  name);

      addFlatData(ffit->vertex(2)->point()-offset,
                  (*fnormals)[fd],
                  color,
                  name);
      if(has_fpatch_id)
        delete color;
    }
    //adds the indices to the appropriate vector
    else
    {
      if(name.testFlag(Scene_item_rendering_helper::GEOMETRY))
      {
        idx_data_.push_back((*im)[triangulation.v2v[ffit->vertex(0)]]);
        idx_data_.push_back((*im)[triangulation.v2v[ffit->vertex(1)]]);
        idx_data_.push_back((*im)[triangulation.v2v[ffit->vertex(2)]]);
      }
    }

  }
}
void delete_aabb_tree(Scene_surface_mesh_item* item)
{
    QVariant aabb_tree_property = item->property(aabb_property_name);
    if(aabb_tree_property.isValid()) {
        void* ptr = aabb_tree_property.value<void*>();
        Input_facets_AABB_tree* tree = static_cast<Input_facets_AABB_tree*>(ptr);
        if(tree) {
            delete tree;
            tree = 0;
        }
        item->setProperty(aabb_property_name, QVariant());
    }
}

Scene_surface_mesh_item::~Scene_surface_mesh_item()
{
  delete_aabb_tree(this);
  CGAL::QGLViewer* viewer = *CGAL::QGLViewer::QGLViewerPool().begin();
  if(viewer)
  {
    CGAL::Three::Viewer_interface* v = qobject_cast<CGAL::Three::Viewer_interface*>(viewer);

    //Clears the targeted Id
    if(d)
    {
      for(TextItem* item : d->targeted_id)
          v->textRenderer()->removeText(item);
    }
    //Remove vertices textitems
    if(d->textVItems)
    {
      v->textRenderer()->removeTextList(d->textVItems);
      delete d->textVItems;
      d->textVItems=NULL;
    }
    //Remove edges textitems
    if(d->textEItems)
    {
      v->textRenderer()->removeTextList(d->textEItems);
      delete d->textEItems;
      d->textEItems=NULL;
    }
    //Remove faces textitems
    if(d->textFItems)
    {
      v->textRenderer()->removeTextList(d->textFItems);
      delete d->textFItems;
      d->textFItems=NULL;
    }
  }
  delete d;
}
SMesh* Scene_surface_mesh_item::polyhedron() { return d->smesh_; }
const SMesh* Scene_surface_mesh_item::polyhedron() const { return d->smesh_; }

std::string& Scene_surface_mesh_item::comments() { return d->comments; }
const std::string& Scene_surface_mesh_item::comments() const { return d->comments; }

void Scene_surface_mesh_item::compute_bbox()const
{
  SMesh::Property_map<vertex_descriptor, Point_3> pprop = d->smesh_->points();
  CGAL::Bbox_3 bbox;

  for(vertex_descriptor vd :vertices(*d->smesh_))
  {
    bbox = bbox + pprop[vd].bbox();
  }
  _bbox = Bbox(bbox.xmin(),bbox.ymin(),bbox.zmin(),
               bbox.xmax(),bbox.ymax(),bbox.zmax());
  is_bbox_computed = true;
}

void Scene_surface_mesh_item::itemAboutToBeDestroyed(Scene_item *item)
{
  Scene_item::itemAboutToBeDestroyed(item);
  if(d && d->smesh_ && item == this)
  {
    delete d->smesh_;
    d->smesh_ = NULL;
  }
}

void* Scene_surface_mesh_item_priv::get_aabb_tree()
{
  QVariant aabb_tree_property = item->property(aabb_property_name);
  if(aabb_tree_property.isValid()) {
    void* ptr = aabb_tree_property.value<void*>();
    return static_cast<Input_facets_AABB_tree*>(ptr);
  }
  else {
    QApplication::setOverrideCursor(Qt::WaitCursor);
    SMesh* sm = item->polyhedron();
    if(sm) {
      sm->collect_garbage();
      Input_facets_AABB_tree* tree =
          new Input_facets_AABB_tree();
      int index =0;
      for(face_descriptor f : faces(*sm))
      {
        //if face is degenerate, skip it
        if (CGAL::is_triangle(halfedge(f, *sm), *sm)
            && CGAL::Polygon_mesh_processing::is_degenerate_triangle_face(f, *sm))
          continue;
        //if face not triangle, triangulate corresponding primitive before adding it to the tree
        if(!CGAL::is_triangle(halfedge(f, *sm), *sm))
        {
          EPICK::Vector_3 normal = CGAL::Polygon_mesh_processing::compute_face_normal(f, *sm);
          index +=3;
          Q_FOREACH(EPICK::Triangle_3 triangle, triangulate_primitive(f,normal))
          {
            Primitive primitive(triangle, f);
            tree->insert(primitive);
          }
        }
        else
        {
          EPICK::Triangle_3 triangle(
                sm->point(target(halfedge(f, *sm), *sm)),
                sm->point(target(next(halfedge(f, *sm), *sm), *sm)),
                sm->point(target(next(next(halfedge(f, *sm), *sm), *sm), *sm))
                );
          Primitive primitive(triangle, f);
          tree->insert(primitive);
        }
      }
      item->setProperty(aabb_property_name,
                        QVariant::fromValue<void*>(tree));
      QApplication::restoreOverrideCursor();
      return tree;
    }
    else return 0;
  }
}


void
Scene_surface_mesh_item::select(double orig_x,
                              double orig_y,
                              double orig_z,
                              double dir_x,
                              double dir_y,
                              double dir_z)
{
  SMesh *sm = d->smesh_;
  std::size_t vertex_to_emit = 0;
  typedef Input_facets_AABB_tree Tree;
  typedef Tree::Intersection_and_primitive_id<EPICK::Ray_3>::Type Object_and_primitive_id;

  Tree* aabb_tree = static_cast<Tree*>(d->get_aabb_tree());
  if(aabb_tree)
  {
    const EPICK::Point_3 ray_origin(orig_x, orig_y, orig_z);
    const EPICK::Vector_3 ray_dir(dir_x, dir_y, dir_z);
    const EPICK::Ray_3 ray(ray_origin, ray_dir);
    typedef std::list<Object_and_primitive_id> Intersections;
    Intersections intersections;
    aabb_tree->all_intersections(ray, std::back_inserter(intersections));
    Intersections::iterator closest = intersections.begin();
    if(closest != intersections.end())
    {

      const EPICK::Point_3* closest_point =
          boost::get<EPICK::Point_3>(&(closest->first));
      for(Intersections::iterator
          it = boost::next(intersections.begin()),
          end = intersections.end();
          it != end; ++it)
      {
        if(! closest_point) {
          closest = it;
        }
        else {
          const EPICK::Point_3* it_point =
              boost::get<EPICK::Point_3>(&it->first);
          if(it_point &&
             (ray_dir * (*it_point - *closest_point)) < 0)
          {
            closest = it;
            closest_point = it_point;
          }
        }
      }
      if(closest_point) {
        face_descriptor selected_face = closest->second;

        // The computation of the nearest vertex may be costly.  Only
        // do it if some objects are connected to the signal
        // 'selected_vertex'.
        if(QObject::receivers(SIGNAL(selected_vertex(void*))) > 0)
        {

          SMesh::Halfedge_around_face_circulator he_it(sm->halfedge(selected_face),*sm), around_end(he_it);

          vertex_descriptor v = sm->target(*he_it), nearest_v = v;

          EPICK::FT sq_dist = CGAL::squared_distance(*closest_point,
                                                      sm->point(v));
          while(++he_it != around_end) {
            v = sm->target(*he_it);
            EPICK::FT new_sq_dist = CGAL::squared_distance(*closest_point,
                                                            sm->point(v));
            if(new_sq_dist < sq_dist) {
              sq_dist = new_sq_dist;
              nearest_v = v;
            }
          }
          //bottleneck
          vertex_to_emit = static_cast<std::size_t>(nearest_v);
        }

        if(QObject::receivers(SIGNAL(selected_edge(void*))) > 0
           || QObject::receivers(SIGNAL(selected_halfedge(void*))) > 0)
        {
          SMesh::Halfedge_around_face_circulator he_it(sm->halfedge(selected_face),*sm), around_end(he_it);

          halfedge_descriptor nearest_h = *he_it;
          EPICK::FT sq_dist =
              CGAL::squared_distance(*closest_point,
                                     EPICK::Segment_3(sm->point(sm->target(*he_it)),
                                                       sm->point(
                                                         sm->target(
                                                           sm->opposite(*he_it)))));

          while(++he_it != around_end)
          {
            EPICK::FT new_sq_dist =
                CGAL::squared_distance(*closest_point,
                                       EPICK::Segment_3(sm->point(sm->target(*he_it)),
                                                         sm->point(
                                                           sm->target(
                                                             sm->opposite(*he_it)))));
            if(new_sq_dist < sq_dist) {
              sq_dist = new_sq_dist;
              nearest_h = *he_it;
            }
          }
          std::size_t s_nearest_h = static_cast<std::size_t>(nearest_h);
          std::size_t s_nearest_e = static_cast<std::size_t>(nearest_h)/2;
          Q_EMIT selected_halfedge(reinterpret_cast<void*>(s_nearest_h));
          Q_EMIT selected_edge(reinterpret_cast<void*>(s_nearest_e));
        }
        Q_EMIT selected_vertex(reinterpret_cast<void*>(vertex_to_emit));
        std::size_t s_selected_f = static_cast<std::size_t>(selected_face);
        Q_EMIT selected_facet(reinterpret_cast<void*>(s_selected_f));
      }
    }
  }
  Scene_item::select(orig_x, orig_y, orig_z, dir_x, dir_y, dir_z);
  Q_EMIT selection_done();
}

void Scene_surface_mesh_item::invalidateOpenGLBuffers()
{
  invalidate(ALL);
}

void Scene_surface_mesh_item::invalidate(Gl_data_names name)
{
  Q_EMIT item_is_about_to_be_changed();
  if(name.testFlag(GEOMETRY))
  {
    is_bbox_computed = false;
    delete_aabb_tree(this);
    d->smesh_->collect_garbage();
    d->invalidate_stats();
    d->flat_vertex_map_ready = false;
  }
  setBuffersFilled(false);
  Q_FOREACH(CGAL::QGLViewer* v, CGAL::QGLViewer::QGLViewerPool())
  {
    CGAL::Three::Viewer_interface* viewer = static_cast<CGAL::Three::Viewer_interface*>(v);
    if(viewer == NULL)
      continue;
    setBuffersInit(viewer, false);
    viewer->update();
  }

  getTriangleContainer(1)->reset_vbos(name);
  getTriangleContainer(0)->reset_vbos(name);
  getEdgeContainer(1)->reset_vbos(name);
  getEdgeContainer(0)->reset_vbos(name);
  getPointContainer(0)->reset_vbos(name);
  bool has_been_init = false;
  for(CGAL::QGLViewer* v : CGAL::QGLViewer::QGLViewerPool())
  {
    CGAL::Three::Viewer_interface* viewer = static_cast<CGAL::Three::Viewer_interface*>(v);
    if(!isInit(viewer))
    {
      initGL(viewer);
      has_been_init = true;
    }
  }
  if(!has_been_init)
    processData(name);
  if(!d->all_displayed)
    d->killIds();
  else
  {
    d->killIds();
    if(d->vertices_displayed)
    {
      printVertexIds();
    }
    if(d->edges_displayed)
    {
      printEdgeIds();
    }
    if(d->faces_displayed)
    {
      printFaceIds();
    }
  }
}


QList<EPICK::Triangle_3> Scene_surface_mesh_item_priv::triangulate_primitive(face_descriptor fit,
                                                EPICK::Vector_3 normal)
{
  typedef FacetTriangulator<SMesh, EPICK, boost::graph_traits<SMesh>::vertex_descriptor> FT;
  //The output list
  QList<EPICK::Triangle_3> res;
  //check if normal contains NaN values
  if (normal.x() != normal.x() || normal.y() != normal.y() || normal.z() != normal.z())
  {
    qDebug()<<"Warning in triangulation of the selection item: normal contains NaN values and is not valid.";
    return QList<EPICK::Triangle_3>();
  }
  FT triangulation(fit,normal,smesh_);
  //iterates on the internal faces to add the vertices to the positions
  //and the normals to the appropriate vectors
  for( FT::CDT::Finite_faces_iterator
      ffit = triangulation.cdt->finite_faces_begin(),
      end = triangulation.cdt->finite_faces_end();
      ffit != end; ++ffit)
  {
    if(ffit->info().is_external)
      continue;


    res << EPICK::Triangle_3(ffit->vertex(0)->point(),
                              ffit->vertex(1)->point(),
                              ffit->vertex(2)->point());

  }
  return res;
}

void Scene_surface_mesh_item::invalidate_aabb_tree()
{
 delete_aabb_tree(this);
}


bool Scene_surface_mesh_item::intersect_face(double orig_x,
                                           double orig_y,
                                           double orig_z,
                                           double dir_x,
                                           double dir_y,
                                           double dir_z,
                                           const face_descriptor &f)
{
  typedef Input_facets_AABB_tree Tree;
  typedef Tree::Object_and_primitive_id Object_and_primitive_id;

  Tree* aabb_tree = static_cast<Tree*>(d->get_aabb_tree());
  if(aabb_tree)
  {
    const EPICK::Point_3 ray_origin(orig_x, orig_y, orig_z);
    const EPICK::Vector_3 ray_dir(dir_x, dir_y, dir_z);
    const EPICK::Ray_3 ray(ray_origin, ray_dir);
    typedef std::list<Object_and_primitive_id> Intersections;
    Intersections intersections;
    aabb_tree->all_intersections(ray, std::back_inserter(intersections));
    Intersections::iterator closest = intersections.begin();
    if(closest != intersections.end())
    {
      const EPICK::Point_3* closest_point =
          CGAL::object_cast<EPICK::Point_3>(&closest->first);
      for(Intersections::iterator
          it = boost::next(intersections.begin()),
          end = intersections.end();
          it != end; ++it)
      {
        if(! closest_point) {
          closest = it;
        }
        else {
          const EPICK::Point_3* it_point =
              CGAL::object_cast<EPICK::Point_3>(&it->first);
          if(it_point &&
             (ray_dir * (*it_point - *closest_point)) < 0)
          {
            closest = it;
            closest_point = it_point;
          }
        }
      }
      if(closest_point)
      {
        face_descriptor intersected_face = closest->second;
        return intersected_face == f;
      }
    }
  }
  return false;

}
void Scene_surface_mesh_item::setItemIsMulticolor(bool b)
{
  if(b)
  {
    d->fpatch_id_map = d->smesh_->add_property_map<face_descriptor,int>("f:patch_id", 1).first;
    d->has_fcolors = true;
  }
  else
  {
    if(d->smesh_->property_map<face_descriptor,int>("f:patch_id").second)
    {
      d->fpatch_id_map = d->smesh_->property_map<face_descriptor,int>("f:patch_id").first;
      d->smesh_->remove_property_map(d->fpatch_id_map);
      d->has_fcolors = false;
    }
    if(d->smesh_->property_map<face_descriptor, CGAL::Color >("f:color").second)
    {
     SMesh::Property_map<face_descriptor, CGAL::Color> pmap =
         d->smesh_->property_map<face_descriptor, CGAL::Color >("f:color").first;
         d->smesh_->remove_property_map(pmap);
      d->has_fcolors = false;
    }
    if(d->smesh_->property_map<vertex_descriptor, CGAL::Color >("v:color").second)
    {
      SMesh::Property_map<vertex_descriptor, CGAL::Color> pmap =
          d->smesh_->property_map<vertex_descriptor, CGAL::Color >("v:color").first;
          d->smesh_->remove_property_map(pmap);
      d->has_vcolors = false;
    }
    this->setProperty("NbPatchIds", 0); //for the joinandsplit_plugin
  }
}

void Scene_surface_mesh_item::show_feature_edges(bool b)
{
  d->has_feature_edges = b;
  if(b)
  {
    d->e_is_feature_map = d->smesh_->add_property_map<boost::graph_traits<SMesh>::edge_descriptor,bool>("e:is_feature").first;
    invalidate(COLORS);
    itemChanged();
  }
}

bool Scene_surface_mesh_item::isItemMulticolor()
{
  return d->has_fcolors || d->has_vcolors;
}

bool Scene_surface_mesh_item::hasPatchIds()
{
  return d->has_fpatch_id;
}


bool
Scene_surface_mesh_item::save(std::ostream& out) const
{
  QApplication::setOverrideCursor(Qt::WaitCursor);
  out.precision(17);
    out << *(d->smesh_);
    QApplication::restoreOverrideCursor();
    return (bool) out;
}

bool
Scene_surface_mesh_item::load_obj(std::istream& in)
{
  typedef SMesh::Point Point;
  std::vector<Point> points;
  std::vector<std::vector<std::size_t> > faces;
  bool failed = !CGAL::read_OBJ(in,points,faces);

  CGAL::Polygon_mesh_processing::orient_polygon_soup(points,faces);
  CGAL::Polygon_mesh_processing::polygon_soup_to_polygon_mesh(points,faces,*(d->smesh_));
  if ( (! failed) && !isEmpty() )
  {
    invalidate(ALL);
    return true;
  }
  return false;
}

bool
Scene_surface_mesh_item::save_obj(std::ostream& out) const
{
  CGAL::File_writer_wavefront  writer;
  CGAL::generic_print_surface_mesh(out, *(d->smesh_), writer);
  return out.good();
}

void
Scene_surface_mesh_item_priv::
invalidate_stats()
{
  number_of_degenerated_faces = (unsigned int)(-1);
  number_of_null_length_edges = (unsigned int)(-1);
  has_nm_vertices = false;
  volume = -std::numeric_limits<double>::infinity();
  area = -std::numeric_limits<double>::infinity();
  self_intersect = false;
  genus = -1;
}

QString Scene_surface_mesh_item::computeStats(int type)
{
  double minl, maxl, meanl, midl;
  switch (type)
  {
  case MIN_LENGTH:
  case MAX_LENGTH:
  case MID_LENGTH:
  case MEAN_LENGTH:
  case NB_NULL_LENGTH:
    edges_length(d->smesh_, minl, maxl, meanl, midl, d->number_of_null_length_edges);
  }

  double mini(0), maxi(0), ave(0);
  switch (type)
  {
  case MIN_ANGLE:
  case MAX_ANGLE:
  case MEAN_ANGLE:
    angles(d->smesh_, mini, maxi, ave);
  }
  double min_area, max_area, med_area, mean_area;
  switch (type)
  {
  case MIN_AREA:
  case MAX_AREA:
  case MEAN_AREA:
  case MED_AREA:
    if(!is_triangle_mesh(*d->smesh_))
    {
      return QString("n/a");
    }
    faces_area(d->smesh_, min_area, max_area, mean_area, med_area);
  }
  double min_altitude, min_ar, max_ar, mean_ar;
  switch (type)
  {
  case MIN_ALTITUDE:
  case MIN_ASPECT_RATIO:
  case MAX_ASPECT_RATIO:
  case MEAN_ASPECT_RATIO:
    if(!is_triangle_mesh(*d->smesh_))
    {
      return QString("n/a");
    }
    faces_aspect_ratio(d->smesh_, min_altitude, min_ar, max_ar, mean_ar);
  }
  if(type == HAS_NM_VERTICES)
  {

    d->has_nm_vertices = false;
    typedef boost::function_output_iterator<CGAL::internal::Throw_at_output> OutputIterator;
    try{
      CGAL::Polygon_mesh_processing::non_manifold_vertices(*d->smesh_, OutputIterator());
    }
    catch( CGAL::internal::Throw_at_output_exception& )
    {
      d->has_nm_vertices = true;
    }

  }
  switch(type)
  {
  case NB_VERTICES:
    return QString::number(num_vertices(*d->smesh_));
  case HAS_NM_VERTICES:
  {
    if(d->has_nm_vertices)
      return QString("Yes");
    return QString("No");
  }

  case NB_FACETS:
    return QString::number(num_faces(*d->smesh_));

  case NB_CONNECTED_COMPOS:
  {
    boost::vector_property_map<int,
      boost::property_map<SMesh, boost::face_index_t>::type>
      fccmap(static_cast<unsigned>(num_faces(*(d->smesh_))), get(boost::face_index, *(d->smesh_)));
    return QString::number(CGAL::Polygon_mesh_processing::connected_components(*(d->smesh_), fccmap));
  }
  case NB_BORDER_EDGES:
  {
    int i=0;
    for(halfedge_descriptor hd : halfedges(*d->smesh_))
    {
      if(is_border(hd, *d->smesh_))
        ++i;
    }
    return QString::number(i);
  }

  case NB_EDGES:
    return QString::number(num_halfedges(*d->smesh_) / 2);

  case NB_DEGENERATED_FACES:
  {
    if(is_triangle_mesh(*d->smesh_))
    {
      if (d->number_of_degenerated_faces == (unsigned int)(-1))
        d->number_of_degenerated_faces = nb_degenerate_faces(d->smesh_);
      return QString::number(d->number_of_degenerated_faces);
    }
    else
      return QString("n/a");
  }
  case AREA:
  {
    if(is_triangle_mesh(*d->smesh_))
    {
      if(d->area == -std::numeric_limits<double>::infinity())
        d->area = CGAL::Polygon_mesh_processing::area(*(d->smesh_));
      return QString::number(d->area);
    }
    else
      return QString("n/a");
  }
  case VOLUME:
  {
    if(is_triangle_mesh(*d->smesh_) && is_closed(*d->smesh_))
    {
      if (d->volume == -std::numeric_limits<double>::infinity())
        d->volume = CGAL::Polygon_mesh_processing::volume(*(d->smesh_));
      return QString::number(d->volume);
    }
    else
      return QString("n/a");
  }
  case SELFINTER:
  {
    //todo : add a test about cache validity
    if(is_triangle_mesh(*d->smesh_))
      d->self_intersect = CGAL::Polygon_mesh_processing::does_self_intersect<CGAL::Parallel_if_available_tag>(*(d->smesh_));
    if (d->self_intersect)
      return QString("Yes");
    else if(is_triangle_mesh(*d->smesh_))
      return QString("No");
    else
      return QString("n/a");
  }
  case GENUS:
  {
    if(!is_closed(*d->smesh_))
    {
      return QString("n/a");
    }
    else if(d->genus == -1)
    {
      std::ptrdiff_t s(num_vertices(*d->smesh_)),
          a(num_halfedges(*d->smesh_)/2),
          f(num_faces(*d->smesh_));
      d->genus = 1.0 - double(s-a+f)/2.0;
    }
    if(d->genus < 0)
    {
      return QString("n/a");
    }
    else
    {
      return QString::number(d->genus);
    }

  }
  case MIN_LENGTH:
    return QString::number(minl);
  case MAX_LENGTH:
    return QString::number(maxl);
  case MID_LENGTH:
    return QString::number(midl);
  case MEAN_LENGTH:
    return QString::number(meanl);
  case NB_NULL_LENGTH:
    return QString::number(d->number_of_null_length_edges);

  case MIN_ANGLE:
    return QString::number(mini);
  case MAX_ANGLE:
    return QString::number(maxi);
  case MEAN_ANGLE:
    return QString::number(ave);
  case HOLES:
    return QString::number(nb_holes(d->smesh_));

  case MIN_AREA:
    return QString::number(min_area);
  case MAX_AREA:
    return QString::number(max_area);
  case MED_AREA:
    return QString::number(med_area);
  case MEAN_AREA:
    return QString::number(mean_area);
  case MIN_ALTITUDE:
    return QString::number(min_altitude);
  case MIN_ASPECT_RATIO:
    return QString::number(min_ar);
  case MAX_ASPECT_RATIO:
    return QString::number(max_ar);
  case MEAN_ASPECT_RATIO:
    return QString::number(mean_ar);
  case IS_PURE_TRIANGLE:
    if(is_triangle_mesh(*d->smesh_))
      return QString("yes");
    else
      return QString("no");
  case IS_PURE_QUAD:
    if (is_quad_mesh(*d->smesh_))
      return QString("yes");
    else
      return QString("no");
  }
  return QString();
}

CGAL::Three::Scene_item::Header_data Scene_surface_mesh_item::header() const
{
  CGAL::Three::Scene_item::Header_data data;
  //categories

  data.categories.append(std::pair<QString,int>(QString("Properties"),11));
  data.categories.append(std::pair<QString,int>(QString("Faces"),10));
  data.categories.append(std::pair<QString,int>(QString("Edges"),6));
  data.categories.append(std::pair<QString,int>(QString("Angles"),3));


  //titles
  data.titles.append(QString("#Vertices"));
  data.titles.append(QString("Has Non-manifold Vertices"));
  data.titles.append(QString("#Connected Components"));
  data.titles.append(QString("#Border Edges"));
  data.titles.append(QString("Pure Triangle"));
  data.titles.append(QString("Pure Quad"));
  data.titles.append(QString("#Degenerate Faces"));
  data.titles.append(QString("Connected Components of the Boundary"));
  data.titles.append(QString("Area"));
  data.titles.append(QString("Volume"));
  data.titles.append(QString("Self-Intersecting"));
  data.titles.append(QString("#Faces"));
  data.titles.append(QString("Min Area"));
  data.titles.append(QString("Max Area"));
  data.titles.append(QString("Median Area"));
  data.titles.append(QString("Mean Area"));
  data.titles.append(QString("Min Altitude"));
  data.titles.append(QString("Min Aspect-Ratio"));
  data.titles.append(QString("Max Aspect-Ratio"));
  data.titles.append(QString("Mean Aspect-Ratio"));
  data.titles.append(QString("Genus"));
  data.titles.append(QString("#Edges"));
  data.titles.append(QString("Minimum Length"));
  data.titles.append(QString("Maximum Length"));
  data.titles.append(QString("Median Length"));
  data.titles.append(QString("Mean Length"));
  data.titles.append(QString("#Degenerate Edges"));
  data.titles.append(QString("Minimum"));
  data.titles.append(QString("Maximum"));
  data.titles.append(QString("Average"));
  return data;
}

void Scene_surface_mesh_item::zoomToPosition(const QPoint &point, CGAL::Three::Viewer_interface *viewer) const
{
  typedef Input_facets_AABB_tree Tree;
  typedef Tree::Intersection_and_primitive_id<EPICK::Ray_3>::Type Intersection_and_primitive_id;

  Tree* aabb_tree = static_cast<Input_facets_AABB_tree*>(d->get_aabb_tree());
  if(aabb_tree) {

    const CGAL::qglviewer::Vec offset = static_cast<CGAL::Three::Viewer_interface*>(CGAL::QGLViewer::QGLViewerPool().first())->offset();
    //find clicked facet
    bool found = false;
    CGAL::qglviewer::Vec point_under = viewer->camera()->pointUnderPixel(point,found);
    EPICK::Point_3 ray_origin;
    CGAL::qglviewer::Vec dir;
    if(viewer->camera()->type() == CGAL::qglviewer::Camera::PERSPECTIVE)
    {
      ray_origin = EPICK::Point_3(viewer->camera()->position().x - offset.x,
                                  viewer->camera()->position().y - offset.y,
                                  viewer->camera()->position().z - offset.z);
      dir = point_under - viewer->camera()->position();
    }
    else
    {
      dir = viewer->camera()->viewDirection();
      ray_origin = EPICK::Point_3(point_under.x - dir.x,
                                  point_under.y - dir.y,
                                  point_under.z - dir.z);
    }
    const EPICK::Vector_3 ray_dir(dir.x, dir.y, dir.z);
    const EPICK::Ray_3 ray(ray_origin, ray_dir);
    typedef std::list<Intersection_and_primitive_id> Intersections;
    Intersections intersections;
    aabb_tree->all_intersections(ray, std::back_inserter(intersections));

    if(!intersections.empty()) {
      Intersections::iterator closest = intersections.begin();
      const EPICK::Point_3* closest_point =
          boost::get<EPICK::Point_3>(&closest->first);
      for(Intersections::iterator
          it = boost::next(intersections.begin()),
          end = intersections.end();
          it != end; ++it)
      {
        if(! closest_point) {
          closest = it;
        }
        else {
          const EPICK::Point_3* it_point =
              boost::get<EPICK::Point_3>(&it->first);
          if(it_point &&
             (ray_dir * (*it_point - *closest_point)) < 0)
          {
            closest = it;
            closest_point = it_point;
          }
        }
      }
      if(closest_point) {
        SMesh::Property_map<vertex_descriptor, SMesh::Point> positions =
          d->smesh_->points();
        face_descriptor selected_fh = closest->second;
        //compute new position and orientation
        EPICK::Vector_3 face_normal = CGAL::Polygon_mesh_processing::
            compute_face_normal(selected_fh,
                                *d->smesh_,
                                CGAL::Polygon_mesh_processing::parameters::all_default());


        double x(0), y(0), z(0),
            xmin(std::numeric_limits<double>::infinity()), ymin(std::numeric_limits<double>::infinity()), zmin(std::numeric_limits<double>::infinity()),
            xmax(-std::numeric_limits<double>::infinity()), ymax(-std::numeric_limits<double>::infinity()), zmax(-std::numeric_limits<double>::infinity());
        int total(0);
        for(vertex_descriptor vh : vertices_around_face(halfedge(selected_fh, *d->smesh_), *d->smesh_))
        {
          x+=positions[vh].x();
          y+=positions[vh].y();
          z+=positions[vh].z();

          if(positions[vh].x() < xmin)
            xmin = positions[vh].x();
          if(positions[vh].y() < ymin)
            ymin = positions[vh].y();
          if(positions[vh].z() < zmin)
            zmin = positions[vh].z();

          if(positions[vh].x() > xmax)
            xmax = positions[vh].x();
          if(positions[vh].y() > ymax)
            ymax = positions[vh].y();
          if(positions[vh].z() > zmax)
            zmax = positions[vh].z();

          ++total;
        }
        EPICK::Point_3 centroid(x/total + offset.x,
                                 y/total + offset.y,
                                 z/total + offset.z);

        CGAL::qglviewer::Quaternion new_orientation(CGAL::qglviewer::Vec(0,0,-1),
                                              CGAL::qglviewer::Vec(-face_normal.x(), -face_normal.y(), -face_normal.z()));
        double max_side = (std::max)((std::max)(xmax-xmin, ymax-ymin),
                                     zmax-zmin);
        //put the camera in way we are sure the longest side is entirely visible on the screen
        //See openGL's frustum definition
        double factor = CGAL::abs(max_side/(tan(viewer->camera()->aspectRatio()/
                                        (viewer->camera()->fieldOfView()/2))));

        EPICK::Point_3 new_pos = centroid + factor*face_normal ;
        viewer->camera()->setSceneCenter(CGAL::qglviewer::Vec(centroid.x(),
                                                        centroid.y(),
                                                        centroid.z()));
        viewer->moveCameraToCoordinates(QString("%1 %2 %3 %4 %5 %6 %7").arg(new_pos.x())
                                                                       .arg(new_pos.y())
                                                                       .arg(new_pos.z())
                                                                       .arg(new_orientation[0])
                                                                       .arg(new_orientation[1])
                                                                       .arg(new_orientation[2])
                                                                       .arg(new_orientation[3]));

      }
    }
  }
}

void Scene_surface_mesh_item::resetColors()
{
  setItemIsMulticolor(false);
  if(d->has_feature_edges){
    for(boost::graph_traits<SMesh>::edge_descriptor e : edges(*d->smesh_)){
      put(d->e_is_feature_map, e, false);
    }
    d->has_feature_edges = false;
  }
  invalidate(COLORS);
  itemChanged();
}

QMenu* Scene_surface_mesh_item::contextMenu()
{
  QMenu* menu = Scene_item::contextMenu();

  QAction* actionResetColor=
      menu->findChild<QAction*>(tr("actionResetColor"));

  if(isItemMulticolor() || d->has_fpatch_id)
  {
    if(!actionResetColor)
    {
      actionResetColor = menu->addAction(tr("Reset Colors"));
      actionResetColor->setObjectName("actionResetColor");
    }
    connect(actionResetColor, SIGNAL(triggered()),
            this, SLOT(resetColors()));
  }
  else if(actionResetColor)
  {
    menu->removeAction(actionResetColor);
    actionResetColor->deleteLater();
  }
  const char* prop_name = "Menu modified by Scene_surface_mesh_item.";
  bool menuChanged = menu->property(prop_name).toBool();

  if(!menuChanged) {
    QMenu *container = new QMenu(tr("Alpha value"));
    container->menuAction()->setProperty("is_groupable", true);
    QWidgetAction *sliderAction = new QWidgetAction(0);
    sliderAction->setDefaultWidget(d->alphaSlider);
    connect(d->alphaSlider, &QSlider::valueChanged,
            [this](){redraw();});
    container->addAction(sliderAction);
    menu->addMenu(container);
    menu->addSeparator();
    QAction* actionPrintVertices=
        menu->addAction(tr("Display Vertices Ids"));
    actionPrintVertices->setCheckable(true);
    actionPrintVertices->setObjectName("actionPrintVertices");
    connect(actionPrintVertices, SIGNAL(triggered(bool)),
            this, SLOT(showVertices(bool)));

    QAction* actionPrintEdges=
        menu->addAction(tr("Display Edges Ids"));
    actionPrintEdges->setCheckable(true);
    actionPrintEdges->setObjectName("actionPrintEdges");
    connect(actionPrintEdges, SIGNAL(triggered(bool)),
            this, SLOT(showEdges(bool)));

    QAction* actionPrintFaces=
        menu->addAction(tr("Display Faces Ids"));
    actionPrintFaces->setCheckable(true);
    actionPrintFaces->setObjectName("actionPrintFaces");
    connect(actionPrintFaces, SIGNAL(triggered(bool)),
            this, SLOT(showFaces(bool)));


    QAction* actionZoomToId=
        menu->addAction(tr("Zoom to Index"));
    actionZoomToId->setObjectName("actionZoomToId");
    connect(actionZoomToId, &QAction::triggered,
            this, &Scene_surface_mesh_item::zoomToId);


    setProperty("menu_changed", true);
    menu->setProperty(prop_name, true);
  }

  QAction* action = menu->findChild<QAction*>("actionPrintVertices");
  if(action) action->setChecked(d->vertices_displayed);
  action = menu->findChild<QAction*>("actionPrintEdges");
  if(action) action->setChecked(d->edges_displayed);
  action = menu->findChild<QAction*>("actionPrintFaces");
  if(action) action->setChecked(d->faces_displayed);
  return menu;
}
void Scene_surface_mesh_item::printPrimitiveId(QPoint point, CGAL::Three::Viewer_interface *viewer)
{
  typedef Input_facets_AABB_tree Tree;
  Tree* aabb_tree = static_cast<Input_facets_AABB_tree*>(d->get_aabb_tree());
  if(!aabb_tree)
    return;
  face_descriptor selected_fh;
  EPICK::Point_3 pt_under;
  const CGAL::qglviewer::Vec offset = static_cast<CGAL::Three::Viewer_interface*>(CGAL::QGLViewer::QGLViewerPool().first())->offset();
  if(find_primitive_id(point, aabb_tree, viewer, selected_fh, pt_under))
    d->fillTargetedIds(selected_fh, pt_under, viewer, offset);

}
void Scene_surface_mesh_item_priv::fillTargetedIds(const face_descriptor &selected_fh,
                                                 const EPICK::Point_3& pt_under,
                                                 CGAL::Three::Viewer_interface *viewer,
                                                 const CGAL::qglviewer::Vec& offset)
{
  all_displayed = false;
  compute_displayed_ids(*smesh_,
                        viewer,
                        selected_fh,
                        pt_under,
                        offset,
                        textVItems,
                        textEItems,
                        textFItems,
                        &targeted_id);


  if(vertices_displayed
     && !textVItems->isEmpty())
    item->showVertices(true);
  if(edges_displayed
    && !textEItems->isEmpty())
    item->showEdges(true);
  if(faces_displayed
     && !textFItems->isEmpty())
    item->showFaces(true);

}

bool Scene_surface_mesh_item::printVertexIds() const
{
  if(d->vertices_displayed)
  {
    d->all_displayed = true;
    return ::printVertexIds(*d->smesh_,
                            d->textVItems);
  }
  return true;
}

bool Scene_surface_mesh_item::printEdgeIds() const
{
  if(d->edges_displayed)
  {
    d->all_displayed = true;
    return ::printEdgeIds(*d->smesh_,
                            d->textEItems);
  }
  return true;
}

bool Scene_surface_mesh_item::printFaceIds() const
{
  if(d->faces_displayed)
  {
    d->all_displayed = true;
    return ::printFaceIds(*d->smesh_,
                            d->textFItems);
  }
  return true;
}

void Scene_surface_mesh_item_priv::killIds()
{
  CGAL::Three::Viewer_interface* viewer =
      qobject_cast<CGAL::Three::Viewer_interface*>(CGAL::QGLViewer::QGLViewerPool().first());
  deleteIds(viewer,
            textVItems,
            textEItems,
            textFItems,
            &targeted_id);
  all_displayed = false;
}

void Scene_surface_mesh_item::printAllIds()
{
  static bool all_ids_displayed = false;

  all_ids_displayed = !all_ids_displayed;
  if(all_ids_displayed )
  {
    bool s1(printVertexIds()),
        s2(printEdgeIds()),
        s3(printFaceIds());
    if((s1 && s2 && s3))
    {
      Q_FOREACH(CGAL::QGLViewer* viewer, CGAL::QGLViewer::QGLViewerPool()){
        viewer->update();
      }
      return;
    }
  }
  d->killIds();
}

bool Scene_surface_mesh_item::testDisplayId(double x, double y, double z, CGAL::Three::Viewer_interface* viewer, const QVector3D& scaler)const
{
  const CGAL::qglviewer::Vec offset = static_cast<CGAL::Three::Viewer_interface*>(CGAL::QGLViewer::QGLViewerPool().first())->offset();
  EPICK::Point_3 src(x - offset.x,
                      y - offset.y,
                      z - offset.z);

  CGAL::qglviewer::Camera* cam = viewer->camera();
  EPICK::Point_3 dest( cam->position().x/scaler.x() - offset.x,
                       cam->position().y/scaler.y() - offset.y,
                       cam->position().z/scaler.z() - offset.z);
  EPICK::Vector_3 v(src,dest);
  EPICK::Vector_3 dir(cam->viewDirection().x,
                      cam->viewDirection().y,
                      cam->viewDirection().z);

  if(-CGAL::scalar_product(v, dir) < cam->zNear()) //if src is behind the near plane, don't display.
    return false;
  v = 0.01*v;
  EPICK::Point_3 point = src;
  point = point + v;
  EPICK::Segment_3 query(point, dest);
  return !static_cast<Input_facets_AABB_tree*>(d->get_aabb_tree())->do_intersect(query);
}


void Scene_surface_mesh_item::showVertices(bool b)
{

  if(b)
    if(d->textVItems->isEmpty())
    {
      d->vertices_displayed = b;
      printVertexIds();
    }
    else
    {
      Q_FOREACH(CGAL::QGLViewer* v, CGAL::QGLViewer::QGLViewerPool()){
        CGAL::Three::Viewer_interface* viewer = dynamic_cast<CGAL::Three::Viewer_interface*>(v);
        TextRenderer *renderer = viewer->textRenderer();
        renderer->addTextList(d->textVItems);
        viewer->update();
      }
    }
  else
  {
    Q_FOREACH(CGAL::QGLViewer* v, CGAL::QGLViewer::QGLViewerPool()){
      CGAL::Three::Viewer_interface* viewer = dynamic_cast<CGAL::Three::Viewer_interface*>(v);
      TextRenderer *renderer = viewer->textRenderer();
      renderer->removeTextList(d->textVItems);
      viewer->update();
    }
  }
  d->vertices_displayed = b;
}

void Scene_surface_mesh_item::showEdges(bool b)
{
  if(b)
  {
    if(d->textEItems->isEmpty())
    {
      d->edges_displayed = b;
      printEdgeIds();
    }
    else
    {
      Q_FOREACH(CGAL::QGLViewer* v, CGAL::QGLViewer::QGLViewerPool()){
        CGAL::Three::Viewer_interface* viewer = dynamic_cast<CGAL::Three::Viewer_interface*>(v);
        TextRenderer *renderer = viewer->textRenderer();
        renderer->addTextList(d->textEItems);
        viewer->update();
      }
    }
  }
  else
  {
    Q_FOREACH(CGAL::QGLViewer* v, CGAL::QGLViewer::QGLViewerPool()){
      CGAL::Three::Viewer_interface* viewer = dynamic_cast<CGAL::Three::Viewer_interface*>(v);
      TextRenderer *renderer = viewer->textRenderer();
      renderer->removeTextList(d->textEItems);
      viewer->update();
    }
  }
  d->edges_displayed = b;
}

void Scene_surface_mesh_item::showFaces(bool b)
{
  if(b)
  {
    if(d->textFItems->isEmpty())
    {
      d->faces_displayed = b;
      printFaceIds();
    }
    else
    {
      Q_FOREACH(CGAL::QGLViewer* v, CGAL::QGLViewer::QGLViewerPool()){
        CGAL::Three::Viewer_interface* viewer = dynamic_cast<CGAL::Three::Viewer_interface*>(v);
        TextRenderer *renderer = viewer->textRenderer();
        renderer->addTextList(d->textFItems);
        viewer->update();
      }
    }
  }
  else
  {
    Q_FOREACH(CGAL::QGLViewer* v, CGAL::QGLViewer::QGLViewerPool()){
      CGAL::Three::Viewer_interface* viewer = dynamic_cast<CGAL::Three::Viewer_interface*>(v);
      TextRenderer *renderer = viewer->textRenderer();
      renderer->removeTextList(d->textFItems);
      viewer->update();
    }
  }
  d->faces_displayed = b;
}

void Scene_surface_mesh_item::showPrimitives(bool)
{
  printAllIds();
}

void Scene_surface_mesh_item::zoomToId()
{
  face_descriptor selected_fh;
  bool ok;
  QString text = QInputDialog::getText(QApplication::activeWindow(), tr("Zoom to Index"),
                                       tr("Simplex"), QLineEdit::Normal,
                                       tr("v0"), &ok);
  if(!ok)
    return;

  CGAL::Three::Viewer_interface* viewer = CGAL::Three::Three::activeViewer();
  Point_3 p;
  QString id = text.right(text.length()-1);
  int return_value = ::zoomToId(*d->smesh_, text, viewer, selected_fh, p);
  switch(return_value)
  {
  case 1:
    QMessageBox::warning(QApplication::activeWindow(),
                       "ERROR",
                       tr("Input must be of the form [v/e/f][int]")
                       );
    return;
  case 2:
    QMessageBox::warning(QApplication::activeWindow(),
                       "ERROR",
                       tr("No vertex with id %1").arg(id)
                       );
    return;
  case 3:
    QMessageBox::warning(QApplication::activeWindow(),
                       "ERROR",
                       tr("No edge with id %1").arg(id)
                       );
    return;
  case 4:
    QMessageBox::warning(QApplication::activeWindow(),
                       "ERROR",
                       tr("No face with id %1").arg(id)
                       );
    return;
  default: //case 0
    d->fillTargetedIds(selected_fh, p, viewer, viewer->offset());
    break;
  }
}
bool Scene_surface_mesh_item::shouldDisplayIds(CGAL::Three::Scene_item *current_item) const
{
  return this == current_item;
}

float Scene_surface_mesh_item::alpha() const
{
  if(!d->alphaSlider)
    return 1.0f;
  return (float)d->alphaSlider->value() / 255.0f;
}

void Scene_surface_mesh_item::setAlpha(int alpha)
{
  if(!d->alphaSlider)
    d->compute_elements(Scene_item_rendering_helper::ALL);
  d->alphaSlider->setValue(alpha);
  redraw();
}

QSlider* Scene_surface_mesh_item::alphaSlider() { return d->alphaSlider; }

void Scene_surface_mesh_item::computeElements()const
{
  d->compute_elements(ALL);
  setBuffersFilled(true);
  const_cast<Scene_surface_mesh_item*>(this)->itemChanged();
}

void
Scene_surface_mesh_item::initializeBuffers(CGAL::Three::Viewer_interface* viewer)const
{
  const_cast<Scene_surface_mesh_item*>(this)->//temporary, until the drawing pipeline is not const anymore.
      d->initializeBuffers(viewer);
}

void Scene_surface_mesh_item::copyProperties(Scene_item *item)
{
  Scene_surface_mesh_item* sm_item = qobject_cast<Scene_surface_mesh_item*>(item);
  if(!sm_item)
    return;
  int value = sm_item->alphaSlider()->value();
  alphaSlider()->setValue(value);
}

void Scene_surface_mesh_item::computeItemColorVectorAutomatically(bool b)
{
  this->setProperty("recompute_colors",b);
}

void write_in_vbo(Vbo* vbo, cgal_gl_data* data,
               std::size_t size)
{
  vbo->bind();
  vbo->vbo.write(static_cast<int>((3*size)*sizeof(cgal_gl_data)),
                 data,
                 static_cast<int>(3*sizeof(cgal_gl_data)));
  vbo->release();
}

//only works on indexed data
void Scene_surface_mesh_item::updateVertex(vertex_descriptor vh)
{
  if(!d->flat_vertex_map_ready)
    fill_flat_vertex_map();
  const CGAL::qglviewer::Vec offset =
      static_cast<CGAL::Three::Viewer_interface*>(
        CGAL::QGLViewer::QGLViewerPool().first())->offset();
  std::size_t id = vh;
  cgal_gl_data new_point[3];
  Point_3 p = face_graph()->point(vh);
  for(int i=0; i<3; ++i)
    new_point[i]=p[i]+offset[i];

  write_in_vbo(getTriangleContainer(0)->getVbo(Tri::Smooth_vertices),
               new_point,
               id);

  write_in_vbo(
        getPointContainer(0)->getVbo(Pt::Vertices),
        new_point,id);

  write_in_vbo(
        getEdgeContainer(0)->getVbo(Ed::Vertices),
        new_point,id);

  for(const auto & v_it : CGAL::vertices_around_target(vh, *face_graph()))
  {
    EPICK::Vector_3 n = CGAL::Polygon_mesh_processing::compute_vertex_normal(v_it, *face_graph());
    cgal_gl_data new_n[3];
    for(int i=0; i<3; ++i)
      new_n[i]=n[i];
    id = v_it;
    write_in_vbo(
          getTriangleContainer(0)->getVbo(Tri::Smooth_normals),
          new_n,id);
  }
  //flat data now
 for(const auto& id : d->flat_vertices_map[vh])
 {
   write_in_vbo(getTriangleContainer(1)->getVbo(Tri::Flat_vertices),
                new_point,
                id);
 }


   for(const auto& f_it : CGAL::faces_around_target( halfedge(vh, *face_graph()), *face_graph()))
   {
     if (f_it == boost::graph_traits<SMesh>::null_face()) continue;

     EPICK::Vector_3 n = CGAL::Polygon_mesh_processing::compute_face_normal(f_it, *face_graph());
     cgal_gl_data new_n[3];
     for(int i=0; i<3; ++i)
       new_n[i]=n[i];

     for(std::size_t id = d->cumul_id[f_it]; id < d->cumul_id[f_it+1]; ++id)
     {
       write_in_vbo(
             getTriangleContainer(1)->getVbo(Tri::Flat_normals),
             new_n, id);
     }

   }
 d->ids_need_update = true;
 redraw();
}


void Scene_surface_mesh_item::updateIds(vertex_descriptor vh)
{
  if(d->ids_need_update &&
     (d->faces_displayed || d->vertices_displayed || d->edges_displayed))
  {
    invalidate_aabb_tree();

    if(d->all_displayed)
    {
      d->killIds();
      d->all_displayed = true;
      ::printVertexIds(*d->smesh_, d->textVItems);
    }
    else
    {
      d->fillTargetedIds(face(halfedge(vh, *d->smesh_), *d->smesh_),
                         face_graph()->point(vh), CGAL::Three::Three::mainViewer(), CGAL::Three::Three::mainViewer()->offset());
    }
    d->ids_need_update = false;
  }
}


void Scene_surface_mesh_item::fill_flat_vertex_map()
{
  typedef EPICK::Point_3 Point;
  typedef CGAL::Surface_mesh<Point> SMesh;
  typedef boost::graph_traits<SMesh>::face_descriptor face_descriptor;
  typedef CGAL::Buffer_for_vao<float, unsigned int> CPF;

  if(d->flat_vertex_map_ready)
    return;

  SMesh::Property_map<face_descriptor, EPICK::Vector_3 > fnormals =
      face_graph()->property_map<face_descriptor, EPICK::Vector_3 >("f:normal").first;

  d->flat_vertices_map.clear();
  d->flat_vertices_map.resize(face_graph()->number_of_vertices());
  d->cumul_id.clear();
  std::size_t counter = 0;
  for(face_descriptor fd : faces(*face_graph()))
  {
    d->cumul_id.push_back(counter);
    if(is_triangle(halfedge(fd,*face_graph()),*face_graph()))
    {
      for(halfedge_descriptor hd : halfedges_around_face(halfedge(fd, *face_graph()),*face_graph()))
      {
        d->flat_vertices_map[source(hd, *face_graph())].push_back(counter++);
      }
    }
    else
    {
      std::vector<Point> facet_points;
      for(halfedge_descriptor hd : halfedges_around_face(halfedge(fd, *face_graph()),*face_graph()))
      {
        facet_points.push_back(face_graph()->points()[target(hd, *face_graph())]);
      }
      bool is_convex = CPF::is_facet_convex(facet_points, fnormals[fd]);
      if(is_convex && is_quad(halfedge(fd,*face_graph()),*face_graph()) )
      {
        //1st half
        halfedge_descriptor hd = halfedge(fd, *face_graph());
        d->flat_vertices_map[source(hd, *face_graph())].push_back(counter++);

        hd = next(halfedge(fd, *face_graph()),*face_graph());
        d->flat_vertices_map[source(hd, *face_graph())].push_back(counter++);

        hd = next(next(halfedge(fd, *face_graph()),*face_graph()), *face_graph());
        d->flat_vertices_map[source(hd, *face_graph())].push_back(counter++);

        //2nd half
        hd = halfedge(fd, *face_graph());
        d->flat_vertices_map[source(hd, *face_graph())].push_back(counter++);

        hd = next(next(halfedge(fd, *face_graph()),*face_graph()), *face_graph());
        d->flat_vertices_map[source(hd, *face_graph())].push_back(counter++);

        hd = prev(halfedge(fd, *face_graph()), *face_graph());
        d->flat_vertices_map[source(hd, *face_graph())].push_back(counter++);
      }
      else if(is_convex)
      {
        SMesh::Halfedge_around_face_circulator he(halfedge(fd, *face_graph()), *face_graph());
        SMesh::Halfedge_around_face_circulator he_end = he;
        while(next(*he, *face_graph()) != prev(*he_end, *face_graph()))
        {
          ++he;
          vertex_descriptor v0(target(*he_end, *face_graph())),
              v1(target(*he, *face_graph())),
              v2(target(next(*he, *face_graph()), *face_graph()));
          d->flat_vertices_map[v0].push_back(counter++);
          d->flat_vertices_map[v1].push_back(counter++);
          d->flat_vertices_map[v2].push_back(counter++);
        }
      }
      else
      {
        //Computes the normal of the facet
        EPICK::Vector_3 normal = fnormals[fd];
        if(normal == CGAL::NULL_VECTOR)
        {
          boost::graph_traits<SMesh>::halfedge_descriptor start = prev(halfedge(fd, *face_graph()), *face_graph());
          boost::graph_traits<SMesh>::halfedge_descriptor hd = halfedge(fd, *face_graph());
          boost::graph_traits<SMesh>::halfedge_descriptor next_=next(hd, *face_graph());
          do
          {
            const Point_3& pa = face_graph()->point(target(hd, *face_graph()));
            const Point_3& pb = face_graph()->point(target(next_, *face_graph()));
            const Point_3& pc = face_graph()->point(target(prev(hd, *face_graph()), *face_graph()));
            if (!CGAL::collinear (pa, pb, pc))
            {
              normal = CGAL::cross_product(pb-pa, pc -pa);
              break;
            }
            next_ =next(next_, *face_graph());
          }while(next_ != start);

          if (normal == CGAL::NULL_VECTOR) // No normal could be computed, return
          {
            qDebug()<<"Warning : normal is not valid. Facet not displayed";
            return;
          }
        }
        //check if normal contains NaN values
        if (normal.x() != normal.x() || normal.y() != normal.y() || normal.z() != normal.z())
        {
          qDebug()<<"Warning : normal is not valid. Facet not displayed";
          return;
        }

        typedef FacetTriangulator<SMesh, EPICK, boost::graph_traits<SMesh>::vertex_descriptor> FT;
        const CGAL::qglviewer::Vec off = static_cast<CGAL::Three::Viewer_interface*>(CGAL::QGLViewer::QGLViewerPool().first())->offset();
        EPICK::Vector_3 offset(off.x,off.y,off.z);
        FT triangulation(fd,normal,face_graph(), offset);
        //iterates on the internal faces
        for(FT::CDT::Finite_faces_iterator
            ffit = triangulation.cdt->finite_faces_begin(),
            end = triangulation.cdt->finite_faces_end();
            ffit != end; ++ffit)
        {
          if(ffit->info().is_external)
            continue;
          d->flat_vertices_map[triangulation.v2v[ffit->vertex(0)]].push_back(counter++);
          d->flat_vertices_map[triangulation.v2v[ffit->vertex(1)]].push_back(counter++);
          d->flat_vertices_map[triangulation.v2v[ffit->vertex(2)]].push_back(counter++);
        }
      }
    }
  }
<<<<<<< HEAD
}
#include "moc_Scene_surface_mesh_item.cpp"
=======
  d->cumul_id.push_back(counter);
  d->flat_vertex_map_ready = true;
}
>>>>>>> b4a53604
<|MERGE_RESOLUTION|>--- conflicted
+++ resolved
@@ -2575,11 +2575,7 @@
       }
     }
   }
-<<<<<<< HEAD
-}
-#include "moc_Scene_surface_mesh_item.cpp"
-=======
   d->cumul_id.push_back(counter);
   d->flat_vertex_map_ready = true;
 }
->>>>>>> b4a53604
+#include "moc_Scene_surface_mesh_item.cpp"