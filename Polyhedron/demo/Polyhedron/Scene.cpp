#include "GlSplat/GlSplat.h"



#include "config.h"
#include "Scene.h"
<<<<<<< HEAD
#include  <CGAL/Three/Scene_item.h>
=======
>>>>>>> ce3b4985

#include <QObject>
#include <QMetaObject>
#include <QString>
#include <QGLWidget>
#include <QEvent>
#include <QMouseEvent>
#include <QPainter>
#include <QColorDialog>
#include <QApplication>
#include <QPointer>
#include <QList>
#include <QAbstractProxyModel>
#include <QMimeData>

GlSplat::SplatRenderer* Scene::ms_splatting = 0;
int Scene::ms_splattingCounter = 0;
GlSplat::SplatRenderer* Scene::splatting()
{
    assert(ms_splatting!=0 && "A Scene object must be created before requesting the splatting object");
    return ms_splatting;
}

Scene::Scene(QObject* parent)
    : QStandardItemModel(parent),
      selected_item(-1),
      item_A(-1),
      item_B(-1)
{

    connect(this, SIGNAL(selectionRay(double, double, double,
                                      double, double, double)),
            this, SLOT(setSelectionRay(double, double, double,
                                       double, double, double)));

    if(ms_splatting==0)
        ms_splatting  = new GlSplat::SplatRenderer();
    ms_splattingCounter++;


}
Scene::Item_id
Scene::addItem(CGAL::Three::Scene_item* item)
{
    Scene_group_item* group =
            qobject_cast<Scene_group_item*>(item);
  if(group)
    m_group_entries.prepend(group);
    Bbox bbox_before = bbox();
    m_entries.push_back(item);
    connect(item, SIGNAL(itemChanged()),
            this, SLOT(itemChanged()));
    connect(item, SIGNAL(redraw()),
            this, SLOT(callDraw()));
    if(item->isFinite()
            && !item->isEmpty()
            && bbox_before + item->bbox() != bbox_before
            )
    {
        Q_EMIT updated_bbox();
    }
    QList<QStandardItem*> list;
    for(int i=0; i<5; i++)
    {
        list<<new QStandardItem();
        list.at(i)->setEditable(false);
    }
    invisibleRootItem()->appendRow(list);
    for(int i=0; i<5; i++){
        index_map[list.at(i)->index()] = m_entries.size() -1;
    }
    Q_EMIT updated();
    Item_id id = m_entries.size() - 1;
    Q_EMIT newItem(id);
    return id;
}

CGAL::Three::Scene_item*
Scene::replaceItem(Scene::Item_id index, CGAL::Three::Scene_item* item, bool emit_item_about_to_be_destroyed)
{
    if(index < 0 || index >= m_entries.size())
        return 0;

    if(emit_item_about_to_be_destroyed) {
    Q_EMIT itemAboutToBeDestroyed(m_entries[index]);
    }

    connect(item, SIGNAL(itemChanged()),
            this, SLOT(itemChanged()));
    std::swap(m_entries[index], item);
    if ( item->isFinite() && !item->isEmpty() &&
         m_entries[index]->isFinite() && !m_entries[index]->isEmpty() &&
         item->bbox()!=m_entries[index]->bbox() )
    {
    Q_EMIT updated_bbox();
    }
  Q_EMIT updated();
    itemChanged(index);
    Q_EMIT restoreCollapsedState();
    return item;
}

int
Scene::erase(int index)
{
    if(index < 0 || index >= m_entries.size())
        return -1;

<<<<<<< HEAD
    CGAL::Three::Scene_item* item = m_entries[index];
=======
    Scene_item* item = m_entries[index];
    Q_FOREACH(Scene_group_item* group, m_group_entries)
    {
        if(group->getChildren().contains(item))
            group->removeChild(item);
        if (group->getChildren().isEmpty())
        {
            m_group_entries.removeOne(group);
            m_entries.removeOne(group);
        }
    }

>>>>>>> ce3b4985
  Q_EMIT itemAboutToBeDestroyed(item);
    delete item;
    m_entries.removeAt(index);
  selected_item = -1;

  QStandardItemModel::beginResetModel();
  Q_EMIT updated();
  QStandardItemModel::endResetModel();
    if(--index >= 0)
        return index;
    if(!m_entries.isEmpty())
        return 0;
    return -1;

}

int
Scene::erase(QList<int> indices)
{
<<<<<<< HEAD
    QList<CGAL::Three::Scene_item*> to_be_removed;

=======
    clear();
    index_map.clear();
    QList<Scene_item*> to_be_removed;
>>>>>>> ce3b4985
    int max_index = -1;
    Q_FOREACH(int index, indices) {
        if(index < 0 || index >= m_entries.size())
            continue;

        max_index = (std::max)(max_index, index);
<<<<<<< HEAD
        CGAL::Three::Scene_item* item = m_entries[index];
        to_be_removed.push_back(item);
    }



  Q_FOREACH(CGAL::Three::Scene_item* item, to_be_removed) {
=======

        Scene_item* item = m_entries[index];
        if(!to_be_removed.contains(item))
            to_be_removed.push_back(item);
    }

    Q_FOREACH(Scene_item* item, to_be_removed) {
      Scene_group_item* group =
              qobject_cast<Scene_group_item*>(item);
    if(group)
    {
        m_group_entries.removeAll(group);
    }
    Q_FOREACH(Scene_group_item* group_item, m_group_entries)
        if(group_item->getChildren().contains(item))
            group_item->removeChild(item);
>>>>>>> ce3b4985
    Q_EMIT itemAboutToBeDestroyed(item);
    delete item;
    m_entries.removeAll(item);
  }
  selected_item = -1;
  Q_FOREACH(Scene_item* item, m_entries)
  {
    organize_items(item, invisibleRootItem(), 0);
  }
  QStandardItemModel::beginResetModel();
  Q_EMIT updated();
  QStandardItemModel::endResetModel();
  Q_EMIT restoreCollapsedState();

  int index = max_index + 1 - indices.size();
  if(index >= m_entries.size()) {
    index = m_entries.size() - 1;
  }
  if(index >= 0)
    return index;
  if(!m_entries.isEmpty())
    return 0;
  return -1;

}

void Scene::remove_item_from_groups(Scene_item* item)
{
    Q_FOREACH(Scene_group_item* group, m_group_entries)
    {
        if(group->getChildren().contains(item))
        {
            group->removeChild(item);
        }
    }
}
Scene::~Scene()
{
    Q_FOREACH(CGAL::Three::Scene_item* item_ptr, m_entries)
    {
        delete item_ptr;
    }
    m_entries.clear();

    if((--ms_splattingCounter)==0)
        delete ms_splatting;
}

CGAL::Three::Scene_item*
Scene::item(Item_id index) const
{
    return m_entries.value(index); // QList::value checks bounds
}

<<<<<<< HEAD
Scene::Item_id 
Scene::item_id(CGAL::Three::Scene_item* scene_item) const
=======
Scene::Item_id
Scene::item_id(Scene_item* scene_item) const
>>>>>>> ce3b4985
{
    return m_entries.indexOf(scene_item);
}

int
Scene::numberOfEntries() const
{
    return m_entries.size();
}

// Duplicate a scene item.
// Return the ID of the new item (-1 on error).
Scene::Item_id
Scene::duplicate(Item_id index)
{
    if(index < 0 || index >= m_entries.size())
        return -1;

    const CGAL::Three::Scene_item* item = m_entries[index];
    CGAL::Three::Scene_item* new_item = item->clone();
    if(new_item) {
        new_item->setName(tr("%1 (copy)").arg(item->name()));
        new_item->setColor(item->color());
        new_item->setVisible(item->visible());
        addItem(new_item);
        return m_entries.size() - 1;
    }
    else
        return -1;
}

void Scene::initializeGL()
{
    ms_splatting->init();

    //Setting the light options

    // Create light components
    GLfloat ambientLight[] = { 0.4f, 0.4f, 0.4f, 1.0f };
    GLfloat diffuseLight[] = { 1.0f, 1.0f, 1.0, 1.0f };
    GLfloat specularLight[] = { 0.0f, 0.0f, 0.0f, 1.0f };
    GLfloat position[] = { 0.0f, 0.0f, 1.0f, 1.0f };

    // Assign created components to GL_LIGHT0
    glLightfv(GL_LIGHT0, GL_AMBIENT, ambientLight);
    glLightfv(GL_LIGHT0, GL_DIFFUSE, diffuseLight);
    glLightfv(GL_LIGHT0, GL_SPECULAR, specularLight);
    glLightfv(GL_LIGHT0, GL_POSITION, position);

}

bool
Scene::keyPressEvent(QKeyEvent* e){
    bool res=false;
    for (QList<int>::iterator it=selected_items_list.begin(),endit=selected_items_list.end();
         it!=endit;++it)
    {
        CGAL::Three::Scene_item* item=m_entries[*it];
        res |= item->keyPressEvent(e);
    }
    return res;
}

void
Scene::draw()
{
    draw_aux(false, 0);
}
void
Scene::draw(CGAL::Three::Viewer_interface* viewer)
{
    draw_aux(false, viewer);
}
void
Scene::drawWithNames()
{
    draw_aux(true, 0);
}
void
Scene::drawWithNames(CGAL::Three::Viewer_interface* viewer)
{
    draw_aux(true, viewer);
}

void 
Scene::draw_aux(bool with_names, CGAL::Three::Viewer_interface* viewer)
{
    if(!ms_splatting->viewer_is_set)
        ms_splatting->setViewer(viewer);
    // Flat/Gouraud OpenGL drawing
    for(int index = 0; index < m_entries.size(); ++index)
    {
        if(with_names) {
            viewer->glPushName(index);
        }
        CGAL::Three::Scene_item& item = *m_entries[index];
        if(item.visible())
        {
            if(item.renderingMode() == Flat || item.renderingMode() == FlatPlusEdges || item.renderingMode() == Gouraud)
            {
                viewer->glEnable(GL_LIGHTING);
                viewer->glPolygonMode(GL_FRONT_AND_BACK,GL_FILL);
                viewer->glPointSize(2.f);
                viewer->glLineWidth(1.0f);
                if(index == selected_item || selected_items_list.contains(index))
                {
                    item.selection_changed(true);
                }
                else

                {
                    item.selection_changed(false);
                }

                if(item.renderingMode() == Gouraud)
                    viewer->glShadeModel(GL_SMOOTH);
                else
                    viewer->glShadeModel(GL_FLAT);

                item.contextual_changed();
                if(viewer)
                    item.draw(viewer);
                else
                    item.draw();
            }
        }
        if(with_names) {
            viewer->glPopName();
        }
    }
glDepthFunc(GL_LEQUAL);
    // Wireframe OpenGL drawing
    for(int index = 0; index < m_entries.size(); ++index)
    {
        if(with_names) {
            viewer->glPushName(index);
        }
        CGAL::Three::Scene_item& item = *m_entries[index];
        if(item.visible())
        {
            if(item.renderingMode() == FlatPlusEdges || item.renderingMode() == Wireframe)
            {
                viewer->glDisable(GL_LIGHTING);
                viewer->glPolygonMode(GL_FRONT_AND_BACK,GL_LINE);
                viewer->glPointSize(2.f);
                viewer->glLineWidth(1.0f);
                if(index == selected_item || selected_items_list.contains(index))
                {
                      item.selection_changed(true);
                }
                else
                {
                      item.selection_changed(false);
                }



                if(viewer)
                    item.draw_edges(viewer);
                else
                    item.draw_edges();
            }
            else{
                if( item.renderingMode() == PointsPlusNormals ){
                    viewer->glDisable(GL_LIGHTING);
                    viewer->glPolygonMode(GL_FRONT_AND_BACK,GL_LINE);
                    viewer->glPointSize(2.f);
                    viewer->glLineWidth(1.0f);
                    if(index == selected_item || selected_items_list.contains(index))
                    {

                        item.selection_changed(true);
                    }
                    else
                    {

                        item.selection_changed(false);
                    }
                    if(viewer)
                        item.draw_edges(viewer);
                    else
                        item.draw_edges();
                }
            }
        }
         item.contextual_changed();
        if(with_names) {
            viewer->glPopName();
        }
    }


    // Points OpenGL drawing
    for(int index = 0; index < m_entries.size(); ++index)
    {
        if(with_names) {
            viewer->glPushName(index);
        }
        CGAL::Three::Scene_item& item = *m_entries[index];
        if(item.visible())
        {
            if(item.renderingMode() == Points  || item.renderingMode() == PointsPlusNormals)
            {
                viewer->glDisable(GL_LIGHTING);
                viewer->glPolygonMode(GL_FRONT_AND_BACK,GL_POINT);
                viewer->glPointSize(2.f);
                viewer->glLineWidth(1.0f);

                if(viewer)
                    item.draw_points(viewer);
                else
                    item.draw_points();
            }
        }
         item.contextual_changed();
        if(with_names) {
            viewer->glPopName();
        }
    }
    glDepthFunc(GL_LESS);
    // Splatting
    if(!with_names && ms_splatting->isSupported())
    {

        ms_splatting->beginVisibilityPass();
        for(int index = 0; index < m_entries.size(); ++index)
        {
            CGAL::Three::Scene_item& item = *m_entries[index];
            if(item.visible() && item.renderingMode() == Splatting)
            {

                if(viewer)
                {
                    item.draw_splats(viewer);
                }
                else
                    item.draw_splats();
            }

        }
       ms_splatting->beginAttributePass();
         for(int index = 0; index < m_entries.size(); ++index)
        {  CGAL::Three::Scene_item& item = *m_entries[index];
            if(item.visible() && item.renderingMode() == Splatting)
            {
                viewer->glColor4d(item.color().redF(), item.color().greenF(), item.color().blueF(), item.color().alphaF());
                if(viewer)
                    item.draw_splats(viewer);
                else
                    item.draw_splats();
            }
        }
        ms_splatting->finalize();

    }
}

// workaround for Qt-4.2 (see above)
#undef lighter
QVariant
Scene::data(const QModelIndex &index, int role) const
{
    if (!index.isValid())
    {
        return QVariant();
    }

    int id = index_map[index];
    if(id < 0 || id >= m_entries.size())
        return QVariant();
    if(role == ::Qt::ToolTipRole)
    {
        return m_entries[id]->toolTip();
    }
    switch(index.column())
    {
    case ColorColumn:
        if(role == ::Qt::DisplayRole || role == ::Qt::EditRole)
            return m_entries.value(id)->color();
        else if(role == ::Qt::DecorationRole)
            return m_entries.value(id)->color();
        break;
    case NameColumn:
        if(role == ::Qt::DisplayRole || role == ::Qt::EditRole)
            return m_entries.value(id)->name();
        if(role == ::Qt::FontRole)
            return m_entries.value(id)->font();
        break;
    case RenderingModeColumn:
        if(role == ::Qt::DisplayRole) {
            return m_entries.value(id)->renderingModeName();
        }
        else if(role == ::Qt::EditRole) {
            return static_cast<int>(m_entries.value(id)->renderingMode());
        }
        else if(role == ::Qt::TextAlignmentRole) {
            return ::Qt::AlignCenter;
        }
        break;
    case ABColumn:
        if(role == ::Qt::DisplayRole) {
            if(id == item_A)
                return "A";
            if(id == item_B)
                return "B";
        }
        else if(role == ::Qt::TextAlignmentRole) {
            return ::Qt::AlignCenter;
        }
        break;
    case VisibleColumn:
        if(role == ::Qt::DisplayRole || role == ::Qt::EditRole)
            return m_entries.value(id)->visible();
        break;
    default:
        return QVariant();
    }
    return QVariant();
}

QVariant
Scene::headerData ( int section, ::Qt::Orientation orientation, int role ) const
{
    if(orientation == ::Qt::Horizontal)  {
        if (role == ::Qt::DisplayRole)
        {
            switch(section)
            {
            case NameColumn:
                return tr("Name");
                break;
            case ColorColumn:
                return tr("Color");
                break;
            case RenderingModeColumn:
                return tr("Mode");
            case ABColumn:
                return tr("A/B");
                break;
            case VisibleColumn:
                return tr("View");
                break;
            default:
                return QVariant();
            }
        }
        else if(role == ::Qt::ToolTipRole) {
            if(section == RenderingModeColumn) {
                return tr("Rendering mode (points/wireframe/flat/flat+edges/Gouraud)");
            }
            else if(section == ABColumn) {
                return tr("Selection A/Selection B");
            }
        }
    }
    return QStandardItemModel::headerData(section, orientation, role);
}

Qt::ItemFlags
Scene::flags ( const QModelIndex & index ) const
{
    if (index.isValid() && index.column() == NameColumn) {
        return QStandardItemModel::flags(index) | ::Qt::ItemIsEditable;
    }
    else {
        return QStandardItemModel::flags(index);
    }
}

bool
Scene::setData(const QModelIndex &index,
               const QVariant &value,
               int role)
{

    if( role != ::Qt::EditRole || !index.isValid() )
        return false;

    int id = index_map[index];
    if(id < 0 || id >= m_entries.size()){
        return false;
    }

<<<<<<< HEAD
    CGAL::Three::Scene_item* item = m_entries[index.row()];
=======
    Scene_item* item = m_entries[id];
>>>>>>> ce3b4985
    if(!item) return false;
    switch(index.column())
    {
    case NameColumn:
        item->setName(value.toString());
    Q_EMIT dataChanged(index, index);
        return true;
        break;
    case ColorColumn:
        item->setColor(value.value<QColor>());
    Q_EMIT dataChanged(index, index);
        return true;
        break;
    case RenderingModeColumn:
    {
        RenderingMode rendering_mode = static_cast<RenderingMode>(value.toInt());
        // Find next supported rendering mode
        while ( ! item->supportsRenderingMode(rendering_mode)
      //          || (rendering_mode==Splatting && !Scene::splatting()->isSupported())
                )
        {
            rendering_mode = static_cast<RenderingMode>( (rendering_mode+1) % NumberOfRenderingMode );
        }
        item->setRenderingMode(rendering_mode);
        QModelIndex nindex = createIndex(m_entries.size()-1,RenderingModeColumn+1);
    Q_EMIT dataChanged(index, nindex);
        return true;
        break;
    }
    case VisibleColumn:
        item->setVisible(value.toBool());
    Q_EMIT dataChanged(index, createIndex(m_entries.size()-1,VisibleColumn+1));
        return true;
    default:
        return false;
    }
    return false;
}

bool Scene::dropMimeData(const QMimeData */*data*/,
                         Qt::DropAction /*action*/,
                         int /*row*/,
                         int /*column*/,
                         const QModelIndex &parent)
{
    //gets the moving items
    QList<Scene_item*> items;
    QList<int> groups_children;

    //get IDs of all children of selected groups
    Q_FOREACH(int i, selected_items_list)
    {
        Scene_group_item* group =
                qobject_cast<Scene_group_item*>(item(i));
        if(group)
            Q_FOREACH(Scene_item* child, group->getChildren())
              groups_children << item_id(child);
    }
    // Insure that children of selected groups will not be added twice
    Q_FOREACH(int i, selected_items_list)
    {
        if(!groups_children.contains(i))
          items << item(i);
    }
    //Gets the group at the drop position
    Scene_group_item* group =
            qobject_cast<Scene_group_item*>(this->item(index_map[parent]));
    bool one_contained = false;
    if(group)
    {
    Q_FOREACH(int id, selected_items_list)
        if(group->getChildren().contains(item(id)))
        {
            one_contained = true;
            break;
        }
    }
    //if the drop item is not a group_item or if it already contains the item, then the drop action must be ignored
    if(!group ||one_contained)
    {
        //unless the drop zone is empty, which means the item should be removed from all groups.
        if(!parent.isValid())
        {
          Q_FOREACH(Scene_item* item, items)
            while(item->has_group!=0)
            {
              Q_FOREACH(Scene_group_item* group_item, m_group_entries)
                if(group_item->getChildren().contains(item))
                {
                  group_item->removeChild(item);
                  break;
                }
            }
        group_added();
        return true;
        }
        return false;
    }
      Q_FOREACH(Scene_item* item, items)
    changeGroup(item, group);
    //group->addChild(item(mainSelectionIndex()));
    group_added();
    return true;


}

Scene::Item_id Scene::mainSelectionIndex() const {
    return selected_item;
}

QList<int> Scene::selectionIndices() const {
    return selected_items_list;
}

int Scene::selectionAindex() const {
    return item_A;
}

int Scene::selectionBindex() const {
    return item_B;
}

QItemSelection Scene::createSelection(int i)
{
    return QItemSelection(index_map.keys(i).at(0),
                          index_map.keys(i).at(4));
}

QItemSelection Scene::createSelectionAll()
{
    return QItemSelection(index_map.keys(0).at(0),
                          index_map.keys(m_entries.size() - 1).at(4));
}

void Scene::itemChanged()
{
    CGAL::Three::Scene_item* item = qobject_cast<CGAL::Three::Scene_item*>(sender());
    if(item)
        itemChanged(item);
}

void Scene::itemChanged(Item_id i)
{
    if(i < 0 || i >= m_entries.size())
        return;

  Q_EMIT dataChanged(this->createIndex(i, 0),
                     this->createIndex(i, LastColumn));
  //  Q_EMIT restoreCollapsedState();
}

void Scene::itemChanged(CGAL::Three::Scene_item* /* item */)
{
  Q_EMIT dataChanged(this->createIndex(0, 0),
                     this->createIndex(m_entries.size() - 1, LastColumn));
}

bool SceneDelegate::editorEvent(QEvent *event, QAbstractItemModel *model,
                                const QStyleOptionViewItem &option,
                                const QModelIndex &index)
{
    QAbstractProxyModel* proxyModel = dynamic_cast<QAbstractProxyModel*>(model);
    Q_ASSERT(proxyModel);
    Scene *scene = dynamic_cast<Scene*>(proxyModel->sourceModel());
    Q_ASSERT(scene);
    int id = scene->index_map[proxyModel->mapToSource(index)];
    switch(index.column()) {
    case Scene::VisibleColumn:
        if (event->type() == QEvent::MouseButtonPress) {
            QMouseEvent *mouseEvent = static_cast<QMouseEvent*>(event);
            if(mouseEvent->button() == ::Qt::LeftButton) {
                int x = mouseEvent->pos().x() - option.rect.x();
                if(x >= (option.rect.width() - size)/2 &&
                        x <= (option.rect.width() + size)/2) {
                    model->setData(index, !model->data(index).toBool());
                }
            }
            return false; //so that the selection can change
        }
        return true;
        break;
    case Scene::ColorColumn:
        if (event->type() == QEvent::MouseButtonPress) {
            QMouseEvent *mouseEvent = static_cast<QMouseEvent*>(event);
            if(mouseEvent->button() == ::Qt::LeftButton) {
                QColor color =
                        QColorDialog::getColor(model->data(index).value<QColor>(),
                                               0/*,
                                                                                                                                 tr("Select color"),
                                                                                                                                 QColorDialog::ShowAlphaChannel*/);
                if (color.isValid()) {
                    model->setData(index, color );
                }
            }
        }
        else if(event->type() == QEvent::MouseButtonDblClick) {
            return true; // block double-click
        }
        return false;
        break;
    case Scene::RenderingModeColumn:
        if (event->type() == QEvent::MouseButtonPress) {
            QMouseEvent *mouseEvent = static_cast<QMouseEvent*>(event);
            if(mouseEvent->button() == ::Qt::LeftButton) {
                // Switch rendering mode
                /*RenderingMode*/int rendering_mode = model->data(index, ::Qt::EditRole).toInt();
                rendering_mode = (rendering_mode+1) % NumberOfRenderingMode;
                model->setData(index, rendering_mode);
            }
        }
        else if(event->type() == QEvent::MouseButtonDblClick) {
            return true; // block double-click
        }
        return false;
        break;
    case Scene::ABColumn:
        if (event->type() == QEvent::MouseButtonPress) {
            if(id == scene->item_B) {
                scene->item_A = id;
                scene->item_B = -1;
            }
            else if(id == scene->item_A) {
                scene->item_B = id;
                scene->item_A = -1;
            }
            else if(scene->item_A == -1) {
                scene->item_A = id;
            }
            else {
                scene->item_B = id;
            }
            scene->dataChanged(scene->createIndex(0, Scene::ABColumn),
                               scene->createIndex(scene->rowCount() - 1, Scene::ABColumn));
        }
        return false;
        break;
    default:
        return QItemDelegate::editorEvent(event, model, option, index);
    }
}

void SceneDelegate::paint(QPainter *painter, const QStyleOptionViewItem &option,
                          const QModelIndex &index) const
{
    QModelIndex test = proxy->mapToSource(index);
    if (index.column() != Scene::VisibleColumn) {
        QItemDelegate::paint(painter, option, index);
    } else {
        const QAbstractItemModel *model = index.model();

        QPalette::ColorGroup cg = (option.state & QStyle::State_Enabled) ?
                    (option.state & QStyle::State_Active) ? QPalette::Normal : QPalette::Inactive : QPalette::Disabled;

        if (option.state & QStyle::State_Selected)
            painter->fillRect(option.rect, option.palette.color(cg, QPalette::Highlight));
        bool checked = model->data(index, ::Qt::DisplayRole).toBool();
        int width = option.rect.width();
        int height = option.rect.height();
        size = (std::min)(width, height);
        int x = option.rect.x() + (option.rect.width() / 2) - (size / 2);;
        int y = option.rect.y() + (option.rect.height() / 2) - (size / 2);
        if(test.row()>=0 && test.row()<scene->m_entries.size()){

            if(checked) {
                painter->drawPixmap(x, y, checkOnPixmap.scaled(QSize(size, size),
                                                               ::Qt::KeepAspectRatio,
                                                               ::Qt::SmoothTransformation));
            }
            else {
                painter->drawPixmap(x, y, checkOffPixmap.scaled(QSize(size, size),
                                                                ::Qt::KeepAspectRatio,
                                                                ::Qt::SmoothTransformation));
            }
        }
        drawFocus(painter, option, option.rect); // since we draw the grid ourselves
    }
}

void Scene::setItemVisible(int index, bool b)
{
    if( index < 0 || index >= m_entries.size() )
        return;
    m_entries[index]->setVisible(b);
  Q_EMIT dataChanged(this->createIndex(index, VisibleColumn),
                     this->createIndex(index, VisibleColumn));
}

void Scene::setSelectionRay(double orig_x,
                            double orig_y,
                            double orig_z,
                            double dir_x,
                            double dir_y,
                            double dir_z)
{
    CGAL::Three::Scene_item* item = this->item(selected_item);
    if(item) item->select(orig_x,
                          orig_y,
                          orig_z,
                          dir_x,
                          dir_y,
                          dir_z);
}

void Scene::setItemA(int i)
{
    item_A = i;
    if(item_A == item_B)
    {
        item_B = -1;
    }
  Q_EMIT dataChanged(this->createIndex(0, ABColumn),
                     this->createIndex(m_entries.size()-1, ABColumn));
}

void Scene::setItemB(int i)
{
    item_B = i;
    if(item_A == item_B)
    {
        item_A = -1;
    }
  Q_EMIT updated();
  Q_EMIT dataChanged(this->createIndex(0, ABColumn),
                     this->createIndex(m_entries.size()-1, ABColumn));
}

Scene::Bbox Scene::bbox() const
{
    if(m_entries.empty())
        return Bbox(0,0,0,0,0,0);

    bool bbox_initialized = false;
    Bbox bbox;
    Q_FOREACH(CGAL::Three::Scene_item* item, m_entries)
    {
        if(item->isFinite() && !item->isEmpty() && item->visible()) {
            if(bbox_initialized) {
                bbox = bbox + item->bbox();
            }
            else {
                bbox = item->bbox();
                bbox_initialized = true;
            }
        }
    }
    return bbox;
}
QList<Scene_group_item*> Scene::group_entries() const
{
    return m_group_entries;
}

QList<Scene_item*> Scene::item_entries() const
{
    return m_entries;
}
void Scene::group_added()
{
    //makes the hierarchy in the tree
    //clears the model
    clear();
    index_map.clear();
    //fills the model
    Q_FOREACH(Scene_item* item, m_entries)
    {
        organize_items(item, invisibleRootItem(), 0);
    }
    Q_EMIT restoreCollapsedState();
}
void Scene::changeGroup(Scene_item *item, Scene_group_item *target_group)
{
    //remove item from the containing group if any
 if(item->has_group!=0)
  Q_FOREACH(Scene_group_item* group, m_group_entries)
  {
    if(group->getChildren().contains(item))
    {
        remove_item_from_groups(item);
      break;
    }
  }
 //add the item to the target group
 target_group->addChild(item);
 item->has_group = target_group->has_group +1;
}

float Scene::get_bbox_length() const
{
    return bbox().height();
}


#include "Scene_find_items.h"

void Scene::organize_items(Scene_item* item, QStandardItem* root, int loop)
{
    if(item->has_group <= loop)
    {
        QList<QStandardItem*> list;
        for(int i=0; i<5; i++)
        {
            list<<new QStandardItem();
            list.at(i)->setEditable(false);

        }
        root->appendRow(list);
        for(int i=0; i<5; i++){
            index_map[list.at(i)->index()] = m_entries.indexOf(item);
        }
        Scene_group_item* group =
                qobject_cast<Scene_group_item*>(item);
        if(group)
        {
            Q_FOREACH(Scene_item*child, group->getChildren())
            {
                organize_items(child, list.first(), loop+1);
            }
        }
    }
}

void Scene::setExpanded(QModelIndex id)
{
    Scene_group_item* group =
            qobject_cast<Scene_group_item*>(item(index_map.value(index(0, 0, id.parent()))));
    if(group)
    {
        group->setExpanded(true);
    }
}
void Scene::setCollapsed(QModelIndex id)
{
    Scene_group_item* group =
            qobject_cast<Scene_group_item*>(item(index_map.value(index(0, 0, id.parent()))));
    if(group)
        group->setExpanded(false);
}

int Scene::getIdFromModelIndex(QModelIndex modelId)const
{
    return index_map.value(modelId);
}

QList<QModelIndex> Scene::getModelIndexFromId(int id) const
{
    return index_map.keys(id);
}

namespace scene { namespace details {

Q_DECL_EXPORT
CGAL::Three::Scene_item*
findItem(const CGAL::Three::Scene_interface* scene_interface,
         const QMetaObject& metaobj,
         QString name, Scene_item_name_fn_ptr fn) {
    const Scene* scene = dynamic_cast<const Scene*>(scene_interface);
    if(!scene) return 0;
    Q_FOREACH(CGAL::Three::Scene_item* item, scene->entries()) {
       CGAL::Three::Scene_item* ptr = qobject_cast<CGAL::Three::Scene_item*>(metaobj.cast(item));
        if(ptr && ((ptr->*fn)() == name)) return ptr;
    }
    return 0;
}

Q_DECL_EXPORT
QList<CGAL::Three::Scene_item*>
findItems(const CGAL::Three::Scene_interface* scene_interface,

          const QMetaObject&,
          QString name, Scene_item_name_fn_ptr fn)
{
    const Scene* scene = dynamic_cast<const Scene*>(scene_interface);
    QList<CGAL::Three::Scene_item*> list;
    if(!scene) return list;

    Q_FOREACH(CGAL::Three::Scene_item* item, scene->entries()) {
        CGAL::Three::Scene_item* ptr = qobject_cast<CGAL::Three::Scene_item*>(item);
        if(ptr && ((ptr->*fn)() == name)) {
            list << ptr;
        }
    }
    return list;
}

} // end namespace details
                } // end namespace scene<|MERGE_RESOLUTION|>--- conflicted
+++ resolved
@@ -4,10 +4,7 @@
 
 #include "config.h"
 #include "Scene.h"
-<<<<<<< HEAD
 #include  <CGAL/Three/Scene_item.h>
-=======
->>>>>>> ce3b4985
 
 #include <QObject>
 #include <QMetaObject>
@@ -116,10 +113,7 @@
     if(index < 0 || index >= m_entries.size())
         return -1;
 
-<<<<<<< HEAD
     CGAL::Three::Scene_item* item = m_entries[index];
-=======
-    Scene_item* item = m_entries[index];
     Q_FOREACH(Scene_group_item* group, m_group_entries)
     {
         if(group->getChildren().contains(item))
@@ -130,8 +124,6 @@
             m_entries.removeOne(group);
         }
     }
-
->>>>>>> ce3b4985
   Q_EMIT itemAboutToBeDestroyed(item);
     delete item;
     m_entries.removeAt(index);
@@ -151,31 +143,16 @@
 int
 Scene::erase(QList<int> indices)
 {
-<<<<<<< HEAD
     QList<CGAL::Three::Scene_item*> to_be_removed;
-
-=======
     clear();
     index_map.clear();
-    QList<Scene_item*> to_be_removed;
->>>>>>> ce3b4985
     int max_index = -1;
     Q_FOREACH(int index, indices) {
         if(index < 0 || index >= m_entries.size())
             continue;
 
         max_index = (std::max)(max_index, index);
-<<<<<<< HEAD
         CGAL::Three::Scene_item* item = m_entries[index];
-        to_be_removed.push_back(item);
-    }
-
-
-
-  Q_FOREACH(CGAL::Three::Scene_item* item, to_be_removed) {
-=======
-
-        Scene_item* item = m_entries[index];
         if(!to_be_removed.contains(item))
             to_be_removed.push_back(item);
     }
@@ -190,7 +167,6 @@
     Q_FOREACH(Scene_group_item* group_item, m_group_entries)
         if(group_item->getChildren().contains(item))
             group_item->removeChild(item);
->>>>>>> ce3b4985
     Q_EMIT itemAboutToBeDestroyed(item);
     delete item;
     m_entries.removeAll(item);
@@ -245,13 +221,8 @@
     return m_entries.value(index); // QList::value checks bounds
 }
 
-<<<<<<< HEAD
 Scene::Item_id 
 Scene::item_id(CGAL::Three::Scene_item* scene_item) const
-=======
-Scene::Item_id
-Scene::item_id(Scene_item* scene_item) const
->>>>>>> ce3b4985
 {
     return m_entries.indexOf(scene_item);
 }
@@ -635,11 +606,8 @@
         return false;
     }
 
-<<<<<<< HEAD
-    CGAL::Three::Scene_item* item = m_entries[index.row()];
-=======
-    Scene_item* item = m_entries[id];
->>>>>>> ce3b4985
+    CGAL::Three::Scene_item* item = m_entries[id];
+
     if(!item) return false;
     switch(index.column())
     {
