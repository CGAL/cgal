--- conflicted
+++ resolved
@@ -498,21 +498,6 @@
                     ms_splatting->beginVisibilityPass();
                     for(int index = 0; index < m_entries.size(); ++index)
                     {
-<<<<<<< HEAD
-                        item.drawSplats(viewer);
-                    }
-                    else
-                        item.drawSplats();
-                }
-
-            }
-            ms_splatting->beginAttributePass();
-            for(int index = 0; index < m_entries.size(); ++index)
-            {  CGAL::Three::Scene_item& item = *m_entries[index];
-                if(item.visible() && item.renderingMode() == Splatting)
-                {
-                    item.drawSplats(viewer);
-=======
                         CGAL::Three::Scene_item& item = *m_entries[index];
                         if(!with_names && item_should_be_skipped_in_draw(&item)) continue;
                         if(item.visible() && item.renderingMode() == Splatting)
@@ -520,10 +505,10 @@
 
                           if(viewer)
                           {
-                             item.draw_splats(viewer);
+                             item.drawSplats(viewer);
                           }
                           else
-                              item.draw_splats();
+                              item.drawSplats();
                         }
 
                     }
@@ -534,13 +519,12 @@
                         {
                             viewer->glColor4d(item.color().redF(), item.color().greenF(), item.color().blueF(), item.color().alphaF());
                             if(viewer)
-                                item.draw_splats(viewer);
+                                item.drawSplats(viewer);
                             else
-                                item.draw_splats();
+                                item.drawSplats();
                         }
                     }
                     ms_splatting->finalize();
->>>>>>> cea729de
                 }
                 else
                     item.drawSplats();
