--- conflicted
+++ resolved
@@ -279,7 +279,6 @@
 }
 Scene::~Scene()
 {
-<<<<<<< HEAD
   Q_FOREACH(CGAL::QGLViewer* viewer, CGAL::QGLViewer::QGLViewerPool())
   {
     removeViewer(static_cast<CGAL::Three::Viewer_interface*>(viewer));
@@ -290,11 +289,6 @@
     vao->destroy();
     delete vao;
   }
-  
-=======
-  vao->destroy();
-  delete vao;  
->>>>>>> fdd83579
   Q_FOREACH(CGAL::Three::Scene_item* item_ptr, m_entries)
   {
     item_ptr->deleteLater();
