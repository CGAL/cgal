#include "Scene_points_with_normal_item.h"
#include "Polyhedron_type.h"
#include <CGAL/Polygon_mesh_processing/compute_normal.h>

#include <CGAL/Point_set_3/IO.h>
#include <CGAL/Timer.h>
#include <CGAL/Memory_sizer.h>
#include <CGAL/compute_average_spacing.h>

#include <CGAL/Three/Viewer_interface.h>
#include <CGAL/Orthogonal_k_neighbor_search.h>
#include <CGAL/Search_traits_3.h>
#include <CGAL/Search_traits_adapter.h>

#include <QObject>
#include <QApplication>
#include <QMenu>
#include <QSlider>
#include <QWidgetAction>
#include <QGLViewer/manipulatedCameraFrame.h>

#include <set>
#include <stack>
#include <algorithm>
#include <boost/array.hpp>

const std::size_t limit_fast_drawing = 300000; //arbitraty large valu

struct Scene_points_with_normal_item_priv
{
  Scene_points_with_normal_item_priv(Scene_points_with_normal_item* parent)
    :m_points(new Point_set)
  {
    item = parent;
    nb_points = 0;
    nb_selected_points = 0;
    nb_lines = 0;
    is_point_slider_moving = false;
    normal_Slider = new QSlider(Qt::Horizontal);
    normal_Slider->setValue(20);
    point_Slider = new QSlider(Qt::Horizontal);
    point_Slider->setValue(2);
    point_Slider->setMinimum(1);
    point_Slider->setMaximum(25);
  }
  Scene_points_with_normal_item_priv(const Scene_points_with_normal_item& toCopy, Scene_points_with_normal_item* parent)
    : m_points(new Point_set(*toCopy.d->m_points))
  {
    item = parent;
    is_point_slider_moving = false;
    normal_Slider = new QSlider(Qt::Horizontal);
    normal_Slider->setValue(20);
    point_Slider = new QSlider(Qt::Horizontal);
    point_Slider->setValue(2);
    point_Slider->setMinimum(1);
    point_Slider->setMaximum(25);
  }
  Scene_points_with_normal_item_priv(const Polyhedron& input_mesh, Scene_points_with_normal_item* parent)
    : m_points(new Point_set)
  {
    item = parent;
    is_point_slider_moving = false;
    nb_points = 0;
    nb_selected_points = 0;
    nb_lines = 0;
    Polyhedron::Vertex_iterator v;
    for (v = const_cast<Polyhedron&>(input_mesh).vertices_begin();
         v != const_cast<Polyhedron&>(input_mesh).vertices_end(); v++)
    {
      const Kernel::Point_3& p = v->point();
      Kernel::Vector_3 n =
        CGAL::Polygon_mesh_processing::compute_vertex_normal(v, input_mesh);
      m_points->insert(p,n);
    }
    normal_Slider = new QSlider(Qt::Horizontal);
    normal_Slider->setValue(20);
    point_Slider = new QSlider(Qt::Horizontal);
    point_Slider->setValue(2);
    point_Slider->setMinimum(1);
    point_Slider->setMaximum(25);
  }
  ~Scene_points_with_normal_item_priv()
  {
    Q_ASSERT(m_points != NULL);
    delete m_points; m_points = NULL;
    delete normal_Slider;
    delete point_Slider;
  }
  bool isPointSliderMoving() { return is_point_slider_moving; }
  void initializeBuffers(CGAL::Three::Viewer_interface *viewer) const;
  void compute_normals_and_vertices() const;
  enum VAOs {
      Edges=0,
      ThePoints,
      Selected_points,
      NbOfVaos
  };
  enum VBOs {
      Edges_vertices = 0,
      Points_vertices,
      Points_normals,
      Points_colors,
      Selected_points_vertices,
      Selected_points_normals,
      NbOfVbos
  };
  Point_set* m_points;
  QAction* actionDeleteSelection;
  QAction* actionResetSelection;
  QAction* actionSelectDuplicatedPoints;
  QSlider* normal_Slider;
  QSlider* point_Slider;
  mutable bool is_point_slider_moving;
  mutable std::vector<double> positions_lines;
  mutable std::vector<double> positions_points;
  mutable std::vector<double> positions_selected_points;
  mutable std::vector<double> normals;
  mutable std::vector<double> positions_normals;
  mutable std::vector<double> positions_selected_normals;
  mutable std::vector<double> colors_points;
  mutable std::size_t nb_points;
  mutable std::size_t nb_selected_points;
  mutable std::size_t nb_lines;
  mutable QOpenGLShaderProgram *program;

  Scene_points_with_normal_item* item;
};


Scene_points_with_normal_item::Scene_points_with_normal_item()
    : Scene_item(Scene_points_with_normal_item_priv::NbOfVbos,Scene_points_with_normal_item_priv::NbOfVaos)
{
    setRenderingMode(Points);
    is_selected = true;
    d = new Scene_points_with_normal_item_priv(this);
}

// Copy constructor
Scene_points_with_normal_item::Scene_points_with_normal_item(const Scene_points_with_normal_item& toCopy)
    :Scene_item(Scene_points_with_normal_item_priv::NbOfVbos,Scene_points_with_normal_item_priv::NbOfVaos)
{

  d = new Scene_points_with_normal_item_priv(toCopy, this);
  if (has_normals())
    {
        setRenderingMode(PointsPlusNormals);
        is_selected = true;
    }
  else
    {
        setRenderingMode(Points);
        is_selected = true;
    }

    invalidateOpenGLBuffers();
}

// Converts polyhedron to point set
Scene_points_with_normal_item::Scene_points_with_normal_item(const Polyhedron& input_mesh)
    : Scene_item(Scene_points_with_normal_item_priv::NbOfVbos,Scene_points_with_normal_item_priv::NbOfVaos)
{
  // Converts Polyhedron vertices to point set.
  // Computes vertices normal from connectivity.
  d = new Scene_points_with_normal_item_priv(input_mesh, this);
  setRenderingMode(PointsPlusNormals);
  is_selected = true;
  invalidateOpenGLBuffers();
}

Scene_points_with_normal_item::~Scene_points_with_normal_item()
{
  delete d;
}



void Scene_points_with_normal_item_priv::initializeBuffers(CGAL::Three::Viewer_interface *viewer) const
{
    compute_normals_and_vertices();
    //vao for the edges
    {
        program = item->getShaderProgram(Scene_points_with_normal_item::PROGRAM_NO_SELECTION, viewer);
        program->bind();

        item->vaos[Edges]->bind();
        item->buffers[Edges_vertices].bind();
        item->buffers[Edges_vertices].allocate(positions_lines.data(),
                            static_cast<int>(positions_lines.size()*sizeof(double)));
        program->enableAttributeArray("vertex");
        program->setAttributeBuffer("vertex",GL_DOUBLE,0,3);
        item->buffers[Edges_vertices].release();

        if (!(colors_points.empty()))
          {
            item->buffers[Points_colors].bind();
            item->buffers[Points_colors].allocate (colors_points.data(),
                                                   static_cast<int>(colors_points.size()*sizeof(double)));
            program->enableAttributeArray("colors");
            program->setAttributeBuffer("colors",GL_DOUBLE,0,3);
            item->buffers[Points_colors].release();
          }

        item->vaos[Edges]->release();
        nb_lines = positions_lines.size();
        positions_lines.resize(0);
        std::vector<double>(positions_lines).swap(positions_lines);
        program->release();
    }
    //vao for the points
    {
        if(item->has_normals() && !(m_points->has_colors()))
          program = item->getShaderProgram(Scene_points_with_normal_item::PROGRAM_WITH_LIGHT, viewer);
        else
          program = item->getShaderProgram(Scene_points_with_normal_item::PROGRAM_NO_SELECTION, viewer);
        program->bind();

        item->vaos[ThePoints]->bind();
        item->buffers[Points_vertices].bind();
        item->buffers[Points_vertices].allocate(positions_points.data(),
                            static_cast<int>(positions_points.size()*sizeof(double)));
        program->enableAttributeArray("vertex");
        program->setAttributeBuffer("vertex",GL_DOUBLE,0,3);
        item->buffers[Points_vertices].release();

        if(item->has_normals() && !(m_points->has_colors()))
        {
          item->buffers[Points_normals].bind();
          item->buffers[Points_normals].allocate(positions_normals.data(),
                                          static_cast<int>(positions_normals.size()*sizeof(double)));
          program->enableAttributeArray("normals");
          program->setAttributeBuffer("normals",GL_DOUBLE,0,3);
          item->buffers[Points_normals].release();
          positions_normals.resize(0);
          std::vector<double>(positions_normals).swap(positions_normals);
        }
        
        if (!(colors_points.empty()))
          {
            item->buffers[Points_colors].bind();
            item->buffers[Points_colors].allocate (colors_points.data(),
                                                   static_cast<int>(colors_points.size()*sizeof(double)));
            program->enableAttributeArray("colors");
            program->setAttributeBuffer("colors",GL_DOUBLE,0,3,6*sizeof(double));
            item->buffers[Points_colors].release();
            colors_points.resize(0);
            std::vector<double>(colors_points).swap(colors_points);
          }

        item->vaos[ThePoints]->release();
        nb_points = positions_points.size();
        positions_points.resize(0);
        std::vector<double>(positions_points).swap(positions_points);
        program->release();
    }
    //vao for the selected points
    {
        if(item->has_normals())
          program = item->getShaderProgram(Scene_points_with_normal_item::PROGRAM_WITH_LIGHT, viewer);
        else
          program = item->getShaderProgram(Scene_points_with_normal_item::PROGRAM_NO_SELECTION, viewer);

        program->bind();

        item->vaos[Selected_points]->bind();
        item->buffers[Selected_points_vertices].bind();
        item->buffers[Selected_points_vertices].allocate(positions_selected_points.data(),
                            static_cast<int>(positions_selected_points.size()*sizeof(double)));
        program->enableAttributeArray("vertex");
        program->setAttributeBuffer("vertex",GL_DOUBLE,0,3);
        item->buffers[Selected_points_vertices].release();

        if(item->has_normals())
        {
          item->buffers[Selected_points_normals].bind();
          item->buffers[Selected_points_normals].allocate(positions_selected_normals.data(),
                                          static_cast<int>(positions_selected_normals.size()*sizeof(double)));
          program->enableAttributeArray("normals");
          program->setAttributeBuffer("normals",GL_DOUBLE,0,3);
          item->buffers[Selected_points_normals].release();
          positions_selected_normals.resize(0);
          std::vector<double>(positions_selected_normals).swap(positions_selected_normals);
        }
        item->vaos[Selected_points]->release();
        nb_selected_points = positions_selected_points.size();
        positions_selected_points.resize(0);
        std::vector<double>(positions_selected_points).swap(positions_selected_points);
        program->release();
    }
    item->are_buffers_filled = true;
}

void Scene_points_with_normal_item_priv::compute_normals_and_vertices() const
{
    QApplication::setOverrideCursor(Qt::WaitCursor);
    positions_points.resize(0);
    positions_lines.resize(0);
    positions_selected_points.resize(0);
    normals.resize(0);
    positions_normals.resize(0);
    positions_selected_normals.resize(0);
    normals.resize(0);
    colors_points.resize(0);

    positions_points.reserve(m_points->size() * 3);
    positions_lines.reserve(m_points->size() * 3 * 2);

    //Shuffle container to allow quick display random points
    Point_set_3<Kernel> points = *m_points;
    std::random_shuffle (points.begin(), points.end() - m_points->nb_selected_points());
    std::random_shuffle (points.end() - m_points->nb_selected_points(), points.end());

    //The points
    {
<<<<<<< HEAD
      // The *non-selected* points
      for (Point_set_3<Kernel>::const_iterator it = points.begin(); it != points.first_selected(); it++)
      {
        const UI_point& p = *it;
        positions_points.push_back(p.x());
        positions_points.push_back(p.y());
        positions_points.push_back(p.z());
      }

      // Draw *selected* points
      for (Point_set_3<Kernel>::const_iterator it = points.first_selected(); it != points.end(); it++)
      {
        const UI_point& p = *it;
        positions_selected_points.push_back(p.x());
        positions_selected_points.push_back(p.y());
        positions_selected_points.push_back(p.z());
      }
=======
        // The *non-selected* points
      for (Point_set::const_iterator it = m_points->begin();
           it != m_points->first_selected(); ++ it)
	{
	  positions_points.push_back(m_points->point(*it).x());
	  positions_points.push_back(m_points->point(*it).y());
	  positions_points.push_back(m_points->point(*it).z());
	}

        // Draw *selected* points
      for (Point_set::const_iterator it = m_points->first_selected();
           it != m_points->end(); ++ it)
	{
	  positions_selected_points.push_back(m_points->point(*it).x());
	  positions_selected_points.push_back(m_points->point(*it).y());
	  positions_selected_points.push_back(m_points->point(*it).z());
	}
>>>>>>> e877b0f6
    }

    //The lines
    if (item->has_normals())
    {
        positions_normals.reserve((m_points->size() - m_points->nb_selected_points()) * 3);
        positions_selected_normals.reserve(m_points->nb_selected_points() * 3);
        
        // Store normals
        Kernel::Sphere_3 region_of_interest = m_points->region_of_interest();

#ifdef LINK_WITH_TBB
       typedef CGAL::Parallel_tag Concurrency_tag;
#else
        typedef CGAL::Sequential_tag Concurrency_tag;
#endif

        double average_spacing = CGAL::compute_average_spacing<Concurrency_tag>(
              m_points->begin(), m_points->end(), m_points->point_map(),
              6);

        double normal_length = (std::min)(average_spacing, std::sqrt(region_of_interest.squared_radius() / 1000.));
        double length_factor = 5.0/100*normal_Slider->value();
        for (Point_set_3<Kernel>::const_iterator it = m_points->begin(); it != m_points->first_selected(); it++)
	  {
	    const Kernel::Point_3& p = m_points->point(*it);
	    const Kernel::Vector_3& n = m_points->normal(*it);
            Point_set_3<Kernel>::Point q = p + normal_length * length_factor* n;
	    positions_lines.push_back(p.x());
	    positions_lines.push_back(p.y());
	    positions_lines.push_back(p.z());

	    positions_lines.push_back(q.x());
	    positions_lines.push_back(q.y());
	    positions_lines.push_back(q.z());


            positions_normals.push_back(n.x());
            positions_normals.push_back(n.y());
            positions_normals.push_back(n.z());
	  }
        for (Point_set_3<Kernel>::const_iterator it = m_points->first_selected(); it != m_points->end(); it++)
          {
	    const Kernel::Point_3& p = m_points->point(*it);
	    const Kernel::Vector_3& n = m_points->normal(*it);
            Point_set_3<Kernel>::Point q = p + normal_length * length_factor* n;
            positions_lines.push_back(p.x());
            positions_lines.push_back(p.y());
            positions_lines.push_back(p.z());

            positions_lines.push_back(q.x());
            positions_lines.push_back(q.y());
            positions_lines.push_back(q.z());


            positions_selected_normals.push_back(n.x());
            positions_selected_normals.push_back(n.y());
            positions_selected_normals.push_back(n.z());
          }
    }
    //The colors
    if (m_points->has_colors())
    {
        colors_points.reserve((m_points->size() - m_points->nb_selected_points()) * 3);

        for (Point_set_3<Kernel>::const_iterator it = m_points->begin(); it != m_points->end(); it++)
	  {
            colors_points.push_back ((double)(m_points->red(*it) / 255.));
            colors_points.push_back ((double)(m_points->green(*it) / 255.));
            colors_points.push_back ((double)(m_points->blue(*it) / 255.));
            colors_points.push_back ((double)(m_points->red(*it) / 255.));
            colors_points.push_back ((double)(m_points->green(*it) / 255.));
            colors_points.push_back ((double)(m_points->blue(*it) / 255.));
	  }
    }
        
    QApplication::restoreOverrideCursor();
}

// Duplicates scene item
Scene_points_with_normal_item*
Scene_points_with_normal_item::clone() const
{
  return new Scene_points_with_normal_item(*this);
}

// Is selection empty?
bool Scene_points_with_normal_item::isSelectionEmpty() const
{
  return (d->m_points->nb_selected_points() == 0);
}

// Delete selection
void Scene_points_with_normal_item::deleteSelection()
{
  CGAL::Timer task_timer; task_timer.start();
  std::cerr << "Delete " << d->m_points->nb_selected_points() << " points...";

  // Delete selected points
  d->m_points->delete_selection();

  std::size_t memory = CGAL::Memory_sizer().virtual_size();
  std::cerr << "done: " << task_timer.time() << " seconds, "
                        << (memory>>20) << " Mb allocated"
                        << std::endl;
  invalidateOpenGLBuffers();
  Q_EMIT itemChanged();
}

// Invert selection
void Scene_points_with_normal_item::invertSelection()
{
  d->m_points->invert_selection();
  invalidateOpenGLBuffers();
  Q_EMIT itemChanged();
}

// Select everything
void Scene_points_with_normal_item::selectAll()
{
  d->m_points->select_all();
  invalidateOpenGLBuffers();
  Q_EMIT itemChanged();
}
// Reset selection mark
void Scene_points_with_normal_item::resetSelection()
{
  // Un-select all points
  d->m_points->unselect_all();
  invalidateOpenGLBuffers();
  Q_EMIT itemChanged();
}
  //Select duplicated points
void Scene_points_with_normal_item::selectDuplicates()
{
  std::set<Kernel::Point_3> unique_points;
  for (Point_set::iterator ptit = d->m_points->begin(); ptit!= d->m_points->end();++ptit )
    if ( !unique_points.insert(d->m_points->point(*ptit)).second)
      d->m_points->select(ptit);
  invalidateOpenGLBuffers();
  Q_EMIT itemChanged();
}

// Loads point set from .PLY file
bool Scene_points_with_normal_item::read_ply_point_set(std::istream& stream)
{
  Q_ASSERT(d->m_points != NULL);

  d->m_points->clear();

  bool ok = stream &&
    CGAL::read_ply_point_set (stream, *(d->m_points)) &&
            !isEmpty();

  std::cerr << d->m_points->properties();

  if (d->m_points->has_normal_map())
    setRenderingMode(PointsPlusNormals);
  if (d->m_points->check_colors())
    std::cerr << "-> Point set has colors" << std::endl;
  
  invalidateOpenGLBuffers();
  return ok;
}

// Write point set to .PLY file
bool Scene_points_with_normal_item::write_ply_point_set(std::ostream& stream) const
{
  Q_ASSERT(d->m_points != NULL);

  if (!stream)
    return false;

  stream << d->m_points;

  return true;
}

// Loads point set from .OFF file
bool Scene_points_with_normal_item::read_off_point_set(std::istream& stream)
{
  Q_ASSERT(d->m_points != NULL);

  d->m_points->clear();
  bool ok = stream &&
    CGAL::read_off_point_set(stream, *(d->m_points)) &&
            !isEmpty();
  invalidateOpenGLBuffers();
  return ok;
}

// Write point set to .OFF file
bool Scene_points_with_normal_item::write_off_point_set(std::ostream& stream) const
{
  Q_ASSERT(d->m_points != NULL);

  return stream &&
    CGAL::write_off_point_set (stream, *(d->m_points));
}

// Loads point set from .XYZ file
bool Scene_points_with_normal_item::read_xyz_point_set(std::istream& stream)
{
  Q_ASSERT(d->m_points != NULL);

  d->m_points->clear();
  d->m_points->add_normal_map();
  bool ok = stream &&
    CGAL::read_xyz_point_set (stream, *(d->m_points)) &&
    !isEmpty();

  if (ok)
  {
    bool has_normals = false;
    for (Point_set::iterator it=d->m_points->begin(),
           end=d->m_points->end();it!=end; ++it)
      {
        if (d->m_points->normal(*it) != CGAL::NULL_VECTOR)
          {
            has_normals=true;
            setRenderingMode(PointsPlusNormals);
            break;
          }
      }
    if (!has_normals)
      d->m_points->remove_normal_map();
  }
  invalidateOpenGLBuffers();
  return ok;
}

// Write point set to .XYZ file
bool Scene_points_with_normal_item::write_xyz_point_set(std::ostream& stream) const
{
  Q_ASSERT(d->m_points != NULL);

  return stream &&
    CGAL::write_xyz_point_set (stream, *(d->m_points));
}

QString
Scene_points_with_normal_item::toolTip() const
{
  Q_ASSERT(d->m_points != NULL);

  return QObject::tr("<p><b>%1</b> (color: %4)<br />"
                     "<i>Point set</i></p>"
                     "<p>Number of points: %2</p>")
    .arg(name())
    .arg(d->m_points->size())
    .arg(color().name());
}

bool Scene_points_with_normal_item::supportsRenderingMode(RenderingMode m) const 
{
    return m==Points ||
            ( has_normals() &&
              ( m==PointsPlusNormals || m==Splatting ) );
}

void Scene_points_with_normal_item::drawSplats(CGAL::Three::Viewer_interface* viewer) const
{
   // TODO add support for selection
   viewer->glBegin(GL_POINTS);
   if (d->m_points->has_colors())
     for ( Point_set_3<Kernel>::const_iterator it = d->m_points->begin(); it != d->m_points->end(); it++)
       {
         const Point_set::Point& p = d->m_points->point (*it);
         const Point_set::Vector& n = d->m_points->normal (*it);
         viewer->glColor4d((double)(d->m_points->red(*it)) / 255.,
                           (double)(d->m_points->green(*it)) / 255.,
                           (double)(d->m_points->blue(*it)) / 255.,
                           1.0);
         viewer->glNormal3dv(&n.x());
         viewer->glMultiTexCoord1d(GL_TEXTURE2, d->m_points->radius(*it));
         viewer->glVertex3dv(&p.x());

       }
   else
     for ( Point_set_3<Kernel>::const_iterator it = d->m_points->begin(); it != d->m_points->end(); it++)
       {
         const Point_set::Point& p = d->m_points->point (*it);
         const Point_set::Vector& n = d->m_points->normal (*it);
         viewer->glNormal3dv(&n.x());
         viewer->glMultiTexCoord1d(GL_TEXTURE2, d->m_points->radius(*it));
         viewer->glVertex3dv(&p.x());

       }
     
   viewer->glEnd();

}

void Scene_points_with_normal_item::drawEdges(CGAL::Three::Viewer_interface* viewer) const
{
    double ratio_displayed = 1.0;
    if (viewer->inFastDrawing () &&
        (d->nb_lines/6 > limit_fast_drawing)) // arbitrary large value
      ratio_displayed = 6 * limit_fast_drawing / (double)(d->nb_lines);

    if(!are_buffers_filled)
        d->initializeBuffers(viewer);
    vaos[Scene_points_with_normal_item_priv::Edges]->bind();
    d->program=getShaderProgram(PROGRAM_NO_SELECTION);
    attribBuffers(viewer,PROGRAM_NO_SELECTION);
    d->program->bind();
    d->program->setAttributeValue("colors", this->color());
    viewer->glDrawArrays(GL_LINES, 0,
                         static_cast<GLsizei>(((std::size_t)(ratio_displayed * d->nb_lines)/3)));
    vaos[Scene_points_with_normal_item_priv::Edges]->release();
    d->program->release();
}
void Scene_points_with_normal_item::drawPoints(CGAL::Three::Viewer_interface* viewer) const
{
    if(!are_buffers_filled)
        d->initializeBuffers(viewer);

    GLfloat point_size;
    viewer->glGetFloatv(GL_POINT_SIZE, &point_size);
    viewer->glPointSize(d->point_Slider->value());
    double ratio_displayed = 1.0;
    if ((viewer->inFastDrawing () || d->isPointSliderMoving())
        &&((d->nb_points + d->nb_selected_points)/3 > limit_fast_drawing)) // arbitrary large value
      ratio_displayed = 3 * limit_fast_drawing / (double)(d->nb_points + d->nb_selected_points);

    vaos[Scene_points_with_normal_item_priv::ThePoints]->bind();
    if(has_normals() && !(d->m_points->has_colors()))
    {
      d->program=getShaderProgram(PROGRAM_WITH_LIGHT);
      attribBuffers(viewer,PROGRAM_WITH_LIGHT);
    }
    else
    {
      d->program=getShaderProgram(PROGRAM_NO_SELECTION);
      attribBuffers(viewer,PROGRAM_NO_SELECTION);
    }
    d->program->bind();
    if (!(d->m_points->has_colors()))
      d->program->setAttributeValue("colors", this->color());
    viewer->glDrawArrays(GL_POINTS, 0,
                         static_cast<GLsizei>(((std::size_t)(ratio_displayed * d->nb_points)/3)));
    vaos[Scene_points_with_normal_item_priv::ThePoints]->release();
    d->program->release();

    vaos[Scene_points_with_normal_item_priv::Selected_points]->bind();
    if(has_normals() && !(d->m_points->has_colors()))
    {
      d->program=getShaderProgram(PROGRAM_WITH_LIGHT);
      attribBuffers(viewer,PROGRAM_WITH_LIGHT);
    }
    else
    {
      d->program=getShaderProgram(PROGRAM_NO_SELECTION);
      attribBuffers(viewer,PROGRAM_NO_SELECTION);
    }
    d->program->bind();
    d->program->setAttributeValue("colors", QColor(255,0,0));
    viewer->glDrawArrays(GL_POINTS, 0,
                         static_cast<GLsizei>(((std::size_t)(ratio_displayed * d->nb_selected_points)/3)));
    vaos[Scene_points_with_normal_item_priv::Selected_points]->release();
    d->program->release();
    viewer->glPointSize(point_size);
}
// Gets wrapped point set
Point_set* Scene_points_with_normal_item::point_set()
{
  Q_ASSERT(d->m_points != NULL);
  return d->m_points;
}
const Point_set* Scene_points_with_normal_item::point_set() const
{
  Q_ASSERT(d->m_points != NULL);
  return d->m_points;
}

bool
Scene_points_with_normal_item::isEmpty() const
{
  Q_ASSERT(d->m_points != NULL);
  return d->m_points->empty();
}

void
Scene_points_with_normal_item::compute_bbox() const
{
  Q_ASSERT(d->m_points != NULL);

  Kernel::Iso_cuboid_3 bbox = d->m_points->bounding_box();
  _bbox = Bbox(bbox.xmin(),bbox.ymin(),bbox.zmin(),
              bbox.xmax(),bbox.ymax(),bbox.zmax());
}

void Scene_points_with_normal_item::computes_local_spacing(int k)
{
  typedef Kernel Geom_traits;

  typedef CGAL::Search_traits_3<Geom_traits> SearchTraits_3;
  typedef CGAL::Search_traits_adapter <Point_set::Index, Point_set::Point_map, SearchTraits_3> Search_traits;
  typedef CGAL::Orthogonal_k_neighbor_search<Search_traits> Neighbor_search;
  typedef Neighbor_search::Tree Tree;
  typedef Neighbor_search::Distance Distance;

  // build kdtree
  Tree tree(d->m_points->begin(),
            d->m_points->end(),
            typename Tree::Splitter(),
            Search_traits (d->m_points->point_map())
            );
  Distance tr_dist(d->m_points->point_map());

  if (!(d->m_points->has_property_map<double> ("radius")))
    d->m_points->add_radius();

  // Compute the radius of each point = (distance max to k nearest neighbors)/2.
  {
    d->m_points->test();
    int i=0;
    for (Point_set::iterator it=d->m_points->begin(); it!=d->m_points->end(); ++it, ++i)
    {
      Neighbor_search search(tree, d->m_points->point(*it), k+1, 0, true, tr_dist);
      double maxdist2 = (--search.end())->second; // squared distance to furthest neighbor
      d->m_points->radius(*it) = sqrt(maxdist2)/2.;
    }
  }

  d->m_points->set_radii_uptodate(true);
}

QMenu* Scene_points_with_normal_item::contextMenu()
{
    const char* prop_name = "Menu modified by Scene_points_with_normal_item.";

    QMenu* menu = Scene_item::contextMenu();

    //add a slider to modify the normals length
    // Use dynamic properties:
    // http://doc.qt.io/qt-5/qobject.html#property
    bool menuChanged = menu->property(prop_name).toBool();

    if(!menuChanged) {
      if(has_normals())
      {
        QMenu *container = new QMenu(tr("Normals Length"));
        QWidgetAction *sliderAction = new QWidgetAction(0);
        if((d->nb_points + d->nb_selected_points)/3 <= limit_fast_drawing)
        {
          connect(d->normal_Slider, &QSlider::valueChanged, this, &Scene_points_with_normal_item::invalidateOpenGLBuffers);
          connect(d->normal_Slider, &QSlider::valueChanged, this, &Scene_points_with_normal_item::itemChanged);
        }
        else
        {
          connect(d->normal_Slider, &QSlider::sliderReleased, this, &Scene_points_with_normal_item::invalidateOpenGLBuffers);
          connect(d->normal_Slider, &QSlider::sliderReleased, this, &Scene_points_with_normal_item::itemChanged);
        }
        sliderAction->setDefaultWidget(d->normal_Slider);

        container->addAction(sliderAction);
        menu->addMenu(container);
      }
        QMenu *container = new QMenu(tr("Points Size"));
        QWidgetAction *sliderAction = new QWidgetAction(0);
        connect(d->point_Slider, &QSlider::sliderPressed, this, &Scene_points_with_normal_item::pointSliderPressed);
        connect(d->point_Slider, &QSlider::sliderReleased, this, &Scene_points_with_normal_item::pointSliderReleased);
        connect(d->point_Slider, &QSlider::valueChanged, this, &Scene_points_with_normal_item::itemChanged);

        sliderAction->setDefaultWidget(d->point_Slider);

        container->addAction(sliderAction);
        menu->addMenu(container);

        d->actionDeleteSelection = menu->addAction(tr("Delete Selection"));
        d->actionDeleteSelection->setObjectName("actionDeleteSelection");
        connect(d->actionDeleteSelection, SIGNAL(triggered()),this, SLOT(deleteSelection()));

        d->actionResetSelection = menu->addAction(tr("Reset Selection"));
        d->actionResetSelection->setObjectName("actionResetSelection");
        connect(d->actionResetSelection, SIGNAL(triggered()),this, SLOT(resetSelection()));

        d->actionSelectDuplicatedPoints = menu->addAction(tr("Select duplicated points"));
        d->actionSelectDuplicatedPoints->setObjectName("actionSelectDuplicatedPoints");
        connect(d->actionSelectDuplicatedPoints, SIGNAL(triggered()),this, SLOT(selectDuplicates()));

        menu->setProperty(prop_name, true);
    }

    if (isSelectionEmpty())
    {
        d->actionDeleteSelection->setDisabled(true);
        d->actionResetSelection->setDisabled(true);
    }
    else
    {
        d->actionDeleteSelection->setDisabled(false);
        d->actionResetSelection->setDisabled(false);
    }

    return menu;
}

void Scene_points_with_normal_item::setRenderingMode(RenderingMode m)
{
    Scene_item::setRenderingMode(m);
    if (rendering_mode==Splatting && (!d->m_points->are_radii_uptodate()))
    {
        computes_local_spacing(6); // default value = small
    }
}

bool Scene_points_with_normal_item::has_normals() const { return d->m_points->has_normal_map(); }

void Scene_points_with_normal_item::invalidateOpenGLBuffers()
{
    are_buffers_filled = false;
    compute_bbox();
}

void Scene_points_with_normal_item::pointSliderPressed()
{
  d->is_point_slider_moving = true;
}

void Scene_points_with_normal_item::pointSliderReleased()
{
  d->is_point_slider_moving = false;
}
<|MERGE_RESOLUTION|>--- conflicted
+++ resolved
@@ -311,7 +311,6 @@
 
     //The points
     {
-<<<<<<< HEAD
       // The *non-selected* points
       for (Point_set_3<Kernel>::const_iterator it = points.begin(); it != points.first_selected(); it++)
       {
@@ -329,25 +328,6 @@
         positions_selected_points.push_back(p.y());
         positions_selected_points.push_back(p.z());
       }
-=======
-        // The *non-selected* points
-      for (Point_set::const_iterator it = m_points->begin();
-           it != m_points->first_selected(); ++ it)
-	{
-	  positions_points.push_back(m_points->point(*it).x());
-	  positions_points.push_back(m_points->point(*it).y());
-	  positions_points.push_back(m_points->point(*it).z());
-	}
-
-        // Draw *selected* points
-      for (Point_set::const_iterator it = m_points->first_selected();
-           it != m_points->end(); ++ it)
-	{
-	  positions_selected_points.push_back(m_points->point(*it).x());
-	  positions_selected_points.push_back(m_points->point(*it).y());
-	  positions_selected_points.push_back(m_points->point(*it).z());
-	}
->>>>>>> e877b0f6
     }
 
     //The lines
