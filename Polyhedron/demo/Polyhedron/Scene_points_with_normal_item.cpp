#define CGAL_data_type float
#define CGAL_GL_data_type GL_FLOAT

#include "Scene_points_with_normal_item.h"

#include <CGAL/Point_set_3.h>
#include <CGAL/Timer.h>
#include <CGAL/Memory_sizer.h>

#include <CGAL/Three/Viewer_interface.h>
#include <CGAL/Three/Three.h>
#include <CGAL/Three/Point_container.h>
#include <CGAL/Three/Edge_container.h>

#include <CGAL/Polygon_mesh_processing/compute_normal.h>
#include <CGAL/Orthogonal_k_neighbor_search.h>
#include <CGAL/Search_traits_3.h>
#include <CGAL/Search_traits_adapter.h>
#include <CGAL/linear_least_squares_fitting_3.h>
#include <CGAL/algorithm.h>
#include <CGAL/Point_set_3/IO.h>

#include <QObject>
#include <QApplication>
#include <QMenu>
#include <QSlider>
#include <QWidgetAction>
#include <CGAL/Qt/manipulatedCameraFrame.h>

#ifdef CGAL_LINKED_WITH_TBB
#include <tbb/parallel_for.h>
#include <tbb/blocked_range.h>
#include <tbb/scalable_allocator.h>
#endif // CGAL_LINKED_WITH_TBB

const std::size_t limit_fast_drawing = 300000; //arbitrary large value
<<<<<<< HEAD
=======

#include <set>
#include <stack>
#include <algorithm>

>>>>>>> 7e2e4448

typedef CGAL::Three::Point_container Pc;
typedef CGAL::Three::Edge_container Ec;
typedef CGAL::Three::Viewer_interface VI;

typedef Scene_points_with_normal_item_priv Priv;

struct Scene_points_with_normal_item_priv
{
  enum Point_container_id
  {
    Points = 0,
    Shaded_points,
    Selected_points,
    Selected_shaded_points
  };

  void init_values(Scene_points_with_normal_item* parent)
  {
    item = parent;
    nb_points = 0;
    nb_selected_points = 0;
    nb_lines = 0;
    is_point_slider_moving = false;
    normal_Slider = new QSlider(Qt::Horizontal);
    normal_Slider->setValue(CGAL::Three::Three::getDefaultNormalLength());
    point_Slider = new QSlider(Qt::Horizontal);
    point_Slider->setMinimum(1);
    point_Slider->setValue(CGAL::Three::Three::getDefaultPointSize());
    point_Slider->setMaximum(25);
    item->setPointContainer(Priv::Selected_shaded_points, new Pc(VI::PROGRAM_WITH_LIGHT, false));
    item->setPointContainer(Priv::Selected_points, new Pc(VI::PROGRAM_NO_SELECTION, false));
    item->setPointContainer(Priv::Shaded_points, new Pc(VI::PROGRAM_WITH_LIGHT, false));
    item->setPointContainer(Priv::Points, new Pc(VI::PROGRAM_NO_SELECTION, false));
    item->setEdgeContainer(0, new Ec(VI::PROGRAM_NO_SELECTION, false));
  }

  Scene_points_with_normal_item_priv(Scene_points_with_normal_item* parent)
    : m_points(new Point_set)
  {
    init_values(parent);
  }

  Scene_points_with_normal_item_priv(const Scene_points_with_normal_item& toCopy,
                                     Scene_points_with_normal_item* parent)
    : m_points(new Point_set(*toCopy.d->m_points))
  {
    init_values(parent);
  }

  Scene_points_with_normal_item_priv(const SMesh& input_mesh,
                                     Scene_points_with_normal_item* parent)
    : m_points(new Point_set)
  {
    using vertex_descriptor = typename boost::graph_traits<SMesh>::vertex_descriptor;

    init_values(parent);

    auto vpm = get(CGAL::vertex_point, input_mesh);
    auto vnormals = get(CGAL::dynamic_vertex_property_t<Kernel::Vector_3>(), input_mesh);
    CGAL::Polygon_mesh_processing::compute_vertex_normals(input_mesh, vnormals);

    m_points->add_normal_map();
    for(vertex_descriptor v : vertices(input_mesh))
      m_points->insert(get(vpm, v), get(vnormals, v));
  }

  ~Scene_points_with_normal_item_priv()
  {
    if(m_points)
    {
      delete m_points;
      m_points = nullptr;
    }
    delete normal_Slider;
    delete point_Slider;
  }

  bool isPointSliderMoving() { return is_point_slider_moving; }
  void initializeBuffers(CGAL::Three::Viewer_interface *viewer) const;
  void compute_normals_and_vertices() const;

  Point_set* m_points;
  std::string m_comments;
  QAction* actionDeleteSelection;
  QAction* actionResetSelection;
  QAction* actionSelectDuplicatedPoints;
  QSlider* normal_Slider;
  QSlider* point_Slider;
  mutable bool is_point_slider_moving;
  mutable std::vector<CGAL_data_type> positions_lines;
  mutable std::vector<CGAL_data_type> normals;
  mutable std::vector<CGAL_data_type> positions_normals;
  mutable std::vector<CGAL_data_type> positions_selected_normals;
  mutable std::vector<CGAL_data_type> colors_points;
  mutable std::size_t nb_points;
  mutable std::size_t nb_selected_points;
  mutable std::size_t nb_lines;
  mutable QOpenGLShaderProgram *program;

  Scene_points_with_normal_item* item;
};

class Fill_buffers
{
  Point_set* point_set;

  std::vector<Point_set::Index>& indices;
  std::vector<CGAL_data_type>& positions_lines;
  std::vector<CGAL_data_type>& positions_normals;
  bool has_normals;
  const CGAL::qglviewer::Vec offset;
  double length;
  std::size_t size_p;
  std::size_t offset_normal_indices;

public:
  Fill_buffers(Point_set* point_set,
               std::vector<Point_set::Index>& indices,
               std::vector<CGAL_data_type>& positions_lines,
               std::vector<CGAL_data_type>& positions_normals,
               bool has_normals,
               const CGAL::qglviewer::Vec offset,
               double length,
               std::size_t offset_normal_indices = 0)
    : point_set (point_set)
    , indices (indices)
    , positions_lines (positions_lines)
    , positions_normals (positions_normals)
    , has_normals (has_normals)
    , offset (offset)
    , length (length)
    , offset_normal_indices (offset_normal_indices)
  {
    if (has_normals)
      size_p = 6;
    else
      size_p = 3;
  }

#ifdef CGAL_LINKED_WITH_TBB
  void operator()(const tbb::blocked_range<std::size_t>& r) const
  {
    for( std::size_t i = r.begin(); i != r.end(); ++i)
      apply (i);
  }
#endif // CGAL_LINKED_WITH_TBB

  void apply (std::size_t i) const
  {
    const Point_set::Index& idx = indices[i];
    const Kernel::Point_3& p = point_set->point(idx);

    positions_lines[i * size_p    ] = p.x() + offset.x;
    positions_lines[i * size_p + 1] = p.y() + offset.y;
    positions_lines[i * size_p + 2] = p.z() + offset.z;

    if(has_normals)
    {
      const Kernel::Vector_3& n = point_set->normal(idx);
      Kernel::FT normalizer = 1.0/CGAL::sqrt(n.squared_length());
      Point_set_3<Kernel>::Point q = p + length * n * normalizer;
      positions_lines[i * size_p + 3] = q.x() + offset.x;
      positions_lines[i * size_p + 4] = q.y() + offset.y;
      positions_lines[i * size_p + 5] = q.z() + offset.z;

      positions_normals[(i - offset_normal_indices) * 3    ] = n.x();
      positions_normals[(i - offset_normal_indices) * 3 + 1] = n.y();
      positions_normals[(i - offset_normal_indices) * 3 + 2] = n.z();
    }
  }
};

Scene_points_with_normal_item::Scene_points_with_normal_item()
{
  setRenderingMode(Points);
  is_selected = true;
  d = new Scene_points_with_normal_item_priv(this);
}

// Copy constructor
Scene_points_with_normal_item::Scene_points_with_normal_item(const Scene_points_with_normal_item& toCopy)
{
  d = new Scene_points_with_normal_item_priv(toCopy, this);

  if (!has_normals())
  {
    setRenderingMode(Points);
    is_selected = true;
  }
  else
  {
    setRenderingMode(CGAL::Three::Three::defaultPointSetRenderingMode());
    is_selected = true;
  }

  invalidateOpenGLBuffers();
}

// Converts polyhedron to point set

Scene_points_with_normal_item::Scene_points_with_normal_item(const SMesh& input_mesh)
{
  // Converts Polyhedron vertices to point set.
  // Computes vertices normal from connectivity.
  d = new Scene_points_with_normal_item_priv(input_mesh, this);
  setRenderingMode(CGAL::Three::Three::defaultPointSetRenderingMode());
  is_selected = true;
  invalidateOpenGLBuffers();
}

Scene_points_with_normal_item::~Scene_points_with_normal_item()
{
  delete d;
}



void Scene_points_with_normal_item_priv::
initializeBuffers(CGAL::Three::Viewer_interface *viewer) const
{
  item->getEdgeContainer(0)->initializeBuffers(viewer);
  item->getPointContainer(Priv::Points)->initializeBuffers(viewer);
  item->getPointContainer(Priv::Shaded_points)->initializeBuffers(viewer);
  item->getPointContainer(Priv::Selected_points)->initializeBuffers(viewer);
  item->getPointContainer(Priv::Selected_shaded_points)->initializeBuffers(viewer);

  ////Clean-up
  item->getPointContainer(Priv::Points)->setFlatDataSize(nb_points - nb_selected_points);
  item->getPointContainer(Priv::Shaded_points)->setFlatDataSize(nb_points - nb_selected_points);
  item->getPointContainer(Priv::Selected_points)->setFlatDataSize(nb_selected_points);
  item->getPointContainer(Priv::Selected_shaded_points)->setFlatDataSize(nb_selected_points);
  item->getEdgeContainer(0)->setFlatDataSize(nb_lines);

  positions_lines             .resize(0);
  normals                     .resize(0);
  positions_normals           .resize(0);
  positions_selected_normals  .resize(0);
  colors_points               .resize(0);

  positions_lines             .shrink_to_fit();
  normals                     .shrink_to_fit();
  positions_normals           .shrink_to_fit();
  positions_selected_normals  .shrink_to_fit();
  colors_points               .shrink_to_fit();
}

void Scene_points_with_normal_item_priv::compute_normals_and_vertices() const
{
    const CGAL::qglviewer::Vec offset = static_cast<CGAL::Three::Viewer_interface*>(
          CGAL::QGLViewer::QGLViewerPool().first())->offset();
    QApplication::setOverrideCursor(Qt::WaitCursor);
    positions_lines.resize(0);
    normals.resize(0);
    positions_normals.resize(0);
    positions_selected_normals.resize(0);
    normals.resize(0);
    colors_points.resize(0);

    //Shuffle container to allow quick display random points
    std::vector<Point_set::Index> indices;
    indices.reserve (m_points->size());
    std::copy (m_points->begin(), m_points->end(), std::back_inserter(indices));

    CGAL::cpp98::random_shuffle (indices.begin(), indices.end() - m_points->nb_selected_points());
    if (m_points->nb_selected_points() != 0)
      CGAL::cpp98::random_shuffle (indices.end() - m_points->nb_selected_points(), indices.end());

    //if item has normals, points will be one point out of two in the lines data.
    //else points will be lines and lines discarded.
    double average_spacing = 0;
    double normal_length =0;
    double length_factor =0;
    if (item->has_normals())
    {
      // Store normals
      Kernel::Sphere_3 region_of_interest = m_points->region_of_interest();
      positions_lines.resize(m_points->size() * 6);
      positions_normals.resize((m_points->size() - m_points->nb_selected_points()) * 3);
      positions_selected_normals.resize(m_points->nb_selected_points() * 3);

      // we can't afford computing real average spacing just for display, 0.5% of bbox will do
      average_spacing = 0.005 * item->diagonalBbox();
      normal_length = (std::min)(average_spacing, std::sqrt(
                                   region_of_interest.squared_radius() / 1000.));
      length_factor = 10.0/100*normal_Slider->value();
    }
    else
    {
      positions_lines.resize(m_points->size() * 3);
    }

    Fill_buffers fill_buffers (m_points, indices, positions_lines, positions_normals,
                               item->has_normals(), offset, normal_length * length_factor);
    Fill_buffers fill_buffers_2 (m_points, indices, positions_lines, positions_selected_normals,
                                 item->has_normals(), offset, normal_length * length_factor,
                                 m_points->first_selected() - m_points->begin());

#ifdef CGAL_LINKED_WITH_TBB
    tbb::parallel_for(tbb::blocked_range<size_t>(0,
                                                 m_points->size() - m_points->nb_selected_points()),
                      fill_buffers);
    tbb::parallel_for(tbb::blocked_range<size_t>(m_points->size() - m_points->nb_selected_points(),
                                                 m_points->size()),
                      fill_buffers_2);
#else
    for (std::size_t i = 0; i < indices.size() - m_points->nb_selected_points(); ++ i)
      fill_buffers.apply (i);
    for (std::size_t i = indices.size() - m_points->nb_selected_points(); i < indices.size(); ++ i)
      fill_buffers_2.apply (i);
#endif

    //The colors
    if (m_points->has_colors())
    {
        colors_points.reserve((m_points->size() - m_points->nb_selected_points()) * 6);

        for (std::size_t i = 0; i < indices.size() - m_points->nb_selected_points(); ++ i)
        {
          colors_points.push_back (m_points->red(indices[i]));
          colors_points.push_back (m_points->green(indices[i]));
          colors_points.push_back (m_points->blue(indices[i]));
          colors_points.push_back (m_points->red(indices[i]));
          colors_points.push_back (m_points->green(indices[i]));
          colors_points.push_back (m_points->blue(indices[i]));
        }
    }

    nb_lines = positions_lines.size();
    if(item->has_normals())
      nb_points = positions_lines.size()/2;
    else
      nb_points = positions_lines.size();
    nb_selected_points = m_points->nb_selected_points() * 3;
    //edges
    if(item->has_normals())
    {
      item->getEdgeContainer(0)->allocate(Ec::Vertices, positions_lines.data(),
                                       static_cast<int>(nb_lines*sizeof(CGAL_data_type)));
      if (!(colors_points.empty()))
      {
        item->getEdgeContainer(0)->allocate(Ec::Colors, colors_points.data(),
                                            static_cast<int>(colors_points.size()
                                                             *sizeof(CGAL_data_type)));
      }
      //shaded points
      item->getPointContainer(Priv::Shaded_points)->setStride(Pc::Vertices,
                                           static_cast<int>(6*sizeof(CGAL_GL_data_type)));
      item->getPointContainer(Priv::Shaded_points)->allocate(Pc::Vertices,  positions_lines.data(),
                                       static_cast<int>(nb_lines*sizeof(CGAL_data_type)));
      item->getPointContainer(Priv::Shaded_points)->allocate(Pc::Normals, positions_normals.data(),
                                           static_cast<int>(positions_normals.size()
                                                            *sizeof(CGAL_data_type)));
    }
    //points
    if(!item->has_normals()) {
      item->getPointContainer(Priv::Points)->setStride(Pc::Vertices,
                                            0);
    }
    else{
      item->getPointContainer(Priv::Points)->setStride(Pc::Vertices,
                                            static_cast<int>(6*sizeof(CGAL_GL_data_type)));
    }
    item->getPointContainer(Priv::Points)->allocate(Pc::Vertices, positions_lines.data(),
                                         static_cast<int>(positions_lines.size()
                                                          *sizeof(CGAL_data_type)));
    if (!(colors_points.empty()))
    {
      item->getPointContainer(Priv::Points)->setStride(Pc::Colors,6*sizeof(CGAL_data_type));
      item->getPointContainer(Priv::Points)->allocate(Pc::Colors, colors_points.data(),
                                           static_cast<int>(colors_points.size()
                                                            *sizeof(CGAL_data_type)));
    }
    //selected points
    if(!item->has_normals()) {
      item->getPointContainer(Priv::Selected_points)->setStride(Pc::Vertices,
                                            0);
      item->getPointContainer(Priv::Selected_points)->setOffset(Pc::Vertices,
                                            static_cast<int>(
                                              3*
                                              (m_points->size()
                                               -m_points->nb_selected_points())
                                              *sizeof(CGAL_data_type) ));
    }
    else{
      item->getPointContainer(Priv::Selected_points)->setStride(Pc::Vertices,
                                            static_cast<int>(6*sizeof(CGAL_GL_data_type)));
      item->getPointContainer(Priv::Selected_points)->setOffset(Pc::Vertices,
                                            static_cast<int>(
                                              6*
                                              (m_points->size()
                                               -m_points->nb_selected_points())
                                              *sizeof(CGAL_data_type) ));
      item->getPointContainer(Priv::Selected_shaded_points)->setStride(Pc::Vertices,
                                            static_cast<int>(6*sizeof(CGAL_GL_data_type)));
      item->getPointContainer(Priv::Selected_shaded_points)->setOffset(Pc::Vertices,
                                            static_cast<int>(
                                              6*
                                              (m_points->size()
                                               -m_points->nb_selected_points())
                                              *sizeof(CGAL_data_type) ));
      item->getPointContainer(Priv::Selected_shaded_points)->allocate(Pc::Vertices,
                                                                      positions_lines.data(),
                                           static_cast<int>(positions_lines.size()
                                                            *sizeof(CGAL_data_type)));
      item->getPointContainer(Priv::Selected_shaded_points)->allocate(Pc::Normals,
                                                                      positions_selected_normals.data(),
                                           static_cast<int>(positions_selected_normals.size()
                                                            *sizeof(CGAL_data_type)));
    }
    item->getPointContainer(Priv::Selected_points)->allocate(Pc::Vertices, positions_lines.data(),
                                         static_cast<int>(positions_lines.size()
                                                          *sizeof(CGAL_data_type)));
    if (!(colors_points.empty()))
    {
      item->getPointContainer(Priv::Points)->setStride(Pc::Colors,6*sizeof(CGAL_data_type));
      item->getPointContainer(Priv::Points)->allocate(Pc::Colors, colors_points.data(),
                                           static_cast<int>(colors_points.size()
                                                            *sizeof(CGAL_data_type)));
    }
    QApplication::restoreOverrideCursor();
}

// Duplicates scene item
Scene_points_with_normal_item*
Scene_points_with_normal_item::clone() const
{
  return new Scene_points_with_normal_item(*this);
}

// Is selection empty?
bool Scene_points_with_normal_item::isSelectionEmpty() const
{
  return (d->m_points->nb_selected_points() == 0);
}

// Delete selection
void Scene_points_with_normal_item::deleteSelection()
{
  CGAL::Timer task_timer; task_timer.start();
  std::cerr << "Delete " << d->m_points->nb_selected_points() << " points...";

  // Delete selected points
  d->m_points->delete_selection();

  std::size_t memory = CGAL::Memory_sizer().virtual_size();
  std::cerr << "done: " << task_timer.time() << " seconds, "
                        << (memory>>20) << " Mb allocated"
                        << std::endl;
  invalidateOpenGLBuffers();
  Q_EMIT itemChanged();
}

// Invert selection
void Scene_points_with_normal_item::invertSelection()
{
  d->m_points->invert_selection();
  invalidateOpenGLBuffers();
  Q_EMIT itemChanged();
}

// Select everything
void Scene_points_with_normal_item::selectAll()
{
  d->m_points->select_all();
  invalidateOpenGLBuffers();
  Q_EMIT itemChanged();
}
// Reset selection mark
void Scene_points_with_normal_item::resetSelection()
{
  // Un-select all points
  d->m_points->unselect_all();
  invalidateOpenGLBuffers();
  Q_EMIT itemChanged();
}
  //Select duplicated points
void Scene_points_with_normal_item::selectDuplicates()
{
  std::set<Kernel::Point_3> unique_points;
  std::vector<Point_set::Index> unselected, selected;
  for (Point_set::iterator ptit = d->m_points->begin(); ptit!= d->m_points->end(); ++ ptit)
    if ( !unique_points.insert(d->m_points->point(*ptit)).second)
      selected.push_back (*ptit);
    else
      unselected.push_back (*ptit);

  for (std::size_t i = 0; i < unselected.size(); ++ i)
    *(d->m_points->begin() + i) = unselected[i];
  for (std::size_t i = 0; i < selected.size(); ++ i)
    *(d->m_points->begin() + (unselected.size() + i)) = selected[i];

  if (selected.empty ())
  {
    d->m_points->unselect_all();
  }
  else
  {
    d->m_points->set_first_selected
      (d->m_points->begin() + unselected.size());
  }

  invalidateOpenGLBuffers();
  Q_EMIT itemChanged();
}

// Loads point set from .PLY file
bool Scene_points_with_normal_item::read_ply_point_set(std::istream& stream)
{
  Q_ASSERT(d->m_points != nullptr);

  d->m_points->clear();

  bool ok = CGAL::IO::read_PLY(stream, *(d->m_points), d->m_comments) && !isEmpty();

  d->point_Slider->setValue(CGAL::Three::Three::getDefaultPointSize());
  std::cerr << d->m_points->info();

  if (!d->m_points->has_normal_map())
  {
    setRenderingMode(Points);
  }
  else{
    setRenderingMode(CGAL::Three::Three::defaultPointSetRenderingMode());
  }
  if (d->m_points->check_colors())
    std::cerr << "-> Point set has colors" << std::endl;

  std::cerr << "[Comments from PLY input]" << std::endl << d->m_comments;

  invalidateOpenGLBuffers();
  return ok;
}

// Write point set to .PLY file
bool Scene_points_with_normal_item::write_ply_point_set(std::ostream& stream, bool binary) const
{
  Q_ASSERT(d->m_points != nullptr);

  d->m_points->reset_indices();

  if (!stream)
    return false;

  if (binary)
    CGAL::IO::set_binary_mode (stream);

  return CGAL::IO::write_PLY(stream, *(d->m_points), d->m_comments);
}

// Loads point set from .OFF file
bool Scene_points_with_normal_item::read_off_point_set(std::istream& stream)
{
  Q_ASSERT(d->m_points != nullptr);

  d->m_points->clear();
  bool ok = CGAL::IO::read_OFF(stream, *(d->m_points)) && !isEmpty();

  d->point_Slider->setValue(CGAL::Three::Three::getDefaultPointSize());
  invalidateOpenGLBuffers();
  return ok;
}

// Write point set to .OFF file
bool Scene_points_with_normal_item::write_off_point_set(std::ostream& stream) const
{
  Q_ASSERT(d->m_points != nullptr);

  d->m_points->reset_indices();

  return CGAL::IO::write_OFF(stream, *(d->m_points));
}

// Loads point set from .XYZ file
bool Scene_points_with_normal_item::read_xyz_point_set(std::istream& stream)
{
  Q_ASSERT(d->m_points != nullptr);

  d->m_points->clear();

  bool ok = CGAL::IO::read_XYZ (stream, *(d->m_points)) && !isEmpty();

  d->point_Slider->setValue(CGAL::Three::Three::getDefaultPointSize());
  invalidateOpenGLBuffers();
  return ok;
}

// Write point set to .XYZ file
bool Scene_points_with_normal_item::write_xyz_point_set(std::ostream& stream) const
{
  Q_ASSERT(d->m_points != nullptr);

  d->m_points->reset_indices();

  return CGAL::IO::write_XYZ(stream, *(d->m_points));
}

QString
Scene_points_with_normal_item::toolTip() const
{
  Q_ASSERT(d->m_points != nullptr);

  return QObject::tr("<p><b>%1</b> (color: %4)<br />"
                     "<i>Point_set_3</i></p>"
                     "<p>Number of points: %2</p>")
    .arg(name())
    .arg(d->m_points->size())
    .arg(color().name());
}

bool Scene_points_with_normal_item::supportsRenderingMode(RenderingMode m) const
{
  switch ( m )
  {
  case Points:
    return true;
  case ShadedPoints:
  case PointsPlusNormals:
    return has_normals();

  default:
    return false;
  }
}

void Scene_points_with_normal_item::drawEdges(CGAL::Three::Viewer_interface* viewer) const
{
    double ratio_displayed = 1.0;
    if (viewer->inFastDrawing () &&
        (d->nb_lines/6 > limit_fast_drawing)) // arbitrary large value
      ratio_displayed = 6 * limit_fast_drawing / static_cast<double>(d->nb_lines);
    if(!isInit(viewer))
      initGL(viewer);
    if ( getBuffersFilled() &&
       ! getBuffersInit(viewer))
    {
      d->initializeBuffers(viewer);
      setBuffersInit(viewer, true);
    }
    if(!d->m_points->has_colors())
      getEdgeContainer(0)->setColor(color());
    std::size_t real_size =
        getEdgeContainer(0)->getFlatDataSize();
    getEdgeContainer(0)->setFlatDataSize(ratio_displayed * real_size);
    getEdgeContainer(0)->draw( viewer, !d->m_points->has_colors());
    getEdgeContainer(0)->setFlatDataSize(real_size);

}
void Scene_points_with_normal_item::
drawPoints(CGAL::Three::Viewer_interface* viewer) const
{
  GLfloat point_size;
  viewer->glGetFloatv(GL_POINT_SIZE, &point_size);
  viewer->setGlPointSize(GLfloat(d->point_Slider->value()));
  double ratio_displayed = 1.0;
  if ((viewer->inFastDrawing () || d->isPointSliderMoving())
      &&((d->nb_points )/3 > limit_fast_drawing)) // arbitrary large value
    ratio_displayed = 3 * limit_fast_drawing / static_cast<double>(d->nb_points);

  if(!isInit(viewer))
    initGL(viewer);
  if ( getBuffersFilled() &&
     ! getBuffersInit(viewer))
  {
    d->initializeBuffers(viewer);
    setBuffersInit(viewer, true);
  }
  if(!getBuffersFilled())
  {
    computeElements();
    d->initializeBuffers(viewer);
  }

  if(has_normals() && renderingMode() == ShadedPoints)
  {
    getPointContainer(Priv::Shaded_points)->setColor(color());
    std::size_t real_size =
        getPointContainer(Priv::Shaded_points)->getFlatDataSize();
    getPointContainer(Priv::Shaded_points)->setFlatDataSize(ratio_displayed * real_size);
    getPointContainer(Priv::Shaded_points)->draw( viewer, true);
    getPointContainer(Priv::Shaded_points)->setFlatDataSize(real_size);

    real_size =
        getPointContainer(Priv::Selected_shaded_points)->getFlatDataSize();
    getPointContainer(Priv::Selected_shaded_points)->setColor(QColor(Qt::red));
    getPointContainer(Priv::Selected_shaded_points)->setFlatDataSize(ratio_displayed * real_size);
    getPointContainer(Priv::Selected_shaded_points)->draw( viewer, true);
    getPointContainer(Priv::Selected_shaded_points)->setFlatDataSize(real_size);
  }
  else
  {
    if(!d->m_points->has_colors())
      getPointContainer(Priv::Points)->setColor(color());
    std::size_t real_size = getPointContainer(Priv::Points)->getFlatDataSize();
    getPointContainer(Priv::Points)->setFlatDataSize(ratio_displayed * real_size);
    getPointContainer(Priv::Points)->setFlatDataSize(real_size);
    getPointContainer(Priv::Points)->draw(viewer, !d->m_points->has_colors());

    real_size = getPointContainer(Priv::Selected_points)->getFlatDataSize();
    getPointContainer(Priv::Selected_points)->setColor(QColor(Qt::red));
    getPointContainer(Priv::Selected_points)->setFlatDataSize(ratio_displayed * real_size);
    getPointContainer(Priv::Selected_points)->setFlatDataSize(real_size);
    getPointContainer(Priv::Selected_points)->draw(viewer, true);
  }

  viewer->setGlPointSize(point_size);
}
// Gets wrapped point set
Point_set* Scene_points_with_normal_item::point_set()
{
  Q_ASSERT(d->m_points != nullptr);
  return d->m_points;
}
const Point_set* Scene_points_with_normal_item::point_set() const
{
  Q_ASSERT(d->m_points != nullptr);
  return d->m_points;
}

// Gets wrapped point set
std::string& Scene_points_with_normal_item::comments()
{
  return d->m_comments;
}
const std::string& Scene_points_with_normal_item::comments() const
{
  return d->m_comments;
}

bool
Scene_points_with_normal_item::isEmpty() const
{
  Q_ASSERT(d->m_points != nullptr);
  return d->m_points->empty();
}

void
Scene_points_with_normal_item::compute_bbox()const
{
  Q_ASSERT(d->m_points != nullptr);

  Kernel::Iso_cuboid_3 bbox = d->m_points->bounding_box();
  setBbox(Bbox(bbox.xmin(),bbox.ymin(),bbox.zmin(),
              bbox.xmax(),bbox.ymax(),bbox.zmax()));
}

void Scene_points_with_normal_item::computes_local_spacing(int k)
{
  typedef Kernel Geom_traits;

  typedef CGAL::Search_traits_3<Geom_traits> SearchTraits_3;
  typedef CGAL::Search_traits_adapter <Point_set::Index, Point_set::Point_map, SearchTraits_3> Search_traits;
  typedef CGAL::Orthogonal_k_neighbor_search<Search_traits> Neighbor_search;
  typedef Neighbor_search::Tree Tree;
  typedef Neighbor_search::Distance Distance;

  // build kdtree
  Tree tree(d->m_points->begin(),
            d->m_points->end(),
            Tree::Splitter(),
            Search_traits (d->m_points->point_map())
            );
  Distance tr_dist(d->m_points->point_map());

  if (!(d->m_points->has_property_map<double> ("radius")))
    d->m_points->add_radius();

  // Compute the radius of each point = (distance max to k nearest neighbors)/2.
  {
    int i=0;
    for (Point_set::iterator it=d->m_points->begin(); it!=d->m_points->end(); ++it, ++i)
    {
      Neighbor_search search(tree, d->m_points->point(*it), k+1, 0, true, tr_dist);
      double maxdist2 = (--search.end())->second; // squared distance to furthest neighbor
      d->m_points->radius(*it) = sqrt(maxdist2)/2.;
    }
  }

  d->m_points->set_radii_uptodate(true);
}

QMenu* Scene_points_with_normal_item::contextMenu()
{
    const char* prop_name = "Menu modified by Scene_points_with_normal_item.";

    QMenu* menu = Scene_item::contextMenu();

    //add a slider to modify the normals length
    // Use dynamic properties:
    // https://doc.qt.io/qt-5/qobject.html#property
    bool menuChanged = menu->property(prop_name).toBool();

    if(!menuChanged) {
      if(has_normals())
      {
        QMenu *container = new QMenu(tr("Normals Length"));
        QWidgetAction *sliderAction = new QWidgetAction(nullptr);
        if((d->nb_points)/3 <= limit_fast_drawing)
        {
          connect(d->normal_Slider, &QSlider::valueChanged, this, &Scene_points_with_normal_item::invalidateOpenGLBuffers);
          connect(d->normal_Slider, &QSlider::valueChanged, this, &Scene_points_with_normal_item::itemChanged);
        }
        else
        {
          connect(d->normal_Slider, &QSlider::sliderReleased, this, &Scene_points_with_normal_item::invalidateOpenGLBuffers);
          connect(d->normal_Slider, &QSlider::sliderReleased, this, &Scene_points_with_normal_item::itemChanged);
        }
        sliderAction->setDefaultWidget(d->normal_Slider);
        container->menuAction()->setProperty("is_groupable", true);
        container->addAction(sliderAction);
        menu->addMenu(container);
      }
        QMenu *container = new QMenu(tr("Points Size"));
        QWidgetAction *sliderAction = new QWidgetAction(nullptr);
        connect(d->point_Slider, &QSlider::sliderPressed, this, &Scene_points_with_normal_item::pointSliderPressed);
        connect(d->point_Slider, &QSlider::sliderReleased, this, &Scene_points_with_normal_item::pointSliderReleased);
        connect(d->point_Slider, &QSlider::valueChanged, this, &Scene_points_with_normal_item::itemChanged);

        sliderAction->setDefaultWidget(d->point_Slider);
        container->menuAction()->setProperty("is_groupable", true);
        container->addAction(sliderAction);
        menu->addMenu(container);

        d->actionDeleteSelection = menu->addAction(tr("Delete Selection"));
        d->actionDeleteSelection->setObjectName("actionDeleteSelection");
        connect(d->actionDeleteSelection, SIGNAL(triggered()),this, SLOT(deleteSelection()));

        d->actionResetSelection = menu->addAction(tr("Reset Selection"));
        d->actionResetSelection->setObjectName("actionResetSelection");
        connect(d->actionResetSelection, SIGNAL(triggered()),this, SLOT(resetSelection()));

        d->actionSelectDuplicatedPoints = menu->addAction(tr("Select duplicated points"));
        d->actionSelectDuplicatedPoints->setObjectName("actionSelectDuplicatedPoints");
        connect(d->actionSelectDuplicatedPoints, SIGNAL(triggered()),this, SLOT(selectDuplicates()));
        QAction* resetColorsAction = menu->addAction(tr("Make Unicolor"));
        resetColorsAction->setObjectName("resetColorsAction");
        connect(resetColorsAction, &QAction::triggered, this, &Scene_points_with_normal_item::resetColors);
        menu->setProperty(prop_name, true);
    }
    QAction* actionColor = menu->findChild<QAction*>(tr("resetColorsAction"));
    actionColor->setVisible(d->m_points->has_colors());
    if (isSelectionEmpty())
    {
        d->actionDeleteSelection->setDisabled(true);
        d->actionResetSelection->setDisabled(true);
    }
    else
    {
        d->actionDeleteSelection->setDisabled(false);
        d->actionResetSelection->setDisabled(false);
    }

    return menu;
}

bool Scene_points_with_normal_item::has_normals() const { return d->m_points->has_normal_map(); }

void Scene_points_with_normal_item::invalidateOpenGLBuffers()
{
    setBuffersFilled(false);
    getPointContainer(Priv::Points)->reset_vbos(Scene_item_rendering_helper::ALL);
    getPointContainer(Priv::Selected_points)->reset_vbos(Scene_item_rendering_helper::ALL);
    getPointContainer(Priv::Selected_shaded_points)->reset_vbos(Scene_item_rendering_helper::ALL);
    getPointContainer(Priv::Shaded_points)->reset_vbos(Scene_item_rendering_helper::ALL);
    getEdgeContainer(0)->reset_vbos(Scene_item_rendering_helper::ALL);

    Q_FOREACH(CGAL::QGLViewer* v, CGAL::QGLViewer::QGLViewerPool())
    {
      CGAL::Three::Viewer_interface* viewer = static_cast<CGAL::Three::Viewer_interface*>(v);
      if(viewer == nullptr)
        continue;
      setBuffersInit(viewer, false);
    }
}

void Scene_points_with_normal_item::pointSliderPressed()
{
  d->is_point_slider_moving = true;
}

void Scene_points_with_normal_item::pointSliderReleased()
{
  d->is_point_slider_moving = false;
}

void Scene_points_with_normal_item::copyProperties(Scene_item *item)
{
  Scene_points_with_normal_item* point_item = qobject_cast<Scene_points_with_normal_item*>(item);
  if(!point_item)
    return;
  int value = point_item->getPointSliderValue();
  setPointSize(value);
  if(has_normals())
    d->normal_Slider->setValue(point_item->getNormalSliderValue());
}

int Scene_points_with_normal_item::getNormalSliderValue()
{
  return d->normal_Slider->value();
}

int Scene_points_with_normal_item::getPointSliderValue()
{
  return d->point_Slider->value();
}

void Scene_points_with_normal_item::itemAboutToBeDestroyed(Scene_item *item)
{
  Scene_item::itemAboutToBeDestroyed(item);
  if(d && d->m_points && item == this)
  {
    delete d->m_points;
    d->m_points = nullptr;
  }
}

void Scene_points_with_normal_item::
zoomToPosition(const QPoint &, CGAL::Three::Viewer_interface *viewer) const
{
  if (point_set()->nb_selected_points() == 0)
    return;
  const CGAL::qglviewer::Vec offset = static_cast<CGAL::Three::Viewer_interface*>(CGAL::QGLViewer::QGLViewerPool().first())->offset();
  // fit plane to triangles
  Point_set points;
  Bbox selected_points_bbox;
  for(Point_set::const_iterator it = point_set()->first_selected();
      it != point_set()->end();
      ++it)
  {
    points.insert(point_set()->point(*it));
    selected_points_bbox += point_set()->point(*it).bbox();
  }
  Kernel::Plane_3 plane;
  Kernel::Point_3 center_of_mass;
  CGAL::linear_least_squares_fitting_3
      (points.points().begin(),points.points().end(),plane, center_of_mass,
       CGAL::Dimension_tag<0>());

  Kernel::Vector_3 plane_normal= plane.orthogonal_vector();
  plane_normal = plane_normal/(CGAL::sqrt(plane_normal.squared_length()));
  Kernel::Point_3 centroid(center_of_mass.x() + offset.x,
                           center_of_mass.y() + offset.y,
                           center_of_mass.z() + offset.z);

  CGAL::qglviewer::Quaternion new_orientation(CGAL::qglviewer::Vec(0,0,-1),
                                        CGAL::qglviewer::Vec(-plane_normal.x(), -plane_normal.y(), -plane_normal.z()));
  double max_side = (std::max)((std::max)(selected_points_bbox.xmax() - selected_points_bbox.xmin(),
                                          selected_points_bbox.ymax() - selected_points_bbox.ymin()),
                               selected_points_bbox.zmax() - selected_points_bbox.zmin());
  //put the camera in way we are sure the longest side is entirely visible on the screen
  //See openGL's frustum definition
  double factor = max_side/(tan(viewer->camera()->aspectRatio()/
                                  (viewer->camera()->fieldOfView()/2)));

  Kernel::Point_3 new_pos = centroid + factor*plane_normal ;
  viewer->camera()->setSceneCenter(CGAL::qglviewer::Vec(centroid.x(),
                                                  centroid.y(),
                                                  centroid.z()));
  viewer->moveCameraToCoordinates(QString("%1 %2 %3 %4 %5 %6 %7").arg(new_pos.x())
                                                                 .arg(new_pos.y())
                                                                 .arg(new_pos.z())
                                                                 .arg(new_orientation[0])
                                                                 .arg(new_orientation[1])
                                                                 .arg(new_orientation[2])
                                                                 .arg(new_orientation[3]));

}

void Scene_points_with_normal_item::setPointSize(int size)
{
  d->point_Slider->setValue(size);
}

void Scene_points_with_normal_item::setNormalSize(int size)
{
  d->normal_Slider->setValue(size);
}

void Scene_points_with_normal_item::resetColors()
{
  d->m_points->remove_colors();
  invalidateOpenGLBuffers();
  redraw();
}

void Scene_points_with_normal_item::computeElements()const
{
  d->compute_normals_and_vertices();
  setBuffersFilled(true);

}

void Scene_points_with_normal_item::initializeBuffers(Viewer_interface * v) const
{
  d->initializeBuffers(v);
}<|MERGE_RESOLUTION|>--- conflicted
+++ resolved
@@ -34,14 +34,11 @@
 #endif // CGAL_LINKED_WITH_TBB
 
 const std::size_t limit_fast_drawing = 300000; //arbitrary large value
-<<<<<<< HEAD
-=======
 
 #include <set>
 #include <stack>
 #include <algorithm>
 
->>>>>>> 7e2e4448
 
 typedef CGAL::Three::Point_container Pc;
 typedef CGAL::Three::Edge_container Ec;
