#include "Scene_points_with_normal_item.h"
#include "Polyhedron_type.h"
#include <CGAL/Polygon_mesh_processing/compute_normal.h>

#include <CGAL/IO/read_off_points.h>
#include <CGAL/IO/write_off_points.h>
#include <CGAL/IO/read_xyz_points.h>
#include <CGAL/IO/write_xyz_points.h>
#include <CGAL/Timer.h>
#include <CGAL/Memory_sizer.h>

#include "Viewer_interface.h"
#include <CGAL/Orthogonal_k_neighbor_search.h>
#include <CGAL/Search_traits_3.h>

#include <QObject>
#include <QMenu>

#include <set>
#include <stack>
#include <algorithm>
#include <boost/array.hpp>


Scene_points_with_normal_item::Scene_points_with_normal_item()
    : Scene_item(3,3),
      m_points(new Point_set),
      m_has_normals(false)
{
    setRenderingMode(Points);
    is_selected = true;
    qFunc.initializeOpenGLFunctions();
}

// Copy constructor
Scene_points_with_normal_item::Scene_points_with_normal_item(const Scene_points_with_normal_item& toCopy)
    : Scene_item(3,3), // do not call superclass' copy constructor
      m_points(new Point_set(*toCopy.m_points)),
      m_has_normals(toCopy.m_has_normals)
{
    if (m_has_normals)
    {
        setRenderingMode(PointsPlusNormals);
        is_selected = true;
        qFunc.initializeOpenGLFunctions();
    }
    else
    {
        setRenderingMode(Points);
        is_selected = true;
        qFunc.initializeOpenGLFunctions();
    }
    changed();
}

// Converts polyhedron to point set
Scene_points_with_normal_item::Scene_points_with_normal_item(const Polyhedron& input_mesh)
    : Scene_item(6,3),
      m_points(new Point_set),
      m_has_normals(true)
{
<<<<<<< HEAD
  // Converts Polyhedron vertices to point set.
  // Computes vertices normal from connectivity.

  Polyhedron::Vertex_iterator v;
  for (v = const_cast<Polyhedron&>(input_mesh).vertices_begin(); 
       v != const_cast<Polyhedron&>(input_mesh).vertices_end(); v++)
  {
    const Kernel::Point_3& p = v->point();
    Kernel::Vector_3 n =
      CGAL::Polygon_mesh_processing::compute_vertex_normal(v, input_mesh);
    m_points->push_back(UI_point(p,n));
  }

  setRenderingMode(PointsPlusNormals);
=======
    // Converts Polyhedron vertices to point set.
    // Computes vertices normal from connectivity.
    Polyhedron::Vertex_const_iterator v;
    for (v = input_mesh.vertices_begin(); v != input_mesh.vertices_end(); v++)
    {
        const Kernel::Point_3& p = v->point();
        Kernel::Vector_3 n = compute_vertex_normal<Polyhedron::Vertex,Kernel>(*v);
        m_points->push_back(UI_point(p,n));
    }

    setRenderingMode(PointsPlusNormals);
    is_selected = true;
    qFunc.initializeOpenGLFunctions();
    changed();
>>>>>>> fb765fe7
}

Scene_points_with_normal_item::~Scene_points_with_normal_item()
{
    Q_ASSERT(m_points != NULL);
    delete m_points; m_points = NULL;
}



void Scene_points_with_normal_item::initialize_buffers(Viewer_interface *viewer) const
{
    //vao for the edges
    {
        program = getShaderProgram(PROGRAM_WITHOUT_LIGHT, viewer);
        program->bind();

        vaos[0]->bind();
        buffers[0].bind();
        buffers[0].allocate(positions_lines.data(),
                            static_cast<int>(positions_lines.size()*sizeof(double)));
        program->enableAttributeArray("vertex");
        program->setAttributeBuffer("vertex",GL_DOUBLE,0,3);
        buffers[0].release();

        vaos[0]->release();
        program->release();
    }
    //vao for the points
    {
        program = getShaderProgram(PROGRAM_WITHOUT_LIGHT, viewer);
        program->bind();

        vaos[1]->bind();
        buffers[1].bind();
        buffers[1].allocate(positions_points.data(),
                            static_cast<int>(positions_points.size()*sizeof(double)));
        program->enableAttributeArray("vertex");
        program->setAttributeBuffer("vertex",GL_DOUBLE,0,3);
        buffers[1].release();
        vaos[1]->release();
        program->release();
    }
    //vao for the selected points
    {
        program = getShaderProgram(PROGRAM_WITHOUT_LIGHT, viewer);
        program->bind();

        vaos[2]->bind();
        buffers[2].bind();
        buffers[2].allocate(positions_selected_points.data(),
                            static_cast<int>(positions_selected_points.size()*sizeof(double)));
        program->enableAttributeArray("vertex");
        program->setAttributeBuffer("vertex",GL_DOUBLE,0,3);
        buffers[2].release();

        vaos[2]->release();
        program->release();
    }
    are_buffers_filled = true;


}
void Scene_points_with_normal_item::compute_normals_and_vertices(void)
{
    positions_points.resize(0);
    positions_lines.resize(0);
    positions_selected_points.resize(0);
    normals.resize(0);

    positions_points.reserve(m_points->size() * 3);
    positions_lines.reserve(m_points->size() * 3 * 2);

    //The points
    {
        // The *non-selected* points
        if (m_points->nb_selected_points()< m_points->size())
        {

            for (Point_set_3<Kernel>::const_iterator it = m_points->begin(); it != m_points->end(); it++)
            {
                const UI_point& p = *it;
                if ( ! p.is_selected() )
                {
                    positions_points.push_back(p.x());
                    positions_points.push_back(p.y());
                    positions_points.push_back(p.z());
                }
            }

        }

        // Draw *selected* points
        if (m_points->nb_selected_points() > 0)
        {
            ::glPointSize(4.f);    // selected => bigger
            for (Point_set_3<Kernel>::const_iterator it = m_points->begin(); it != m_points->end(); it++)
            {
                const UI_point& p = *it;
                if (p.is_selected())
                {
                    positions_selected_points.push_back(p.x());
                    positions_selected_points.push_back(p.y());
                    positions_selected_points.push_back(p.z());
                }
            }

        }
    }

    //The lines
    {
        // Stock normals
        Kernel::Sphere_3 region_of_interest = m_points->region_of_interest();
        float normal_length = (float)std::sqrt(region_of_interest.squared_radius() / 1000.);

        // Stock normals of *non-selected* points
        if (m_points->nb_selected_points() < m_points->size())
        {
            // Stock normals
            for (Point_set_3<Kernel>::const_iterator it = m_points->begin(); it != m_points->end(); it++)
            {
                const UI_point& p = *it;
                const Point_set_3<Kernel>::Vector& n = p.normal();
                if (!p.is_selected())
                {
                    Point_set_3<Kernel>::Point q = p + normal_length * n;
                    positions_lines.push_back(p.x());
                    positions_lines.push_back(p.y());
                    positions_lines.push_back(p.z());

                    positions_lines.push_back(q.x());
                    positions_lines.push_back(q.y());
                    positions_lines.push_back(q.z());

                }
            }
        }

        // Stock normals of *selected* points
        if (m_points->nb_selected_points() > 0)
        {
            for (Point_set_3<Kernel>::const_iterator it = m_points->begin(); it != m_points->end(); it++)
            {
                const UI_point& p = *it;
                const Point_set_3<Kernel>::Vector& n = p.normal();
                if (p.is_selected())
                {
                    Point_set_3<Kernel>::Point q = p + normal_length * n;
                    positions_lines.push_back(p.x());
                    positions_lines.push_back(p.y());
                    positions_lines.push_back(p.z());

                    positions_lines.push_back(q.x());
                    positions_lines.push_back(q.y());
                    positions_lines.push_back(q.z());


                }
            }
        }
    }
}

// Duplicates scene item
Scene_points_with_normal_item*
Scene_points_with_normal_item::clone() const
{
    return new Scene_points_with_normal_item(*this);
}

// Is selection empty?
bool Scene_points_with_normal_item::isSelectionEmpty() const
{
    return (m_points->nb_selected_points() == 0);
}

// Delete selection
void Scene_points_with_normal_item::deleteSelection()
{
    CGAL::Timer task_timer; task_timer.start();
    std::cerr << "Delete " << m_points->nb_selected_points() << " points...";

    // Delete selected points
    m_points->delete_selection();

    std::size_t memory = CGAL::Memory_sizer().virtual_size();
    std::cerr << "done: " << task_timer.time() << " seconds, "
              << (memory>>20) << " Mb allocated"
              << std::endl;
  Q_EMIT itemChanged();
}

// Reset selection mark
void Scene_points_with_normal_item::resetSelection()
{
    // Un-select all points
    m_points->select(m_points->begin(), m_points->end(), false);
  Q_EMIT itemChanged();
}
//Select duplicated points
void Scene_points_with_normal_item::selectDuplicates()
{
    std::set<Kernel::Point_3> unique_points;
    for (Point_set::Point_iterator ptit=m_points->begin(); ptit!=m_points->end();++ptit )
        if ( !unique_points.insert(*ptit).second )
            m_points->select(&(*ptit));
  Q_EMIT itemChanged();
}

// Loads point set from .OFF file
bool Scene_points_with_normal_item::read_off_point_set(std::istream& stream)
{
    Q_ASSERT(m_points != NULL);

    m_points->clear();
    bool ok = stream &&
            CGAL::read_off_points_and_normals(stream,
                                              std::back_inserter(*m_points),
                                              CGAL::make_normal_of_point_with_normal_pmap(Point_set::value_type())) &&
            !isEmpty();
    changed();
    return ok;
}

// Write point set to .OFF file
bool Scene_points_with_normal_item::write_off_point_set(std::ostream& stream) const
{
    Q_ASSERT(m_points != NULL);

    return stream &&
            CGAL::write_off_points_and_normals(stream,
                                               m_points->begin(), m_points->end(),
                                               CGAL::make_normal_of_point_with_normal_pmap(Point_set::value_type()));
}

// Loads point set from .XYZ file
bool Scene_points_with_normal_item::read_xyz_point_set(std::istream& stream)
{
    Q_ASSERT(m_points != NULL);

    m_points->clear();
    bool ok = stream &&
            CGAL::read_xyz_points_and_normals(stream,
                                              std::back_inserter(*m_points),
                                              CGAL::make_normal_of_point_with_normal_pmap(Point_set::value_type())) &&
            !isEmpty();

    if (ok)
    {
        for (Point_set::iterator it=m_points->begin(),
             end=m_points->end();it!=end; ++it)
        {
            if (it->normal() != CGAL::NULL_VECTOR)
            {
                m_has_normals=true;
                setRenderingMode(PointsPlusNormals);
                break;
            }
        }
    }
    changed();
    return ok;
}

// Write point set to .XYZ file
bool Scene_points_with_normal_item::write_xyz_point_set(std::ostream& stream) const
{
    Q_ASSERT(m_points != NULL);

    return stream &&
            CGAL::write_xyz_points_and_normals(stream,
                                               m_points->begin(), m_points->end(),
                                               CGAL::make_normal_of_point_with_normal_pmap(Point_set::value_type()));
}

QString
Scene_points_with_normal_item::toolTip() const
{
    Q_ASSERT(m_points != NULL);

    return QObject::tr("<p><b>%1</b> (color: %4)<br />"
                       "<i>Point set</i></p>"
                       "<p>Number of points: %2</p>")
            .arg(name())
            .arg(m_points->size())
            .arg(color().name());
}

bool Scene_points_with_normal_item::supportsRenderingMode(RenderingMode m) const
{
    return m==Points ||
            ( has_normals() && m==PointsPlusNormals );
}

void Scene_points_with_normal_item::draw_edges(Viewer_interface* viewer) const
{
    if(!are_buffers_filled)
        initialize_buffers(viewer);
    vaos[0]->bind();
    program=getShaderProgram(PROGRAM_WITHOUT_LIGHT);
    attrib_buffers(viewer,PROGRAM_WITHOUT_LIGHT);
    program->bind();
    program->setAttributeValue("colors", this->color());
    qFunc.glDrawArrays(GL_LINES, 0, static_cast<GLsizei>(positions_lines.size()/3));
    vaos[0]->release();
    program->release();
}
void Scene_points_with_normal_item::draw_points(Viewer_interface* viewer) const
{
    if(!are_buffers_filled)
        initialize_buffers(viewer);

    vaos[1]->bind();
    program=getShaderProgram(PROGRAM_WITHOUT_LIGHT);
    attrib_buffers(viewer,PROGRAM_WITHOUT_LIGHT);
    program->bind();
    program->setAttributeValue("colors", this->color());
    qFunc.glDrawArrays(GL_POINTS, 0, static_cast<GLsizei>(positions_points.size()/3));
    vaos[1]->release();
    program->release();
    GLfloat point_size;
    qFunc.glGetFloatv(GL_POINT_SIZE, &point_size);
    qFunc.glPointSize(4.f);

    vaos[2]->bind();
    program=getShaderProgram(PROGRAM_WITHOUT_LIGHT);
    attrib_buffers(viewer,PROGRAM_WITHOUT_LIGHT);
    program->bind();
    program->setAttributeValue("colors", QColor(255,0,0));
    qFunc.glDrawArrays(GL_POINTS, 0,
                       static_cast<GLsizei>(positions_selected_points.size()/3));
    vaos[2]->release();
    program->release();
    qFunc.glPointSize(point_size);
}
// Gets wrapped point set
Point_set* Scene_points_with_normal_item::point_set()
{
    Q_ASSERT(m_points != NULL);
    return m_points;
}
const Point_set* Scene_points_with_normal_item::point_set() const
{
    Q_ASSERT(m_points != NULL);
    return m_points;
}

bool
Scene_points_with_normal_item::isEmpty() const
{
    Q_ASSERT(m_points != NULL);
    return m_points->empty();
}

Scene_points_with_normal_item::Bbox
Scene_points_with_normal_item::bbox() const
{
    Q_ASSERT(m_points != NULL);

    Kernel::Iso_cuboid_3 bbox = m_points->bounding_box();
    return Bbox(bbox.xmin(),bbox.ymin(),bbox.zmin(),
                bbox.xmax(),bbox.ymax(),bbox.zmax());
}

void Scene_points_with_normal_item::computes_local_spacing(int k)
{
    typedef Kernel Geom_traits;
    typedef CGAL::Search_traits_3<Geom_traits> TreeTraits;
    typedef CGAL::Orthogonal_k_neighbor_search<TreeTraits> Neighbor_search;
    typedef Neighbor_search::Tree Tree;

    Point_set::iterator end(m_points->end());

    // build kdtree
    Tree tree(m_points->begin(), end);

    // Compute the radius of each point = (distance max to k nearest neighbors)/2.
    {
        int i=0;
        for (Point_set::iterator it=m_points->begin(); it!=end; ++it, ++i)
        {
            Neighbor_search search(tree, *it, k+1);
            double maxdist2 = (--search.end())->second; // squared distance to furthest neighbor
            it->radius() = sqrt(maxdist2)/2.;
        }
    }

    m_points->set_radii_uptodate(true);
}

QMenu* Scene_points_with_normal_item::contextMenu()
{
    const char* prop_name = "Menu modified by Scene_points_with_normal_item.";

    QMenu* menu = Scene_item::contextMenu();

    // Use dynamic properties:
    // http://doc.qt.io/qt-5/qobject.html#property
    bool menuChanged = menu->property(prop_name).toBool();

    if(!menuChanged) {
        actionDeleteSelection = menu->addAction(tr("Delete Selection"));
        actionDeleteSelection->setObjectName("actionDeleteSelection");
        connect(actionDeleteSelection, SIGNAL(triggered()),this, SLOT(deleteSelection()));

        actionResetSelection = menu->addAction(tr("Reset Selection"));
        actionResetSelection->setObjectName("actionResetSelection");
        connect(actionResetSelection, SIGNAL(triggered()),this, SLOT(resetSelection()));

        actionSelectDuplicatedPoints = menu->addAction(tr("Select duplicated points"));
        actionSelectDuplicatedPoints->setObjectName("actionSelectDuplicatedPoints");
        connect(actionSelectDuplicatedPoints, SIGNAL(triggered()),this, SLOT(selectDuplicates()));

        menu->setProperty(prop_name, true);
    }

    if (isSelectionEmpty())
    {
        actionDeleteSelection->setDisabled(true);
        actionResetSelection->setDisabled(true);
    }
    else
    {
        actionDeleteSelection->setDisabled(false);
        actionResetSelection->setDisabled(false);
    }

    return menu;
}

void Scene_points_with_normal_item::setRenderingMode(RenderingMode m)
{
    Scene_item::setRenderingMode(m);
}

bool Scene_points_with_normal_item::has_normals() const { return m_has_normals; }

void Scene_points_with_normal_item::set_has_normals(bool b) {
    if (b!=m_has_normals){
        m_has_normals=b;
        //reset the context menu
        delete this->defaultContextMenu;
        this->defaultContextMenu = 0;
    }
}

void Scene_points_with_normal_item::changed()
{
    compute_normals_and_vertices();
    are_buffers_filled = false;
}

#include "Scene_points_with_normal_item.moc"<|MERGE_RESOLUTION|>--- conflicted
+++ resolved
@@ -24,10 +24,10 @@
 
 Scene_points_with_normal_item::Scene_points_with_normal_item()
     : Scene_item(3,3),
-      m_points(new Point_set),
-      m_has_normals(false)
-{
-    setRenderingMode(Points);
+    m_points(new Point_set),
+    m_has_normals(false)
+{
+  setRenderingMode(Points);
     is_selected = true;
     qFunc.initializeOpenGLFunctions();
 }
@@ -35,18 +35,18 @@
 // Copy constructor
 Scene_points_with_normal_item::Scene_points_with_normal_item(const Scene_points_with_normal_item& toCopy)
     : Scene_item(3,3), // do not call superclass' copy constructor
-      m_points(new Point_set(*toCopy.m_points)),
-      m_has_normals(toCopy.m_has_normals)
-{
-    if (m_has_normals)
-    {
-        setRenderingMode(PointsPlusNormals);
+    m_points(new Point_set(*toCopy.m_points)),
+    m_has_normals(toCopy.m_has_normals)
+{
+  if (m_has_normals)
+    {
+    setRenderingMode(PointsPlusNormals);
         is_selected = true;
         qFunc.initializeOpenGLFunctions();
     }
-    else
-    {
-        setRenderingMode(Points);
+  else
+    {
+    setRenderingMode(Points);
         is_selected = true;
         qFunc.initializeOpenGLFunctions();
     }
@@ -56,10 +56,9 @@
 // Converts polyhedron to point set
 Scene_points_with_normal_item::Scene_points_with_normal_item(const Polyhedron& input_mesh)
     : Scene_item(6,3),
-      m_points(new Point_set),
-      m_has_normals(true)
-{
-<<<<<<< HEAD
+    m_points(new Point_set),
+    m_has_normals(true)
+{
   // Converts Polyhedron vertices to point set.
   // Computes vertices normal from connectivity.
 
@@ -74,28 +73,15 @@
   }
 
   setRenderingMode(PointsPlusNormals);
-=======
-    // Converts Polyhedron vertices to point set.
-    // Computes vertices normal from connectivity.
-    Polyhedron::Vertex_const_iterator v;
-    for (v = input_mesh.vertices_begin(); v != input_mesh.vertices_end(); v++)
-    {
-        const Kernel::Point_3& p = v->point();
-        Kernel::Vector_3 n = compute_vertex_normal<Polyhedron::Vertex,Kernel>(*v);
-        m_points->push_back(UI_point(p,n));
-    }
-
-    setRenderingMode(PointsPlusNormals);
     is_selected = true;
     qFunc.initializeOpenGLFunctions();
     changed();
->>>>>>> fb765fe7
 }
 
 Scene_points_with_normal_item::~Scene_points_with_normal_item()
 {
-    Q_ASSERT(m_points != NULL);
-    delete m_points; m_points = NULL;
+  Q_ASSERT(m_points != NULL);
+  delete m_points; m_points = NULL;
 }
 
 
@@ -258,130 +244,130 @@
 Scene_points_with_normal_item*
 Scene_points_with_normal_item::clone() const
 {
-    return new Scene_points_with_normal_item(*this);
+  return new Scene_points_with_normal_item(*this);
 }
 
 // Is selection empty?
 bool Scene_points_with_normal_item::isSelectionEmpty() const
 {
-    return (m_points->nb_selected_points() == 0);
+  return (m_points->nb_selected_points() == 0);
 }
 
 // Delete selection
 void Scene_points_with_normal_item::deleteSelection()
 {
-    CGAL::Timer task_timer; task_timer.start();
-    std::cerr << "Delete " << m_points->nb_selected_points() << " points...";
-
-    // Delete selected points
-    m_points->delete_selection();
-
-    std::size_t memory = CGAL::Memory_sizer().virtual_size();
-    std::cerr << "done: " << task_timer.time() << " seconds, "
-              << (memory>>20) << " Mb allocated"
-              << std::endl;
+  CGAL::Timer task_timer; task_timer.start();
+  std::cerr << "Delete " << m_points->nb_selected_points() << " points...";
+
+  // Delete selected points
+  m_points->delete_selection();
+
+  std::size_t memory = CGAL::Memory_sizer().virtual_size();
+  std::cerr << "done: " << task_timer.time() << " seconds, "
+                        << (memory>>20) << " Mb allocated"
+                        << std::endl;
   Q_EMIT itemChanged();
 }
 
 // Reset selection mark
 void Scene_points_with_normal_item::resetSelection()
 {
-    // Un-select all points
-    m_points->select(m_points->begin(), m_points->end(), false);
+  // Un-select all points
+  m_points->select(m_points->begin(), m_points->end(), false);
   Q_EMIT itemChanged();
 }
-//Select duplicated points
+  //Select duplicated points
 void Scene_points_with_normal_item::selectDuplicates()
 {
-    std::set<Kernel::Point_3> unique_points;
-    for (Point_set::Point_iterator ptit=m_points->begin(); ptit!=m_points->end();++ptit )
-        if ( !unique_points.insert(*ptit).second )
-            m_points->select(&(*ptit));
+  std::set<Kernel::Point_3> unique_points;
+  for (Point_set::Point_iterator ptit=m_points->begin(); ptit!=m_points->end();++ptit )
+    if ( !unique_points.insert(*ptit).second )
+      m_points->select(&(*ptit));
   Q_EMIT itemChanged();
 }
 
 // Loads point set from .OFF file
 bool Scene_points_with_normal_item::read_off_point_set(std::istream& stream)
 {
-    Q_ASSERT(m_points != NULL);
-
-    m_points->clear();
-    bool ok = stream &&
+  Q_ASSERT(m_points != NULL);
+
+  m_points->clear();
+  bool ok = stream &&
             CGAL::read_off_points_and_normals(stream,
                                               std::back_inserter(*m_points),
                                               CGAL::make_normal_of_point_with_normal_pmap(Point_set::value_type())) &&
             !isEmpty();
     changed();
-    return ok;
+  return ok;
 }
 
 // Write point set to .OFF file
 bool Scene_points_with_normal_item::write_off_point_set(std::ostream& stream) const
 {
-    Q_ASSERT(m_points != NULL);
-
-    return stream &&
-            CGAL::write_off_points_and_normals(stream,
-                                               m_points->begin(), m_points->end(),
-                                               CGAL::make_normal_of_point_with_normal_pmap(Point_set::value_type()));
+  Q_ASSERT(m_points != NULL);
+
+  return stream &&
+         CGAL::write_off_points_and_normals(stream,
+                                            m_points->begin(), m_points->end(),
+                                            CGAL::make_normal_of_point_with_normal_pmap(Point_set::value_type()));
 }
 
 // Loads point set from .XYZ file
 bool Scene_points_with_normal_item::read_xyz_point_set(std::istream& stream)
 {
-    Q_ASSERT(m_points != NULL);
-
-    m_points->clear();
-    bool ok = stream &&
+  Q_ASSERT(m_points != NULL);
+
+  m_points->clear();
+  bool ok = stream &&
             CGAL::read_xyz_points_and_normals(stream,
                                               std::back_inserter(*m_points),
                                               CGAL::make_normal_of_point_with_normal_pmap(Point_set::value_type())) &&
             !isEmpty();
 
-    if (ok)
-    {
-        for (Point_set::iterator it=m_points->begin(),
-             end=m_points->end();it!=end; ++it)
-        {
-            if (it->normal() != CGAL::NULL_VECTOR)
-            {
-                m_has_normals=true;
-                setRenderingMode(PointsPlusNormals);
-                break;
-            }
-        }
-    }
+  if (ok)
+  {
+    for (Point_set::iterator it=m_points->begin(),
+                             end=m_points->end();it!=end; ++it)
+    {
+      if (it->normal() != CGAL::NULL_VECTOR)
+      {
+        m_has_normals=true;
+        setRenderingMode(PointsPlusNormals);
+        break;
+      }
+    }
+  }
     changed();
-    return ok;
+  return ok;
 }
 
 // Write point set to .XYZ file
 bool Scene_points_with_normal_item::write_xyz_point_set(std::ostream& stream) const
 {
-    Q_ASSERT(m_points != NULL);
-
-    return stream &&
-            CGAL::write_xyz_points_and_normals(stream,
-                                               m_points->begin(), m_points->end(),
-                                               CGAL::make_normal_of_point_with_normal_pmap(Point_set::value_type()));
+  Q_ASSERT(m_points != NULL);
+
+  return stream &&
+         CGAL::write_xyz_points_and_normals(stream,
+                                            m_points->begin(), m_points->end(),
+                                            CGAL::make_normal_of_point_with_normal_pmap(Point_set::value_type()));
 }
 
 QString
 Scene_points_with_normal_item::toolTip() const
 {
-    Q_ASSERT(m_points != NULL);
-
-    return QObject::tr("<p><b>%1</b> (color: %4)<br />"
-                       "<i>Point set</i></p>"
-                       "<p>Number of points: %2</p>")
-            .arg(name())
-            .arg(m_points->size())
-            .arg(color().name());
-}
-
-bool Scene_points_with_normal_item::supportsRenderingMode(RenderingMode m) const
-{
-    return m==Points ||
+  Q_ASSERT(m_points != NULL);
+
+  return QObject::tr("<p><b>%1</b> (color: %4)<br />"
+                     "<i>Point set</i></p>"
+                     "<p>Number of points: %2</p>")
+    .arg(name())
+    .arg(m_points->size())
+    .arg(color().name());
+}
+
+bool Scene_points_with_normal_item::supportsRenderingMode(RenderingMode m) const 
+{
+  return m==Points ||
             ( has_normals() && m==PointsPlusNormals );
 }
 
@@ -429,56 +415,56 @@
 // Gets wrapped point set
 Point_set* Scene_points_with_normal_item::point_set()
 {
-    Q_ASSERT(m_points != NULL);
-    return m_points;
+  Q_ASSERT(m_points != NULL);
+  return m_points;
 }
 const Point_set* Scene_points_with_normal_item::point_set() const
 {
-    Q_ASSERT(m_points != NULL);
-    return m_points;
+  Q_ASSERT(m_points != NULL);
+  return m_points;
 }
 
 bool
 Scene_points_with_normal_item::isEmpty() const
 {
-    Q_ASSERT(m_points != NULL);
-    return m_points->empty();
+  Q_ASSERT(m_points != NULL);
+  return m_points->empty();
 }
 
 Scene_points_with_normal_item::Bbox
 Scene_points_with_normal_item::bbox() const
 {
-    Q_ASSERT(m_points != NULL);
-
-    Kernel::Iso_cuboid_3 bbox = m_points->bounding_box();
-    return Bbox(bbox.xmin(),bbox.ymin(),bbox.zmin(),
-                bbox.xmax(),bbox.ymax(),bbox.zmax());
+  Q_ASSERT(m_points != NULL);
+
+  Kernel::Iso_cuboid_3 bbox = m_points->bounding_box();
+  return Bbox(bbox.xmin(),bbox.ymin(),bbox.zmin(),
+              bbox.xmax(),bbox.ymax(),bbox.zmax());
 }
 
 void Scene_points_with_normal_item::computes_local_spacing(int k)
 {
-    typedef Kernel Geom_traits;
-    typedef CGAL::Search_traits_3<Geom_traits> TreeTraits;
-    typedef CGAL::Orthogonal_k_neighbor_search<TreeTraits> Neighbor_search;
-    typedef Neighbor_search::Tree Tree;
-
-    Point_set::iterator end(m_points->end());
-
-    // build kdtree
-    Tree tree(m_points->begin(), end);
-
-    // Compute the radius of each point = (distance max to k nearest neighbors)/2.
-    {
-        int i=0;
-        for (Point_set::iterator it=m_points->begin(); it!=end; ++it, ++i)
-        {
-            Neighbor_search search(tree, *it, k+1);
-            double maxdist2 = (--search.end())->second; // squared distance to furthest neighbor
-            it->radius() = sqrt(maxdist2)/2.;
-        }
-    }
-
-    m_points->set_radii_uptodate(true);
+  typedef Kernel Geom_traits;
+  typedef CGAL::Search_traits_3<Geom_traits> TreeTraits;
+  typedef CGAL::Orthogonal_k_neighbor_search<TreeTraits> Neighbor_search;
+  typedef Neighbor_search::Tree Tree;
+
+  Point_set::iterator end(m_points->end());
+
+  // build kdtree
+  Tree tree(m_points->begin(), end);
+
+  // Compute the radius of each point = (distance max to k nearest neighbors)/2.
+  {
+    int i=0;
+    for (Point_set::iterator it=m_points->begin(); it!=end; ++it, ++i)
+    {
+      Neighbor_search search(tree, *it, k+1);
+      double maxdist2 = (--search.end())->second; // squared distance to furthest neighbor
+      it->radius() = sqrt(maxdist2)/2.;
+    }
+  }
+
+  m_points->set_radii_uptodate(true);
 }
 
 QMenu* Scene_points_with_normal_item::contextMenu()
@@ -529,12 +515,12 @@
 bool Scene_points_with_normal_item::has_normals() const { return m_has_normals; }
 
 void Scene_points_with_normal_item::set_has_normals(bool b) {
-    if (b!=m_has_normals){
-        m_has_normals=b;
-        //reset the context menu
-        delete this->defaultContextMenu;
-        this->defaultContextMenu = 0;
-    }
+  if (b!=m_has_normals){
+    m_has_normals=b;
+    //reset the context menu
+    delete this->defaultContextMenu;
+    this->defaultContextMenu = 0;
+  }
 }
 
 void Scene_points_with_normal_item::changed()
