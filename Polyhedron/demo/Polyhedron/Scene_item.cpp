--- conflicted
+++ resolved
@@ -116,12 +116,8 @@
 }
 
 // set-up the uniform attributes of the shader programs.
-<<<<<<< HEAD
-void Scene_item::attrib_buffers(CGAL::Three::Viewer_interface* viewer,
-                                int program_name) const
-=======
-void CGAL::Three::Scene_item::attrib_buffers(CGAL::Three::Viewer_interface* viewer, int program_name) const
->>>>>>> 13b990b2
+void CGAL::Three::Scene_item::attrib_buffers(CGAL::Three::Viewer_interface* viewer,
+                                             int program_name) const
 {
     viewer->attrib_buffers(program_name);
     QColor c = this->color();
