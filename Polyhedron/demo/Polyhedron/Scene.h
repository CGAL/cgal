//! \file Scene.h
#ifndef SCENE_H
#define SCENE_H
#include "config.h"
#include "Scene_config.h"
#include <CGAL/Three/Scene_interface.h>
#include <CGAL/Three/Scene_draw_interface.h>
#include <CGAL/Three/Viewer_config.h>

#include <QtOpenGL/qgl.h>
#include <QStandardItemModel>
#include <QString>
#include <QColor>
#include <QList>
#include <QVector>
#include <QMap>
#include <QItemDelegate>
#include <QPixmap>
#include <QItemSelection>
#include <CGAL/Qt/qglviewer.h>
#include <QDebug>
#include <iostream>
#include <cmath>
#include <boost/variant.hpp>
#include <CGAL/Three/Scene_group_item.h>
class QEvent;
class QMouseEvent;
class QOpenGLFramebufferObject;
namespace CGAL { namespace Three{ class Viewer_interface;}}

//! This class is not supposed to be used by Plugins, but sometimes you may need access to
//! peculiar signals or slots.
class SCENE_EXPORT Scene  :
  public QStandardItemModel, public CGAL::Three::Scene_interface, public CGAL::Three::Scene_draw_interface

{
  Q_OBJECT
  Q_PROPERTY(int numberOfEntries READ numberOfEntries)

  friend class SceneDelegate;

public:
  QList<QModelIndex> getModelIndexFromId(int id) const;
  int getIdFromModelIndex(QModelIndex modelId) const;
  enum Columns { NameColumn = 0, 
                 ColorColumn, 
                 RenderingModeColumn, 
                 VisibleColumn,
                 ABColumn,
                 LastColumn = ABColumn,
                 NumberOfColumns = LastColumn + 1};
  Scene(QObject*  parent);
  ~Scene();
  int addItem(CGAL::Three::Scene_item* item) Q_DECL_OVERRIDE;
  void changeGroup(CGAL::Three::Scene_item* item, CGAL::Three::Scene_group_item* target_group) Q_DECL_OVERRIDE;
  CGAL::Three::Scene_item* replaceItem(int index, CGAL::Three::Scene_item* item, bool emit_item_about_to_be_destroyed = false) Q_DECL_OVERRIDE;
  Q_INVOKABLE int erase(int) Q_DECL_OVERRIDE;

  int erase(QList<int>) Q_DECL_OVERRIDE;
  int duplicate(int index) Q_DECL_OVERRIDE;

  // Accessors (getters)
  int numberOfEntries() const Q_DECL_OVERRIDE;
  // returns the list of items.
  const QList<CGAL::Three::Scene_item*>& entries() const { return m_entries; }
  Q_INVOKABLE CGAL::Three::Scene_item* item(int) const Q_DECL_OVERRIDE;
  int item_id(CGAL::Three::Scene_item*) const Q_DECL_OVERRIDE;
  
  //! \todo Replace Index based selection functionality with those
  //! functions.
  ///@{
  CGAL::Three::Scene_item* selectedItem() const;
  QList<CGAL::Three::Scene_item*> selectedItems() const;
  QList<CGAL::Three::Scene_item*> selectionA() const;
  QList<CGAL::Three::Scene_item*> selectionB() const;
  ///@}

  int mainSelectionIndex() const Q_DECL_OVERRIDE;
  QList<int> selectionIndices() const Q_DECL_OVERRIDE;
  int selectionAindex() const Q_DECL_OVERRIDE;
  int selectionBindex() const Q_DECL_OVERRIDE;
  void initializeGL(CGAL::Three::Viewer_interface*) Q_DECL_OVERRIDE;
  void initGL(CGAL::Three::Viewer_interface* viewer);
  void setPickedPixel(const QPoint &p) Q_DECL_OVERRIDE {picked_pixel = p;}
  void draw(CGAL::Three::Viewer_interface*) Q_DECL_OVERRIDE;
  void drawWithNames(CGAL::Three::Viewer_interface*) Q_DECL_OVERRIDE;
  bool keyPressEvent(QKeyEvent* e) Q_DECL_OVERRIDE;
  void printPrimitiveId(QPoint point,
                        CGAL::Three::Viewer_interface*) Q_DECL_OVERRIDE;
  void printVertexIds() Q_DECL_OVERRIDE;
  void printEdgeIds() Q_DECL_OVERRIDE;
  void printFaceIds() Q_DECL_OVERRIDE;
  void printAllIds() Q_DECL_OVERRIDE;
  //!Re-computes the primitiveIds for `item`
  void updatePrimitiveIds(Scene_item *item) Q_DECL_OVERRIDE;
  bool testDisplayId(double x, double y, double z, CGAL::Three::Viewer_interface* viewer) Q_DECL_OVERRIDE;
  Bbox bbox() const Q_DECL_OVERRIDE;
  void computeBbox();
  double len_diagonal() const Q_DECL_OVERRIDE
  {
    Bbox box = bbox();
    double dx = box.xmax() - box.xmin();
    double dy = box.ymax() - box.ymin();
    double dz = box.zmax() - box.zmin();
    return std::sqrt(dx*dx + dy*dy + dz*dz);
  }

  //Moves a name up in the Geometric Objects view
  void moveRowUp();
  //Moves a name down in the Geometric Objects view
  void moveRowDown();
  // QStandardItemModel functions
  //Defines the behavior when a name is drag-and-dropped in the Geometric Objects view
  bool dropMimeData(const QMimeData *, Qt::DropAction, int, int,
                    const QModelIndex &parent) Q_DECL_OVERRIDE;
  //Contains the text and icons of an item in the Geometric Objects view
  QVariant data ( const QModelIndex & index,
                  int role = ::Qt::DisplayRole ) const Q_DECL_OVERRIDE;
  //@returns the type of data correspondind to the role.
  QVariant headerData ( int section, ::Qt::Orientation orientation,
                        int role = ::Qt::DisplayRole ) const Q_DECL_OVERRIDE;
  //@returns the flags for the item at the target index.
  ::Qt::ItemFlags flags ( const QModelIndex & index ) const Q_DECL_OVERRIDE;
  // Sets the column data for the target index. Returns false if index is not valid and
  // if role is not EditRole.
  bool setData(const QModelIndex &index, const QVariant &value,
               int role) Q_DECL_OVERRIDE;

  //Returns a list of all the items.
  QList<CGAL::Three::Scene_item*> item_entries() const ;
  // auxiliary public function for QMainWindow
  //Selects the row at index i in the sceneView.
  QItemSelection createSelection(int i);
  //same fo lists
  QItemSelection createSelection(QList<int> is);
  //Selects all the rows in the sceneView.
  QItemSelection createSelectionAll();
  //Connects specific signals to a group when it is added and
  // gives a reference to the scene to it.
  void addGroup(Scene_group_item* group);

  void zoomToPosition(QPoint point,
                        CGAL::Three::Viewer_interface*) Q_DECL_OVERRIDE;

public Q_SLOTS:
  //!Specifies a group as Expanded for the Geometric Objects view
  void setExpanded(QModelIndex);
  //!Specifies a group as Collapsed for the Geometric Objects view
  void setCollapsed(QModelIndex);
  //!Transmits a CGAL::Three::Scene_item::itemChanged() signal to the scene.
  void itemChanged();
  void itemChanged(int i) Q_DECL_OVERRIDE;
  void itemChanged(CGAL::Three::Scene_item*) Q_DECL_OVERRIDE;
  //!Transmits a CGAL::Three::Scene_item::itemVisibilityChanged() signal to the scene.
  void itemVisibilityChanged();
  void itemVisibilityChanged(CGAL::Three::Scene_item*) Q_DECL_OVERRIDE;
  //!Removes `item` from all the groups of the scene.
  void remove_item_from_groups(CGAL::Three::Scene_item* item);
  //!Re-organizes the sceneView.
  void redraw_model();
  //! Sets the selected item to the target index. Emits a signal to notify
  //! that a new item is now selected, but does not update the Geometric Objects view.
  //! Used in intern and by the mainwindow
  void setSelectedItemIndex(int i)
  {
    selected_item = i;
    Q_EMIT itemIndexSelected(i);
  }
  void setSelectedItem(int i ) Q_DECL_OVERRIDE
  {
    selected_item = i;
    Q_EMIT selectionChanged(i);
  }

  //! Does the same as setSelectedItem(int)
  void setSelectedItem(CGAL::Three::Scene_item* item_to_select)
  {
    int i=0;
    Q_FOREACH(CGAL::Three::Scene_item* item, m_entries)
    {
      if (item==item_to_select)
      {
        setSelectedItem(i);
        break;
      }
      ++i;
    }
  }
  //! Sets the target list of indices as the selected indices.
  QList<int> setSelectedItemsList(QList<int> l )
  {
    Q_FOREACH(int i,l)
    {
       CGAL::Three::Scene_group_item* group =
               qobject_cast<CGAL::Three::Scene_group_item*>(item(i));
       if(group)
       {
         QList<int> list;
         Q_FOREACH(Item_id id, group->getChildrenForSelection())
           list<<id;
         l << setSelectedItemsList(list);
       }

    }
    selected_items_list = l;
    return l;
  }

  // Accessors (setters)
  //!Sets the item at index i to visible or not visible.
  void setItemVisible(int, bool b);
  //!Sets the item_A as the item at index i .
  void setItemA(int i);
  //!Sets the item_B as the item at index i .
  void setItemB(int i);
<<<<<<< HEAD
  void newViewer(CGAL::Three::Viewer_interface*);
  void removeViewer(CGAL::Three::Viewer_interface*);
=======
  void enableVisibilityRecentering(bool);

>>>>>>> b02d174e
Q_SIGNALS:
  //generated automatically by moc
  //!Is emitted when the ids of the items are changed.
  void indexErased(Scene_interface::Item_id id);
  //! Emit this to mark `modelindex` as selected in the Geometric Objects view.
  void itemPicked(const QModelIndex& modelindex);
  //! Is emitted when a new item is added to the scene.
  void newItem(int);
  //! Emit this to re-compute the viewer's Bbox;
  //! If `b` is true, the scene will be recentered
  void updated_bbox(bool b);
  //! Emit this to redraw the scene.
  void updated();
  //! Is emitted when `item` is erased.
  void itemAboutToBeDestroyed(CGAL::Three::Scene_item* item);
  //! Is emitted when the selection ray is changed.
  void selectionRay(double, double, double, double, double, double);
  //! Used to update the selected item in the Geometric Objects view.
  void selectionChanged(int i);
  //! Used to update the selected items in the Geometric Objects view.
  void selectionChanged(QList<int> is);
  //! Used when you don't want to update the selectedItem in the Geometric Objects view.
  void itemIndexSelected(int i);
  //! Emit this to reset the collapsed state of all groups after the Geometric Objects view has been redrawn.
  void restoreCollapsedState();
  //! Is emitted when draw() is finished.
  void drawFinished();
private Q_SLOTS:
  // Casts a selection ray and calls the item function select.
  void adjustIds(Scene_interface::Item_id removed_id);
  void setSelectionRay(double, double, double, double, double, double);
  void callDraw();
  void s_itemAboutToBeDestroyed(CGAL::Three::Scene_item *);
private:
  /*! Calls the drawing functions of each visible item according
   * to its current renderingMode. If with_names is true, uses
   * the OpenGL mode GL_WITH_NAMES, essentially used for the picking.*/
  void draw_aux(bool with_names, CGAL::Three::Viewer_interface*);
  bool has_alpha();
  void renderScene(const QList<Scene_interface::Item_id > &items,
                   CGAL::Three::Viewer_interface* viewer, QMap<float, int> &picked_item_IDs, bool with_names,
                   int pass, bool writing_depth,
                   QOpenGLFramebufferObject* fbo);
  void renderWireScene(const QList<Scene_interface::Item_id> &items,
                       Viewer_interface *viewer, QMap<float, int> &picked_item_IDs, bool with_names);
  void renderPointScene(const QList<Scene_interface::Item_id> &items,
                        Viewer_interface *viewer,
                        QMap<float, int>& picked_item_IDs,
                        bool with_names);
  // Re-draw the hierarchy of the view.
  void organize_items(CGAL::Three::Scene_item* item, QStandardItem *root, int loop);
  // List of Scene_items.
  typedef QList<CGAL::Three::Scene_item*> Entries;
  //List containing all the scene_items.
  Entries m_entries;
  QList<Item_id> children;
  // Index of the currently selected item.
  int selected_item;
  //List of indices of the currently selected items.
  QList<int> selected_items_list;
  //Index of the item_A.
  int item_A;
  //Index of the item_B.
  int item_B;
  bool picked;
  QPoint picked_pixel;
  bool gl_init;
  QMap<QModelIndex, int> index_map;
  float points[18];
  float uvs[12];
  QOpenGLShaderProgram program;
  QMap<CGAL::Three::Viewer_interface*, QOpenGLVertexArrayObject*> vaos;
  mutable QOpenGLBuffer vbo[2];
<<<<<<< HEAD
  Bbox last_bbox;
=======
  bool visibility_recentering_enabled;
  bool sort_lists(QVector<QList<int> >&sorted_lists, bool up);
>>>>>>> b02d174e
}; // end class Scene

class QAbstractProxyModel;

//\brief The SceneDelegate class
//Handles the columns of the sceneView
class SCENE_EXPORT SceneDelegate : public QItemDelegate
{
public:
  SceneDelegate(QObject * parent = 0)
    : QItemDelegate(parent),
      checkOnPixmap(":/cgal/icons/check-on.png"),
      checkOffPixmap(":/cgal/icons/check-off.png")
  {
  }
// Handles the clicks on the sceneView
  bool editorEvent(QEvent *event, QAbstractItemModel *model,
                   const QStyleOptionViewItem &option,
                   const QModelIndex &index);
  // Draws the content of the sceneView
  void paint(QPainter *painter, const QStyleOptionViewItem &option,
             const QModelIndex &index) const;
  void setProxy(QAbstractProxyModel* p_proxy){
      proxy = p_proxy;
  }
  void setScene(Scene* p_scene){
      scene = p_scene;
  }

private:
  QPixmap checkOnPixmap;
  QPixmap checkOffPixmap;
  QAbstractProxyModel *proxy;
  Scene *scene;
  mutable int size;
  
}; // end class SceneDelegate

#endif // SCENE_H

<|MERGE_RESOLUTION|>--- conflicted
+++ resolved
@@ -213,13 +213,10 @@
   void setItemA(int i);
   //!Sets the item_B as the item at index i .
   void setItemB(int i);
-<<<<<<< HEAD
   void newViewer(CGAL::Three::Viewer_interface*);
   void removeViewer(CGAL::Three::Viewer_interface*);
-=======
   void enableVisibilityRecentering(bool);
 
->>>>>>> b02d174e
 Q_SIGNALS:
   //generated automatically by moc
   //!Is emitted when the ids of the items are changed.
@@ -293,12 +290,9 @@
   QOpenGLShaderProgram program;
   QMap<CGAL::Three::Viewer_interface*, QOpenGLVertexArrayObject*> vaos;
   mutable QOpenGLBuffer vbo[2];
-<<<<<<< HEAD
   Bbox last_bbox;
-=======
   bool visibility_recentering_enabled;
   bool sort_lists(QVector<QList<int> >&sorted_lists, bool up);
->>>>>>> b02d174e
 }; // end class Scene
 
 class QAbstractProxyModel;
