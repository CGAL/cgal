//! \file Scene.h
#ifndef SCENE_H
#define SCENE_H
#include "config.h"
#include "Scene_config.h"
<<<<<<< HEAD

#include <CGAL/Three/Scene_interface.h>
#include <CGAL/Three/Scene_draw_interface.h>

=======
#include "Scene_interface.h"
#include "Scene_draw_interface.h"
>>>>>>> 2722c76b
#include <QtOpenGL/qgl.h>
#include <QStandardItemModel>
#include <QString>
#include <QColor>
#include <QList>
#include <QMap>
#include <QItemDelegate>
#include <QPixmap>
#include <QItemSelection>
#include <QGLViewer/qglviewer.h>
#include <QDebug>
#include <iostream>
#include <cmath>
#include <boost/variant.hpp>
#include "Scene_item.h"
#include "Scene_group_item.h"
class QEvent;
class QMouseEvent;
namespace GlSplat { class SplatRenderer; }
namespace CGAL { namespace Three{ class Viewer_interface; }}

class SCENE_EXPORT Scene  :
<<<<<<< HEAD
  public QAbstractListModel, public CGAL::Three::Scene_interface, public CGAL::Three::Scene_draw_interface
=======
  public QStandardItemModel, public Scene_interface, public Scene_draw_interface
>>>>>>> 2722c76b
{
  Q_OBJECT
  Q_PROPERTY(int numberOfEntries READ numberOfEntries)

  friend class SceneDelegate;

public:
  QList<QModelIndex> getModelIndexFromId(int id) const;
  int getIdFromModelIndex(QModelIndex modelId) const;
  enum Columns { NameColumn = 0, 
                 ColorColumn, 
                 RenderingModeColumn, 
                 VisibleColumn,
                 ABColumn,
                 LastColumn = ABColumn,
                 NumberOfColumns = LastColumn + 1};
  Scene(QObject*  parent);
  ~Scene();

  //!Adds item to the items list, gives it an ID and
  //!updates the bounding box if needed.
  int addItem(Scene_item* item);
<<<<<<< HEAD
  //!Sets item as the item at index and calls @ref Scene_item#changed().
=======
  void changeGroup(Scene_item* item, Scene_group_item* target_group);
  Scene_item* replaceItem(int index, Scene_item* item, bool emit_item_about_to_be_destroyed = false);
>>>>>>> 2722c76b

  //!If emit_item_about_to_be_destroyed is set to true, emits
  //!an itemAboutToBeDestroyed signal.
  Scene_item* replaceItem(int index, Scene_item* item, bool emit_item_about_to_be_destroyed = false);
  /*! Deletes the item with the target index.
   * @returns  the index of the polyhedra just before the
   * one that is erased, or just after. -1 if
   * the list is empty.
   */
  Q_INVOKABLE int erase(int);  

  /*! Deletes the items with the target indexes.
   * @returns the index of the polyhedra just before the
   * one that is erased, or just after. Returns -1 if
   * the list is empty.
   */
  int erase(QList<int>);

  /*! Duplicate a scene item.
   * @returns the ID of the new item (-1 on error).
   */
  int duplicate(int index); 

  // Accessors (getters)
  //! @returns the number of items.
  int numberOfEntries() const;
  //! @returns the list of items.
  const QList<Scene_item*>& entries() const { return m_entries; }
  //! @returns the item at the target index.
  Q_INVOKABLE Scene_item* item(int) const ;
  //! @returns the id of the target item.
  Item_id item_id(Scene_item*) const;
  
  //! \todo Replace Index based selection functionality with those
  //! functions.
  ///@{
  Scene_item* selectedItem() const;
  QList<Scene_item*> selectedItems() const;
  QList<Scene_item*> selectionA() const;
  QList<Scene_item*> selectionB() const;
  ///@}

  //!@returns the currently selected item's index.
  int mainSelectionIndex() const;
  //!@returns the list of currently selected items indices.
  QList<int> selectionIndices() const;
  //!@returns the index of the Item_A
  int selectionAindex() const;
  //!@returns the index of the Item_B
  int selectionBindex() const;

  /*! Is called by Viewer::initializeGL(). Allows all the initialization
   * of OpenGL code that needs a context.
   */
  void initializeGL();
  /*! Is called by Viewer::draw(). Is deprecated and does nothing.*/
  void draw();
  /*! Is deprecated and does nothing.*/
  void drawWithNames();
  /*! Is called by Viewer::draw(Viewer_interface*). Calls draw_aux(false, viewer).
   * @see draw_aux(bool with_names, Viewer_interface).*/
  void draw(CGAL::Three::Viewer_interface*);
  /*! Is called by Viewer::drawWithNames(Viewer_interface*). Calls draw_aux(true, viewer).
   * @see draw_aux(bool with_names, Viewer_interface).*/
  void drawWithNames(CGAL::Three::Viewer_interface*);
  /*! Manages the key events.
   * @returns true if the keyEvent executed well.
   */
  bool keyPressEvent(QKeyEvent* e);

  //!@returns the scene bounding box
  Bbox bbox() const;
  float get_bbox_length() const;
  //!@returns the length of the bounding box's diagonal.
  double len_diagonal() const
  {
    Bbox box = bbox();
    double dx = box.xmax - box.xmin;
    double dy = box.ymax - box.ymin;
    double dz = box.zmax - box.zmin;
    return std::sqrt(dx*dx + dy*dy + dz*dz);
  }

<<<<<<< HEAD
  // QAbstractItemModel functions
  //!@returns the number of items, which is also the sumber of rows in the sceneView.
  int rowCount ( const QModelIndex & parent = QModelIndex() ) const;
  //!@returns the number of columns in the sceneView.
  int columnCount ( const QModelIndex & parent = QModelIndex() ) const;
  //!@returns the column data corresponding to role.
=======
  // QStandardItemModel functions
  bool dropMimeData(const QMimeData *data, Qt::DropAction action, int row, int column, const QModelIndex &parent);
>>>>>>> 2722c76b
  QVariant data ( const QModelIndex & index, int role = ::Qt::DisplayRole ) const;
  //!@returns the type of data correspondind to the role.
  QVariant headerData ( int section, ::Qt::Orientation orientation, int role = ::Qt::DisplayRole ) const;
  //!@returns the flags for the item at the target index.
  ::Qt::ItemFlags flags ( const QModelIndex & index ) const;
  /*! Sets the column data for the target index. Returns false if index is not valid and
   * if role is not EditRole.*/
  bool setData(const QModelIndex &index, const QVariant &value, int role);
  QList<Scene_group_item*> group_entries() const ;
  QList<Scene_item*> item_entries() const ;
  // auxiliary public function for QMainWindow
  //!Selects the row at index i in the sceneView.
  QItemSelection createSelection(int i);
  //!Selects all the rows in the sceneView.
  QItemSelection createSelectionAll();

public Q_SLOTS:
<<<<<<< HEAD
  /*! This is an overloaded function.
   * Notifies the scene that the sender item was modified.
   * Called by the items. Calls @ref Scene_item#changed().
   * This function is called by the items.*/
  void itemChanged();
  /*! Notifies the scene that the item at index i was modified.
   * Called by the items. Calls @ref Scene_item#changed().
   * This function is called by the items.*/
=======
  void remove_item_from_groups(Scene_item* item);
  void group_added();
  // Notify the scene that an item was modified
  void itemChanged(); // slots called by items themself
>>>>>>> 2722c76b
  void itemChanged(int i); 
  /*! Notifies the scene that the item was modified.
   *  Calls @ref Scene_item#changed().
   * This function is called by the items.*/
  void itemChanged(Scene_item*);
  //! Sets the selected item to the target index.
  void setSelectedItemIndex(int i)
  {
    selected_item = i;
  }
  //! Sets the selected item to the target index and emits selectionChanged(i).
  void setSelectedItem(int i )
  {
    selected_item = i;
    Q_EMIT selectionChanged(i);
<<<<<<< HEAD
  };
  //! Sets the target item as selected and emits setSelectedItem for its index.
=======
  }

>>>>>>> 2722c76b
  void setSelectedItem(Scene_item* item_to_select)
  {
    int i=0;
    Q_FOREACH(Scene_item* item, m_entries)
    {
      if (item==item_to_select)
      {
        Q_EMIT setSelectedItem(i);
        break;
      }
      ++i;
    }
<<<<<<< HEAD
  };
  //! Sets the target list of indices as the selected indices.
  void setSelectedItemsList(QList<int> l )
=======
  }

  QList<int> setSelectedItemsList(QList<int> l )
>>>>>>> 2722c76b
  {
    Q_FOREACH(int i,l)
    {
       Scene_group_item* group =
               qobject_cast<Scene_group_item*>(item(i));
       if(group)
       {
         QList<int> list;
         Q_FOREACH(Scene_item* child, group->getChildren())
           list<<m_entries.indexOf(child);
         l << setSelectedItemsList(list);
       }

    }
    selected_items_list = l;
    return l;
  }

  // Accessors (setters)
  //!Sets the item at index i to visible or not visible.
  void setItemVisible(int, bool b);
  //!Sets the item_A as the item at index i .
  void setItemA(int i);
  //!Sets the item_B as the item at index i .
  void setItemB(int i);

Q_SIGNALS:
  //generated automatically by moc
  void newItem(int);
  void updated_bbox();
  void updated();
  void itemAboutToBeDestroyed(Scene_item*);
  void selectionRay(double, double, double, double, double, double);
  void selectionChanged(int i);
  void restoreCollapsedState();
private Q_SLOTS:
<<<<<<< HEAD
  //! Casts a selection ray and calls the item function select.
=======
  void setExpanded(QModelIndex);
  void setCollapsed(QModelIndex);
>>>>>>> 2722c76b
  void setSelectionRay(double, double, double, double, double, double);
  void callDraw(){  QGLViewer* viewer = *QGLViewer::QGLViewerPool().begin(); viewer->update();}

private:
<<<<<<< HEAD
  /*! Calls the drawing functions of each visible item according
   * to its current renderingMode. If with_names is true, uses
   * the OpenGL mode GL_WITH_NAMES, essentially used for the picking.*/
  void draw_aux(bool with_names, CGAL::Three::Viewer_interface*);
  //! List of Scene_items.
=======
  void draw_aux(bool with_names, Viewer_interface*);
  void organize_items(Scene_item* item, QStandardItem *root, int loop);
>>>>>>> 2722c76b
  typedef QList<Scene_item*> Entries;
  //!List containing all the scene_items.
  Entries m_entries;
<<<<<<< HEAD
  //! Index of the currently selected item.
=======
  QList<Scene_group_item*> m_group_entries;
>>>>>>> 2722c76b
  int selected_item;
  //!List of indices of the currently selected items.
  QList<int> selected_items_list;
  //!Index of the item_A.
  int item_A;
  //!Index of the item_B.
  int item_B;
  static GlSplat::SplatRenderer* ms_splatting;
  static int ms_splattingCounter;
  QMap<QModelIndex, int> index_map;

public:
  static GlSplat::SplatRenderer* splatting();

<<<<<<< HEAD
}; // end class Scene
/*!
 * \brief The SceneDelegate class
 * Handles the columns of the sceneView
 */
=======

}; // end class Scene
class QAbstractProxyModel;
>>>>>>> 2722c76b
class SCENE_EXPORT SceneDelegate : public QItemDelegate
{
public:
  SceneDelegate(QObject * parent = 0)
    : QItemDelegate(parent),
      checkOnPixmap(":/cgal/icons/check-on.png"),
      checkOffPixmap(":/cgal/icons/check-off.png")
  {
  }
//! Handles the clicks on the sceneView
  bool editorEvent(QEvent *event, QAbstractItemModel *model,
                   const QStyleOptionViewItem &option,
                   const QModelIndex &index);
  //! Draws the content of the sceneView
  void paint(QPainter *painter, const QStyleOptionViewItem &option,
             const QModelIndex &index) const;
  void setProxy(QAbstractProxyModel* p_proxy){
      proxy = p_proxy;
  }
  void setScene(Scene* p_scene){
      scene = p_scene;
  }

private:
  QPixmap checkOnPixmap;
  QPixmap checkOffPixmap;
  QAbstractProxyModel *proxy;
  Scene *scene;
  mutable int size;
}; // end class SceneDelegate

#endif // SCENE_H

<|MERGE_RESOLUTION|>--- conflicted
+++ resolved
@@ -3,15 +3,8 @@
 #define SCENE_H
 #include "config.h"
 #include "Scene_config.h"
-<<<<<<< HEAD
-
 #include <CGAL/Three/Scene_interface.h>
 #include <CGAL/Three/Scene_draw_interface.h>
-
-=======
-#include "Scene_interface.h"
-#include "Scene_draw_interface.h"
->>>>>>> 2722c76b
 #include <QtOpenGL/qgl.h>
 #include <QStandardItemModel>
 #include <QString>
@@ -34,11 +27,8 @@
 namespace CGAL { namespace Three{ class Viewer_interface; }}
 
 class SCENE_EXPORT Scene  :
-<<<<<<< HEAD
-  public QAbstractListModel, public CGAL::Three::Scene_interface, public CGAL::Three::Scene_draw_interface
-=======
-  public QStandardItemModel, public Scene_interface, public Scene_draw_interface
->>>>>>> 2722c76b
+  public QStandardItemModel, public CGAL::Three::Scene_interface, public CGAL::Three::Scene_draw_interface
+
 {
   Q_OBJECT
   Q_PROPERTY(int numberOfEntries READ numberOfEntries)
@@ -61,13 +51,8 @@
   //!Adds item to the items list, gives it an ID and
   //!updates the bounding box if needed.
   int addItem(Scene_item* item);
-<<<<<<< HEAD
-  //!Sets item as the item at index and calls @ref Scene_item#changed().
-=======
+  //!Moves item to the targeted group.
   void changeGroup(Scene_item* item, Scene_group_item* target_group);
-  Scene_item* replaceItem(int index, Scene_item* item, bool emit_item_about_to_be_destroyed = false);
->>>>>>> 2722c76b
-
   //!If emit_item_about_to_be_destroyed is set to true, emits
   //!an itemAboutToBeDestroyed signal.
   Scene_item* replaceItem(int index, Scene_item* item, bool emit_item_about_to_be_destroyed = false);
@@ -150,17 +135,9 @@
     return std::sqrt(dx*dx + dy*dy + dz*dz);
   }
 
-<<<<<<< HEAD
-  // QAbstractItemModel functions
-  //!@returns the number of items, which is also the sumber of rows in the sceneView.
-  int rowCount ( const QModelIndex & parent = QModelIndex() ) const;
-  //!@returns the number of columns in the sceneView.
-  int columnCount ( const QModelIndex & parent = QModelIndex() ) const;
-  //!@returns the column data corresponding to role.
-=======
+
   // QStandardItemModel functions
   bool dropMimeData(const QMimeData *data, Qt::DropAction action, int row, int column, const QModelIndex &parent);
->>>>>>> 2722c76b
   QVariant data ( const QModelIndex & index, int role = ::Qt::DisplayRole ) const;
   //!@returns the type of data correspondind to the role.
   QVariant headerData ( int section, ::Qt::Orientation orientation, int role = ::Qt::DisplayRole ) const;
@@ -178,7 +155,6 @@
   QItemSelection createSelectionAll();
 
 public Q_SLOTS:
-<<<<<<< HEAD
   /*! This is an overloaded function.
    * Notifies the scene that the sender item was modified.
    * Called by the items. Calls @ref Scene_item#changed().
@@ -187,17 +163,15 @@
   /*! Notifies the scene that the item at index i was modified.
    * Called by the items. Calls @ref Scene_item#changed().
    * This function is called by the items.*/
-=======
-  void remove_item_from_groups(Scene_item* item);
-  void group_added();
-  // Notify the scene that an item was modified
-  void itemChanged(); // slots called by items themself
->>>>>>> 2722c76b
   void itemChanged(int i); 
   /*! Notifies the scene that the item was modified.
    *  Calls @ref Scene_item#changed().
    * This function is called by the items.*/
   void itemChanged(Scene_item*);
+  //!Removes item from all the groups of the scene.
+  void remove_item_from_groups(Scene_item* item);
+  //!Re-organizes the sceneView.
+  void group_added();
   //! Sets the selected item to the target index.
   void setSelectedItemIndex(int i)
   {
@@ -208,13 +182,9 @@
   {
     selected_item = i;
     Q_EMIT selectionChanged(i);
-<<<<<<< HEAD
-  };
+  }
+
   //! Sets the target item as selected and emits setSelectedItem for its index.
-=======
-  }
-
->>>>>>> 2722c76b
   void setSelectedItem(Scene_item* item_to_select)
   {
     int i=0;
@@ -227,15 +197,9 @@
       }
       ++i;
     }
-<<<<<<< HEAD
-  };
+  }
   //! Sets the target list of indices as the selected indices.
-  void setSelectedItemsList(QList<int> l )
-=======
-  }
-
   QList<int> setSelectedItemsList(QList<int> l )
->>>>>>> 2722c76b
   {
     Q_FOREACH(int i,l)
     {
@@ -272,35 +236,29 @@
   void selectionChanged(int i);
   void restoreCollapsedState();
 private Q_SLOTS:
-<<<<<<< HEAD
+  //!Specifies a group as Expanded for the view
+  void setExpanded(QModelIndex);
+  //!Specifies a group as Collapsed for the view
+  void setCollapsed(QModelIndex);
   //! Casts a selection ray and calls the item function select.
-=======
-  void setExpanded(QModelIndex);
-  void setCollapsed(QModelIndex);
->>>>>>> 2722c76b
   void setSelectionRay(double, double, double, double, double, double);
   void callDraw(){  QGLViewer* viewer = *QGLViewer::QGLViewerPool().begin(); viewer->update();}
 
 private:
-<<<<<<< HEAD
   /*! Calls the drawing functions of each visible item according
    * to its current renderingMode. If with_names is true, uses
    * the OpenGL mode GL_WITH_NAMES, essentially used for the picking.*/
   void draw_aux(bool with_names, CGAL::Three::Viewer_interface*);
+  //! Re-draw the hierarchy of the view.
+  void organize_items(Scene_item* item, QStandardItem *root, int loop);
   //! List of Scene_items.
-=======
-  void draw_aux(bool with_names, Viewer_interface*);
-  void organize_items(Scene_item* item, QStandardItem *root, int loop);
->>>>>>> 2722c76b
   typedef QList<Scene_item*> Entries;
   //!List containing all the scene_items.
   Entries m_entries;
-<<<<<<< HEAD
   //! Index of the currently selected item.
-=======
+  int selected_item;
+  //!List containing all the scene_group_items.
   QList<Scene_group_item*> m_group_entries;
->>>>>>> 2722c76b
-  int selected_item;
   //!List of indices of the currently selected items.
   QList<int> selected_items_list;
   //!Index of the item_A.
@@ -314,17 +272,13 @@
 public:
   static GlSplat::SplatRenderer* splatting();
 
-<<<<<<< HEAD
 }; // end class Scene
+
+class QAbstractProxyModel;
 /*!
  * \brief The SceneDelegate class
  * Handles the columns of the sceneView
  */
-=======
-
-}; // end class Scene
-class QAbstractProxyModel;
->>>>>>> 2722c76b
 class SCENE_EXPORT SceneDelegate : public QItemDelegate
 {
 public:
