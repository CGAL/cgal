#include "config.h"
#include "Scene_points_with_normal_item.h"
#include <CGAL/Three/Polyhedron_demo_plugin_helper.h>
#include <CGAL/Three/Polyhedron_demo_plugin_interface.h>

#include <QObject>
#include <QAction>
#include <QMainWindow>
#include <QApplication>
#include <QtPlugin>
#include <QInputDialog>

#include <CGAL/jet_smooth_point_set.h>
<<<<<<< HEAD

// Concurrency
#ifdef CGAL_LINKED_WITH_TBB
typedef CGAL::Parallel_tag Concurrency_tag;
#else
typedef CGAL::Sequential_tag Concurrency_tag;
#endif


=======
using namespace CGAL::Three;
>>>>>>> ff0a41ff
class Polyhedron_demo_point_set_smoothing_plugin :
  public QObject,
  public Polyhedron_demo_plugin_helper
{
  Q_OBJECT
  Q_INTERFACES(CGAL::Three::Polyhedron_demo_plugin_interface)
  Q_PLUGIN_METADATA(IID "com.geometryfactory.PolyhedronDemo.PluginInterface/1.0")

  QAction* actionJetSmoothing;

public:
  void init(QMainWindow* mainWindow, CGAL::Three::Scene_interface* scene_interface) {
    actionJetSmoothing = new QAction(tr("Point set jet smoothing"), mainWindow);
    actionJetSmoothing->setObjectName("actionJetSmoothing");

    Polyhedron_demo_plugin_helper::init(mainWindow, scene_interface);
  }

  QList<QAction*> actions() const {
    return QList<QAction*>() << actionJetSmoothing;
  }

  bool applicable(QAction*) const { 
    return qobject_cast<Scene_points_with_normal_item*>(scene->item(scene->mainSelectionIndex()));
  }

public Q_SLOTS:
  void on_actionJetSmoothing_triggered();

}; // end Polyhedron_demo_point_set_smoothing_plugin

void Polyhedron_demo_point_set_smoothing_plugin::on_actionJetSmoothing_triggered()
{
  const CGAL::Three::Scene_interface::Item_id index = scene->mainSelectionIndex();

  Scene_points_with_normal_item* item =
    qobject_cast<Scene_points_with_normal_item*>(scene->item(index));

  if(item)
  {
    Point_set* points = item->point_set();
    if(!points) return;

    // Gets options
    bool ok;

    const unsigned int nb_neighbors =
      QInputDialog::getInt((QWidget*)mw,
                           tr("Jet Smoothing"), // dialog title
                           tr("Number of neighbors:"), // field label
                           24, // default value = fast
                           6, // min
                           1000, // max
                           1, // step
                           &ok);
    if(!ok) return;

    QApplication::setOverrideCursor(Qt::WaitCursor);

    CGAL::jet_smooth_point_set<Concurrency_tag>(points->begin(), points->end(), nb_neighbors);

    points->invalidate_bounds();

    // calling jet_smooth_point_set breaks the normals
    item->set_has_normals(false);

    // update scene
    item->invalidate_buffers();
    scene->itemChanged(index);

    QApplication::restoreOverrideCursor();
  }
}

#include "Polyhedron_demo_point_set_smoothing_plugin.moc"<|MERGE_RESOLUTION|>--- conflicted
+++ resolved
@@ -11,7 +11,6 @@
 #include <QInputDialog>
 
 #include <CGAL/jet_smooth_point_set.h>
-<<<<<<< HEAD
 
 // Concurrency
 #ifdef CGAL_LINKED_WITH_TBB
@@ -20,10 +19,7 @@
 typedef CGAL::Sequential_tag Concurrency_tag;
 #endif
 
-
-=======
 using namespace CGAL::Three;
->>>>>>> ff0a41ff
 class Polyhedron_demo_point_set_smoothing_plugin :
   public QObject,
   public Polyhedron_demo_plugin_helper
