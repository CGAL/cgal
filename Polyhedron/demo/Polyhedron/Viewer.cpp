--- conflicted
+++ resolved
@@ -414,11 +414,7 @@
                              .arg(d->back_color.redF())
                              .arg(d->back_color.greenF())
                              .arg(d->back_color.blueF()));
-<<<<<<< HEAD
     makeCurrent();
-=======
-
->>>>>>> aaf1e8cd
     d->vao.destroy();
     if(d->_recentFunctions)
       delete d->_recentFunctions;
@@ -1589,29 +1585,18 @@
                                         float(APoint.y),
                                         float(APoint.z),
                                         QString("A(%1,%2,%3)")
-<<<<<<< HEAD
                                         .arg(APoint.x/scaler.x()-viewer->offset().x, 0, 'g', 10)
                                         .arg(APoint.y/scaler.y()-viewer->offset().y, 0, 'g', 10)
                                         .arg(APoint.z/scaler.z()-viewer->offset().z, 0, 'g', 10), true, font, Qt::red, true);
-=======
-                                        .arg(APoint.x-viewer->offset().x, 0, 'g', 10)
-                                        .arg(APoint.y-viewer->offset().y, 0, 'g', 10)
-                                        .arg(APoint.z-viewer->offset().z, 0, 'g', 10), true, font, Qt::red, true);
->>>>>>> aaf1e8cd
         distance_text.append(ACoord);
         TextItem *BCoord = new TextItem(float(BPoint.x),
                                         float(BPoint.y),
                                         float(BPoint.z),
                                         QString("B(%1,%2,%3)")
-<<<<<<< HEAD
                                         .arg(BPoint.x/scaler.x()-viewer->offset().x, 0, 'g', 10)
                                         .arg(BPoint.y/scaler.y()-viewer->offset().y, 0, 'g', 10)
                                         .arg(BPoint.z/scaler.z()-viewer->offset().z, 0, 'g', 10), true, font, Qt::red, true);
-=======
-                                        .arg(BPoint.x-viewer->offset().x, 0, 'g', 10)
-                                        .arg(BPoint.y-viewer->offset().y, 0, 'g', 10)
-                                        .arg(BPoint.z-viewer->offset().z, 0, 'g', 10), true, font, Qt::red, true);
->>>>>>> aaf1e8cd
+
         distance_text.append(BCoord);
         CGAL::qglviewer::Vec centerPoint = 0.5*(BPoint+APoint);
         TextItem *centerCoord = new TextItem(float(centerPoint.x),
@@ -1623,21 +1608,12 @@
         Q_FOREACH(TextItem* ti, distance_text)
           textRenderer->addText(ti);
         Q_EMIT(viewer->sendMessage(QString("First point : A(%1,%2,%3), second point : B(%4,%5,%6), distance between them : %7")
-<<<<<<< HEAD
                   .arg(APoint.x/scaler.x()-viewer->offset().x)
                   .arg(APoint.y/scaler.y()-viewer->offset().y)
                   .arg(APoint.z/scaler.z()-viewer->offset().z)
                   .arg(BPoint.x/scaler.x()-viewer->offset().x)
                   .arg(BPoint.y/scaler.y()-viewer->offset().y)
                   .arg(BPoint.z/scaler.z()-viewer->offset().z)
-=======
-                  .arg(APoint.x-viewer->offset().x)
-                  .arg(APoint.y-viewer->offset().y)
-                  .arg(APoint.z-viewer->offset().z)
-                  .arg(BPoint.x-viewer->offset().x)
-                  .arg(BPoint.y-viewer->offset().y)
-                  .arg(BPoint.z-viewer->offset().z)
->>>>>>> aaf1e8cd
                   .arg(dist, 0, 'g', 10)));
     }
 
