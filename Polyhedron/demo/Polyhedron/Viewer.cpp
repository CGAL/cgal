--- conflicted
+++ resolved
@@ -2117,11 +2117,7 @@
   update();
 }
 #endif
-<<<<<<< HEAD
-#include "Viewer.moc"
-#include "moc_Viewer.cpp"
-=======
 
 const QVector3D& Viewer::scaler()const { return d->scaler; }
 #include "Viewer.moc"
->>>>>>> d08d6ca5
+#include "moc_Viewer.cpp"