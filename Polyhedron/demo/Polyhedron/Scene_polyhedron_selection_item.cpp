#include <QApplication>
#include <QUndoCommand>
#include <QUndoStack>
#include "Scene_polyhedron_selection_item.h"
#include <CGAL/Polygon_mesh_processing/compute_normal.h>
#include <CGAL/Polygon_mesh_processing/repair.h>
#include <CGAL/Polygon_mesh_processing/shape_predicates.h>
#include <CGAL/boost/graph/dijkstra_shortest_paths.h>
#include <CGAL/boost/graph/helpers.h>
#include <CGAL/property_map.h>
#include <CGAL/Handle_hash_function.h>
#include <CGAL/Unique_hash_map.h>
#include <CGAL/statistics_helpers.h>

#include <boost/unordered_map.hpp>
#include <boost/unordered_set.hpp>
#include <boost/range.hpp>
#include <CGAL/Three/Triangle_container.h>
#include <CGAL/Three/Edge_container.h>
#include <CGAL/Three/Point_container.h>
#include <CGAL/Three/Three.h>

#include <exception>
#include <functional>
#include <limits>
#include <set>
#include <utility>
#include <vector>
#include <functional>

#include "triangulate_primitive.h"
#include <CGAL/boost/graph/Face_filtered_graph.h>
#include <CGAL/Polygon_mesh_processing/measure.h>
#include <CGAL/boost/graph/properties.h>

using namespace CGAL::Three;
typedef Viewer_interface Vi;
typedef Triangle_container Tc;
typedef Edge_container Ec;
typedef Point_container Pc;

typedef Scene_surface_mesh_item Scene_face_graph_item;

typedef Scene_face_graph_item::Face_graph Face_graph;
typedef boost::property_map<Face_graph,CGAL::vertex_point_t>::type VPmap;
typedef boost::property_map<Face_graph,CGAL::vertex_point_t>::const_type constVPmap;

typedef Scene_face_graph_item::Vertex_selection_map Vertex_selection_map;

typedef boost::graph_traits<Face_graph>::vertex_descriptor fg_vertex_descriptor;
typedef boost::graph_traits<Face_graph>::face_descriptor fg_face_descriptor;
typedef boost::graph_traits<Face_graph>::edge_descriptor fg_edge_descriptor;
typedef boost::graph_traits<Face_graph>::halfedge_descriptor fg_halfedge_descriptor;

class EulerOperation : public QUndoCommand
{
  std::function<void ()> undo_;
  Scene_polyhedron_selection_item* item;
public:
  template <typename Undo>
  EulerOperation(Undo&& undo, Scene_polyhedron_selection_item* item)
    :undo_(std::forward<Undo> (undo)),
      item(item)
  {}

  void undo() override
  {
    undo_();
    item->compute_normal_maps();
    item->polyhedron_item()->invalidateOpenGLBuffers();
    item->invalidateOpenGLBuffers();
    item->redraw();
  }
  void redo() override
  {}
};

struct Scene_polyhedron_selection_item_priv{

  typedef Scene_facegraph_item_k_ring_selection::Active_handle Active_handle;
  typedef boost::unordered_set<fg_vertex_descriptor
  , CGAL::Handle_hash_function>    Selection_set_vertex;
  typedef boost::unordered_set<fg_face_descriptor,
  CGAL::Handle_hash_function>      Selection_set_facet;
  typedef boost::unordered_set<fg_edge_descriptor,
  CGAL::Handle_hash_function>    Selection_set_edge;
  struct vertex_on_path
  {
    fg_vertex_descriptor vertex;
    bool is_constrained;
  };


  Scene_polyhedron_selection_item_priv(Scene_polyhedron_selection_item* parent):
    item(parent)
  {
    filtered_graph = nullptr;
    item->setProperty("classname", QString("surface_mesh"));
  }

  void initializeBuffers(CGAL::Three::Viewer_interface *viewer) const;
  void initialize_temp_buffers(CGAL::Three::Viewer_interface *viewer) const;
  void initialize_HL_buffers(CGAL::Three::Viewer_interface *viewer) const;
  void computeElements() const;
  void compute_any_elements(std::vector<float> &p_facets,
                            std::vector<float> &p_lines, std::vector<float> &p_points,
                            std::vector<float> &p_normals,
                            const Selection_set_vertex& p_sel_vertex,
                            const Selection_set_facet &p_sel_facet,
                            const Selection_set_edge &p_sel_edges) const;
  void compute_temp_elements() const;
  void compute_HL_elements() const;
  void triangulate_facet(fg_face_descriptor, EPICK::Vector_3 normal,
                         std::vector<float> &p_facets,std::vector<float> &p_normals) const;
  void tempInstructions(QString s1, QString s2);

  void computeAndDisplayPath();
  void addVertexToPath(fg_vertex_descriptor, vertex_on_path &);

  QList<vertex_on_path> path;
  QList<fg_vertex_descriptor> constrained_vertices;
  bool is_path_selecting;
  bool poly_need_update;
  mutable bool are_temp_buffers_filled;
  //Specifies Selection/edition mode
  bool first_selected;
  int operation_mode;
  QString m_temp_instructs;
  bool is_treated;
  fg_vertex_descriptor to_split_vh;
  fg_face_descriptor to_split_fh;
  fg_edge_descriptor to_join_ed;
  Active_handle::Type original_sel_mode;
  //Only needed for the triangulation
  Face_graph* poly;
  CGAL::Unique_hash_map<fg_face_descriptor, EPICK::Vector_3>  face_normals_map;
  CGAL::Unique_hash_map<fg_vertex_descriptor, EPICK::Vector_3>  vertex_normals_map;
  boost::associative_property_map< CGAL::Unique_hash_map<fg_face_descriptor, EPICK::Vector_3> >
    nf_pmap;
  boost::associative_property_map< CGAL::Unique_hash_map<fg_vertex_descriptor, EPICK::Vector_3> >
    nv_pmap;
  Scene_face_graph_item::ManipulatedFrame *manipulated_frame;
  bool ready_to_move;

  Vertex_selection_map vertex_selection_map()
  {
    return item->poly_item->vertex_selection_map();
  }

  Face_graph* polyhedron() { return poly; }
  const Face_graph* polyhedron()const { return poly; }

  bool canAddFace(fg_halfedge_descriptor hc, Scene_polyhedron_selection_item::fg_halfedge_descriptor t);
  bool canAddFaceAndVertex(Scene_polyhedron_selection_item::fg_halfedge_descriptor hc,
                           Scene_polyhedron_selection_item::fg_halfedge_descriptor t);

  mutable std::vector<float> positions_facets;
  mutable std::vector<float> normals;
  mutable std::vector<float> positions_lines;
  mutable std::vector<float> positions_points;
  mutable std::size_t nb_facets;
  mutable std::size_t nb_points;
  mutable std::size_t nb_lines;

  mutable std::vector<float> positions_temp_facets;
  mutable std::vector<float> positions_fixed_points;
  mutable std::vector<float> color_fixed_points;
  mutable std::vector<float> temp_normals;
  mutable std::vector<float> positions_temp_lines;
  mutable std::vector<float> positions_temp_points;
  mutable std::vector<float> positions_HL_facets;
  mutable std::vector<float> HL_normals;
  mutable std::vector<float> positions_HL_lines;
  mutable std::vector<float> positions_HL_points;

  mutable std::size_t nb_temp_facets;
  mutable std::size_t nb_temp_points;
  mutable std::size_t nb_temp_lines;
  mutable std::size_t nb_fixed_points;

  mutable bool are_HL_buffers_filled;
  Scene_polyhedron_selection_item* item;
  enum TriangleNames{
    Facets = 0,
    Temp_facets,
    HL_facets
  };
  enum EdgeNames{
    Edges = 0,
    Temp_edges,
    HL_edges
  };
  enum PointNames{
    Points = 0,
    Temp_points,
    HL_points,
    Fixed_points
  };
  QUndoStack stack;
  CGAL::Face_filtered_graph<SMesh> *filtered_graph;

  std::size_t num_faces;
  std::size_t num_vertices;
  std::size_t num_edges;
};
typedef Scene_polyhedron_selection_item_priv Priv;

void Scene_polyhedron_selection_item_priv::initializeBuffers(CGAL::Three::Viewer_interface *viewer)const
{
  item->getTriangleContainer(Facets)->initializeBuffers(viewer);
  item->getTriangleContainer(Facets)->setFlatDataSize(nb_facets);
  item->getEdgeContainer(Edges)->initializeBuffers(viewer);
  item->getEdgeContainer(Edges)->setFlatDataSize(nb_lines);
  item->getPointContainer(Points)->initializeBuffers(viewer);
  item->getPointContainer(Points)->setFlatDataSize(nb_points);

  positions_facets.resize(0);
  positions_facets.shrink_to_fit();

  normals.resize(0);
  normals.shrink_to_fit();

  positions_lines.resize(0);
  positions_lines.shrink_to_fit();

  positions_points.resize(0);
  positions_points.shrink_to_fit();
}

void Scene_polyhedron_selection_item_priv::initialize_temp_buffers(CGAL::Three::Viewer_interface *viewer)const
{
  item->getTriangleContainer(Temp_facets)->initializeBuffers(viewer);
  item->getTriangleContainer(Temp_facets)->setFlatDataSize(nb_temp_facets);
  item->getEdgeContainer(Temp_edges)->initializeBuffers(viewer);
  item->getEdgeContainer(Temp_edges)->setFlatDataSize(nb_temp_lines);
  item->getPointContainer(Temp_points)->initializeBuffers(viewer);
  item->getPointContainer(Temp_points)->setFlatDataSize(nb_temp_points);
  item->getPointContainer(Fixed_points)->initializeBuffers(viewer);
  item->getPointContainer(Fixed_points)->setFlatDataSize(nb_fixed_points);
  positions_temp_facets.resize(0);
  std::vector<float>(positions_temp_facets).swap(positions_temp_facets);
  temp_normals.resize(0);
  std::vector<float>(temp_normals).swap(temp_normals);
  positions_temp_lines.resize(0);
  std::vector<float>(positions_temp_lines).swap(positions_temp_lines);
  positions_temp_points.resize(0);
  std::vector<float>(positions_temp_points).swap(positions_temp_points);
  positions_fixed_points.resize(0);
  std::vector<float>(positions_fixed_points).swap(positions_fixed_points);

}

void Scene_polyhedron_selection_item_priv::initialize_HL_buffers(CGAL::Three::Viewer_interface *viewer)const
{
  item->getTriangleContainer(HL_facets)->initializeBuffers(viewer);
  item->getTriangleContainer(HL_facets)->setFlatDataSize(positions_HL_facets.size());
  item->getEdgeContainer(HL_edges)->initializeBuffers(viewer);
  item->getEdgeContainer(HL_edges)->setFlatDataSize(positions_HL_lines.size());
  item->getPointContainer(HL_points)->initializeBuffers(viewer);
  item->getPointContainer(HL_points)->setFlatDataSize(positions_HL_points.size());
}
template<typename TypeWithXYZ, typename ContainerWithPushBack>
void push_back_xyz(const TypeWithXYZ& t,
                   ContainerWithPushBack& vector)
{
  vector.push_back(t.x());
  vector.push_back(t.y());
  vector.push_back(t.z());
}

typedef EPICK Traits;

//Make sure all the facets are triangles
typedef Traits::Point_3                    Point_3;
typedef Traits::Point_3                    Point;
typedef Traits::Vector_3            Vector;

void
Scene_polyhedron_selection_item_priv::triangulate_facet(fg_face_descriptor fit,const Vector normal,
                                                   std::vector<float> &p_facets,std::vector<float> &p_normals ) const
{
  const CGAL::qglviewer::Vec off = Three::mainViewer()->offset();
  EPICK::Vector_3 offset(off.x,off.y,off.z);

  typedef FacetTriangulator<Face_graph, EPICK, fg_vertex_descriptor> FT;
  FT triangulation(fit,normal,poly, offset);
    //iterates on the internal faces to add the vertices to the positions
    //and the normals to the appropriate vectors
    for(FT::CDT::Finite_faces_iterator
        ffit = triangulation.cdt->finite_faces_begin(),
        end = triangulation.cdt->finite_faces_end();
        ffit != end; ++ffit)
    {
        if(ffit->info().is_external)
            continue;

        push_back_xyz(ffit->vertex(0)->point(), p_facets);
        push_back_xyz(ffit->vertex(1)->point(), p_facets);
        push_back_xyz(ffit->vertex(2)->point(), p_facets);

        push_back_xyz(normal, p_normals);
        push_back_xyz(normal, p_normals);
        push_back_xyz(normal, p_normals);
    }
}


void Scene_polyhedron_selection_item_priv::compute_any_elements(std::vector<float>& p_facets, std::vector<float>& p_lines, std::vector<float>& p_points, std::vector<float>& p_normals,
                                                           const Selection_set_vertex& p_sel_vertices, const Selection_set_facet& p_sel_facets, const Selection_set_edge& p_sel_edges)const
{
    const CGAL::qglviewer::Vec offset = Three::mainViewer()->offset();
    p_facets.clear();
    p_lines.clear();
    p_points.clear();
    p_normals.clear();
    //The facet

    if(!poly)
      return;

    VPmap vpm = get(CGAL::vertex_point,*poly);
    for(Selection_set_facet::iterator
        it = p_sel_facets.begin(),
        end = p_sel_facets.end();
        it != end; it++)
    {
      fg_face_descriptor f = (*it);
      if (f == boost::graph_traits<Face_graph>::null_face())
        continue;
      Vector nf = get(nf_pmap, f);
      if(is_triangle(halfedge(f,*poly),*poly))
      {
        p_normals.push_back(nf.x());
        p_normals.push_back(nf.y());
        p_normals.push_back(nf.z());

        p_normals.push_back(nf.x());
        p_normals.push_back(nf.y());
        p_normals.push_back(nf.z());

        p_normals.push_back(nf.x());
        p_normals.push_back(nf.y());
        p_normals.push_back(nf.z());


        for(fg_halfedge_descriptor he : halfedges_around_face(halfedge(f,*polyhedron()), *polyhedron()))
        {
          const Point& p = get(vpm,target(he,*poly));
          p_facets.push_back(p.x()+offset.x);
          p_facets.push_back(p.y()+offset.y);
          p_facets.push_back(p.z()+offset.z);
        }
      }
      else if (is_quad(halfedge(f,*poly), *poly))
      {
        EPICK::Vector_3 v_offset(offset.x, offset.y, offset.z);
        Vector nf = get(nf_pmap, f);
        {
          //1st half-quad
          const Point& p0 = get(vpm,target(halfedge(f,*poly),*poly));
          const Point& p1 = get(vpm,target(next(halfedge(f,*poly),*poly),*poly));
          const Point& p2 = get(vpm,target(next(next(halfedge(f,*poly),*poly),*poly),*poly));

          push_back_xyz(p0+v_offset, p_facets);
          push_back_xyz(p1+v_offset, p_facets);
          push_back_xyz(p2+v_offset, p_facets);

          push_back_xyz(nf, p_normals);
          push_back_xyz(nf, p_normals);
          push_back_xyz(nf, p_normals);
        }
        {
          //2nd half-quad
          const Point& p0 = get(vpm, target(next(next(halfedge(f,*poly),*poly),*poly),*poly));
          const Point& p1 = get(vpm, target(prev(halfedge(f,*poly),*poly),*poly));
          const Point& p2 = get(vpm, target(halfedge(f,*poly),*poly));

          push_back_xyz(p0+v_offset, p_facets);
          push_back_xyz(p1+v_offset, p_facets);
          push_back_xyz(p2+v_offset, p_facets);

          push_back_xyz(nf, p_normals);
          push_back_xyz(nf, p_normals);
          push_back_xyz(nf, p_normals);
        }
      }
      else
      {
        triangulate_facet(f, nf, p_facets, p_normals);
      }
    }

    //The Lines
    {

        for(Selection_set_edge::iterator it = p_sel_edges.begin(); it != p_sel_edges.end(); ++it) {
          const Point& a = get(vpm, target(halfedge(*it,*poly),*poly));
          const Point& b = get(vpm, target(opposite((halfedge(*it,*poly)),*poly),*poly));
            p_lines.push_back(a.x()+offset.x);
            p_lines.push_back(a.y()+offset.y);
            p_lines.push_back(a.z()+offset.z);

            p_lines.push_back(b.x()+offset.x);
            p_lines.push_back(b.y()+offset.y);
            p_lines.push_back(b.z()+offset.z);
        }

    }
    //The points
    {
        for(Selection_set_vertex::iterator
            it = p_sel_vertices.begin(),
            end = p_sel_vertices.end();
            it != end; ++it)
        {
          const Point& p = get(vpm, *it);
            p_points.push_back(p.x()+offset.x);
            p_points.push_back(p.y()+offset.y);
            p_points.push_back(p.z()+offset.z);
        }
    }
}
void Scene_polyhedron_selection_item_priv::computeElements()const
{
  QApplication::setOverrideCursor(Qt::WaitCursor);
  compute_any_elements(positions_facets, positions_lines, positions_points, normals,
                       item->selected_vertices, item->selected_facets, item->selected_edges);

  item->getTriangleContainer(Facets)->allocate(
        Tc::Flat_vertices,
        positions_facets.data(),
        static_cast<int>(positions_facets.size()*sizeof(float)));

  item->getTriangleContainer(Facets)->allocate(
        Tc::Flat_normals,
        normals.data(),
        static_cast<int>(normals.size()*sizeof(float)));

  item->getPointContainer(Points)->allocate(
        Pc::Vertices,
        positions_points.data(),
        static_cast<int>(positions_points.size()*sizeof(float)));

  item->getEdgeContainer(Edges)->allocate(
        Ec::Vertices,
        positions_lines.data(),
        static_cast<int>(positions_lines.size()*sizeof(float)));

  nb_facets = positions_facets.size();
  nb_lines = positions_lines.size();
  nb_points = positions_points.size();
  QApplication::restoreOverrideCursor();
}
void Scene_polyhedron_selection_item_priv::compute_temp_elements()const
{
  QApplication::setOverrideCursor(Qt::WaitCursor);
  compute_any_elements(positions_temp_facets, positions_temp_lines, positions_temp_points, temp_normals,
                       item->temp_selected_vertices, item->temp_selected_facets, item->temp_selected_edges);
  //The fixed points
  {
    const CGAL::qglviewer::Vec offset = Three::mainViewer()->offset();
    color_fixed_points.clear();
    positions_fixed_points.clear();
    int i=0;

    constVPmap vpm = get(CGAL::vertex_point,*polyhedron());

    for(Scene_polyhedron_selection_item::Selection_set_vertex::iterator
        it = item->fixed_vertices.begin(),
        end = item->fixed_vertices.end();
        it != end; ++it)
    {
      const Point& p = get(vpm,*it);
      positions_fixed_points.push_back(p.x()+offset.x);
      positions_fixed_points.push_back(p.y()+offset.y);
      positions_fixed_points.push_back(p.z()+offset.z);

      if(*it == constrained_vertices.first()|| *it == constrained_vertices.last())
      {
        color_fixed_points.push_back(0.0);
        color_fixed_points.push_back(0.0);
        color_fixed_points.push_back(1.0);
      }
      else
      {
        color_fixed_points.push_back(1.0);
        color_fixed_points.push_back(0.0);
        color_fixed_points.push_back(0.0);
      }
      i++;
    }
  }

  item->getTriangleContainer(Temp_facets)->allocate(
        Tc::Flat_vertices,
        positions_temp_facets.data(),
        static_cast<int>(positions_temp_facets.size()*sizeof(float)));
  item->getTriangleContainer(Temp_facets)->allocate(
        Tc::Flat_normals,
        temp_normals.data(),
        static_cast<int>(temp_normals.size()*sizeof(float)));

  item->getEdgeContainer(Temp_edges)->allocate(
        Ec::Vertices,
        positions_temp_lines.data(),
        static_cast<int>(positions_temp_lines.size()*sizeof(float)));
  item->getPointContainer(Temp_points)->allocate(
        Pc::Vertices,
        positions_temp_points.data(),
        static_cast<int>(positions_temp_points.size()*sizeof(float)));

item->getPointContainer(Fixed_points)->allocate(
      Pc::Vertices,
      positions_fixed_points.data(),
      static_cast<int>(positions_fixed_points.size()*sizeof(float)));

  item->getPointContainer(Fixed_points)->allocate(
        Pc::Colors,
        color_fixed_points.data(),
        static_cast<int>(color_fixed_points.size()*sizeof(float)));

  nb_temp_facets = positions_temp_facets.size();
  nb_temp_lines = positions_temp_lines.size();
  nb_temp_points = positions_temp_points.size();
  nb_fixed_points = positions_fixed_points.size();
  QApplication::restoreOverrideCursor();
}

void Scene_polyhedron_selection_item_priv::compute_HL_elements()const
{
  QApplication::setOverrideCursor(Qt::WaitCursor);
  compute_any_elements(positions_HL_facets, positions_HL_lines, positions_HL_points, HL_normals,
                       item->HL_selected_vertices, item->HL_selected_facets, item->HL_selected_edges);
  item->getTriangleContainer(HL_facets)->allocate(
        Tc::Flat_vertices,
        positions_HL_facets.data(),
        static_cast<int>(positions_HL_facets.size()*sizeof(float)));
  item->getTriangleContainer(HL_facets)->allocate(
        Tc::Flat_normals,
        HL_normals.data(),
        static_cast<int>(HL_normals.size()*sizeof(float)));

  item->getEdgeContainer(HL_edges)->allocate(
        Ec::Vertices,
        positions_HL_lines.data(),
        static_cast<int>(positions_HL_lines.size()*sizeof(float)));

  item->getPointContainer(HL_points)->allocate(
        Pc::Vertices,
        positions_HL_points.data(),
        static_cast<int>(positions_HL_points.size()*sizeof(float)));

  QApplication::restoreOverrideCursor();
}

void Scene_polyhedron_selection_item::draw(CGAL::Three::Viewer_interface* viewer) const
{
  GLfloat offset_factor;
  GLfloat offset_units;
  if(!isInit(viewer))
    initGL(viewer);
  if ( getBuffersFilled() &&
       ! getBuffersInit(viewer))
  {
    initializeBuffers(viewer);
    setBuffersInit(viewer, true);
  }
  if(!getBuffersFilled())
  {
    computeElements();
    initializeBuffers(viewer);
  }

  viewer->glGetFloatv(GL_POLYGON_OFFSET_FACTOR, &offset_factor);
  viewer->glGetFloatv(GL_POLYGON_OFFSET_UNITS, &offset_units);
  viewer->glPolygonOffset(0.9f, 0.9f);

  getTriangleContainer(Priv::HL_facets)->setColor(QColor(255,153,51));
  getTriangleContainer(Priv::HL_facets)->draw(viewer, true);

  getTriangleContainer(Priv::Temp_facets)->setColor(QColor(0,255,0));
  getTriangleContainer(Priv::Temp_facets)->draw(viewer, true);

  getTriangleContainer(Priv::Facets)->setColor(this->color());
  getTriangleContainer(Priv::Facets)->draw(viewer, true);

  viewer->glEnable(GL_POLYGON_OFFSET_LINE);
  viewer->glPolygonOffset(0.3f, 0.3f);
  drawEdges(viewer);
  viewer->glDisable(GL_POLYGON_OFFSET_LINE);
  viewer->glPolygonOffset(offset_factor, offset_units);
  drawPoints(viewer);
}

void Scene_polyhedron_selection_item::drawEdges(CGAL::Three::Viewer_interface* viewer) const
{

  if(!isInit(viewer))
    initGL(viewer);
  if ( getBuffersFilled() &&
       ! getBuffersInit(viewer))
  {
    initializeBuffers(viewer);
    setBuffersInit(viewer, true);
  }
  if(!getBuffersFilled())
  {
    computeElements();
    initializeBuffers(viewer);
  }

  QVector2D vp(viewer->width(), viewer->height());
  if(viewer->isOpenGL_4_3())
  {

    getEdgeContainer(Priv::HL_edges)->setViewport(vp);
    getEdgeContainer(Priv::HL_edges)->setWidth(3.0f);
  }

  getEdgeContainer(Priv::HL_edges)->setColor(QColor(255,153,51));
  getEdgeContainer(Priv::HL_edges)->draw(viewer, true);
  if(viewer->isOpenGL_4_3())
  {
    getEdgeContainer(Priv::Temp_edges)->setViewport(vp);
    getEdgeContainer(Priv::Temp_edges)->setWidth(3.0f);
  }

  getEdgeContainer(Priv::Temp_edges)->setColor(QColor(0,200,0));
  getEdgeContainer(Priv::Temp_edges)->draw(viewer, true);
  if(viewer->isOpenGL_4_3())
  {
    getEdgeContainer(Priv::Edges)->setViewport(vp);
    getEdgeContainer(Priv::Edges)->setWidth(3.0f);
  }
  getEdgeContainer(Priv::Edges)->setColor(QColor(255,
                                                 color().blue()/2,
                                                 color().green()/2));
  getEdgeContainer(Priv::Edges)->draw(viewer, true);
}

void Scene_polyhedron_selection_item::drawPoints(CGAL::Three::Viewer_interface* viewer) const
{

  viewer->setGlPointSize(5.0f);

  if(!d->are_HL_buffers_filled)
  {
    d->compute_HL_elements();
    d->initialize_HL_buffers(viewer);
  }
  getPointContainer(Priv::HL_points)->setColor(QColor(255,153,51));
  getPointContainer(Priv::HL_points)->draw(viewer, true);
  getPointContainer(Priv::Temp_points)->setColor(QColor(0,50,0));
  getPointContainer(Priv::Temp_points)->draw(viewer, true);
  getPointContainer(Priv::Fixed_points)->draw(viewer, false);
  getPointContainer(Priv::Points)->setColor(QColor(255,
                                                   (std::min)(color().blue()+color().red(), 255),
                                                   (std::min)(color().green()+color().red(), 255)));
  getPointContainer(Priv::Points)->draw(viewer, true);

  viewer->setGlPointSize(1.f);
}


void Scene_polyhedron_selection_item::inverse_selection()
{
  switch(k_ring_selector.active_handle_type)
  {
  case Active_handle::VERTEX:
  {
    Selection_set_vertex temp_select = selected_vertices;
    select_all();
    Q_FOREACH(fg_vertex_descriptor vh, temp_select)
    {
      selected_vertices.erase(vh);
    }
    break;
  }
  case Active_handle::EDGE:
  {
    Selection_set_edge temp_select = selected_edges;
    select_all();
    Q_FOREACH(fg_edge_descriptor ed , temp_select)
      selected_edges.erase(ed);
    break;
  }
  default:
  {
    Selection_set_facet temp_select = selected_facets;
    select_all();
    Q_FOREACH(fg_face_descriptor fh, temp_select)
      selected_facets.erase(fh);
    break;
  }
  }
  invalidateOpenGLBuffers();
}

void Scene_polyhedron_selection_item::set_highlighting(bool b)
{
  setProperty("is_highlighting", b);
  k_ring_selector.setHighLighting(b);
}
void Scene_polyhedron_selection_item::set_operation_mode(int mode)
{
  k_ring_selector.setEditMode(true);
  Q_EMIT updateInstructions(QString("SHIFT + left click to apply operation."));
  switch(mode)
  {
  case -2:
    set_active_handle_type(d->original_sel_mode);
    Q_EMIT updateInstructions("Select two vertices to create the path between them. (1/2)");
    break;
  case -1:
    //restore original selection_type
    set_active_handle_type(d->original_sel_mode);
    clearHL();
    k_ring_selector.setEditMode(false);
    break;
    //Join vertex
  case 0:
    Q_EMIT updateInstructions("Select the edge with extremities you want to join.");
    //set the selection type to Edge
    set_active_handle_type(static_cast<Active_handle::Type>(2));
    break;
    //Split vertex
  case 1:
    Q_EMIT updateInstructions("Select the vertex you want to split. (1/3)");
    //set the selection type to Vertex
    set_active_handle_type(static_cast<Active_handle::Type>(0));
    break;
    //Split edge
  case 2:
    Q_EMIT updateInstructions("Select the edge you want to split.");
    //set the selection type to Edge
    set_active_handle_type(static_cast<Active_handle::Type>(2));
    break;
    //Join face
  case 3:
    Q_EMIT updateInstructions("Select the edge separating the faces you want to join."
                              "Warning: this operation will clear the undo stack.");
    //set the selection type to Edge
    set_active_handle_type(static_cast<Active_handle::Type>(2));
    break;
    //Split face
  case 4:
    Q_EMIT updateInstructions("Select the facet you want to split (degree >= 4). (1/3)");
    //set the selection type to Facet
    set_active_handle_type(static_cast<Active_handle::Type>(1));
    break;
    //Collapse edge
  case 5:
    Q_EMIT updateInstructions("Select the edge you want to collapse.");
    //set the selection type to Edge
    set_active_handle_type(static_cast<Active_handle::Type>(2));
    break;
    //Flip edge
  case 6:
    Q_EMIT updateInstructions("Select the edge you want to flip.");
    //set the selection type to Edge
    set_active_handle_type(static_cast<Active_handle::Type>(2));
    break;
    //Add center vertex
  case 7:
    Q_EMIT updateInstructions("Select a facet.");
    //set the selection type to Facet
    set_active_handle_type(static_cast<Active_handle::Type>(1));
    break;
    //Remove center vertex
  case 8:
    Q_EMIT updateInstructions("Select the vertex you want to remove."
                              "Warning: This will clear the undo stack.");
    //set the selection type to vertex
    set_active_handle_type(static_cast<Active_handle::Type>(0));
    break;
    //Add vertex and face to border
  case 9:
    Q_EMIT updateInstructions("Select a border edge. (1/2)");
    //set the selection type to Edge
    set_active_handle_type(static_cast<Active_handle::Type>(2));
    break;
    //Add face to border
  case 10:
    Q_EMIT updateInstructions("Select a border edge. (1/2)");
    //set the selection type to Edge
    set_active_handle_type(static_cast<Active_handle::Type>(2));
    break;
  case 11:
    Q_EMIT updateInstructions("Select a vertex. (1/2)");
    //set the selection type to Edge
    set_active_handle_type(static_cast<Active_handle::Type>(0));
    break;
  default:
    break;
  }
  d->operation_mode = mode;
}
template<typename HandleRange>
bool Scene_polyhedron_selection_item::treat_classic_selection(const HandleRange& selection)
{
  typedef typename HandleRange::value_type HandleType;
  Selection_traits<HandleType, Scene_polyhedron_selection_item> tr(this);
  bool any_change = false;
  if(is_insert) {
    for(HandleType h : selection)
        any_change |= tr.container().insert(h).second;
  }
  else{
    for(HandleType h : selection)
        any_change |= (tr.container().erase(h)!=0);
  }
  if(any_change) { invalidateOpenGLBuffers(); Q_EMIT itemChanged(); }
  return any_change;
}

struct Index_updator{
  const SMesh::Halfedge_index& old_;
  SMesh::Halfedge_index& new_;
  Index_updator(const SMesh::Halfedge_index& _old,
                SMesh::Halfedge_index& _new)
    :old_(_old), new_(_new){}
  template<class V, class H, class F>
  void operator()(const V&, const H& hmap, const F&)
  {
    new_ = hmap[old_];
  }
};

bool Scene_polyhedron_selection_item::treat_selection(const std::set<fg_vertex_descriptor>& selection)
{
  VPmap vpm = get(CGAL::vertex_point, *polyhedron());
  if(!d->is_treated)
  {
    fg_vertex_descriptor vh = *selection.begin();
    Selection_traits<fg_vertex_descriptor, Scene_polyhedron_selection_item> tr(this);
    switch(d->operation_mode)
    {
    //classic selection
    case -2:
    case -1:
    {
      if(!d->is_path_selecting)
      {
        return treat_classic_selection(selection);
      }
      else
      {
        if(is_insert)
        {
          selectPath(*selection.begin());
          invalidateOpenGLBuffers();
          Q_EMIT itemChanged();
        }
      }
      return false;
      break;
    }
      //Split vertex
    case 1:
    {
      //save VH
      d->to_split_vh = vh;
      temp_selected_vertices.insert(d->to_split_vh);
      //set to select facet
      set_active_handle_type(static_cast<Active_handle::Type>(1));
      invalidateOpenGLBuffers();
      Q_EMIT updateInstructions("Select first facet. (2/3)");
      break;
    }
      //Split face
    case 4:
    {
      static fg_vertex_descriptor s;
      static fg_halfedge_descriptor h1,h2;
      static bool found_h1(false), found_h2(false);
      if(!d->first_selected)
      {
          //Is the vertex on the face ?
        for(fg_halfedge_descriptor hafc : halfedges_around_face(halfedge(d->to_split_fh,*polyhedron()), *polyhedron()))
          {
            if(target(hafc,*polyhedron())==vh)
            {
              h1 = hafc;
              s = vh;
              found_h1 = true;
                break;
            }
          }
          if(!found_h1)
          {
            d->tempInstructions("Vertex not selected : The vertex is not on the face.",
                             "Select the first vertex. (2/3)");
          }
          else
          {
            d->first_selected = true;
            temp_selected_vertices.insert(s);
            invalidateOpenGLBuffers();
            Q_EMIT updateInstructions("Select the second vertex (3/3)");
          }
      }
      else
      {
        bool is_same(false), are_next(false);
        for(int i=0; i<1; i++) //seems useless but allow the use of break.
        {
          //Is the vertex on the face ?
          for(fg_halfedge_descriptor hafc : halfedges_around_face(halfedge(d->to_split_fh,*polyhedron()), *polyhedron()))
            if(target(hafc,*polyhedron())==vh)
          {
            h2 = hafc;
            found_h2 = true;
            break;
          }
          if(!found_h2)
          {
            break;
          }
          //Are they different ?
          if(h1 == h2)
          {
            is_same = true;
            break;
          }
          is_same = false;
          //Are they directly following each other?
          if(next(h1, *polyhedron()) == h2 ||
             next(h2, *polyhedron()) == h1)
          {
            are_next = true;
            break;
          }
          are_next = false;
        }
        if(!found_h2)
          d->tempInstructions("Vertex not selected : The vertex is not on the face.",
                           "Select the second vertex (3/3).");
        else if(is_same)
          d->tempInstructions("Vertex not selected : The vertices must be different.",
                           "Select the second vertex (3/3).");
        else if(are_next)
          d->tempInstructions("Vertex not selected : The vertices must not directly follow each other.",
                           "Select the second vertex (3/3).");
        else
        {
          SMesh* mesh = polyhedron();
          fg_halfedge_descriptor h;
          h = CGAL::Euler::split_face(h1,h2, *mesh);
          d->stack.push(new EulerOperation(//the stack takes ownership of the cmd, so no worries
          [h, mesh](){
            CGAL::Euler::join_face(h,*mesh);
          }, this));
          d->first_selected = false;
          temp_selected_vertices.clear();
          temp_selected_facets.clear();
          compute_normal_maps();
          invalidateOpenGLBuffers();
          //reset selection type to Facet
          set_active_handle_type(static_cast<Active_handle::Type>(1));
          d->tempInstructions("Face split.",
                           "Select a facet (1/3).");
          polyhedron_item()->resetColors();
          polyhedron_item()->invalidateOpenGLBuffers();
        }
      }
      break;
    }
      //Remove center vertex
    case 8:
    {
      bool has_hole = false;
      for(fg_halfedge_descriptor hc : halfedges_around_target(vh,*polyhedron()))
      {
        if(is_border(hc,*polyhedron()))
        {
          has_hole = true;
          break;
        }
      }
      if(!has_hole)
      {
        SMesh* mesh = polyhedron();
        halfedge_descriptor hd = halfedge(vh,*mesh);
        Point_3 p = get(vpm, target(hd, *mesh));
        halfedge_descriptor hhandle = CGAL::Euler::remove_center_vertex(hd,*mesh);
        halfedge_descriptor new_h;
        Index_updator iu(hhandle, new_h);
        mesh->collect_garbage(iu);
        d->stack.clear();
        d->stack.push(new EulerOperation(
                        [new_h, p, mesh, vpm](){

          halfedge_descriptor h = CGAL::Euler::add_center_vertex(
                new_h, *mesh);
          put(vpm, target(h,*mesh), p);

        }, this));
        compute_normal_maps();
        polyhedron_item()->invalidateOpenGLBuffers();
      }
      else
      {
        d->tempInstructions("Vertex not selected : There must be no hole incident to the selection.",
                         "Select the vertex you want to remove."
                         "Warning: This will clear the undo stack.");
      }
      break;
    }
    case 11:
      CGAL::QGLViewer* viewer = Three::mainViewer();
      const CGAL::qglviewer::Vec offset = viewer->offset();
      if(viewer->manipulatedFrame() != d->manipulated_frame)
      {
        temp_selected_vertices.insert(vh);
        k_ring_selector.setEditMode(false);
        const Point_3& p = get(vpm,vh);
        d->manipulated_frame->setPosition(p.x()+offset.x, p.y()+offset.y, p.z()+offset.z);
        viewer->setManipulatedFrame(d->manipulated_frame);
        connect(d->manipulated_frame, SIGNAL(modified()), this, SLOT(updateTick()));
        if(property("is_highlighting").toBool())
        {
          setProperty("need_hl_restore", true);
          set_highlighting(false);
        }
        invalidateOpenGLBuffers();
        Q_EMIT updateInstructions("Ctrl+Right-click to move the point. \nHit Ctrl+Z to leave the selection. (2/2)");
      }
      else
      {
        temp_selected_vertices.clear();
        temp_selected_vertices.insert(vh);
        const Point_3& p = get(vpm,vh);
        d->manipulated_frame->setPosition(p.x()+offset.x, p.y()+offset.y, p.z()+offset.z);
        if(property("is_highlighting").toBool())
        {
          setProperty("need_hl_restore", true);
          set_highlighting(false);
        }
        invalidateOpenGLBuffers();
      }
      break;
    }
  }
  d->is_treated = true;
  //Keeps the item from trying to draw primitive that has just been deleted.
  clearHL();
  return false;
}

//returns true if halfedge's facet's degree >= degree
/*
std::size_t facet_degree(fg_halfedge_descriptor h, const Face_graph& polyhedron)
{
  return degree(h,polyhedron);
}
*/
bool Scene_polyhedron_selection_item:: treat_selection(const std::set<fg_edge_descriptor>& selection)
{
  VPmap vpm = get(CGAL::vertex_point, *polyhedron());
  fg_edge_descriptor ed =  *selection.begin();
  if(!d->is_treated)
  {
    Selection_traits<fg_edge_descriptor, Scene_polyhedron_selection_item> tr(this);
    switch(d->operation_mode)
    {
    //classic selection
    case -1:
    {
      return treat_classic_selection(selection);
      break;
    }
      //Join vertex
    case 0:
      if(boost::distance(CGAL::halfedges_around_face(halfedge(ed, *polyhedron()), *polyhedron())) < 4
           ||
         boost::distance(CGAL::halfedges_around_face(opposite(halfedge(ed, *polyhedron()),*polyhedron()),*polyhedron()))< 4)
        {
          d->tempInstructions("Edge not selected: the incident facets must have a degree of at least 4.",
                           "Select the edge with extremities you want to join.");
        }
        else
        {
          fg_halfedge_descriptor targt = halfedge(ed, *polyhedron());
          Point S,T;
          S = get(vpm, source(targt, *polyhedron()));
          T = get(vpm, target(targt, *polyhedron()));
          put(vpm, target(CGAL::Euler::join_vertex(targt,*polyhedron()),*polyhedron()), Point(0.5*(S.x()+T.x()), 0.5*(S.y()+T.y()), 0.5*(S.z()+T.z())));
          d->tempInstructions("Vertices joined.",
                           "Select the edge with extremities you want to join.");
          compute_normal_maps();
          invalidateOpenGLBuffers();
          polyhedron_item()->invalidateOpenGLBuffers();
        }
      break;
      //Split edge
    case 2:
    {

      SMesh* mesh = polyhedron();
      Point_3 a(get(vpm,target(halfedge(ed, *mesh),*mesh))),
          b(get(vpm,target(opposite(halfedge(ed, *mesh),*mesh),*mesh)));
      fg_halfedge_descriptor hhandle = CGAL::Euler::split_edge(halfedge(ed, *mesh),*mesh);
      d->stack.push(new EulerOperation(
                      [hhandle, mesh, vpm](){
        Point_3 p(get(vpm,source(hhandle,*mesh)));
        halfedge_descriptor h = CGAL::Euler::join_vertex(hhandle, *mesh);
        put(vpm, target(h,*mesh), p);
      }, this));
      Point_3 p((b.x()+a.x())/2.0, (b.y()+a.y())/2.0,(b.z()+a.z())/2.0);

      put(vpm, target(hhandle,*mesh), p);
      invalidateOpenGLBuffers();
      poly_item->invalidateOpenGLBuffers();
      compute_normal_maps();
      d->tempInstructions("Edge splitted.",
                          "Select the edge you want to split.");
      break;
    }
      //Join face
    case 3:
        if(out_degree(source(halfedge(ed,*polyhedron()),*polyhedron()),*polyhedron())<3 ||
           out_degree(target(halfedge(ed,*polyhedron()),*polyhedron()),*polyhedron())<3)
          d->tempInstructions("Faces not joined : the two ends of the edge must have a degree of at least 3.",
                           "Select the edge separating the faces you want to join."
                           "Warning: this operation will clear the undo stack.");
        else
        {
          SMesh* mesh = polyhedron();
          vertex_descriptor v1(source(ed, *mesh)),
              v2(target(ed, *mesh));
          d->stack.clear();
          d->stack.push(new EulerOperation(
                          [v1,v2,mesh](){
            CGAL::Euler::split_face(
                  halfedge(v1, *mesh),
                  halfedge(v2, *mesh),
                  *mesh);
          }, this));
          CGAL::Euler::join_face(halfedge(ed, *mesh), *mesh);
          compute_normal_maps();
          poly_item->invalidateOpenGLBuffers();
        }
      break;
      //Collapse edge
    case 5:
        if(!is_triangle_mesh(*polyhedron()))
        {
          d->tempInstructions("Edge not collapsed : the graph must be triangulated.",
                           "Select the edge you want to collapse.");
        }
        else if(!CGAL::Euler::does_satisfy_link_condition(ed, *polyhedron()))
        {
          d->tempInstructions("Edge not collapsed : link condition not satidfied.",
                           "Select the edge you want to collapse.");
        }
        else
        {
          fg_halfedge_descriptor targt = halfedge(ed, *polyhedron());
          Point S,T;
          S = get(vpm, source(targt, *polyhedron()));
          T = get(vpm, target(targt, *polyhedron()));

          put(vpm, CGAL::Euler::collapse_edge(ed, *polyhedron()), Point(0.5*(S.x()+T.x()), 0.5*(S.y()+T.y()), 0.5*(S.z()+T.z())));
          compute_normal_maps();
          polyhedron_item()->invalidateOpenGLBuffers();

          d->tempInstructions("Edge collapsed.",
                           "Select the edge you want to collapse.");
        }
      break;
      //Flip edge
    case 6:

        //check preconditions
      if(boost::distance(CGAL::halfedges_around_face(halfedge(ed, *polyhedron()),*polyhedron())) == 3
         &&
         boost::distance(CGAL::halfedges_around_face(opposite(halfedge(ed, *polyhedron()),*polyhedron()),*polyhedron())) == 3
        && !CGAL::is_border(ed, *polyhedron()))
      {
        SMesh* mesh = polyhedron();
        halfedge_descriptor h = halfedge(ed, *mesh);
        CGAL::Euler::flip_edge(h, *mesh);
        d->stack.push(new EulerOperation(
                        [h, mesh](){
          CGAL::Euler::flip_edge(h, *mesh);
        }, this));
        polyhedron_item()->invalidateOpenGLBuffers();
        compute_normal_maps();
      }
      else
      {
        d->tempInstructions("Edge not selected : incident facets must be triangles.",
                            "Select the edge you want to flip.");
      }

      break;
      //Add vertex and face to border
    case 9:
    {
      static fg_halfedge_descriptor t;
      if(!d->first_selected)
      {
          bool found = false;
          fg_halfedge_descriptor hc = halfedge(ed, *polyhedron());
          if(is_border(hc,*polyhedron()))
          {
            t = hc;
            found = true;
          }
          else if(is_border(opposite(hc,*polyhedron()),*polyhedron()))
          {
            t = opposite(hc,*polyhedron());
            found = true;
          }
          if(found)
          {
            d->first_selected = true;
            temp_selected_edges.insert(edge(t, *polyhedron()));
            temp_selected_vertices.insert(target(t,*polyhedron()));
            invalidateOpenGLBuffers();
            Q_EMIT updateInstructions("Select second edge. (2/2)");
          }
          else
          {
            d->tempInstructions("Edge not selected : no border found.",
                             "Select a border edge. (1/2)");
          }
      }
      else
      {
        fg_halfedge_descriptor hc = halfedge(ed, *polyhedron());
        if(d->canAddFaceAndVertex(hc, t))
        {
          d->first_selected = false;


          temp_selected_edges.clear();
          temp_selected_vertices.clear();
          compute_normal_maps();
          polyhedron_item()->resetColors();
          invalidateOpenGLBuffers();
          polyhedron_item()->invalidateOpenGLBuffers();
          d->tempInstructions("Face and vertex added.",
                           "Select a border edge. (1/2)");
        }
      }
      break;
    }
      //Add face to border
    case 10:
    {
      static fg_halfedge_descriptor t;
      if(!d->first_selected)
      {
          bool found = false;
          fg_halfedge_descriptor hc = halfedge(ed, *polyhedron());
          if(is_border(hc,*polyhedron()))
          {
            t = hc;
            found = true;
          }
          else if(is_border(opposite(hc,*polyhedron()),*polyhedron()))
          {
            t = opposite(hc,*polyhedron());
            found = true;
          }
          if(found)
          {
            d->first_selected = true;
            temp_selected_edges.insert(edge(t, *polyhedron()));
            temp_selected_vertices.insert(target(t,*polyhedron()));
            invalidateOpenGLBuffers();
            Q_EMIT updateInstructions("Select second edge. (2/2)");
            set_active_handle_type(static_cast<Active_handle::Type>(2));
          }
          else
          {
            d->tempInstructions("Edge not selected : no border found.",
                             "Select a border edge. (1/2)");
          }
      }
      else
      {
        fg_halfedge_descriptor hc = halfedge(ed, *polyhedron());
        if(d->canAddFace(hc, t))
        {
          d->first_selected = false;
          temp_selected_vertices.clear();
          temp_selected_edges.clear();
          compute_normal_maps();
          polyhedron_item()->resetColors();
          invalidateOpenGLBuffers();
          polyhedron_item()->invalidateOpenGLBuffers();
          d->tempInstructions("Face added.",
                           "Select a border edge. (1/2)");
        }
      }
      break;
    }
    }
  }
  d->is_treated = true;
  //Keeps the item from trying to draw primitive that has just been deleted.
  clearHL();
  return false;
}

bool Scene_polyhedron_selection_item::treat_selection(const std::vector<fg_face_descriptor>& selection)
{
  return treat_classic_selection(selection);
}

bool Scene_polyhedron_selection_item::treat_selection(const std::set<fg_face_descriptor>& selection)
{
  VPmap vpm = get(CGAL::vertex_point,*polyhedron());
  if(!d->is_treated)
  {
    fg_face_descriptor fh = *selection.begin();
    Selection_traits<fg_face_descriptor, Scene_polyhedron_selection_item> tr(this);
    switch(d->operation_mode)
    {
    //classic selection
    case -1:
    {
      return treat_classic_selection(selection);
      break;
    }
    //Split vertex
    case 1:
    {
      static fg_halfedge_descriptor h1;
      //stores first fh and emit change label
      if(!d->first_selected)
      {
          bool found = false;
          //test preco
          for(fg_halfedge_descriptor hafc : halfedges_around_face(halfedge(fh,*polyhedron()),*polyhedron()))
          {
            if(target(hafc,*polyhedron())==d->to_split_vh)
            {
              h1 = hafc;
              found = true;
              break;
            }
          }
          if(found)
          {
            d->first_selected = true;
            temp_selected_facets.insert(fh);
            invalidateOpenGLBuffers();
            Q_EMIT updateInstructions("Select the second facet. (3/3)");
          }
          else
            d->tempInstructions("Facet not selected : no valid halfedge",
                             "Select first facet. (2/3)");
      }
      //call the function with point and facets.
      else
      {
          //get the right halfedges
          fg_halfedge_descriptor h2;
          bool found = false;
          for(fg_halfedge_descriptor hafc : halfedges_around_face(halfedge(fh,*polyhedron()),*polyhedron()))
          {
            if(target(hafc,*polyhedron())==d->to_split_vh)
            {
              h2 = hafc;
              found = true;
              break;
            }
          }

          if(found &&(h1 != h2))
          {
            SMesh* mesh = polyhedron();
            Point p = get(vpm, target(h1, *mesh));
            fg_halfedge_descriptor hhandle = CGAL::Euler::split_vertex(h1,h2,*mesh);
            d->stack.push(new EulerOperation(
                            [hhandle, mesh, vpm, p](){
              halfedge_descriptor h = CGAL::Euler::join_vertex(hhandle, *mesh);
              put(vpm, target(h,*mesh), p);
            }, this));
            temp_selected_facets.clear();
            Point_3 p1t = get(vpm, target(h1,*mesh));
            Point_3 p1s = get(vpm, target(opposite(h1,*mesh),*mesh));
            double x =  p1t.x() + 0.01 * (p1s.x() - p1t.x());
            double y =  p1t.y() + 0.01 * (p1s.y() - p1t.y());
            double z =  p1t.z() + 0.01 * (p1s.z() - p1t.z());
            put(vpm, target(opposite(hhandle,*mesh),*mesh), Point_3(x,y,z));;
            d->first_selected = false;
            temp_selected_vertices.clear();
            compute_normal_maps();
            invalidateOpenGLBuffers();
            //reset selection mode
            set_active_handle_type(static_cast<Active_handle::Type>(0));
            poly_item->resetColors();
            poly_item->invalidateOpenGLBuffers();
            d->tempInstructions("Vertex splitted.", "Select the vertex you want splitted. (1/3)");
          }
          else if(h1 == h2)
          {
             d->tempInstructions("Facet not selected : same as the first.", "Select the second facet. (3/3)");
          }
          else
          {
            d->tempInstructions("Facet not selected : no valid halfedge.", "Select the second facet. (3/3)");
          }
      }
      break;
    }
      //Split face
    case 4:
      if(is_triangle(halfedge(fh,*d->poly), *d->poly))
      {
        d->tempInstructions("Facet not selected : Facet must not be a triangle.",
                         "Select the facet you want to split (degree >= 4). (1/3)");
      }
      else
      {
        d->to_split_fh = fh;
        temp_selected_facets.insert(d->to_split_fh);
        compute_normal_maps();
        invalidateOpenGLBuffers();
        //set to select vertex
        set_active_handle_type(static_cast<Active_handle::Type>(0));
        Q_EMIT updateInstructions("Select first vertex. (2/3)");
      }
      break;
      //Add center vertex
    case 7:
      if(is_border(halfedge(fh,*polyhedron()),*polyhedron()))
        {
          d->tempInstructions("Facet not selected : Facet must not be null.",
                           "Select a Facet. (1/3)");
        }
        else
        {
        SMesh* mesh = polyhedron();
          double x(0), y(0), z(0);
          int total(0);

          for(fg_halfedge_descriptor hafc : halfedges_around_face(halfedge(fh,*mesh),*mesh))
          {
            fg_vertex_descriptor vd = target(hafc,*mesh);
            Point_3& p = get(vpm,vd);
            x+= p.x(); y+=p.y(); z+=p.z();
            total++;
          }
          fg_halfedge_descriptor hhandle = CGAL::Euler::add_center_vertex(halfedge(fh,*mesh), *mesh);
          d->stack.push(new EulerOperation(
                          [hhandle, mesh](){
            CGAL::Euler::remove_center_vertex(hhandle, *mesh);
          }, this));
          if(total !=0)
            put(vpm, target(hhandle,*mesh), Point_3(x/(double)total, y/(double)total, z/(double)total));
          compute_normal_maps();
          polyhedron_item()->resetColors();
          poly_item->invalidateOpenGLBuffers();

        }
      break;
    }
  }
  d->is_treated = true;
  //Keeps the item from trying to draw primitive that has just been deleted.
  clearHL();
  return false;
}

void Scene_polyhedron_selection_item_priv::tempInstructions(QString s1, QString s2)
{
  m_temp_instructs = s2;
  Q_EMIT item->updateInstructions(QString("<font color='red'>%1</font>").arg(s1));
  QTimer timer;
  timer.singleShot(5500, item, SLOT(emitTempInstruct()));
}
void Scene_polyhedron_selection_item::emitTempInstruct()
{
  Q_EMIT updateInstructions(QString("<font color='black'>%1</font>").arg(d->m_temp_instructs));
}

/// An exception used while catching a throw that stops Dijkstra's algorithm
/// once the shortest path to a target has been found.
class Dijkstra_end_exception : public std::exception
{
  const char* what() const throw ()
  {
    return "Dijkstra shortest path: reached the target vertex.";
  }
};

/// Visitor to stop Dijkstra's algorithm once the given target turns 'BLACK',
/// that is when the target has been examined through all its incident edges and
/// the shortest path is thus known.
class Stop_at_target_Dijkstra_visitor : boost::default_dijkstra_visitor
{
  fg_vertex_descriptor destination_vd;

public:
  Stop_at_target_Dijkstra_visitor(fg_vertex_descriptor destination_vd)
    : destination_vd(destination_vd)
  { }

  void initialize_vertex(const fg_vertex_descriptor& /*s*/, const Face_graph& /*mesh*/) const { }
  void examine_vertex(const fg_vertex_descriptor& /*s*/, const Face_graph& /*mesh*/) const { }
  void examine_edge(const fg_edge_descriptor& /*e*/, const Face_graph& /*mesh*/) const { }
  void edge_relaxed(const fg_edge_descriptor& /*e*/, const Face_graph& /*mesh*/) const { }
  void discover_vertex(const fg_vertex_descriptor& /*s*/, const Face_graph& /*mesh*/) const { }
  void edge_not_relaxed(const fg_edge_descriptor& /*e*/, const Face_graph& /*mesh*/) const { }
  void finish_vertex(const fg_vertex_descriptor &vd, const Face_graph& /* mesh*/) const
  {
    if(vd == destination_vd)
      throw Dijkstra_end_exception();
  }
};

void Scene_polyhedron_selection_item_priv::computeAndDisplayPath()
{
  item->temp_selected_edges.clear();
  path.clear();

  typedef boost::unordered_map<fg_vertex_descriptor, fg_vertex_descriptor>     Pred_umap;
  typedef boost::associative_property_map<Pred_umap>                     Pred_pmap;

  Pred_umap predecessor;
  Pred_pmap pred_pmap(predecessor);

  vertex_on_path vop;
  QList<fg_vertex_descriptor>::iterator it;
  for(it = constrained_vertices.begin(); it!=constrained_vertices.end()-1; ++it)
  {
    fg_vertex_descriptor t(*it), s(*(it+1));
    Stop_at_target_Dijkstra_visitor vis(t);

    try
    {
      boost::dijkstra_shortest_paths(*item->polyhedron(), s,
                                     boost::predecessor_map(pred_pmap).visitor(vis));
    }
    catch (const std::exception& e)
    {
      std::cout << e.what() << std::endl;
    }

    // Walk back from target to source and collect vertices along the way
    do
    {
      vop.vertex = t;
      if(constrained_vertices.contains(t))
      {
        vop.is_constrained = true;
      }
      else
        vop.is_constrained = false;
      path.append(vop);
      t = get(pred_pmap, t);
    }
    while(t != s);
  }

  // Add the last vertex
  vop.vertex = constrained_vertices.last();
  vop.is_constrained = true;
  path.append(vop);

  // Display path
  double path_length = 0;
  QList<vertex_on_path>::iterator path_it;
  for(path_it = path.begin(); path_it!=path.end()-1; ++path_it)
  {
    std::pair<fg_halfedge_descriptor, bool> h = halfedge((path_it+1)->vertex,path_it->vertex,*item->polyhedron());
    if(h.second)
    {
      VPmap vpm = get(CGAL::vertex_point,*polyhedron());
      Point p1(get(vpm, (path_it+1)->vertex)), p2(get(vpm, path_it->vertex));
          path_length += CGAL::sqrt(Vector(p1,p2).squared_length());
      item->temp_selected_edges.insert(edge(h.first, *item->polyhedron()));
    }
  }
  item->printMessage(QString("New path length: %1").arg(path_length));
}

void Scene_polyhedron_selection_item_priv::addVertexToPath(fg_vertex_descriptor vh, vertex_on_path &first)
{
  vertex_on_path source;
  source.vertex = vh;
  source.is_constrained = true;
  path.append(source);
  first = source;
}
void Scene_polyhedron_selection_item::selectPath(fg_vertex_descriptor vh)
{

  bool replace = !temp_selected_edges.empty();
  static Scene_polyhedron_selection_item_priv::vertex_on_path first;
  if(!d->first_selected)
  {
    //if the path doesnt exist, add the vertex as the source of the path.
    if(!replace)
    {
      d->addVertexToPath(vh, first);
    }
    //if the path exists, get the vertex_on_path corresponding to the selected vertex.
    else
    {
      //The first vertex of the path can not be moved, but you can close your path on it to make a loop.
      bool alone = true;
      QList<Scene_polyhedron_selection_item_priv::vertex_on_path>::iterator it;
      for(it = d->path.begin(); it!=d->path.end(); ++it)
      {
        if(it->vertex == vh&& it!=d->path.begin())
          alone = false;
      }
      if(d->path.begin()->vertex == vh )
        if(alone)
        {
          d->constrained_vertices.append(vh); //if the path loops, the indexOf may be invalid, hence the check.
          //Display the new path
          d->computeAndDisplayPath();
          d->first_selected = false;
          d->constrained_vertices.clear();
          fixed_vertices.clear();
          for(it = d->path.begin(); it!=d->path.end(); ++it)
          {
            if(it->is_constrained )
            {
              d->constrained_vertices.append(it->vertex);
              fixed_vertices.insert(it->vertex);
            }
          }

          return;
        }
      bool found = false;
      Q_FOREACH(Scene_polyhedron_selection_item_priv::vertex_on_path vop, d->path)
      {
        if(vop.vertex == vh)
        {
          first = vop;
          found = true;
          break;
        }
      }
      if(!found)//add new end_point;
      {
        d->constrained_vertices.append(vh);
        //Display the new path
        d->computeAndDisplayPath();
        d->first_selected = false;
        d->constrained_vertices.clear();
        fixed_vertices.clear();
        for(it = d->path.begin(); it!=d->path.end(); ++it)
        {
          if(it->is_constrained )
          {
            d->constrained_vertices.append(it->vertex);
            fixed_vertices.insert(it->vertex);
          }
        }

        return;
      }
    }
    temp_selected_vertices.insert(vh);
    d->first_selected = true;
  }
  else
  {
    if(!replace)
    {
      d->constrained_vertices.append(vh);
      temp_selected_vertices.erase(first.vertex);

      updateInstructions("You can select a vertex on the green path to move it. "
                         "If you do so, it will become a red fixed point. "
                         "The path will be recomputed to go through that point. "
                         "Click on 'Add to selection' to validate the selection.   (2/2)");
    }
    else
    {
      bool is_same(false), alone(true);
      if( (vh == d->constrained_vertices.first() && first.vertex == d->constrained_vertices.last())
          || (vh == d->constrained_vertices.last() && first.vertex == d->constrained_vertices.first()))

      {
        is_same = true;
      }
      if(first.vertex == d->path.begin()->vertex)
        alone =false;
      bool is_last = true;
      //find the previous constrained vertex on path
      Scene_polyhedron_selection_item_priv::vertex_on_path closest = d->path.last();
      QList<Scene_polyhedron_selection_item_priv::vertex_on_path>::iterator it;
      int index = 0;
      int closest_index = 0;
      //get first's index
      for(it = d->path.begin(); it!=d->path.end(); ++it)
      {
        bool end_of_path_is_prio = true;//makes the end of the path prioritary over the other points when there is a conflict
        if(first.vertex == (d->path.end()-1)->vertex)
          if(it != d->path.end()-1)
            end_of_path_is_prio = false;
        //makes the end of the path prioritary over the other points when there is a conflict
        if(it->vertex == first.vertex &&
           !(it == d->path.begin())&&// makes the beginning of the path impossible to move
           end_of_path_is_prio)
        {
          if(it!=d->path.end()-1 &&! is_same )
          {
            d->constrained_vertices.removeAll(it->vertex);
            if(!alone)
              d->constrained_vertices.prepend(it->vertex);
          }
          d->path.erase(it);
          break;
        }
        if(it->is_constrained)
          closest_index++;
        index++;
      }
      //get first constrained vertex following first in path
      for(it = d->path.begin() + index; it!=d->path.end(); ++it)
      {
        if(it->is_constrained )
        {
          is_last = false;
          closest = *it;
          break;
        }
      }
      //mark the new vertex as constrained before closest.
      temp_selected_vertices.erase(first.vertex);
      //check if the vertex is contained several times in the path
      if(!is_last)
      {
        d->constrained_vertices.insert(closest_index, vh);//cannot really use indexOf in case a fixed_point is used several times
      }
      else
        d->constrained_vertices.replace(d->constrained_vertices.size()-1, vh);


    }
    //Display the new path
    d->computeAndDisplayPath();
    d->first_selected = false;
  }
  //update constrained_vertices
  d->constrained_vertices.clear();
  fixed_vertices.clear();
  QList<Scene_polyhedron_selection_item_priv::vertex_on_path>::iterator it;
  for(it = d->path.begin(); it!=d->path.end(); ++it)
  {
    if(it->is_constrained )
    {
      d->constrained_vertices.append(it->vertex);
      fixed_vertices.insert(it->vertex);
    }
  }
}


void Scene_polyhedron_selection_item::on_Ctrlz_pressed()
{
  d->path.clear();
  d->constrained_vertices.clear();
  fixed_vertices.clear();
  validateMoveVertex();
  d->first_selected = false;
  temp_selected_vertices.clear();
  temp_selected_edges.clear();
  temp_selected_facets.clear();
  d->are_temp_buffers_filled = false;
  set_operation_mode(d->operation_mode);
  Q_EMIT itemChanged();
}

void Scene_polyhedron_selection_item::on_Ctrlu_pressed()
{
  if(d->stack.canUndo())
    d->stack.undo();
}

void Scene_polyhedron_selection_item::common_constructor()
{
  d = new Scene_polyhedron_selection_item_priv(this);
  d->original_sel_mode = static_cast<Active_handle::Type>(0);
  d->operation_mode = -1;

  d->nb_facets = 0;
  d->nb_points = 0;
  d->nb_lines = 0;
  this->setColor(QColor(87,87,87));
  d->first_selected = false;
  d->is_treated = false;
  d->poly_need_update = false;
  d->are_temp_buffers_filled = false;
  d->poly = NULL;
  d->ready_to_move = false;
  do_process = true;
  setProperty("no_picking", true);

  setPointContainer(3,
                    new Pc(Vi::PROGRAM_NO_SELECTION, false));
  for(int i=2; i>=0; --i)
  {
    setTriangleContainer(i,
                         new Tc(Vi::PROGRAM_WITH_LIGHT, false));
    setEdgeContainer(i,
                     new Ec(Three::mainViewer()->isOpenGL_4_3()
                            ? Vi::PROGRAM_SOLID_WIREFRAME
                            : Vi::PROGRAM_NO_SELECTION,
                            false));
    setPointContainer(i,
                      new Pc(Vi::PROGRAM_NO_SELECTION, false));
  }
}

Scene_polyhedron_selection_item::Scene_polyhedron_selection_item()
  : Scene_polyhedron_item_decorator(NULL, false)
{
  common_constructor();
}

Scene_polyhedron_selection_item::Scene_polyhedron_selection_item(Scene_face_graph_item* poly_item, QMainWindow* mw)
  : Scene_polyhedron_item_decorator(NULL, false)
{
  common_constructor();
  QString sf = poly_item->property("source filename").toString();
  QRegExp rx("\\.(ts$|off$|obj$|ply$|stl$|surf$|vtk$|vtp$|vtu)");
  sf.remove(rx);
  if(!sf.isEmpty())
    setProperty("defaultSaveDir", sf);

  init(poly_item, mw);
  invalidateOpenGLBuffers();
  compute_normal_maps();
}

Scene_polyhedron_selection_item::~Scene_polyhedron_selection_item()
{
  poly_item->switchToGouraudPlusEdge(false);
  delete d;
  Q_FOREACH(CGAL::QGLViewer* v, CGAL::QGLViewer::QGLViewerPool()){
    CGAL::Three::Viewer_interface* viewer = dynamic_cast<CGAL::Three::Viewer_interface*>(v);
    viewer->setBindingSelect();
  }
}

void Scene_polyhedron_selection_item::setPathSelection(bool b) {
  k_ring_selector.setEditMode(b);
  d->is_path_selecting = b;
  if(d->is_path_selecting){
    int ind = 0;
    boost::property_map<Face_graph,CGAL::vertex_selection_t>::type vsm =
      get(CGAL::vertex_selection,*polyhedron());
    for(fg_vertex_descriptor vd : vertices(*polyhedron())){
      put(vsm,vd, ind++);
    }
  }
}

void Scene_polyhedron_selection_item::update_poly()
{
  if(d->poly_need_update)
    poly_item->invalidateOpenGLBuffers();
}

void Scene_polyhedron_selection_item::resetIsTreated() { d->is_treated = false;}

void Scene_polyhedron_selection_item::invalidateOpenGLBuffers() {

  // do not use decorator function, which calls changed on poly_item which cause deletion of AABB
    //  poly_item->invalidateOpenGLBuffers();
      are_buffers_filled = false;
      d->are_temp_buffers_filled = false;
      setBuffersFilled(false);
      getTriangleContainer(Priv::Facets)->reset_vbos(ALL);
      getTriangleContainer(Priv::Temp_facets)->reset_vbos(ALL);

      getEdgeContainer(Priv::Edges)->reset_vbos(ALL);
      getEdgeContainer(Priv::Temp_edges)->reset_vbos(ALL);

      getPointContainer(Priv::Points)->reset_vbos(ALL);
      getPointContainer(Priv::Temp_points)->reset_vbos(ALL);
      getPointContainer(Priv::Fixed_points)->reset_vbos(ALL);

      Q_FOREACH(CGAL::QGLViewer* v, CGAL::QGLViewer::QGLViewerPool())
      {
        CGAL::Three::Viewer_interface* viewer =
            static_cast<CGAL::Three::Viewer_interface*>(v);
        if(viewer == NULL)
          continue;
        setBuffersInit(viewer, false);
        viewer->update();
      }
      d->poly = polyhedron();
      compute_bbox();
      if(d->filtered_graph)
      {
        delete d->filtered_graph;
        d->filtered_graph = nullptr;
      }
}

void Scene_polyhedron_selection_item::add_to_selection()
{
  Q_FOREACH(fg_edge_descriptor ed, temp_selected_edges)
  {
    selected_edges.insert(ed);
    temp_selected_edges.erase(ed);
  }
  on_Ctrlz_pressed();
  invalidateOpenGLBuffers();
  Q_FOREACH(CGAL::QGLViewer* v, CGAL::QGLViewer::QGLViewerPool())
    v->update();
  d->tempInstructions("Path added to selection.",
                   "Select two vertices to create the path between them. (1/2)");
}

void Scene_polyhedron_selection_item::save_handleType()
{
  d->original_sel_mode = get_active_handle_type();
}
void Scene_polyhedron_selection_item::compute_normal_maps()
{

  d->face_normals_map.clear();
  d->vertex_normals_map.clear();
  d->nf_pmap = boost::associative_property_map< CGAL::Unique_hash_map<fg_face_descriptor, EPICK::Vector_3> >(d->face_normals_map);
  d->nv_pmap = boost::associative_property_map< CGAL::Unique_hash_map<fg_vertex_descriptor, EPICK::Vector_3> >(d->vertex_normals_map);
  PMP::compute_normals(*d->poly, d->nv_pmap, d->nf_pmap);
}

void Scene_polyhedron_selection_item::updateTick()
{
    d->ready_to_move = true;
    QTimer::singleShot(0,this,SLOT(moveVertex()));
}


void Scene_polyhedron_selection_item::moveVertex()
{
  if(d->ready_to_move)
  {
     const CGAL::qglviewer::Vec offset = Three::mainViewer()->offset();
    fg_vertex_descriptor vh = *temp_selected_vertices.begin();

    VPmap vpm = get(CGAL::vertex_point,*polyhedron());
    put(vpm, vh, Point_3(d->manipulated_frame->position().x-offset.x,
                         d->manipulated_frame->position().y-offset.y,
                         d->manipulated_frame->position().z-offset.z));
    invalidateOpenGLBuffers();
    poly_item->updateVertex(vh);
   // poly_item->invalidateOpenGLBuffers();
    d->ready_to_move = false;
  }
}

void Scene_polyhedron_selection_item::validateMoveVertex()
{
  temp_selected_vertices.clear();
  CGAL::QGLViewer* viewer = Three::mainViewer();
  k_ring_selector.setEditMode(true);
  viewer->setManipulatedFrame(NULL);
  invalidateOpenGLBuffers();
  poly_item->itemChanged();
  if(property("need_hl_restore").toBool()){
    set_highlighting(true);
    setProperty("need_hl_restore", false);
  }
  Q_EMIT updateInstructions("Select a vertex. (1/2)");
}


bool Scene_polyhedron_selection_item_priv::canAddFace(fg_halfedge_descriptor hc, fg_halfedge_descriptor t)
{
  bool found(false),  is_border_h(false);

  //if the selected halfedge is not a border, stop and signal it.
  if(is_border(hc,*polyhedron()))
    is_border_h = true;
  else if(is_border(opposite(hc,*polyhedron()),*polyhedron()))
  {
    hc = opposite(hc,*polyhedron());
    is_border_h = true;
  }
  if(!is_border_h)
  {
    tempInstructions("Edge not selected : no shared border found.",
                     "Select the second edge. (2/2)");
    return false;
  }
  //if the halfedges are the same, stop and signal it.
  if(hc == t)
  {
    tempInstructions("Edge not selected : halfedges must be different.",
                     "Select the second edge. (2/2)");
    return false;
  }
  //if the halfedges are adjacent, stop and signal it.
  if(next(t, *item->polyhedron()) == hc || next(hc, *item->polyhedron()) == t)
  {
    tempInstructions("Edge not selected : halfedges must not be adjacent.",
                     "Select the second edge. (2/2)");
    return false;
  }

  //if the halfedges are not on the same border, stop and signal it.
  fg_halfedge_descriptor iterator = next(t, *item->polyhedron());
  while(iterator != t)
  {
    if(iterator == hc)
    {
      found = true;
      fg_halfedge_descriptor res =
          CGAL::Euler::add_face_to_border(t,hc, *item->polyhedron());
      fg_face_descriptor resf = face(res, *item->polyhedron());

      if(CGAL::Polygon_mesh_processing::is_degenerate_triangle_face(resf, *item->polyhedron()))
      {
        CGAL::Euler::remove_face(res, *item->polyhedron());
        tempInstructions("Edge not selected : resulting facet is degenerated.",
                         "Select the second edge. (2/2)");
        return false;
      }
      break;
    }
    iterator = next(iterator, *item->polyhedron());
  }
  if(!found)
  {
    tempInstructions("Edge not selected : no shared border found.",
                     "Select the second edge. (2/2)");
    return false;
  }
  return true;
}

bool Scene_polyhedron_selection_item_priv::canAddFaceAndVertex(fg_halfedge_descriptor hc, fg_halfedge_descriptor t)
{
  bool found(false),  is_border_h(false);

  //if the selected halfedge is not a border, stop and signal it.
  if(is_border(hc,*polyhedron()))
    is_border_h = true;
  else if(is_border(opposite(hc,*polyhedron()),*polyhedron()))
  {
    hc = opposite(hc,*polyhedron());
    is_border_h = true;
  }
  if(!is_border_h)
  {
    tempInstructions("Edge not selected : no shared border found.",
                     "Select the second edge. (2/2)");
    return false;
  }
  //if the halfedges are the same, stop and signal it.
  if(hc == t)
  {
    tempInstructions("Edge not selected : halfedges must be different.",
                     "Select the second edge. (2/2)");
    return false;
  }

  //if the halfedges are not on the same border, stop and signal it.
  fg_halfedge_descriptor iterator = next(t, *item->polyhedron());
  while(iterator != t)
  {
    if(iterator == hc)
    {
      found = true;
      CGAL::Euler::add_vertex_and_face_to_border(t,hc, *item->polyhedron());
      break;
    }
    iterator = next(iterator, *item->polyhedron());
  }
  if(!found)
  {
    tempInstructions("Edge not selected : no shared border found.",
                     "Select the second edge. (2/2)");
    return false;
  }
  return true;
}

void Scene_polyhedron_selection_item::clearHL()
{
  HL_selected_edges.clear();
  HL_selected_facets.clear();
  HL_selected_vertices.clear();
  getTriangleContainer(Priv::HL_facets)->reset_vbos(ALL);
  getEdgeContainer(Priv::HL_edges)->reset_vbos(ALL);
  getPointContainer(Priv::HL_points)->reset_vbos(ALL);
  setBuffersFilled(false);
  d->are_HL_buffers_filled = false;
  Q_EMIT itemChanged();
}
void Scene_polyhedron_selection_item::selected_HL(const std::set<fg_vertex_descriptor>& m)
{
  HL_selected_edges.clear();
  HL_selected_facets.clear();
  HL_selected_vertices.clear();
  for(auto it : m)
    HL_selected_vertices.insert(it);
  getTriangleContainer(Priv::HL_facets)->reset_vbos(ALL);
  getEdgeContainer(Priv::HL_edges)->reset_vbos(ALL);
  getPointContainer(Priv::HL_points)->reset_vbos(ALL);
  setBuffersFilled(false);
  d->are_HL_buffers_filled = false;
  Q_EMIT itemChanged();
}

void Scene_polyhedron_selection_item::selected_HL(const std::set<fg_face_descriptor>& m)
{
  HL_selected_edges.clear();
  HL_selected_facets.clear();
  HL_selected_vertices.clear();
  for(auto it : m)
    HL_selected_facets.insert(it);
  getTriangleContainer(Priv::HL_facets)->reset_vbos(ALL);
  getEdgeContainer(Priv::HL_edges)->reset_vbos(ALL);
  getPointContainer(Priv::HL_points)->reset_vbos(ALL);
  setBuffersFilled(false);
  d->are_HL_buffers_filled = false;
  Q_EMIT itemChanged();
}

void Scene_polyhedron_selection_item::selected_HL(const std::set<fg_edge_descriptor>& m)
{
  HL_selected_edges.clear();
  HL_selected_facets.clear();
  HL_selected_vertices.clear();
  for(auto it : m)
    HL_selected_edges.insert(it);
  getTriangleContainer(Priv::HL_facets)->reset_vbos(ALL);
  getEdgeContainer(Priv::HL_edges)->reset_vbos(ALL);
  getPointContainer(Priv::HL_points)->reset_vbos(ALL);
  d->are_HL_buffers_filled = false;
  setBuffersFilled(false);
  Q_EMIT itemChanged();
}

void Scene_polyhedron_selection_item::init(Scene_face_graph_item* poly_item, QMainWindow* mw)
{
  this->poly_item = poly_item;
  d->poly =poly_item->polyhedron();
  d->num_faces = num_faces(*poly_item->polyhedron());
  d->num_vertices = num_vertices(*poly_item->polyhedron());
  d->num_edges = num_edges(*poly_item->polyhedron());
  connect(poly_item, SIGNAL(item_is_about_to_be_changed()), this, SLOT(poly_item_changed()));
  //parameters type must be of the same name here and there, so they must be hardcoded.
  connect(&k_ring_selector, SIGNAL(selected(const std::set<fg_vertex_descriptor>&)), this,
    SLOT(selected(const std::set<fg_vertex_descriptor>&)));

  connect(&k_ring_selector, SIGNAL(selected(const std::set<fg_face_descriptor>&)), this,
    SLOT(selected(const std::set<fg_face_descriptor>&)));

  connect(&k_ring_selector, SIGNAL(selected(const std::set<fg_edge_descriptor>&)), this,
    SLOT(selected(const std::set<fg_edge_descriptor>&)));

  connect(&k_ring_selector, SIGNAL(selected_HL(const std::set<fg_vertex_descriptor>&)), this,
          SLOT(selected_HL(const std::set<fg_vertex_descriptor>&)));

  connect(&k_ring_selector, SIGNAL(selected_HL(const std::set<fg_face_descriptor>&)), this,
          SLOT(selected_HL(const std::set<fg_face_descriptor>&)));

  connect(&k_ring_selector, SIGNAL(selected_HL(const std::set<fg_edge_descriptor>&)), this,
          SLOT(selected_HL(const std::set<fg_edge_descriptor>&)));
  connect(&k_ring_selector, SIGNAL(clearHL()), this,
          SLOT(clearHL()));
  connect(poly_item, SIGNAL(selection_done()), this, SLOT(update_poly()));
  connect(&k_ring_selector, SIGNAL(endSelection()), this,SLOT(endSelection()));
  connect(&k_ring_selector, SIGNAL(toogle_insert(bool)), this,SLOT(toggle_insert(bool)));
  connect(&k_ring_selector,SIGNAL(isCurrentlySelected(Scene_facegraph_item_k_ring_selection*)), this, SIGNAL(isCurrentlySelected(Scene_facegraph_item_k_ring_selection*)));
   k_ring_selector.init(poly_item, mw, Active_handle::VERTEX, -1);
  connect(&k_ring_selector, SIGNAL(resetIsTreated()), this, SLOT(resetIsTreated()));
  connect(poly_item, &Scene_surface_mesh_item::itemChanged, this, [this](){
    std::size_t new_num_faces = num_faces(*this->poly_item->face_graph());
    std::size_t new_num_vertices = num_vertices(*this->poly_item->face_graph());
    std::size_t new_num_edges = num_edges(*this->poly_item->face_graph());

    if(new_num_faces != d->num_faces)
    {
      selected_facets.clear();
      d->num_faces = new_num_faces ;
    }
    if(new_num_vertices!= d->num_vertices)
    {
      selected_vertices.clear();
      d->num_vertices = new_num_vertices ;
    }
    if(new_num_edges!= d->num_edges)
    {
      selected_edges.clear();
      d->num_edges = new_num_edges ;
    }
    invalidateOpenGLBuffers();
    redraw();
  });
  d->manipulated_frame = new ManipulatedFrame();
  Q_FOREACH(CGAL::QGLViewer* v, CGAL::QGLViewer::QGLViewerPool())
    v->installEventFilter(this);
  mw->installEventFilter(this);
  connect(mw, SIGNAL(newViewerCreated(QObject*)),
          this, SLOT(connectNewViewer(QObject*)));
}

void Scene_polyhedron_selection_item::select_all_NT()
{
  for(fg_face_descriptor fd : faces(*polyhedron())){
    if(! is_triangle(halfedge(fd,*polyhedron()), *polyhedron()))
    selected_facets.insert(fd);
  }
  invalidateOpenGLBuffers();
  Q_EMIT itemChanged();
}

void Scene_polyhedron_selection_item::selection_changed(bool)
{
  bool do_bind_select = true;
  if(qobject_cast<Scene_polyhedron_selection_item*>(
       Three::scene()->item(Three::scene()->mainSelectionIndex())))
    do_bind_select = false;
  if(do_bind_select)
    Q_FOREACH(CGAL::QGLViewer* v, CGAL::QGLViewer::QGLViewerPool()){
      CGAL::Three::Viewer_interface* viewer = dynamic_cast<CGAL::Three::Viewer_interface*>(v);
      viewer->setBindingSelect();
    }
    else
    Q_FOREACH(CGAL::QGLViewer* v, CGAL::QGLViewer::QGLViewerPool()){
      CGAL::Three::Viewer_interface* viewer = dynamic_cast<CGAL::Three::Viewer_interface*>(v);
      viewer->setNoBinding();
    }
}

void Scene_polyhedron_selection_item::printPrimitiveId(QPoint p, CGAL::Three::Viewer_interface* viewer)
{
  d->item->polyhedron_item()->printPrimitiveId(p, viewer);
}
bool Scene_polyhedron_selection_item::printVertexIds() const
{
  return d->item->polyhedron_item()->printVertexIds();
  return false;
}
bool Scene_polyhedron_selection_item::printEdgeIds() const
{
  d->item->polyhedron_item()->printEdgeIds();
  return false;
}
bool Scene_polyhedron_selection_item::printFaceIds() const
{
  return d->item->polyhedron_item()->printFaceIds();
  return false;
}
void Scene_polyhedron_selection_item::printAllIds()
{
  d->item->polyhedron_item()->printAllIds();
}
bool Scene_polyhedron_selection_item::testDisplayId(double x, double y, double z, CGAL::Three::Viewer_interface* viewer)const
{
  return d->item->polyhedron_item()->testDisplayId(x, y, z, viewer);
  return false;
}

bool Scene_polyhedron_selection_item::shouldDisplayIds(CGAL::Three::Scene_item *current_item) const
{
  return d->item->polyhedron_item() == current_item;
  return false;
}

void Scene_polyhedron_selection_item::select_boundary()
{
  Face_graph* fg = polyhedron_item()->face_graph();
  for(fg_halfedge_descriptor hd : halfedges(*fg))
  {
    if(is_border_edge(hd, *fg))
    {
      selected_edges.insert(edge(hd, *fg));
    }
  }
  invalidateOpenGLBuffers();
  redraw();
}

QString
Scene_polyhedron_selection_item::toolTip() const
{
  if(!poly_item || !poly_item->polyhedron())
    return QString();

  return QObject::tr("<p>Selection <b>%1</b> (mode: %5, color: %6)</p>"
                     "<p>Number of vertices: %2<br />"
                     "Number of edges: %3<br />"
                     "Number of faces: %4</p>")
    .arg(this->name())
    .arg(selected_vertices.size())
    .arg(selected_edges.size())
    .arg(selected_facets.size())
    .arg(this->renderingModeName())
    .arg(this->color().name());
}

void Scene_polyhedron_selection_item::initializeBuffers(Viewer_interface *v) const
{
    d->initializeBuffers(v);
    d->initialize_temp_buffers(v);
    d->initialize_HL_buffers(v);
}

void Scene_polyhedron_selection_item::computeElements() const
{
  if(!are_buffers_filled)
  {
    d->computeElements();
    are_buffers_filled = true;
  }
  if(!d->are_temp_buffers_filled)
  {
    d->compute_temp_elements();
    d->are_temp_buffers_filled = true;
  }
  if(!d->are_HL_buffers_filled)
  {
    d->compute_HL_elements();
    d->are_HL_buffers_filled = true;
  }
  setBuffersFilled(true);
}

QString Scene_polyhedron_selection_item::computeStats(int type)
{
  if(!d->filtered_graph)
  {
    d->filtered_graph = new CGAL::Face_filtered_graph<SMesh>(*d->poly, selected_facets);
  }
  double minl, maxl, meanl, midl;
  unsigned int number_of_null_length_edges;
  switch (type)
  {
  case MIN_LENGTH:
  case MAX_LENGTH:
  case MID_LENGTH:
  case MEAN_LENGTH:
  case NB_NULL_LENGTH:
    if(selected_edges.size() == 0)
      return QString("n/a");
    else
      edges_length(d->poly, selected_edges, minl, maxl, meanl, midl, number_of_null_length_edges);
  }

  double mini, maxi, ave;
  switch (type)
  {
  case MIN_ANGLE:
  case MAX_ANGLE:
  case MEAN_ANGLE:
    if(selected_facets.size() == 0)
      return QString("n/a");
    else
      angles(d->poly, selected_facets, mini, maxi, ave);
  }
  double min_area, max_area, med_area, mean_area;
  switch (type)
  {
  case MIN_AREA:
  case MAX_AREA:
  case MEAN_AREA:
  case MED_AREA:
    if(selected_facets.size() == 0)
      return QString("n/a");
    else{
      if(!is_triangle_mesh(*d->poly))
      {
        return QString("n/a");
      }
      faces_area(d->poly, selected_facets, min_area, max_area, mean_area, med_area);
    }
  }
  double min_altitude, min_ar, max_ar, mean_ar;
  switch (type)
  {
  case MIN_ALTITUDE:
  case MIN_ASPECT_RATIO:
  case MAX_ASPECT_RATIO:
  case MEAN_ASPECT_RATIO:
    if(selected_facets.size() == 0)
      return QString("n/a");
    else
    {
      if(!is_triangle_mesh(*d->poly))
      {
        return QString("n/a");
      }
      faces_aspect_ratio(d->poly, selected_facets,min_altitude, min_ar, max_ar, mean_ar);
    }
  }

  switch(type)
  {
  case NB_VERTICES:
  {
    std::set<fg_vertex_descriptor> total_vertices;
    for(auto v : selected_vertices)
    {
      total_vertices.insert(v);
    }
    for(auto e : selected_edges)
    {
      total_vertices.insert(target(e, *d->poly));
      total_vertices.insert(source(e, *d->poly));
    }
    for(auto f : selected_facets)
    {
      for (auto v : CGAL::vertices_around_face(halfedge(f, *d->poly), *d->poly))
      {
        total_vertices.insert(v);
      }
    }
    return QString::number(total_vertices.size());
  }
  case NB_FACETS:
    return QString::number(selected_facets.size());

  case NB_CONNECTED_COMPOS:
  {
    // Extract the part n°0 of the partition into a new, independent mesh
    if(selected_facets.size() == 0)
      return QString("n/a");
    boost::vector_property_map<int,
        boost::property_map<SMesh, boost::face_index_t>::type>
        fccmap(get(boost::face_index, *d->filtered_graph));

    return QString::number(CGAL::Polygon_mesh_processing::connected_components(*d->filtered_graph, fccmap));
  }

  case NB_BORDER_EDGES:
  {
    int i=0;
    for(halfedge_descriptor hd : halfedges(*d->poly))
    {
      if(is_border(hd, *d->poly)
         && selected_edges.find(edge(hd, *d->poly)) != selected_edges.end())
        ++i;
    }
    return QString::number(i);
  }

  case NB_EDGES:{
    std::set<fg_edge_descriptor> total_edges;
    for(auto e : selected_edges)
    {
      total_edges.insert(e);
    }
    for(auto f : selected_facets)
    {
      for (auto e : CGAL::edges_around_face(halfedge(f, *d->poly), *d->poly))
      {
        total_edges.insert(e);
      }
    }
    return QString::number(total_edges.size());
  }

  case VOLUME:
    return QString("n/a");
    break;

  case GENUS:
    return QString("n/a");
    break;
  case NB_DEGENERATED_FACES:
  {
    if(is_triangle_mesh(*d->poly))
    {
      if(selected_facets.size() == 0)
        return QString("n/a");
      return QString::number(nb_degenerate_faces(d->filtered_graph));
    }
    else
      return QString("n/a");
  }
  case AREA:
  {
    if(is_triangle_mesh(*d->poly))
    {
      if(selected_facets.size() == 0)
        return QString("n/a");
      return QString::number(CGAL::Polygon_mesh_processing::area(*d->filtered_graph));
    }
    else
      return QString("n/a");
  }

  case SELFINTER:
  {
    if(selected_facets.size() == 0)
      return QString("n/a");
    if(is_triangle_mesh(*d->poly)){
      bool self_intersect
        = CGAL::Polygon_mesh_processing::does_self_intersect<CGAL::Parallel_if_available_tag>(*(d->poly));
      if (self_intersect)
        return QString("Yes");
      else
        return QString("No");
    }
    return QString("n/a");
  }
  case MIN_LENGTH:
    return QString::number(minl);
  case MAX_LENGTH:
    return QString::number(maxl);
  case MID_LENGTH:
    return QString::number(midl);
  case MEAN_LENGTH:
    return QString::number(meanl);
  case NB_NULL_LENGTH:
    return QString::number(number_of_null_length_edges);

  case MIN_ANGLE:
    return QString::number(mini);
  case MAX_ANGLE:
    return QString::number(maxi);
  case MEAN_ANGLE:
    return QString::number(ave);
  case HOLES:
  {
    return QString("n/a");
  }

  case MIN_AREA:
    return QString::number(min_area);
  case MAX_AREA:
    return QString::number(max_area);
  case MED_AREA:
    return QString::number(med_area);
  case MEAN_AREA:
    return QString::number(mean_area);
  case MIN_ALTITUDE:
    return QString::number(min_altitude);
  case MIN_ASPECT_RATIO:
    return QString::number(min_ar);
  case MAX_ASPECT_RATIO:
    return QString::number(max_ar);
  case MEAN_ASPECT_RATIO:
    return QString::number(mean_ar);
  case IS_PURE_TRIANGLE:
    if(selected_facets.size() == 0)
      return QString("n/a");
    else
    {
      if(is_triangle_mesh(*d->poly))
        return QString("yes");
      else
        return QString("no");
    }
  case IS_PURE_QUAD:
  {
    if(selected_facets.size() == 0)
            return QString("n/a");
    if (is_quad_mesh(*d->filtered_graph))
      return QString("yes");
    else
      return QString("no");
  }

  }//end switch
  return QString();
}

CGAL::Three::Scene_item::Header_data Scene_polyhedron_selection_item::header() const
{
  CGAL::Three::Scene_item::Header_data data;
  //categories

  data.categories.append(std::pair<QString,int>(QString("Properties"),10));
  data.categories.append(std::pair<QString,int>(QString("Faces"),10));
  data.categories.append(std::pair<QString,int>(QString("Edges"),7));
  data.categories.append(std::pair<QString,int>(QString("Angles"),2));


  //titles
  data.titles.append(QString("#Vertices"));
  data.titles.append(QString("#Connected Components"));
  data.titles.append(QString("#Border Edges"));
  data.titles.append(QString("Pure Triangle"));
  data.titles.append(QString("Pure Quad"));
  data.titles.append(QString("#Degenerate Faces"));
  data.titles.append(QString("Connected Components of the Boundary"));
  data.titles.append(QString("Area"));
  data.titles.append(QString("Volume"));
  data.titles.append(QString("Self-Intersecting"));
  data.titles.append(QString("#Faces"));
  data.titles.append(QString("Min Area"));
  data.titles.append(QString("Max Area"));
  data.titles.append(QString("Median Area"));
  data.titles.append(QString("Mean Area"));
  data.titles.append(QString("Min Altitude"));
  data.titles.append(QString("Min Aspect-Ratio"));
  data.titles.append(QString("Max Aspect-Ratio"));
  data.titles.append(QString("Mean Aspect-Ratio"));
  data.titles.append(QString("Genus"));
  data.titles.append(QString("#Edges"));
  data.titles.append(QString("Minimum Length"));
  data.titles.append(QString("Maximum Length"));
  data.titles.append(QString("Median Length"));
  data.titles.append(QString("Mean Length"));
  data.titles.append(QString("#Degenerate Edges"));
  data.titles.append(QString("Minimum"));
  data.titles.append(QString("Maximum"));
  data.titles.append(QString("Average"));
  return data;
}

<<<<<<< HEAD
#include "moc_Scene_polyhedron_selection_item.cpp"
=======

void Scene_polyhedron_selection_item::updateDisplayedIds(QEvent* e)
{
  if(e->type() == QEvent::MouseButtonRelease )
  {
    QMouseEvent* mouse_event = static_cast<QMouseEvent*>(e);
    if((mouse_event->button() == Qt::RightButton || mouse_event->button() == Qt::MiddleButton)
       && temp_selected_vertices.size() == 1) {
      fg_vertex_descriptor vh = *temp_selected_vertices.begin();
      poly_item->updateIds(vh);
    }
  }
}
>>>>>>> bd4ee187
<|MERGE_RESOLUTION|>--- conflicted
+++ resolved
@@ -2611,9 +2611,6 @@
   return data;
 }
 
-<<<<<<< HEAD
-#include "moc_Scene_polyhedron_selection_item.cpp"
-=======
 
 void Scene_polyhedron_selection_item::updateDisplayedIds(QEvent* e)
 {
@@ -2627,4 +2624,5 @@
     }
   }
 }
->>>>>>> bd4ee187
+
+#include "moc_Scene_polyhedron_selection_item.cpp"