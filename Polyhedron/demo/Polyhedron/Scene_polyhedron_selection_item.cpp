#include <QApplication>
#include <QUndoCommand>
#include <QUndoStack>
#include "Scene_polyhedron_selection_item.h"
#include <CGAL/Polygon_mesh_processing/compute_normal.h>
#include <CGAL/Polygon_mesh_processing/repair.h>
#include <CGAL/Polygon_mesh_processing/shape_predicates.h>
#include <CGAL/boost/graph/dijkstra_shortest_paths.h>
#include <CGAL/boost/graph/helpers.h>
#include <CGAL/property_map.h>
#include <CGAL/Handle_hash_function.h>
#include <CGAL/Unique_hash_map.h>
#include <CGAL/statistics_helpers.h>

#include <boost/unordered_map.hpp>
#include <boost/unordered_set.hpp>
#include <boost/range.hpp>
#include <CGAL/Three/Triangle_container.h>
#include <CGAL/Three/Edge_container.h>
#include <CGAL/Three/Point_container.h>
#include <CGAL/Three/Three.h>

#include <exception>
#include <functional>
#include <limits>
#include <set>
#include <utility>
#include <vector>
#include <functional>

#include "triangulate_primitive.h"
#include <CGAL/boost/graph/Face_filtered_graph.h>
#include <CGAL/Polygon_mesh_processing/measure.h>
#include <CGAL/boost/graph/properties.h>

using namespace CGAL::Three;
typedef Viewer_interface Vi;
typedef Triangle_container Tc;
typedef Edge_container Ec;
typedef Point_container Pc;

typedef Scene_surface_mesh_item Scene_face_graph_item;

typedef Scene_face_graph_item::Face_graph Face_graph;
typedef boost::property_map<Face_graph,CGAL::vertex_point_t>::type VPmap;
typedef boost::property_map<Face_graph,CGAL::vertex_point_t>::const_type constVPmap;

typedef Scene_face_graph_item::Vertex_selection_map Vertex_selection_map;

typedef boost::graph_traits<Face_graph>::vertex_descriptor fg_vertex_descriptor;
typedef boost::graph_traits<Face_graph>::face_descriptor fg_face_descriptor;
typedef boost::graph_traits<Face_graph>::edge_descriptor fg_edge_descriptor;
typedef boost::graph_traits<Face_graph>::halfedge_descriptor fg_halfedge_descriptor;

class EulerOperation : public QUndoCommand
{
  std::function<void ()> undo_;
  Scene_polyhedron_selection_item* item;
public:
  template <typename Undo>
  EulerOperation(Undo&& undo, Scene_polyhedron_selection_item* item)
    :undo_(std::forward<Undo> (undo)),
      item(item)
  {}
  
  void undo() override
  {
    undo_(); 
    item->compute_normal_maps();
    item->polyhedron_item()->invalidateOpenGLBuffers();
    item->invalidateOpenGLBuffers();
    item->redraw();
  }
  void redo() override
  {}
};

struct Scene_polyhedron_selection_item_priv{

  typedef Scene_facegraph_item_k_ring_selection::Active_handle Active_handle;
  typedef boost::unordered_set<fg_vertex_descriptor
  , CGAL::Handle_hash_function>    Selection_set_vertex;
  typedef boost::unordered_set<fg_face_descriptor, 
  CGAL::Handle_hash_function>      Selection_set_facet;
  typedef boost::unordered_set<fg_edge_descriptor, 
  CGAL::Handle_hash_function>    Selection_set_edge;
  struct vertex_on_path
  {
    fg_vertex_descriptor vertex;
    bool is_constrained;
  };
  

  Scene_polyhedron_selection_item_priv(Scene_polyhedron_selection_item* parent):
    item(parent)
<<<<<<< HEAD
  {}
=======
  {
    filtered_graph = nullptr;
    item->setProperty("classname", QString("surface_mesh"));
  }
>>>>>>> 10146876

  void initializeBuffers(CGAL::Three::Viewer_interface *viewer) const;
  void initialize_temp_buffers(CGAL::Three::Viewer_interface *viewer) const;
  void initialize_HL_buffers(CGAL::Three::Viewer_interface *viewer) const;
  void computeElements() const;
  void compute_any_elements(std::vector<float> &p_facets,
                            std::vector<float> &p_lines, std::vector<float> &p_points,
                            std::vector<float> &p_normals,
                            const Selection_set_vertex& p_sel_vertex, 
                            const Selection_set_facet &p_sel_facet,
                            const Selection_set_edge &p_sel_edges) const;
  void compute_temp_elements() const;
  void compute_HL_elements() const;
  void triangulate_facet(fg_face_descriptor, EPICK::Vector_3 normal,
                         std::vector<float> &p_facets,std::vector<float> &p_normals) const;
  void tempInstructions(QString s1, QString s2);

  void computeAndDisplayPath();
  void addVertexToPath(fg_vertex_descriptor, vertex_on_path &);

  QList<vertex_on_path> path;
  QList<fg_vertex_descriptor> constrained_vertices;
  bool is_path_selecting;
  bool poly_need_update;
  mutable bool are_temp_buffers_filled;
  //Specifies Selection/edition mode
  bool first_selected;
  int operation_mode;
  QString m_temp_instructs;
  bool is_treated;
  fg_vertex_descriptor to_split_vh;
  fg_face_descriptor to_split_fh;
  fg_edge_descriptor to_join_ed;
  Active_handle::Type original_sel_mode;
  //Only needed for the triangulation
  Face_graph* poly;
  CGAL::Unique_hash_map<fg_face_descriptor, EPICK::Vector_3>  face_normals_map;
  CGAL::Unique_hash_map<fg_vertex_descriptor, EPICK::Vector_3>  vertex_normals_map;
  boost::associative_property_map< CGAL::Unique_hash_map<fg_face_descriptor, EPICK::Vector_3> >
    nf_pmap;
  boost::associative_property_map< CGAL::Unique_hash_map<fg_vertex_descriptor, EPICK::Vector_3> >
    nv_pmap;
  Scene_face_graph_item::ManipulatedFrame *manipulated_frame;
  bool ready_to_move;

  Vertex_selection_map vertex_selection_map()
  {
    return item->poly_item->vertex_selection_map();
  }

  Face_graph* polyhedron() { return poly; }
  const Face_graph* polyhedron()const { return poly; }

  bool canAddFace(fg_halfedge_descriptor hc, Scene_polyhedron_selection_item::fg_halfedge_descriptor t);
  bool canAddFaceAndVertex(Scene_polyhedron_selection_item::fg_halfedge_descriptor hc, 
                           Scene_polyhedron_selection_item::fg_halfedge_descriptor t);

  mutable std::vector<float> positions_facets;
  mutable std::vector<float> normals;
  mutable std::vector<float> positions_lines;
  mutable std::vector<float> positions_points;
  mutable std::size_t nb_facets;
  mutable std::size_t nb_points;
  mutable std::size_t nb_lines;

  mutable std::vector<float> positions_temp_facets;
  mutable std::vector<float> positions_fixed_points;
  mutable std::vector<float> color_fixed_points;
  mutable std::vector<float> temp_normals;
  mutable std::vector<float> positions_temp_lines;
  mutable std::vector<float> positions_temp_points;
  mutable std::vector<float> positions_HL_facets;
  mutable std::vector<float> HL_normals;
  mutable std::vector<float> positions_HL_lines;
  mutable std::vector<float> positions_HL_points;

  mutable std::size_t nb_temp_facets;
  mutable std::size_t nb_temp_points;
  mutable std::size_t nb_temp_lines;
  mutable std::size_t nb_fixed_points;

  mutable bool are_HL_buffers_filled;
  Scene_polyhedron_selection_item* item;
<<<<<<< HEAD
  
  enum TriangleNames{
    Facets = 0,
    Temp_facets,
    HL_facets
  };
  enum EdgeNames{
    Edges = 0,
    Temp_edges,
    HL_edges
  };
  enum PointNames{
    Points = 0,
    Temp_points,
    HL_points,
    Fixed_points
  };
  QUndoStack stack;
=======
  CGAL::Face_filtered_graph<SMesh> *filtered_graph;
>>>>>>> 10146876
};
typedef Scene_polyhedron_selection_item_priv Priv;

void Scene_polyhedron_selection_item_priv::initializeBuffers(CGAL::Three::Viewer_interface *viewer)const
{
  item->getTriangleContainer(Facets)->initializeBuffers(viewer);
  item->getTriangleContainer(Facets)->setFlatDataSize(nb_facets);
  item->getEdgeContainer(Edges)->initializeBuffers(viewer);
  item->getEdgeContainer(Edges)->setFlatDataSize(nb_lines);
  item->getPointContainer(Points)->initializeBuffers(viewer);
  item->getPointContainer(Points)->setFlatDataSize(nb_points);
  
  positions_facets.resize(0);
  positions_facets.shrink_to_fit();

  normals.resize(0);
  normals.shrink_to_fit();

  positions_lines.resize(0);
  positions_lines.shrink_to_fit();

  positions_points.resize(0);
  positions_points.shrink_to_fit();
}

void Scene_polyhedron_selection_item_priv::initialize_temp_buffers(CGAL::Three::Viewer_interface *viewer)const
{
  item->getTriangleContainer(Temp_facets)->initializeBuffers(viewer);
  item->getTriangleContainer(Temp_facets)->setFlatDataSize(nb_temp_facets);
  item->getEdgeContainer(Temp_edges)->initializeBuffers(viewer);
  item->getEdgeContainer(Temp_edges)->setFlatDataSize(nb_temp_lines);
  item->getPointContainer(Temp_points)->initializeBuffers(viewer);
  item->getPointContainer(Temp_points)->setFlatDataSize(nb_temp_points);
  item->getPointContainer(Fixed_points)->initializeBuffers(viewer);
  item->getPointContainer(Fixed_points)->setFlatDataSize(nb_fixed_points);
  positions_temp_facets.resize(0);
  std::vector<float>(positions_temp_facets).swap(positions_temp_facets);
  temp_normals.resize(0);
  std::vector<float>(temp_normals).swap(temp_normals);
  positions_temp_lines.resize(0);
  std::vector<float>(positions_temp_lines).swap(positions_temp_lines);
  positions_temp_points.resize(0);
  std::vector<float>(positions_temp_points).swap(positions_temp_points);
  positions_fixed_points.resize(0);
  std::vector<float>(positions_fixed_points).swap(positions_fixed_points);
  
}

void Scene_polyhedron_selection_item_priv::initialize_HL_buffers(CGAL::Three::Viewer_interface *viewer)const
{
  item->getTriangleContainer(HL_facets)->initializeBuffers(viewer);
  item->getTriangleContainer(HL_facets)->setFlatDataSize(positions_HL_facets.size());
  item->getEdgeContainer(HL_edges)->initializeBuffers(viewer);
  item->getEdgeContainer(HL_edges)->setFlatDataSize(positions_HL_lines.size());
  item->getPointContainer(HL_points)->initializeBuffers(viewer);
  item->getPointContainer(HL_points)->setFlatDataSize(positions_HL_points.size());
}
template<typename TypeWithXYZ, typename ContainerWithPushBack>
void push_back_xyz(const TypeWithXYZ& t,
                   ContainerWithPushBack& vector)
{
  vector.push_back(t.x());
  vector.push_back(t.y());
  vector.push_back(t.z());
}

typedef EPICK Traits;

//Make sure all the facets are triangles
typedef Traits::Point_3	            Point_3;
typedef Traits::Point_3	            Point;
typedef Traits::Vector_3	    Vector;

void
Scene_polyhedron_selection_item_priv::triangulate_facet(fg_face_descriptor fit,const Vector normal,
                                                   std::vector<float> &p_facets,std::vector<float> &p_normals ) const
{
  const CGAL::qglviewer::Vec off = Three::mainViewer()->offset();
  EPICK::Vector_3 offset(off.x,off.y,off.z);
  
  typedef FacetTriangulator<Face_graph, EPICK, fg_vertex_descriptor> FT;
  FT triangulation(fit,normal,poly, offset);
    //iterates on the internal faces to add the vertices to the positions
    //and the normals to the appropriate vectors
    for(FT::CDT::Finite_faces_iterator
        ffit = triangulation.cdt->finite_faces_begin(),
        end = triangulation.cdt->finite_faces_end();
        ffit != end; ++ffit)
    {
        if(ffit->info().is_external)
            continue;

        push_back_xyz(ffit->vertex(0)->point(), p_facets);
        push_back_xyz(ffit->vertex(1)->point(), p_facets);
        push_back_xyz(ffit->vertex(2)->point(), p_facets);

        push_back_xyz(normal, p_normals);
        push_back_xyz(normal, p_normals);
        push_back_xyz(normal, p_normals);
    }
}


void Scene_polyhedron_selection_item_priv::compute_any_elements(std::vector<float>& p_facets, std::vector<float>& p_lines, std::vector<float>& p_points, std::vector<float>& p_normals,
                                                           const Selection_set_vertex& p_sel_vertices, const Selection_set_facet& p_sel_facets, const Selection_set_edge& p_sel_edges)const
{
    const CGAL::qglviewer::Vec offset = Three::mainViewer()->offset();
    p_facets.clear();
    p_lines.clear();
    p_points.clear();
    p_normals.clear();
    //The facet

    if(!poly)
      return;

    VPmap vpm = get(CGAL::vertex_point,*poly);
    for(Selection_set_facet::iterator
        it = p_sel_facets.begin(),
        end = p_sel_facets.end();
        it != end; it++)
    {
      fg_face_descriptor f = (*it);
      if (f == boost::graph_traits<Face_graph>::null_face())
        continue;
      Vector nf = get(nf_pmap, f);
      if(is_triangle(halfedge(f,*poly),*poly))
      {
        p_normals.push_back(nf.x());
        p_normals.push_back(nf.y());
        p_normals.push_back(nf.z());

        p_normals.push_back(nf.x());
        p_normals.push_back(nf.y());
        p_normals.push_back(nf.z());

        p_normals.push_back(nf.x());
        p_normals.push_back(nf.y());
        p_normals.push_back(nf.z());


        BOOST_FOREACH(fg_halfedge_descriptor he, halfedges_around_face(halfedge(f,*polyhedron()), *polyhedron()))
        {
          const Point& p = get(vpm,target(he,*poly));
          p_facets.push_back(p.x()+offset.x);
          p_facets.push_back(p.y()+offset.y);
          p_facets.push_back(p.z()+offset.z);
        }
      }
      else if (is_quad(halfedge(f,*poly), *poly))
      {
        EPICK::Vector_3 v_offset(offset.x, offset.y, offset.z);
        Vector nf = get(nf_pmap, f);
        {
          //1st half-quad
          const Point& p0 = get(vpm,target(halfedge(f,*poly),*poly));
          const Point& p1 = get(vpm,target(next(halfedge(f,*poly),*poly),*poly));
          const Point& p2 = get(vpm,target(next(next(halfedge(f,*poly),*poly),*poly),*poly));

          push_back_xyz(p0+v_offset, p_facets);
          push_back_xyz(p1+v_offset, p_facets);
          push_back_xyz(p2+v_offset, p_facets);

          push_back_xyz(nf, p_normals);
          push_back_xyz(nf, p_normals);
          push_back_xyz(nf, p_normals);
        }
        {
          //2nd half-quad
          const Point& p0 = get(vpm, target(next(next(halfedge(f,*poly),*poly),*poly),*poly));
          const Point& p1 = get(vpm, target(prev(halfedge(f,*poly),*poly),*poly));
          const Point& p2 = get(vpm, target(halfedge(f,*poly),*poly));

          push_back_xyz(p0+v_offset, p_facets);
          push_back_xyz(p1+v_offset, p_facets);
          push_back_xyz(p2+v_offset, p_facets);

          push_back_xyz(nf, p_normals);
          push_back_xyz(nf, p_normals);
          push_back_xyz(nf, p_normals);
        }
      }
      else
      {
        triangulate_facet(f, nf, p_facets, p_normals);
      }
    }

    //The Lines
    {

        for(Selection_set_edge::iterator it = p_sel_edges.begin(); it != p_sel_edges.end(); ++it) {
          const Point& a = get(vpm, target(halfedge(*it,*poly),*poly));
          const Point& b = get(vpm, target(opposite((halfedge(*it,*poly)),*poly),*poly));
            p_lines.push_back(a.x()+offset.x);
            p_lines.push_back(a.y()+offset.y);
            p_lines.push_back(a.z()+offset.z);

            p_lines.push_back(b.x()+offset.x);
            p_lines.push_back(b.y()+offset.y);
            p_lines.push_back(b.z()+offset.z);
        }

    }
    //The points
    {
        for(Selection_set_vertex::iterator
            it = p_sel_vertices.begin(),
            end = p_sel_vertices.end();
            it != end; ++it)
        {
          const Point& p = get(vpm, *it);
            p_points.push_back(p.x()+offset.x);
            p_points.push_back(p.y()+offset.y);
            p_points.push_back(p.z()+offset.z);
        }
    }
}
void Scene_polyhedron_selection_item_priv::computeElements()const
{
  QApplication::setOverrideCursor(Qt::WaitCursor);
  compute_any_elements(positions_facets, positions_lines, positions_points, normals,
                       item->selected_vertices, item->selected_facets, item->selected_edges);
  
  item->getTriangleContainer(Facets)->allocate(
        Tc::Flat_vertices,
        positions_facets.data(),
        static_cast<int>(positions_facets.size()*sizeof(float)));
  
  item->getTriangleContainer(Facets)->allocate(
        Tc::Flat_normals,
        normals.data(),
        static_cast<int>(normals.size()*sizeof(float)));
  
  item->getPointContainer(Points)->allocate(
        Pc::Vertices,
        positions_points.data(),
        static_cast<int>(positions_points.size()*sizeof(float)));
  
  item->getEdgeContainer(Edges)->allocate(
        Ec::Vertices,
        positions_lines.data(),
        static_cast<int>(positions_lines.size()*sizeof(float)));
  
  nb_facets = positions_facets.size();
  nb_lines = positions_lines.size();
  nb_points = positions_points.size();
  QApplication::restoreOverrideCursor();
}
void Scene_polyhedron_selection_item_priv::compute_temp_elements()const
{
  QApplication::setOverrideCursor(Qt::WaitCursor);
  compute_any_elements(positions_temp_facets, positions_temp_lines, positions_temp_points, temp_normals,
                       item->temp_selected_vertices, item->temp_selected_facets, item->temp_selected_edges);
  //The fixed points
  {
    const CGAL::qglviewer::Vec offset = Three::mainViewer()->offset();
    color_fixed_points.clear();
    positions_fixed_points.clear();
    int i=0;

    constVPmap vpm = get(CGAL::vertex_point,*polyhedron());

    for(Scene_polyhedron_selection_item::Selection_set_vertex::iterator
        it = item->fixed_vertices.begin(),
        end = item->fixed_vertices.end();
        it != end; ++it)
    {
      const Point& p = get(vpm,*it);
      positions_fixed_points.push_back(p.x()+offset.x);
      positions_fixed_points.push_back(p.y()+offset.y);
      positions_fixed_points.push_back(p.z()+offset.z);

      if(*it == constrained_vertices.first()|| *it == constrained_vertices.last())
      {
        color_fixed_points.push_back(0.0);
        color_fixed_points.push_back(0.0);
        color_fixed_points.push_back(1.0);
      }
      else
      {
        color_fixed_points.push_back(1.0);
        color_fixed_points.push_back(0.0);
        color_fixed_points.push_back(0.0);
      }
      i++;
    }
  }
  
  item->getTriangleContainer(Temp_facets)->allocate(
        Tc::Flat_vertices,
        positions_temp_facets.data(),
        static_cast<int>(positions_temp_facets.size()*sizeof(float)));
  item->getTriangleContainer(Temp_facets)->allocate(
        Tc::Flat_normals,
        temp_normals.data(),
        static_cast<int>(temp_normals.size()*sizeof(float)));
  
  item->getEdgeContainer(Temp_edges)->allocate(
        Ec::Vertices,
        positions_temp_lines.data(),
        static_cast<int>(positions_temp_lines.size()*sizeof(float)));
  item->getPointContainer(Temp_points)->allocate(
        Pc::Vertices,
        positions_temp_points.data(),
        static_cast<int>(positions_temp_points.size()*sizeof(float)));
  
item->getPointContainer(Fixed_points)->allocate(
      Pc::Vertices,
      positions_fixed_points.data(),
      static_cast<int>(positions_fixed_points.size()*sizeof(float)));

  item->getPointContainer(Fixed_points)->allocate(
        Pc::Colors,
        color_fixed_points.data(),
        static_cast<int>(color_fixed_points.size()*sizeof(float)));
  
  nb_temp_facets = positions_temp_facets.size();
  nb_temp_lines = positions_temp_lines.size();
  nb_temp_points = positions_temp_points.size();
  nb_fixed_points = positions_fixed_points.size();
  QApplication::restoreOverrideCursor();
}

void Scene_polyhedron_selection_item_priv::compute_HL_elements()const
{
  QApplication::setOverrideCursor(Qt::WaitCursor);
  compute_any_elements(positions_HL_facets, positions_HL_lines, positions_HL_points, HL_normals,
                       item->HL_selected_vertices, item->HL_selected_facets, item->HL_selected_edges);
  item->getTriangleContainer(HL_facets)->allocate(
        Tc::Flat_vertices,
        positions_HL_facets.data(),
        static_cast<int>(positions_HL_facets.size()*sizeof(float)));
  item->getTriangleContainer(HL_facets)->allocate(
        Tc::Flat_normals,
        HL_normals.data(),
        static_cast<int>(HL_normals.size()*sizeof(float)));
  
  item->getEdgeContainer(HL_edges)->allocate(
        Ec::Vertices,
        positions_HL_lines.data(),
        static_cast<int>(positions_HL_lines.size()*sizeof(float)));
  
  item->getPointContainer(HL_points)->allocate(
        Pc::Vertices,
        positions_HL_points.data(),
        static_cast<int>(positions_HL_points.size()*sizeof(float)));
  
  QApplication::restoreOverrideCursor();
}

void Scene_polyhedron_selection_item::draw(CGAL::Three::Viewer_interface* viewer) const
{
  GLfloat offset_factor;
  GLfloat offset_units;
  if(!isInit(viewer))
    initGL(viewer);
  if ( getBuffersFilled() &&
       ! getBuffersInit(viewer))
  {
    initializeBuffers(viewer);
    setBuffersInit(viewer, true);
  }
  if(!getBuffersFilled())
  {
    computeElements();
    initializeBuffers(viewer);
  }
  
  viewer->glGetFloatv(GL_POLYGON_OFFSET_FACTOR, &offset_factor);
  viewer->glGetFloatv(GL_POLYGON_OFFSET_UNITS, &offset_units);
  viewer->glPolygonOffset(0.9f, 0.9f);
  
  getTriangleContainer(Priv::HL_facets)->setColor(QColor(255,153,51));
  getTriangleContainer(Priv::HL_facets)->draw(viewer, true);
  
  getTriangleContainer(Priv::Temp_facets)->setColor(QColor(0,255,0));
  getTriangleContainer(Priv::Temp_facets)->draw(viewer, true);
  
  getTriangleContainer(Priv::Facets)->setColor(this->color());
  getTriangleContainer(Priv::Facets)->draw(viewer, true);
  
  viewer->glEnable(GL_POLYGON_OFFSET_LINE);
  viewer->glPolygonOffset(0.3f, 0.3f);
  drawEdges(viewer);
  viewer->glDisable(GL_POLYGON_OFFSET_LINE);
  viewer->glPolygonOffset(offset_factor, offset_units);
  drawPoints(viewer);
}

void Scene_polyhedron_selection_item::drawEdges(CGAL::Three::Viewer_interface* viewer) const
{
  
  if(!isInit(viewer))
    initGL(viewer);
  if ( getBuffersFilled() &&
       ! getBuffersInit(viewer))
  {
    initializeBuffers(viewer);
    setBuffersInit(viewer, true);
  }
  if(!getBuffersFilled())
  {
    computeElements();
    initializeBuffers(viewer);
  }
  
  QVector2D vp(viewer->width(), viewer->height());
  if(viewer->isOpenGL_4_3())
  {
    
    getEdgeContainer(Priv::HL_edges)->setViewport(vp);
    getEdgeContainer(Priv::HL_edges)->setWidth(3.0f);
  }
  
  getEdgeContainer(Priv::HL_edges)->setColor(QColor(255,153,51));
  getEdgeContainer(Priv::HL_edges)->draw(viewer, true);
  if(viewer->isOpenGL_4_3())
  {
    getEdgeContainer(Priv::Temp_edges)->setViewport(vp);
    getEdgeContainer(Priv::Temp_edges)->setWidth(3.0f);
  }
  
  getEdgeContainer(Priv::Temp_edges)->setColor(QColor(0,200,0));
  getEdgeContainer(Priv::Temp_edges)->draw(viewer, true);
  if(viewer->isOpenGL_4_3())
  {
    getEdgeContainer(Priv::Edges)->setViewport(vp);
    getEdgeContainer(Priv::Edges)->setWidth(3.0f);
  }
  getEdgeContainer(Priv::Edges)->setColor(QColor(255,
                                                 color().blue()/2,
                                                 color().green()/2));
  getEdgeContainer(Priv::Edges)->draw(viewer, true);
}

void Scene_polyhedron_selection_item::drawPoints(CGAL::Three::Viewer_interface* viewer) const
{
  
  viewer->setGlPointSize(5.0f);
  
  if(!d->are_HL_buffers_filled)
  {
    d->compute_HL_elements();
    d->initialize_HL_buffers(viewer);
  }
  getPointContainer(Priv::HL_points)->setColor(QColor(255,153,51));
  getPointContainer(Priv::HL_points)->draw(viewer, true);
  getPointContainer(Priv::Temp_points)->setColor(QColor(0,50,0));
  getPointContainer(Priv::Temp_points)->draw(viewer, true);
  getPointContainer(Priv::Fixed_points)->draw(viewer, false);
  getPointContainer(Priv::Points)->setColor(QColor(255,
                                                   (std::min)(color().blue()+color().red(), 255),
                                                   (std::min)(color().green()+color().red(), 255)));
  getPointContainer(Priv::Points)->draw(viewer, true);
  
  viewer->setGlPointSize(1.f);
}


void Scene_polyhedron_selection_item::inverse_selection()
{
  switch(k_ring_selector.active_handle_type)
  {
  case Active_handle::VERTEX:
  {
    Selection_set_vertex temp_select = selected_vertices;
    select_all();
    Q_FOREACH(fg_vertex_descriptor vh, temp_select)
    {
      selected_vertices.erase(vh);
    }
    break;
  }
  case Active_handle::EDGE:
  {
    Selection_set_edge temp_select = selected_edges;
    select_all();
    Q_FOREACH(fg_edge_descriptor ed , temp_select)
      selected_edges.erase(ed);
    break;
  }
  default:
  {
    Selection_set_facet temp_select = selected_facets;
    select_all();
    Q_FOREACH(fg_face_descriptor fh, temp_select)
      selected_facets.erase(fh);
    break;
  }
  }
  invalidateOpenGLBuffers();
}

void Scene_polyhedron_selection_item::set_highlighting(bool b)
{
  k_ring_selector.setHighLighting(b);
}
void Scene_polyhedron_selection_item::set_operation_mode(int mode)
{
  k_ring_selector.setEditMode(true);
  Q_EMIT updateInstructions(QString("SHIFT + left click to apply operation."));
  switch(mode)
  {
  case -2:
    set_active_handle_type(d->original_sel_mode);
    Q_EMIT updateInstructions("Select two vertices to create the path between them. (1/2)");
    break;
  case -1:
    //restore original selection_type
    set_active_handle_type(d->original_sel_mode);
    clearHL();
    k_ring_selector.setEditMode(false);
    break;
    //Join vertex
  case 0:
    Q_EMIT updateInstructions("Select the edge with extremities you want to join.");
    //set the selection type to Edge
    set_active_handle_type(static_cast<Active_handle::Type>(2));
    break;
    //Split vertex
  case 1:
    Q_EMIT updateInstructions("Select the vertex you want to split. (1/3)");
    //set the selection type to Vertex
    set_active_handle_type(static_cast<Active_handle::Type>(0));
    break;
    //Split edge
  case 2:
    Q_EMIT updateInstructions("Select the edge you want to split.");
    //set the selection type to Edge
    set_active_handle_type(static_cast<Active_handle::Type>(2));
    break;
    //Join face
  case 3:
    Q_EMIT updateInstructions("Select the edge separating the faces you want to join."
                              "Warning: this operation will clear the undo stack.");
    //set the selection type to Edge
    set_active_handle_type(static_cast<Active_handle::Type>(2));
    break;
    //Split face
  case 4:
    Q_EMIT updateInstructions("Select the facet you want to split (degree >= 4). (1/3)");
    //set the selection type to Facet
    set_active_handle_type(static_cast<Active_handle::Type>(1));
    break;
    //Collapse edge
  case 5:
    Q_EMIT updateInstructions("Select the edge you want to collapse.");
    //set the selection type to Edge
    set_active_handle_type(static_cast<Active_handle::Type>(2));
    break;
    //Flip edge
  case 6:
    Q_EMIT updateInstructions("Select the edge you want to flip.");
    //set the selection type to Edge
    set_active_handle_type(static_cast<Active_handle::Type>(2));
    break;
    //Add center vertex
  case 7:
    Q_EMIT updateInstructions("Select a facet.");
    //set the selection type to Facet
    set_active_handle_type(static_cast<Active_handle::Type>(1));
    break;
    //Remove center vertex
  case 8:
    Q_EMIT updateInstructions("Select the vertex you want to remove."
                              "Warning: This will clear the undo stack.");
    //set the selection type to vertex
    set_active_handle_type(static_cast<Active_handle::Type>(0));
    break;
    //Add vertex and face to border
  case 9:
    Q_EMIT updateInstructions("Select a border edge. (1/2)");
    //set the selection type to Edge
    set_active_handle_type(static_cast<Active_handle::Type>(2));
    break;
    //Add face to border
  case 10:
    Q_EMIT updateInstructions("Select a border edge. (1/2)");
    //set the selection type to Edge
    set_active_handle_type(static_cast<Active_handle::Type>(2));
    break;
  case 11:
    Q_EMIT updateInstructions("Select a vertex. (1/2)");
    //set the selection type to Edge
    set_active_handle_type(static_cast<Active_handle::Type>(0));
    break;
  default:
    break;
  }
  d->operation_mode = mode;
}
template<typename HandleRange>
bool Scene_polyhedron_selection_item::treat_classic_selection(const HandleRange& selection)
{
  typedef typename HandleRange::value_type HandleType;
  Selection_traits<HandleType, Scene_polyhedron_selection_item> tr(this);
  bool any_change = false;
  if(is_insert) {
    BOOST_FOREACH(HandleType h, selection)
        any_change |= tr.container().insert(h).second;
  }
  else{
    BOOST_FOREACH(HandleType h, selection)
        any_change |= (tr.container().erase(h)!=0);
  }
  if(any_change) { invalidateOpenGLBuffers(); Q_EMIT itemChanged(); }
  return any_change;
}

struct Index_updator{
  const SMesh::Halfedge_index& old_;
  SMesh::Halfedge_index& new_;
  Index_updator(const SMesh::Halfedge_index& _old,
                SMesh::Halfedge_index& _new)
    :old_(_old), new_(_new){}
  template<class V, class H, class F>
  void operator()(const V&, const H& hmap, const F&)
  {
    new_ = hmap[old_];
  }
};

bool Scene_polyhedron_selection_item::treat_selection(const std::set<fg_vertex_descriptor>& selection)
{
  VPmap vpm = get(CGAL::vertex_point, *polyhedron());
  if(!d->is_treated)
  {
    fg_vertex_descriptor vh = *selection.begin();
    Selection_traits<fg_vertex_descriptor, Scene_polyhedron_selection_item> tr(this);
    switch(d->operation_mode)
    {
    //classic selection
    case -2:
    case -1:
    {
      if(!d->is_path_selecting)
      {
        return treat_classic_selection(selection);
      }
      else
      {
        if(is_insert)
        {
          selectPath(*selection.begin());
          invalidateOpenGLBuffers();
          Q_EMIT itemChanged();
        }
      }
      return false;
      break;
    }
      //Split vertex
    case 1:
    {
      //save VH
      d->to_split_vh = vh;
      temp_selected_vertices.insert(d->to_split_vh);
      //set to select facet
      set_active_handle_type(static_cast<Active_handle::Type>(1));
      invalidateOpenGLBuffers();
      Q_EMIT updateInstructions("Select first facet. (2/3)");
      break;
    }
      //Split face
    case 4:
    {
      static fg_vertex_descriptor s;
      static fg_halfedge_descriptor h1,h2;
      static bool found_h1(false), found_h2(false);
      if(!d->first_selected)
      {
          //Is the vertex on the face ?
        BOOST_FOREACH(fg_halfedge_descriptor hafc, halfedges_around_face(halfedge(d->to_split_fh,*polyhedron()), *polyhedron()))
          {
            if(target(hafc,*polyhedron())==vh)
            {
              h1 = hafc;
              s = vh;
              found_h1 = true;
                break;
            }
          }
          if(!found_h1)
          {
            d->tempInstructions("Vertex not selected : The vertex is not on the face.",
                             "Select the first vertex. (2/3)");
          }
          else
          {
            d->first_selected = true;
            temp_selected_vertices.insert(s);
            invalidateOpenGLBuffers();
            Q_EMIT updateInstructions("Select the second vertex (3/3)");
          }
      }
      else
      {
        bool is_same(false), are_next(false);
        for(int i=0; i<1; i++) //seems useless but allow the use of break.
        {
          //Is the vertex on the face ?
          BOOST_FOREACH(fg_halfedge_descriptor hafc, halfedges_around_face(halfedge(d->to_split_fh,*polyhedron()), *polyhedron()))
            if(target(hafc,*polyhedron())==vh)
          {
            h2 = hafc;
            found_h2 = true;
            break;
          }
          if(!found_h2)
          {
            break;
          }
          //Are they different ?
          if(h1 == h2)
          {
            is_same = true;
            break;
          }
          is_same = false;
          //Are they directly following each other?
          if(next(h1, *polyhedron()) == h2 ||
             next(h2, *polyhedron()) == h1)
          {
            are_next = true;
            break;
          }
          are_next = false;
        }
        if(!found_h2)
          d->tempInstructions("Vertex not selected : The vertex is not on the face.",
                           "Select the second vertex (3/3).");
        else if(is_same)
          d->tempInstructions("Vertex not selected : The vertices must be different.",
                           "Select the second vertex (3/3).");
        else if(are_next)
          d->tempInstructions("Vertex not selected : The vertices must not directly follow each other.",
                           "Select the second vertex (3/3).");
        else
        {
          SMesh* mesh = polyhedron();
          fg_halfedge_descriptor h, h_1(h1), h_2(h2);
          h = CGAL::Euler::split_face(h1,h2, *mesh);
          d->stack.push(new EulerOperation(//the stack takes ownership of the cmd, so no worries
          [h, mesh](){
            CGAL::Euler::join_face(h,*mesh);
          }, this));
          d->first_selected = false;
          temp_selected_vertices.clear();
          temp_selected_facets.clear();
          compute_normal_maps();
          invalidateOpenGLBuffers();
          //reset selection type to Facet
          set_active_handle_type(static_cast<Active_handle::Type>(1));
          d->tempInstructions("Face split.",
                           "Select a facet (1/3).");
          polyhedron_item()->resetColors();
          polyhedron_item()->invalidateOpenGLBuffers();
        }
      }
      break;
    }
      //Remove center vertex
    case 8:
    {
      bool has_hole = false;
      BOOST_FOREACH(fg_halfedge_descriptor hc, halfedges_around_target(vh,*polyhedron()))
      {
        if(is_border(hc,*polyhedron()))
        {
          has_hole = true;
          break;
        }
      }
      if(!has_hole)
      {
        SMesh* mesh = polyhedron();
        halfedge_descriptor hd = halfedge(vh,*mesh);
        Point_3 p = get(vpm, target(hd, *mesh));
        halfedge_descriptor hhandle = CGAL::Euler::remove_center_vertex(hd,*mesh);
        halfedge_descriptor new_h;
        Index_updator iu(hhandle, new_h);
        mesh->collect_garbage(iu);
        d->stack.clear();
        d->stack.push(new EulerOperation(
                        [new_h, p, mesh, vpm](){
          
          halfedge_descriptor h = CGAL::Euler::add_center_vertex(
                new_h, *mesh);
          put(vpm, target(h,*mesh), p);
          
        }, this));
        compute_normal_maps();
        polyhedron_item()->invalidateOpenGLBuffers();
      }
      else
      {
        d->tempInstructions("Vertex not selected : There must be no hole incident to the selection.",
                         "Select the vertex you want to remove."
                         "Warning: This will clear the undo stack.");
      }
      break;
    }
    case 11:
      CGAL::QGLViewer* viewer = Three::mainViewer();
      const CGAL::qglviewer::Vec offset = viewer->offset();
      if(viewer->manipulatedFrame() != d->manipulated_frame)
      {
        temp_selected_vertices.insert(vh);
        k_ring_selector.setEditMode(false);
        const Point_3& p = get(vpm,vh);
        d->manipulated_frame->setPosition(p.x()+offset.x, p.y()+offset.y, p.z()+offset.z);
        viewer->setManipulatedFrame(d->manipulated_frame);
        connect(d->manipulated_frame, SIGNAL(modified()), this, SLOT(updateTick()));
        invalidateOpenGLBuffers();
        Q_EMIT updateInstructions("Ctrl+Right-click to move the point. \nHit Ctrl+Z to leave the selection. (2/2)");
      }
      else
      {
        temp_selected_vertices.clear();
        temp_selected_vertices.insert(vh);
        const Point_3& p = get(vpm,vh);
        d->manipulated_frame->setPosition(p.x()+offset.x, p.y()+offset.y, p.z()+offset.z);
        invalidateOpenGLBuffers();
      }
      break;
    }
  }
  d->is_treated = true;
  //Keeps the item from trying to draw primitive that has just been deleted.
  clearHL();
  return false;
}

//returns true if halfedge's facet's degree >= degree
/*
std::size_t facet_degree(fg_halfedge_descriptor h, const Face_graph& polyhedron)
{
  return degree(h,polyhedron);
}
*/
bool Scene_polyhedron_selection_item:: treat_selection(const std::set<fg_edge_descriptor>& selection)
{
  VPmap vpm = get(CGAL::vertex_point, *polyhedron());
  fg_edge_descriptor ed =  *selection.begin();
  if(!d->is_treated)
  {
    Selection_traits<fg_edge_descriptor, Scene_polyhedron_selection_item> tr(this);
    switch(d->operation_mode)
    {
    //classic selection
    case -1:
    {
      return treat_classic_selection(selection);
      break;
    }
      //Join vertex
    case 0:
      if(boost::distance(CGAL::halfedges_around_face(halfedge(ed, *polyhedron()), *polyhedron())) < 4
           ||
         boost::distance(CGAL::halfedges_around_face(opposite(halfedge(ed, *polyhedron()),*polyhedron()),*polyhedron()))< 4)
        {
          d->tempInstructions("Edge not selected: the incident facets must have a degree of at least 4.",
                           "Select the edge with extremities you want to join.");
        }
        else
        {
          fg_halfedge_descriptor targt = halfedge(ed, *polyhedron());
          Point S,T;
          S = get(vpm, source(targt, *polyhedron()));
          T = get(vpm, target(targt, *polyhedron()));
          put(vpm, target(CGAL::Euler::join_vertex(targt,*polyhedron()),*polyhedron()), Point(0.5*(S.x()+T.x()), 0.5*(S.y()+T.y()), 0.5*(S.z()+T.z())));
          d->tempInstructions("Vertices joined.",
                           "Select the edge with extremities you want to join.");
          compute_normal_maps();
          invalidateOpenGLBuffers();
          polyhedron_item()->invalidateOpenGLBuffers();
        }
      break;
      //Split edge
    case 2:
    {
      
      SMesh* mesh = polyhedron();
      Point_3 a(get(vpm,target(halfedge(ed, *mesh),*mesh))),
          b(get(vpm,target(opposite(halfedge(ed, *mesh),*mesh),*mesh)));
      fg_halfedge_descriptor hhandle = CGAL::Euler::split_edge(halfedge(ed, *mesh),*mesh);
      d->stack.push(new EulerOperation(
                      [hhandle, mesh, vpm](){
        Point_3 p(get(vpm,source(hhandle,*mesh)));
        halfedge_descriptor h = CGAL::Euler::join_vertex(hhandle, *mesh);
        put(vpm, target(h,*mesh), p);
      }, this));
      Point_3 p((b.x()+a.x())/2.0, (b.y()+a.y())/2.0,(b.z()+a.z())/2.0);
      
      put(vpm, target(hhandle,*mesh), p);
      invalidateOpenGLBuffers();
      poly_item->invalidateOpenGLBuffers();
      compute_normal_maps();
      d->tempInstructions("Edge splitted.",
                          "Select the edge you want to split.");
      break;
    }
      //Join face
    case 3:
        if(out_degree(source(halfedge(ed,*polyhedron()),*polyhedron()),*polyhedron())<3 ||
           out_degree(target(halfedge(ed,*polyhedron()),*polyhedron()),*polyhedron())<3)
          d->tempInstructions("Faces not joined : the two ends of the edge must have a degree of at least 3.",
                           "Select the edge separating the faces you want to join."
                           "Warning: this operation will clear the undo stack.");
        else
        {
          SMesh* mesh = polyhedron();
          vertex_descriptor v1(source(ed, *mesh)),
              v2(target(ed, *mesh));
          halfedge_descriptor hd = CGAL::Euler::join_face(halfedge(ed, *mesh), *mesh);
          d->stack.clear();
          d->stack.push(new EulerOperation(
                          [v1,v2,hd,mesh](){
            CGAL::Euler::split_face(
                  halfedge(v1, *mesh),
                  halfedge(v2, *mesh),
                  *mesh);
          }, this));
          compute_normal_maps();
          poly_item->invalidateOpenGLBuffers();
        }
      break;
      //Collapse edge
    case 5:
        if(!is_triangle_mesh(*polyhedron()))
        {
          d->tempInstructions("Edge not collapsed : the graph must be triangulated.",
                           "Select the edge you want to collapse.");
        }
        else if(!CGAL::Euler::does_satisfy_link_condition(ed, *polyhedron()))
        {
          d->tempInstructions("Edge not collapsed : link condition not satidfied.",
                           "Select the edge you want to collapse.");
        }
        else
        {
          fg_halfedge_descriptor targt = halfedge(ed, *polyhedron());
          Point S,T;
          S = get(vpm, source(targt, *polyhedron()));
          T = get(vpm, target(targt, *polyhedron()));

          put(vpm, CGAL::Euler::collapse_edge(ed, *polyhedron()), Point(0.5*(S.x()+T.x()), 0.5*(S.y()+T.y()), 0.5*(S.z()+T.z())));
          compute_normal_maps();
          polyhedron_item()->invalidateOpenGLBuffers();

          d->tempInstructions("Edge collapsed.",
                           "Select the edge you want to collapse.");
        }
      break;
      //Flip edge
    case 6:

        //check preconditions
      if(boost::distance(CGAL::halfedges_around_face(halfedge(ed, *polyhedron()),*polyhedron())) == 3 
         && 
         boost::distance(CGAL::halfedges_around_face(opposite(halfedge(ed, *polyhedron()),*polyhedron()),*polyhedron())) == 3)
      {
        SMesh* mesh = polyhedron();
        halfedge_descriptor h = halfedge(ed, *mesh);
        CGAL::Euler::flip_edge(h, *mesh);
        d->stack.push(new EulerOperation(
                        [h, mesh](){
          CGAL::Euler::flip_edge(h, *mesh);
        }, this));
        polyhedron_item()->invalidateOpenGLBuffers();
        compute_normal_maps();
      }
      else
      {
        d->tempInstructions("Edge not selected : incident facets must be triangles.",
                            "Select the edge you want to flip.");
      }

      break;
      //Add vertex and face to border
    case 9:
    {
      static fg_halfedge_descriptor t;
      if(!d->first_selected)
      {
          bool found = false;
          fg_halfedge_descriptor hc = halfedge(ed, *polyhedron());
          if(is_border(hc,*polyhedron()))
          {
            t = hc;
            found = true;
          }
          else if(is_border(opposite(hc,*polyhedron()),*polyhedron()))
          {
            t = opposite(hc,*polyhedron());
            found = true;
          }
          if(found)
          {
            d->first_selected = true;
            temp_selected_edges.insert(edge(t, *polyhedron()));
            temp_selected_vertices.insert(target(t,*polyhedron()));
            invalidateOpenGLBuffers();
            Q_EMIT updateInstructions("Select second edge. (2/2)");
          }
          else
          {
            d->tempInstructions("Edge not selected : no border found.",
                             "Select a border edge. (1/2)");
          }
      }
      else
      {
        fg_halfedge_descriptor hc = halfedge(ed, *polyhedron());
        if(d->canAddFaceAndVertex(hc, t))
        {
          d->first_selected = false;


          temp_selected_edges.clear();
          temp_selected_vertices.clear();
          compute_normal_maps();
          polyhedron_item()->resetColors();
          invalidateOpenGLBuffers();
          polyhedron_item()->invalidateOpenGLBuffers();
          d->tempInstructions("Face and vertex added.",
                           "Select a border edge. (1/2)");
        }
      }
      break;
    }
      //Add face to border
    case 10:
    {
      static fg_halfedge_descriptor t;
      if(!d->first_selected)
      {
          bool found = false;
          fg_halfedge_descriptor hc = halfedge(ed, *polyhedron());
          if(is_border(hc,*polyhedron()))
          {
            t = hc;
            found = true;
          }
          else if(is_border(opposite(hc,*polyhedron()),*polyhedron()))
          {
            t = opposite(hc,*polyhedron());
            found = true;
          }
          if(found)
          {
            d->first_selected = true;
            temp_selected_edges.insert(edge(t, *polyhedron()));
            temp_selected_vertices.insert(target(t,*polyhedron()));
            invalidateOpenGLBuffers();
            Q_EMIT updateInstructions("Select second edge. (2/2)");
            set_active_handle_type(static_cast<Active_handle::Type>(2));
          }
          else
          {
            d->tempInstructions("Edge not selected : no border found.",
                             "Select a border edge. (1/2)");
          }
      }
      else
      {
        fg_halfedge_descriptor hc = halfedge(ed, *polyhedron());
        if(d->canAddFace(hc, t))
        {
          d->first_selected = false;
          temp_selected_vertices.clear();
          temp_selected_edges.clear();
          compute_normal_maps();
          polyhedron_item()->resetColors();
          invalidateOpenGLBuffers();
          polyhedron_item()->invalidateOpenGLBuffers();
          d->tempInstructions("Face added.",
                           "Select a border edge. (1/2)");
        }
      }
      break;
    }
    }
  }
  d->is_treated = true;
  //Keeps the item from trying to draw primitive that has just been deleted.
  clearHL();
  return false;
}

bool Scene_polyhedron_selection_item::treat_selection(const std::vector<fg_face_descriptor>& selection)
{
  return treat_classic_selection(selection);
}

bool Scene_polyhedron_selection_item::treat_selection(const std::set<fg_face_descriptor>& selection)
{
  VPmap vpm = get(CGAL::vertex_point,*polyhedron());
  if(!d->is_treated)
  {
    fg_face_descriptor fh = *selection.begin();
    Selection_traits<fg_face_descriptor, Scene_polyhedron_selection_item> tr(this);
    switch(d->operation_mode)
    {
    //classic selection
    case -1:
    {
      return treat_classic_selection(selection);
      break;
    }
    //Split vertex
    case 1:
    {
      static fg_halfedge_descriptor h1;
      //stores first fh and emit change label
      if(!d->first_selected)
      {
          bool found = false;
          //test preco
          BOOST_FOREACH(fg_halfedge_descriptor hafc, halfedges_around_face(halfedge(fh,*polyhedron()),*polyhedron()))
          {
            if(target(hafc,*polyhedron())==d->to_split_vh)
            {
              h1 = hafc;
              found = true;
              break;
            }
          }
          if(found)
          {
            d->first_selected = true;
            temp_selected_facets.insert(fh);
            invalidateOpenGLBuffers();
            Q_EMIT updateInstructions("Select the second facet. (3/3)");
          }
          else
            d->tempInstructions("Facet not selected : no valid halfedge",
                             "Select first facet. (2/3)");
      }
      //call the function with point and facets.
      else
      {
          //get the right halfedges
          fg_halfedge_descriptor h2;
          bool found = false;
          BOOST_FOREACH(fg_halfedge_descriptor hafc, halfedges_around_face(halfedge(fh,*polyhedron()),*polyhedron()))
          {
            if(target(hafc,*polyhedron())==d->to_split_vh)
            {
              h2 = hafc;
              found = true;
              break;
            }
          }

          if(found &&(h1 != h2))
          {
            SMesh* mesh = polyhedron();
            Point p = get(vpm, target(h1, *mesh));
            fg_halfedge_descriptor hhandle = CGAL::Euler::split_vertex(h1,h2,*mesh);
            d->stack.push(new EulerOperation(
                            [hhandle, mesh, vpm, p](){
              halfedge_descriptor h = CGAL::Euler::join_vertex(hhandle, *mesh);
              put(vpm, target(h,*mesh), p);
            }, this));
            temp_selected_facets.clear();
            Point_3 p1t = get(vpm, target(h1,*mesh));
            Point_3 p1s = get(vpm, target(opposite(h1,*mesh),*mesh));
            double x =  p1t.x() + 0.01 * (p1s.x() - p1t.x());
            double y =  p1t.y() + 0.01 * (p1s.y() - p1t.y());
            double z =  p1t.z() + 0.01 * (p1s.z() - p1t.z());
            put(vpm, target(opposite(hhandle,*mesh),*mesh), Point_3(x,y,z));;
            d->first_selected = false;
            temp_selected_vertices.clear();
            compute_normal_maps();
            invalidateOpenGLBuffers();
            //reset selection mode
            set_active_handle_type(static_cast<Active_handle::Type>(0));
            poly_item->resetColors();
            poly_item->invalidateOpenGLBuffers();
            d->tempInstructions("Vertex splitted.", "Select the vertex you want splitted. (1/3)");
          }
          else if(h1 == h2)
          {
             d->tempInstructions("Facet not selected : same as the first.", "Select the second facet. (3/3)");
          }
          else
          {
            d->tempInstructions("Facet not selected : no valid halfedge.", "Select the second facet. (3/3)");
          }
      }
      break;
    }
      //Split face
    case 4:
      if(is_triangle(halfedge(fh,*d->poly), *d->poly))
      {
        d->tempInstructions("Facet not selected : Facet must not be a triangle.",
                         "Select the facet you want to split (degree >= 4). (1/3)");
      }
      else
      {
        d->to_split_fh = fh;
        temp_selected_facets.insert(d->to_split_fh);
        compute_normal_maps();
        invalidateOpenGLBuffers();
        //set to select vertex
        set_active_handle_type(static_cast<Active_handle::Type>(0));
        Q_EMIT updateInstructions("Select first vertex. (2/3)");
      }
      break;
      //Add center vertex
    case 7:
      if(is_border(halfedge(fh,*polyhedron()),*polyhedron()))
        {
          d->tempInstructions("Facet not selected : Facet must not be null.",
                           "Select a Facet. (1/3)");
        }
        else
        {
        SMesh* mesh = polyhedron();
          double x(0), y(0), z(0);
          int total(0);

          BOOST_FOREACH(fg_halfedge_descriptor hafc, halfedges_around_face(halfedge(fh,*mesh),*mesh))
          {
            fg_vertex_descriptor vd = target(hafc,*mesh);
            Point_3& p = get(vpm,vd);
            x+= p.x(); y+=p.y(); z+=p.z();
            total++;
          }
          fg_halfedge_descriptor hhandle = CGAL::Euler::add_center_vertex(halfedge(fh,*mesh), *mesh);
          d->stack.push(new EulerOperation(
                          [hhandle, mesh](){
            CGAL::Euler::remove_center_vertex(hhandle, *mesh);
          }, this));
          if(total !=0)
            put(vpm, target(hhandle,*mesh), Point_3(x/(double)total, y/(double)total, z/(double)total));
          compute_normal_maps();
          polyhedron_item()->resetColors();
          poly_item->invalidateOpenGLBuffers();

        }
      break;
    }
  }
  d->is_treated = true;
  //Keeps the item from trying to draw primitive that has just been deleted.
  clearHL();
  return false;
}

void Scene_polyhedron_selection_item_priv::tempInstructions(QString s1, QString s2)
{
  m_temp_instructs = s2;
  Q_EMIT item->updateInstructions(QString("<font color='red'>%1</font>").arg(s1));
  QTimer timer;
  timer.singleShot(5500, item, SLOT(emitTempInstruct()));
}
void Scene_polyhedron_selection_item::emitTempInstruct()
{
  Q_EMIT updateInstructions(QString("<font color='black'>%1</font>").arg(d->m_temp_instructs));
}

/// An exception used while catching a throw that stops Dijkstra's algorithm
/// once the shortest path to a target has been found.
class Dijkstra_end_exception : public std::exception
{
  const char* what() const throw ()
  {
    return "Dijkstra shortest path: reached the target vertex.";
  }
};

/// Visitor to stop Dijkstra's algorithm once the given target turns 'BLACK',
/// that is when the target has been examined through all its incident edges and
/// the shortest path is thus known.
class Stop_at_target_Dijkstra_visitor : boost::default_dijkstra_visitor
{
  fg_vertex_descriptor destination_vd;

public:
  Stop_at_target_Dijkstra_visitor(fg_vertex_descriptor destination_vd)
    : destination_vd(destination_vd)
  { }

  void initialize_vertex(const fg_vertex_descriptor& /*s*/, const Face_graph& /*mesh*/) const { }
  void examine_vertex(const fg_vertex_descriptor& /*s*/, const Face_graph& /*mesh*/) const { }
  void examine_edge(const fg_edge_descriptor& /*e*/, const Face_graph& /*mesh*/) const { }
  void edge_relaxed(const fg_edge_descriptor& /*e*/, const Face_graph& /*mesh*/) const { }
  void discover_vertex(const fg_vertex_descriptor& /*s*/, const Face_graph& /*mesh*/) const { }
  void edge_not_relaxed(const fg_edge_descriptor& /*e*/, const Face_graph& /*mesh*/) const { }
  void finish_vertex(const fg_vertex_descriptor &vd, const Face_graph& /* mesh*/) const
  {
    if(vd == destination_vd)
      throw Dijkstra_end_exception();
  }
};

void Scene_polyhedron_selection_item_priv::computeAndDisplayPath()
{
  item->temp_selected_edges.clear();
  path.clear();

  typedef boost::unordered_map<fg_vertex_descriptor, fg_vertex_descriptor>     Pred_umap;
  typedef boost::associative_property_map<Pred_umap>                     Pred_pmap;

  Pred_umap predecessor;
  Pred_pmap pred_pmap(predecessor);

  vertex_on_path vop;
  QList<fg_vertex_descriptor>::iterator it;
  for(it = constrained_vertices.begin(); it!=constrained_vertices.end()-1; ++it)
  {
    fg_vertex_descriptor t(*it), s(*(it+1));
    Stop_at_target_Dijkstra_visitor vis(t);

    try
    {
      boost::dijkstra_shortest_paths(*item->polyhedron(), s,
                                     boost::predecessor_map(pred_pmap).visitor(vis));
    }
    catch (const std::exception& e)
    {
      std::cout << e.what() << std::endl;
    }

    // Walk back from target to source and collect vertices along the way
    do
    {
      vop.vertex = t;
      if(constrained_vertices.contains(t))
      {
        vop.is_constrained = true;
      }
      else
        vop.is_constrained = false;
      path.append(vop);
      t = get(pred_pmap, t);
    }
    while(t != s);
  }

  // Add the last vertex
  vop.vertex = constrained_vertices.last();
  vop.is_constrained = true;
  path.append(vop);

  // Display path
  double path_length = 0;
  QList<vertex_on_path>::iterator path_it;
  for(path_it = path.begin(); path_it!=path.end()-1; ++path_it)
  {
    std::pair<fg_halfedge_descriptor, bool> h = halfedge((path_it+1)->vertex,path_it->vertex,*item->polyhedron());
    if(h.second)
    {
      VPmap vpm = get(CGAL::vertex_point,*polyhedron());
      Point p1(get(vpm, (path_it+1)->vertex)), p2(get(vpm, path_it->vertex));
          path_length += CGAL::sqrt(Vector(p1,p2).squared_length());
      item->temp_selected_edges.insert(edge(h.first, *item->polyhedron()));
    }
  }
  item->printMessage(QString("New path length: %1").arg(path_length));
}

void Scene_polyhedron_selection_item_priv::addVertexToPath(fg_vertex_descriptor vh, vertex_on_path &first)
{
  vertex_on_path source;
  source.vertex = vh;
  source.is_constrained = true;
  path.append(source);
  first = source;
}
void Scene_polyhedron_selection_item::selectPath(fg_vertex_descriptor vh)
{

  bool replace = !temp_selected_edges.empty();
  static Scene_polyhedron_selection_item_priv::vertex_on_path first;
  if(!d->first_selected)
  {
    //if the path doesnt exist, add the vertex as the source of the path.
    if(!replace)
    {
      d->addVertexToPath(vh, first);
    }
    //if the path exists, get the vertex_on_path corresponding to the selected vertex.
    else
    {
      //The first vertex of the path can not be moved, but you can close your path on it to make a loop.
      bool alone = true;
      QList<Scene_polyhedron_selection_item_priv::vertex_on_path>::iterator it;
      for(it = d->path.begin(); it!=d->path.end(); ++it)
      {
        if(it->vertex == vh&& it!=d->path.begin())
          alone = false;
      }
      if(d->path.begin()->vertex == vh )
        if(alone)
        {
          d->constrained_vertices.append(vh); //if the path loops, the indexOf may be invalid, hence the check.
          //Display the new path
          d->computeAndDisplayPath();
          d->first_selected = false;
          d->constrained_vertices.clear();
          fixed_vertices.clear();
          for(it = d->path.begin(); it!=d->path.end(); ++it)
          {
            if(it->is_constrained )
            {
              d->constrained_vertices.append(it->vertex);
              fixed_vertices.insert(it->vertex);
            }
          }

          return;
        }
      bool found = false;
      Q_FOREACH(Scene_polyhedron_selection_item_priv::vertex_on_path vop, d->path)
      {
        if(vop.vertex == vh)
        {
          first = vop;
          found = true;
          break;
        }
      }
      if(!found)//add new end_point;
      {
        d->constrained_vertices.append(vh);
        //Display the new path
        d->computeAndDisplayPath();
        d->first_selected = false;
        d->constrained_vertices.clear();
        fixed_vertices.clear();
        for(it = d->path.begin(); it!=d->path.end(); ++it)
        {
          if(it->is_constrained )
          {
            d->constrained_vertices.append(it->vertex);
            fixed_vertices.insert(it->vertex);
          }
        }

        return;
      }
    }
    temp_selected_vertices.insert(vh);
    d->first_selected = true;
  }
  else
  {
    if(!replace)
    {
      d->constrained_vertices.append(vh);
      temp_selected_vertices.erase(first.vertex);

      updateInstructions("You can select a vertex on the green path to move it. "
                         "If you do so, it will become a red fixed point. "
                         "The path will be recomputed to go through that point. "
                         "Click on 'Add to selection' to validate the selection.   (2/2)");
    }
    else
    {
      bool is_same(false), alone(true);
      if( (vh == d->constrained_vertices.first() && first.vertex == d->constrained_vertices.last())
          || (vh == d->constrained_vertices.last() && first.vertex == d->constrained_vertices.first()))

      {
        is_same = true;
      }
      if(first.vertex == d->path.begin()->vertex)
        alone =false;
      bool is_last = true;
      //find the previous constrained vertex on path
      Scene_polyhedron_selection_item_priv::vertex_on_path closest = d->path.last();
      QList<Scene_polyhedron_selection_item_priv::vertex_on_path>::iterator it;
      int index = 0;
      int closest_index = 0;
      //get first's index
      for(it = d->path.begin(); it!=d->path.end(); ++it)
      {
        bool end_of_path_is_prio = true;//makes the end of the path prioritary over the other points when there is a conflict
        if(first.vertex == (d->path.end()-1)->vertex)
          if(it != d->path.end()-1)
            end_of_path_is_prio = false;
        //makes the end of the path prioritary over the other points when there is a conflict
        if(it->vertex == first.vertex &&
           !(it == d->path.begin())&&// makes the begining of the path impossible to move
           end_of_path_is_prio)
        {
          if(it!=d->path.end()-1 &&! is_same )
          {
            d->constrained_vertices.removeAll(it->vertex);
            if(!alone)
              d->constrained_vertices.prepend(it->vertex);
          }
          d->path.erase(it);
          break;
        }
        if(it->is_constrained)
          closest_index++;
        index++;
      }
      //get first constrained vertex following first in path
      for(it = d->path.begin() + index; it!=d->path.end(); ++it)
      {
        if(it->is_constrained )
        {
          is_last = false;
          closest = *it;
          break;
        }
      }
      //mark the new vertex as constrained before closest.
      temp_selected_vertices.erase(first.vertex);
      //check if the vertex is contained several times in the path
      if(!is_last)
      {
        d->constrained_vertices.insert(closest_index, vh);//cannot really use indexOf in case a fixed_point is used several times
      }
      else
        d->constrained_vertices.replace(d->constrained_vertices.size()-1, vh);


    }
    //Display the new path
    d->computeAndDisplayPath();
    d->first_selected = false;
  }
  //update constrained_vertices
  d->constrained_vertices.clear();
  fixed_vertices.clear();
  QList<Scene_polyhedron_selection_item_priv::vertex_on_path>::iterator it;
  for(it = d->path.begin(); it!=d->path.end(); ++it)
  {
    if(it->is_constrained )
    {
      d->constrained_vertices.append(it->vertex);
      fixed_vertices.insert(it->vertex);
    }
  }
}


void Scene_polyhedron_selection_item::on_Ctrlz_pressed()
{
  d->path.clear();
  d->constrained_vertices.clear();
  fixed_vertices.clear();
  validateMoveVertex();
  d->first_selected = false;
  temp_selected_vertices.clear();
  temp_selected_edges.clear();
  temp_selected_facets.clear();
  d->are_temp_buffers_filled = false;
  set_operation_mode(d->operation_mode);
  Q_EMIT itemChanged();
}

void Scene_polyhedron_selection_item::on_Ctrlu_pressed()
{
  if(d->stack.canUndo())
    d->stack.undo();
}

void Scene_polyhedron_selection_item::common_constructor()
{
  d = new Scene_polyhedron_selection_item_priv(this);  
  d->original_sel_mode = static_cast<Active_handle::Type>(0);
  d->operation_mode = -1;
 
  d->nb_facets = 0;
  d->nb_points = 0;
  d->nb_lines = 0;
  this->setColor(QColor(87,87,87));
  d->first_selected = false;
  d->is_treated = false;
  d->poly_need_update = false;
  d->are_temp_buffers_filled = false;
  d->poly = NULL;
  d->ready_to_move = false;
  setProperty("no_picking", true);
  
  setPointContainer(3, 
                    new Pc(Vi::PROGRAM_NO_SELECTION, false));
  for(int i=2; i>=0; --i)
  {
    setTriangleContainer(i,
                         new Tc(Vi::PROGRAM_WITH_LIGHT, false));
    setEdgeContainer(i,
                     new Ec(Three::mainViewer()->isOpenGL_4_3() 
                            ? Vi::PROGRAM_SOLID_WIREFRAME
                            : Vi::PROGRAM_NO_SELECTION,
                            false));
    setPointContainer(i,
                      new Pc(Vi::PROGRAM_NO_SELECTION, false));
  }
}

Scene_polyhedron_selection_item::Scene_polyhedron_selection_item()
  : Scene_polyhedron_item_decorator(NULL, false)
{
  common_constructor();
}

Scene_polyhedron_selection_item::Scene_polyhedron_selection_item(Scene_face_graph_item* poly_item, QMainWindow* mw)
  : Scene_polyhedron_item_decorator(NULL, false)
{
  common_constructor();
  QString sf = poly_item->property("source filename").toString();
  QRegExp rx("\\.(ts$|off$|obj$|ply$|stl$|surf$|vtk$|vtp$|vtu)");
  sf.remove(rx);
  if(!sf.isEmpty())
    setProperty("defaultSaveDir", sf);
  
  init(poly_item, mw);
  invalidateOpenGLBuffers();
  compute_normal_maps();
}

Scene_polyhedron_selection_item::~Scene_polyhedron_selection_item()
{
  delete d;
  Q_FOREACH(CGAL::QGLViewer* v, CGAL::QGLViewer::QGLViewerPool()){
    CGAL::Three::Viewer_interface* viewer = dynamic_cast<CGAL::Three::Viewer_interface*>(v);
    viewer->setBindingSelect();
  }
}

void Scene_polyhedron_selection_item::setPathSelection(bool b) {
  k_ring_selector.setEditMode(b);
  d->is_path_selecting = b;
  if(d->is_path_selecting){
    int ind = 0;
    boost::property_map<Face_graph,CGAL::vertex_selection_t>::type vsm =
      get(CGAL::vertex_selection,*polyhedron());
    BOOST_FOREACH(fg_vertex_descriptor vd, vertices(*polyhedron())){
      put(vsm,vd, ind++);
    }
  }
}

void Scene_polyhedron_selection_item::update_poly()
{
  if(d->poly_need_update)
    poly_item->invalidateOpenGLBuffers();
}

void Scene_polyhedron_selection_item::resetIsTreated() { d->is_treated = false;}

void Scene_polyhedron_selection_item::invalidateOpenGLBuffers() {

  // do not use decorator function, which calls changed on poly_item which cause deletion of AABB
    //  poly_item->invalidateOpenGLBuffers();
      are_buffers_filled = false;
      d->are_temp_buffers_filled = false;
      setBuffersFilled(false);
      getTriangleContainer(Priv::Facets)->reset_vbos(ALL);
      getTriangleContainer(Priv::Temp_facets)->reset_vbos(ALL);
      
      getEdgeContainer(Priv::Edges)->reset_vbos(ALL);
      getEdgeContainer(Priv::Temp_edges)->reset_vbos(ALL);
      
      getPointContainer(Priv::Points)->reset_vbos(ALL);
      getPointContainer(Priv::Temp_points)->reset_vbos(ALL);
      getPointContainer(Priv::Fixed_points)->reset_vbos(ALL);
      
      Q_FOREACH(CGAL::QGLViewer* v, CGAL::QGLViewer::QGLViewerPool())
      {
        CGAL::Three::Viewer_interface* viewer =
            static_cast<CGAL::Three::Viewer_interface*>(v);
        if(viewer == NULL)
          continue;
        setBuffersInit(viewer, false);
        viewer->update();
      }
      d->poly = polyhedron();
      compute_bbox();
      if(d->filtered_graph)
      {
        delete d->filtered_graph;
        d->filtered_graph = nullptr;
      }
}

void Scene_polyhedron_selection_item::add_to_selection()
{
  Q_FOREACH(fg_edge_descriptor ed, temp_selected_edges)
  {
    selected_edges.insert(ed);
    temp_selected_edges.erase(ed);
  }
  on_Ctrlz_pressed();
  invalidateOpenGLBuffers();
  Q_FOREACH(CGAL::QGLViewer* v, CGAL::QGLViewer::QGLViewerPool())
    v->update();
  d->tempInstructions("Path added to selection.",
                   "Select two vertices to create the path between them. (1/2)");
}

void Scene_polyhedron_selection_item::save_handleType()
{
  d->original_sel_mode = get_active_handle_type();
}
void Scene_polyhedron_selection_item::compute_normal_maps()
{

  d->face_normals_map.clear();
  d->vertex_normals_map.clear();
  d->nf_pmap = boost::associative_property_map< CGAL::Unique_hash_map<fg_face_descriptor, EPICK::Vector_3> >(d->face_normals_map);
  d->nv_pmap = boost::associative_property_map< CGAL::Unique_hash_map<fg_vertex_descriptor, EPICK::Vector_3> >(d->vertex_normals_map);
  PMP::compute_normals(*d->poly, d->nv_pmap, d->nf_pmap);
}

void Scene_polyhedron_selection_item::updateTick()
{
    d->ready_to_move = true;
    QTimer::singleShot(0,this,SLOT(moveVertex()));
}


void Scene_polyhedron_selection_item::moveVertex()
{
  if(d->ready_to_move)
  {
     const CGAL::qglviewer::Vec offset = Three::mainViewer()->offset();
    fg_vertex_descriptor vh = *temp_selected_vertices.begin();

    VPmap vpm = get(CGAL::vertex_point,*polyhedron());
    put(vpm, vh, Point_3(d->manipulated_frame->position().x-offset.x,
                         d->manipulated_frame->position().y-offset.y,
                         d->manipulated_frame->position().z-offset.z));
    invalidateOpenGLBuffers();
    poly_item->invalidateOpenGLBuffers();
    d->ready_to_move = false;
  }
}

void Scene_polyhedron_selection_item::validateMoveVertex()
{
  temp_selected_vertices.clear();
  CGAL::QGLViewer* viewer = Three::mainViewer();
  k_ring_selector.setEditMode(true);
  viewer->setManipulatedFrame(NULL);
  invalidateOpenGLBuffers();
  poly_item->itemChanged();
  Q_EMIT updateInstructions("Select a vertex. (1/2)");
}


bool Scene_polyhedron_selection_item_priv::canAddFace(fg_halfedge_descriptor hc, fg_halfedge_descriptor t)
{
  bool found(false),  is_border_h(false);

  //if the selected halfedge is not a border, stop and signal it.
  if(is_border(hc,*polyhedron()))
    is_border_h = true;
  else if(is_border(opposite(hc,*polyhedron()),*polyhedron()))
  {
    hc = opposite(hc,*polyhedron());
    is_border_h = true;
  }
  if(!is_border_h)
  {
    tempInstructions("Edge not selected : no shared border found.",
                     "Select the second edge. (2/2)");
    return false;
  }
  //if the halfedges are the same, stop and signal it.
  if(hc == t)
  {
    tempInstructions("Edge not selected : halfedges must be different.",
                     "Select the second edge. (2/2)");
    return false;
  }
  //if the halfedges are adjacent, stop and signal it.
  if(next(t, *item->polyhedron()) == hc || next(hc, *item->polyhedron()) == t)
  {
    tempInstructions("Edge not selected : halfedges must not be adjacent.",
                     "Select the second edge. (2/2)");
    return false;
  }

  //if the halfedges are not on the same border, stop and signal it.
  fg_halfedge_descriptor iterator = next(t, *item->polyhedron());
  while(iterator != t)
  {
    if(iterator == hc)
    {
      found = true;
      fg_halfedge_descriptor res =
          CGAL::Euler::add_face_to_border(t,hc, *item->polyhedron());
      fg_face_descriptor resf = face(res, *item->polyhedron());

      if(CGAL::Polygon_mesh_processing::is_degenerate_triangle_face(resf, *item->polyhedron()))
      {
        CGAL::Euler::remove_face(res, *item->polyhedron());
        tempInstructions("Edge not selected : resulting facet is degenerated.",
                         "Select the second edge. (2/2)");
        return false;
      }
      break;
    }
    iterator = next(iterator, *item->polyhedron());
  }
  if(!found)
  {
    tempInstructions("Edge not selected : no shared border found.",
                     "Select the second edge. (2/2)");
    return false;
  }
  return true;
}

bool Scene_polyhedron_selection_item_priv::canAddFaceAndVertex(fg_halfedge_descriptor hc, fg_halfedge_descriptor t)
{
  bool found(false),  is_border_h(false);

  //if the selected halfedge is not a border, stop and signal it.
  if(is_border(hc,*polyhedron()))
    is_border_h = true;
  else if(is_border(opposite(hc,*polyhedron()),*polyhedron()))
  {
    hc = opposite(hc,*polyhedron());
    is_border_h = true;
  }
  if(!is_border_h)
  {
    tempInstructions("Edge not selected : no shared border found.",
                     "Select the second edge. (2/2)");
    return false;
  }
  //if the halfedges are the same, stop and signal it.
  if(hc == t)
  {
    tempInstructions("Edge not selected : halfedges must be different.",
                     "Select the second edge. (2/2)");
    return false;
  }

  //if the halfedges are not on the same border, stop and signal it.
  fg_halfedge_descriptor iterator = next(t, *item->polyhedron());
  while(iterator != t)
  {
    if(iterator == hc)
    {
      found = true;
      CGAL::Euler::add_vertex_and_face_to_border(t,hc, *item->polyhedron());
      break;
    }
    iterator = next(iterator, *item->polyhedron());
  }
  if(!found)
  {
    tempInstructions("Edge not selected : no shared border found.",
                     "Select the second edge. (2/2)");
    return false;
  }
  return true;
}

void Scene_polyhedron_selection_item::clearHL()
{
  HL_selected_edges.clear();
  HL_selected_facets.clear();
  HL_selected_vertices.clear();
  getTriangleContainer(Priv::HL_facets)->reset_vbos(ALL);
  getEdgeContainer(Priv::HL_edges)->reset_vbos(ALL);
  getPointContainer(Priv::HL_points)->reset_vbos(ALL);
  setBuffersFilled(false);
  d->are_HL_buffers_filled = false;
  Q_EMIT itemChanged();
}
void Scene_polyhedron_selection_item::selected_HL(const std::set<fg_vertex_descriptor>& m)
{
  HL_selected_edges.clear();
  HL_selected_facets.clear();
  HL_selected_vertices.clear();
  HL_selected_vertices.insert(*m.begin());
  getTriangleContainer(Priv::HL_facets)->reset_vbos(ALL);
  getEdgeContainer(Priv::HL_edges)->reset_vbos(ALL);
  getPointContainer(Priv::HL_points)->reset_vbos(ALL);
  setBuffersFilled(false);
  d->are_HL_buffers_filled = false;
  Q_EMIT itemChanged();
}

void Scene_polyhedron_selection_item::selected_HL(const std::set<fg_face_descriptor>& m)
{
  HL_selected_edges.clear();
  HL_selected_facets.clear();
  HL_selected_vertices.clear();
  HL_selected_facets.insert(*m.begin());
  getTriangleContainer(Priv::HL_facets)->reset_vbos(ALL);
  getEdgeContainer(Priv::HL_edges)->reset_vbos(ALL);
  getPointContainer(Priv::HL_points)->reset_vbos(ALL);
  setBuffersFilled(false);
  d->are_HL_buffers_filled = false;
  Q_EMIT itemChanged();
}

void Scene_polyhedron_selection_item::selected_HL(const std::set<fg_edge_descriptor>& m)
{
  HL_selected_edges.clear();
  HL_selected_facets.clear();
  HL_selected_vertices.clear();
  HL_selected_edges.insert(*m.begin());
  getTriangleContainer(Priv::HL_facets)->reset_vbos(ALL);
  getEdgeContainer(Priv::HL_edges)->reset_vbos(ALL);
  getPointContainer(Priv::HL_points)->reset_vbos(ALL);
  d->are_HL_buffers_filled = false;
  setBuffersFilled(false);
  Q_EMIT itemChanged();
}

void Scene_polyhedron_selection_item::init(Scene_face_graph_item* poly_item, QMainWindow* mw)
{
  this->poly_item = poly_item;
  d->poly =poly_item->polyhedron();
  connect(poly_item, SIGNAL(item_is_about_to_be_changed()), this, SLOT(poly_item_changed()));
  //parameters type must be of the same name here and there, so they must be hardcoded.
  connect(&k_ring_selector, SIGNAL(selected(const std::set<fg_vertex_descriptor>&)), this,
    SLOT(selected(const std::set<fg_vertex_descriptor>&)));

  connect(&k_ring_selector, SIGNAL(selected(const std::set<fg_face_descriptor>&)), this,
    SLOT(selected(const std::set<fg_face_descriptor>&)));

  connect(&k_ring_selector, SIGNAL(selected(const std::set<fg_edge_descriptor>&)), this,
    SLOT(selected(const std::set<fg_edge_descriptor>&)));

  connect(&k_ring_selector, SIGNAL(selected_HL(const std::set<fg_vertex_descriptor>&)), this,
          SLOT(selected_HL(const std::set<fg_vertex_descriptor>&)));

  connect(&k_ring_selector, SIGNAL(selected_HL(const std::set<fg_face_descriptor>&)), this,
          SLOT(selected_HL(const std::set<fg_face_descriptor>&)));

  connect(&k_ring_selector, SIGNAL(selected_HL(const std::set<fg_edge_descriptor>&)), this,
          SLOT(selected_HL(const std::set<fg_edge_descriptor>&)));
  connect(&k_ring_selector, SIGNAL(clearHL()), this,
          SLOT(clearHL()));
  connect(poly_item, SIGNAL(selection_done()), this, SLOT(update_poly()));
  connect(&k_ring_selector, SIGNAL(endSelection()), this,SLOT(endSelection()));
  connect(&k_ring_selector, SIGNAL(toogle_insert(bool)), this,SLOT(toggle_insert(bool)));
  connect(&k_ring_selector,SIGNAL(isCurrentlySelected(Scene_facegraph_item_k_ring_selection*)), this, SIGNAL(isCurrentlySelected(Scene_facegraph_item_k_ring_selection*)));
   k_ring_selector.init(poly_item, mw, Active_handle::VERTEX, -1);
  connect(&k_ring_selector, SIGNAL(resetIsTreated()), this, SLOT(resetIsTreated()));
  d->manipulated_frame = new ManipulatedFrame();
  Q_FOREACH(CGAL::QGLViewer* v, CGAL::QGLViewer::QGLViewerPool())
    v->installEventFilter(this);
  mw->installEventFilter(this);
  connect(mw, SIGNAL(newViewerCreated(QObject*)),
          this, SLOT(connectNewViewer(QObject*)));
}

void Scene_polyhedron_selection_item::select_all_NT()
{
  BOOST_FOREACH(fg_face_descriptor fd, faces(*polyhedron())){
    if(! is_triangle(halfedge(fd,*polyhedron()), *polyhedron()))
    selected_facets.insert(fd);
  }
  invalidateOpenGLBuffers();
  Q_EMIT itemChanged();
}

void Scene_polyhedron_selection_item::selection_changed(bool)
{
  bool do_bind_select = true;
  if(qobject_cast<Scene_polyhedron_selection_item*>(
       Three::scene()->item(Three::scene()->mainSelectionIndex())))
    do_bind_select = false;
  if(do_bind_select)
    Q_FOREACH(CGAL::QGLViewer* v, CGAL::QGLViewer::QGLViewerPool()){
      CGAL::Three::Viewer_interface* viewer = dynamic_cast<CGAL::Three::Viewer_interface*>(v);
      viewer->setBindingSelect();
    }
    else
    Q_FOREACH(CGAL::QGLViewer* v, CGAL::QGLViewer::QGLViewerPool()){
      CGAL::Three::Viewer_interface* viewer = dynamic_cast<CGAL::Three::Viewer_interface*>(v);
      viewer->setNoBinding();
    }
}

void Scene_polyhedron_selection_item::printPrimitiveId(QPoint p, CGAL::Three::Viewer_interface* viewer)
{
  d->item->polyhedron_item()->printPrimitiveId(p, viewer);
}
bool Scene_polyhedron_selection_item::printVertexIds() const
{
  return d->item->polyhedron_item()->printVertexIds();
  return false;
}
bool Scene_polyhedron_selection_item::printEdgeIds() const
{
  d->item->polyhedron_item()->printEdgeIds();
  return false;
}
bool Scene_polyhedron_selection_item::printFaceIds() const
{
  return d->item->polyhedron_item()->printFaceIds();
  return false;
}
void Scene_polyhedron_selection_item::printAllIds()
{
  d->item->polyhedron_item()->printAllIds();
}
bool Scene_polyhedron_selection_item::testDisplayId(double x, double y, double z, CGAL::Three::Viewer_interface* viewer)const
{
  return d->item->polyhedron_item()->testDisplayId(x, y, z, viewer);
  return false;
}

bool Scene_polyhedron_selection_item::shouldDisplayIds(CGAL::Three::Scene_item *current_item) const
{
  return d->item->polyhedron_item() == current_item;
  return false;
}

void Scene_polyhedron_selection_item::select_boundary()
{
  Face_graph* fg = polyhedron_item()->face_graph();
  BOOST_FOREACH(fg_halfedge_descriptor hd, halfedges(*fg))
  {
    if(is_border_edge(hd, *fg))
    {
      selected_edges.insert(edge(hd, *fg));
    }
  }
  invalidateOpenGLBuffers();
  redraw();
}

QString 
Scene_polyhedron_selection_item::toolTip() const
{
  if(!poly_item || !poly_item->polyhedron())
    return QString();

  return QObject::tr("<p>Selection <b>%1</b> (mode: %5, color: %6)</p>"
                     "<p>Number of vertices: %2<br />"
                     "Number of edges: %3<br />"
                     "Number of faces: %4</p>")
    .arg(this->name())
    .arg(selected_vertices.size())
    .arg(selected_edges.size())
    .arg(selected_facets.size())
    .arg(this->renderingModeName())
    .arg(this->color().name());
}

<<<<<<< HEAD
void Scene_polyhedron_selection_item::initializeBuffers(Viewer_interface *v) const
{
    d->initializeBuffers(v);
    d->initialize_temp_buffers(v);
    d->initialize_HL_buffers(v);
}

void Scene_polyhedron_selection_item::computeElements() const
{
  if(!are_buffers_filled)
  {
    d->computeElements();
    are_buffers_filled = true;
  }
  if(!d->are_temp_buffers_filled)
  {
    d->compute_temp_elements();
    d->are_temp_buffers_filled = true;
  }
  if(!d->are_HL_buffers_filled)
  {
    d->compute_HL_elements();
    d->are_HL_buffers_filled = true;
  }
  setBuffersFilled(true);
=======
QString Scene_polyhedron_selection_item::computeStats(int type)
{
  if(!d->filtered_graph)
  {
    d->filtered_graph = new CGAL::Face_filtered_graph<SMesh>(*d->poly, selected_facets);
  }
  double minl, maxl, meanl, midl;
  unsigned int number_of_null_length_edges;
  switch (type)
  {
  case MIN_LENGTH:
  case MAX_LENGTH:
  case MID_LENGTH:
  case MEAN_LENGTH:
  case NB_NULL_LENGTH:
    if(selected_edges.size() == 0)
      return QString("n/a");
    else
      edges_length(d->poly, selected_edges, minl, maxl, meanl, midl, number_of_null_length_edges);
  }

  double mini, maxi, ave;
  switch (type)
  {
  case MIN_ANGLE:
  case MAX_ANGLE:
  case MEAN_ANGLE:
    if(selected_facets.size() == 0)
      return QString("n/a");
    else
      angles(d->poly, selected_facets, mini, maxi, ave);
  }
  double min_area, max_area, med_area, mean_area;
  switch (type)
  {
  case MIN_AREA:
  case MAX_AREA:
  case MEAN_AREA:
  case MED_AREA:
    if(selected_facets.size() == 0)
      return QString("n/a");
    else{
      if(!is_triangle_mesh(*d->poly))
      {
        return QString("n/a");
      }
      faces_area(d->poly, selected_facets, min_area, max_area, mean_area, med_area);
    }
  }
  double min_altitude, min_ar, max_ar, mean_ar;
  switch (type)
  {
  case MIN_ALTITUDE:
  case MIN_ASPECT_RATIO:
  case MAX_ASPECT_RATIO:
  case MEAN_ASPECT_RATIO:
    if(selected_facets.size() == 0)
      return QString("n/a");
    else
    {
      if(!is_triangle_mesh(*d->poly))
      {
        return QString("n/a");
      }
      faces_aspect_ratio(d->poly, selected_facets,min_altitude, min_ar, max_ar, mean_ar);
    }
  }
  
  switch(type)
  {
  case NB_VERTICES:
  {
    std::set<fg_vertex_descriptor> total_vertices;
    for(auto v : selected_vertices)
    {
      total_vertices.insert(v);
    }
    for(auto e : selected_edges)
    {
      total_vertices.insert(target(e, *d->poly));
      total_vertices.insert(source(e, *d->poly));
    }
    for(auto f : selected_facets)
    {
      for (auto v : CGAL::vertices_around_face(halfedge(f, *d->poly), *d->poly))
      {
        total_vertices.insert(v);
      }
    }
    return QString::number(total_vertices.size());
  }
  case NB_FACETS:
    return QString::number(selected_facets.size());
    
  case NB_CONNECTED_COMPOS:
  {
    // Extract the part n°0 of the partition into a new, independent mesh
    if(selected_facets.size() == 0)
      return QString("n/a");
    boost::vector_property_map<int,
        boost::property_map<SMesh, boost::face_index_t>::type>
        fccmap(get(boost::face_index, *d->filtered_graph));
    
    return QString::number(CGAL::Polygon_mesh_processing::connected_components(*d->filtered_graph, fccmap));
  }
    
  case NB_BORDER_EDGES:
  {
    int i=0;
    BOOST_FOREACH(halfedge_descriptor hd, halfedges(*d->poly))
    {
      if(is_border(hd, *d->poly)
         && selected_edges.find(edge(hd, *d->poly)) != selected_edges.end())
        ++i;
    }
    return QString::number(i);
  }
    
  case NB_EDGES:{
    std::set<fg_edge_descriptor> total_edges;
    for(auto e : selected_edges)
    {
      total_edges.insert(e);
    }
    for(auto f : selected_facets)
    {
      for (auto e : CGAL::edges_around_face(halfedge(f, *d->poly), *d->poly))
      {
        total_edges.insert(e);
      }
    }
    return QString::number(total_edges.size());
  }
    
  case VOLUME:
    return QString("n/a");
    break;
    
  case GENUS:
    return QString("n/a");
    break;
  case NB_DEGENERATED_FACES:
  {
    if(is_triangle_mesh(*d->poly))
    {
      if(selected_facets.size() == 0)
        return QString("n/a");
      return QString::number(nb_degenerate_faces(d->filtered_graph));
    }
    else
      return QString("n/a");
  }
  case AREA:
  {
    if(is_triangle_mesh(*d->poly))
    {
      if(selected_facets.size() == 0)
        return QString("n/a");
      return QString::number(CGAL::Polygon_mesh_processing::area(*d->filtered_graph));
    }
    else
      return QString("n/a");
  }
    
  case SELFINTER:
  {
    if(selected_facets.size() == 0)
      return QString("n/a");
    if(is_triangle_mesh(*d->poly)){
      bool self_intersect 
          = CGAL::Polygon_mesh_processing::does_self_intersect(*(d->poly));
      if (self_intersect)
        return QString("Yes");
      else
        return QString("No");
    }
    return QString("n/a");
  }
  case MIN_LENGTH:
    return QString::number(minl);
  case MAX_LENGTH:
    return QString::number(maxl);
  case MID_LENGTH:
    return QString::number(midl);
  case MEAN_LENGTH:
    return QString::number(meanl);
  case NB_NULL_LENGTH:
    return QString::number(number_of_null_length_edges);
    
  case MIN_ANGLE:
    return QString::number(mini);
  case MAX_ANGLE:
    return QString::number(maxi);
  case MEAN_ANGLE:
    return QString::number(ave);
  case HOLES:
  {
    return QString("n/a");
  }
    
  case MIN_AREA:
    return QString::number(min_area);
  case MAX_AREA:
    return QString::number(max_area);
  case MED_AREA:
    return QString::number(med_area);
  case MEAN_AREA:
    return QString::number(mean_area);
  case MIN_ALTITUDE:
    return QString::number(min_altitude);
  case MIN_ASPECT_RATIO:
    return QString::number(min_ar);
  case MAX_ASPECT_RATIO:
    return QString::number(max_ar);
  case MEAN_ASPECT_RATIO:
    return QString::number(mean_ar);
  case IS_PURE_TRIANGLE:
    if(selected_facets.size() == 0)
      return QString("n/a");
    else
    {
      if(is_triangle_mesh(*d->poly))
        return QString("yes");
      else
        return QString("no");
    }
  case IS_PURE_QUAD:
  {
    if(selected_facets.size() == 0)
            return QString("n/a");
    if (is_quad_mesh(*d->filtered_graph))
      return QString("yes");
    else
      return QString("no");
  }
    
  }//end switch
  return QString();
}

CGAL::Three::Scene_item::Header_data Scene_polyhedron_selection_item::header() const
{
  CGAL::Three::Scene_item::Header_data data;
  //categories

  data.categories.append(std::pair<QString,int>(QString("Properties"),10));
  data.categories.append(std::pair<QString,int>(QString("Faces"),10));
  data.categories.append(std::pair<QString,int>(QString("Edges"),7));
  data.categories.append(std::pair<QString,int>(QString("Angles"),2));


  //titles
  data.titles.append(QString("#Vertices"));
  data.titles.append(QString("#Connected Components"));
  data.titles.append(QString("#Border Edges"));
  data.titles.append(QString("Pure Triangle"));
  data.titles.append(QString("Pure Quad"));
  data.titles.append(QString("#Degenerate Faces"));
  data.titles.append(QString("Connected Components of the Boundary"));
  data.titles.append(QString("Area"));
  data.titles.append(QString("Volume"));
  data.titles.append(QString("Self-Intersecting"));
  data.titles.append(QString("#Faces"));
  data.titles.append(QString("Min Area"));
  data.titles.append(QString("Max Area"));
  data.titles.append(QString("Median Area"));
  data.titles.append(QString("Mean Area"));
  data.titles.append(QString("Min Altitude"));
  data.titles.append(QString("Min Aspect-Ratio"));
  data.titles.append(QString("Max Aspect-Ratio"));
  data.titles.append(QString("Mean Aspect-Ratio"));
  data.titles.append(QString("Genus"));
  data.titles.append(QString("#Edges"));
  data.titles.append(QString("Minimum Length"));
  data.titles.append(QString("Maximum Length"));
  data.titles.append(QString("Median Length"));
  data.titles.append(QString("Mean Length"));
  data.titles.append(QString("#Degenerate Edges"));
  data.titles.append(QString("Minimum"));
  data.titles.append(QString("Maximum"));
  data.titles.append(QString("Average"));
  return data;
>>>>>>> 10146876
}<|MERGE_RESOLUTION|>--- conflicted
+++ resolved
@@ -93,14 +93,10 @@
 
   Scene_polyhedron_selection_item_priv(Scene_polyhedron_selection_item* parent):
     item(parent)
-<<<<<<< HEAD
-  {}
-=======
   {
     filtered_graph = nullptr;
     item->setProperty("classname", QString("surface_mesh"));
   }
->>>>>>> 10146876
 
   void initializeBuffers(CGAL::Three::Viewer_interface *viewer) const;
   void initialize_temp_buffers(CGAL::Three::Viewer_interface *viewer) const;
@@ -184,8 +180,6 @@
 
   mutable bool are_HL_buffers_filled;
   Scene_polyhedron_selection_item* item;
-<<<<<<< HEAD
-  
   enum TriangleNames{
     Facets = 0,
     Temp_facets,
@@ -203,9 +197,7 @@
     Fixed_points
   };
   QUndoStack stack;
-=======
   CGAL::Face_filtered_graph<SMesh> *filtered_graph;
->>>>>>> 10146876
 };
 typedef Scene_polyhedron_selection_item_priv Priv;
 
@@ -2256,7 +2248,6 @@
     .arg(this->color().name());
 }
 
-<<<<<<< HEAD
 void Scene_polyhedron_selection_item::initializeBuffers(Viewer_interface *v) const
 {
     d->initializeBuffers(v);
@@ -2282,7 +2273,8 @@
     d->are_HL_buffers_filled = true;
   }
   setBuffersFilled(true);
-=======
+}
+
 QString Scene_polyhedron_selection_item::computeStats(int type)
 {
   if(!d->filtered_graph)
@@ -2565,5 +2557,4 @@
   data.titles.append(QString("Maximum"));
   data.titles.append(QString("Average"));
   return data;
->>>>>>> 10146876
 }