--- conflicted
+++ resolved
@@ -91,17 +91,10 @@
     
     for (typename SMesh::Face_iterator f = mesh.faces_begin(); f != mesh.faces_end(); ++f)
       {
-<<<<<<< HEAD
-        if (label_region[static_cast<std::size_t>(*f)] != 0)
-          continue;
-        class_index++;
-        label_region[static_cast<std::size_t>(*f)] = class_index;
-=======
         if (label_region[*f] != 0)
           continue;
         class_index++;
         label_region[*f] = class_index;
->>>>>>> b02d174e
         double area = PMP::face_area (*f, mesh, PMP::parameters::geom_traits(EPICK()));
             
         //characteristics of the seed
@@ -111,15 +104,9 @@
                    //        Kernel::Plane_3 optimal_plane = f->plane();
               
         //initialization containers
-<<<<<<< HEAD
-        std::vector<std::size_t> index_container (1, static_cast<std::size_t>(*f));
-        std::vector<std::size_t> index_container_former_ring (1, static_cast<std::size_t>(*f));
-        std::list<std::size_t> index_container_current_ring;
-=======
         std::vector<size_type> index_container (1,*f);
         std::vector<size_type> index_container_former_ring (1, *f);
         std::list<size_type> index_container_current_ring;
->>>>>>> b02d174e
 
         //propagation
         bool propagation = true;
@@ -140,11 +127,7 @@
                   
                   typename SMesh::Face_index
                     neighbor = mesh.face(opposite(*circ, mesh));
-<<<<<<< HEAD
-                  std::size_t neighbor_index = static_cast<std::size_t>(neighbor);
-=======
                   size_type neighbor_index = neighbor;
->>>>>>> b02d174e
                   if (label_region[neighbor_index] == 0)
                     {
                       EPICK::Vector_3 normal
@@ -178,13 +161,8 @@
         if (area < area_min)
           {
             class_index--;
-<<<<<<< HEAD
-            label_region[static_cast<std::size_t>(*f)] = 0;
-            for (std::size_t k = 0; k < index_container.size(); k++)
-=======
             label_region[*f] = 0;
             for (size_type k = 0; k < index_container.size(); k++)
->>>>>>> b02d174e
               label_region[index_container[k]] = 0;
           }
       }
@@ -251,10 +229,7 @@
                                                                         std::vector<QColor>& color_vector)
 {
   item->setItemIsMulticolor(true);
-<<<<<<< HEAD
-=======
   item->computeItemColorVectorAutomatically(true);
->>>>>>> b02d174e
   SMesh* sm = item->face_graph();
   color_vector.clear();
   std::size_t max_segment = 0;
