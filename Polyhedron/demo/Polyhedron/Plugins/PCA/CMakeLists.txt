<<<<<<< HEAD
include( polyhedron_demo_macros )

if(${USE_PCH})
  add_library(PCA_headers pca_headers.cpp)
  target_precompile_headers(PCA_headers PUBLIC
  [["Scene_surface_mesh_item.h"]]
  [["Scene_points_with_normal_item.h"]]
  <QApplication>
  <CGAL/Three/Three.h>
  <QMainWindow>
  <QAction>
  <CGAL/Three/Viewer_interface.h>
  )

  if(TARGET CGAL::TBB_support)
    target_link_libraries(PCA_headers PUBLIC CGAL::TBB_support)
  endif()
  if(TARGET CGAL::Eigen_support)
    target_link_libraries(PCA_headers PUBLIC CGAL::Eigen_support)
  endif()

  if (TARGET CGAL::LASLIB_support)
    target_link_libraries(PCA_headers PUBLIC CGAL::LASLIB_support)
    if (MSVC)
      target_compile_definitions( PCA_headers PUBLIC "-D_CRT_SECURE_NO_DEPRECATE -D_CRT_SECURE_NO_WARNINGS")
    endif()
  endif()
endif()#use pch

=======
include(polyhedron_demo_macros)
polyhedron_demo_plugin(pca_plugin Pca_plugin KEYWORDS PointSetProcessing)
target_link_libraries(
  pca_plugin PUBLIC scene_surface_mesh_item scene_points_with_normal_item
                    scene_basic_objects)

qt5_wrap_ui(transformUI_FILES Transformation_widget.ui MeshOnGrid_dialog.ui)

polyhedron_demo_plugin(affine_transform_plugin Affine_transform_plugin
                       ${transformUI_FILES} KEYWORDS PointSetProcessing)
target_link_libraries(
  affine_transform_plugin PUBLIC scene_surface_mesh_item scene_transform_item
                                 scene_points_with_normal_item)

polyhedron_demo_plugin(edit_box_plugin Edit_box_plugin)
target_link_libraries(edit_box_plugin PUBLIC scene_edit_box_item
                                             scene_surface_mesh_item)

qt5_wrap_ui(clipUI_FILES Clipping_box_widget.ui)
polyhedron_demo_plugin(clipping_box_plugin Clipping_box_plugin ${clipUI_FILES})
target_link_libraries(clipping_box_plugin PUBLIC scene_edit_box_item
                                                 scene_basic_objects)
>>>>>>> 8738d8de


polyhedron_demo_plugin(pca_plugin Pca_plugin KEYWORDS PointSetProcessing)
target_link_libraries(pca_plugin PUBLIC scene_surface_mesh_item scene_points_with_normal_item scene_basic_objects)
qt5_wrap_ui( transformUI_FILES Transformation_widget.ui MeshOnGrid_dialog.ui)
polyhedron_demo_plugin(affine_transform_plugin Affine_transform_plugin ${transformUI_FILES} KEYWORDS PMP PointSetProcessing)
target_link_libraries(affine_transform_plugin PUBLIC scene_surface_mesh_item scene_transform_item scene_points_with_normal_item)

polyhedron_demo_plugin(create_obb_mesh_plugin Create_obb_mesh_plugin)
target_link_libraries(
  create_obb_mesh_plugin PUBLIC scene_surface_mesh_item scene_selection_item
                                scene_points_with_normal_item)

<<<<<<< HEAD
qt5_wrap_ui( volumesUI_FILES Basic_generator_widget.ui)
polyhedron_demo_plugin(basic_generator_plugin Basic_generator_plugin ${volumesUI_FILES} KEYWORDS PolygonMesh PointSetProcessing)
target_link_libraries(basic_generator_plugin PUBLIC scene_surface_mesh_item scene_points_with_normal_item scene_polylines_item)

if(${USE_PCH})
  foreach(tgt
  pca_plugin
  affine_transform_plugin
  create_obb_mesh_plugin
  basic_generator_plugin
  )
  target_precompile_headers(${tgt} REUSE_FROM PCA_headers)
  endforeach()
endif()#use pch


polyhedron_demo_plugin(create_bbox_mesh_plugin Create_bbox_mesh_plugin)
target_link_libraries(create_bbox_mesh_plugin PUBLIC scene_surface_mesh_item)
qt5_wrap_ui( clipUI_FILES Clipping_box_widget.ui )
polyhedron_demo_plugin(clipping_box_plugin Clipping_box_plugin ${clipUI_FILES})
target_link_libraries(clipping_box_plugin PUBLIC  scene_edit_box_item scene_basic_objects)
polyhedron_demo_plugin(edit_box_plugin Edit_box_plugin)
target_link_libraries(edit_box_plugin PUBLIC  scene_edit_box_item   scene_surface_mesh_item )
=======
qt5_wrap_ui(volumesUI_FILES Basic_generator_widget.ui)
polyhedron_demo_plugin(
  basic_generator_plugin Basic_generator_plugin ${volumesUI_FILES} KEYWORDS
  PolygonMesh PointSetProcessing)
target_link_libraries(
  basic_generator_plugin
  PUBLIC scene_surface_mesh_item scene_points_with_normal_item
         scene_polylines_item)
>>>>>>> 8738d8de
<|MERGE_RESOLUTION|>--- conflicted
+++ resolved
@@ -1,4 +1,3 @@
-<<<<<<< HEAD
 include( polyhedron_demo_macros )
 
 if(${USE_PCH})
@@ -28,32 +27,6 @@
   endif()
 endif()#use pch
 
-=======
-include(polyhedron_demo_macros)
-polyhedron_demo_plugin(pca_plugin Pca_plugin KEYWORDS PointSetProcessing)
-target_link_libraries(
-  pca_plugin PUBLIC scene_surface_mesh_item scene_points_with_normal_item
-                    scene_basic_objects)
-
-qt5_wrap_ui(transformUI_FILES Transformation_widget.ui MeshOnGrid_dialog.ui)
-
-polyhedron_demo_plugin(affine_transform_plugin Affine_transform_plugin
-                       ${transformUI_FILES} KEYWORDS PointSetProcessing)
-target_link_libraries(
-  affine_transform_plugin PUBLIC scene_surface_mesh_item scene_transform_item
-                                 scene_points_with_normal_item)
-
-polyhedron_demo_plugin(edit_box_plugin Edit_box_plugin)
-target_link_libraries(edit_box_plugin PUBLIC scene_edit_box_item
-                                             scene_surface_mesh_item)
-
-qt5_wrap_ui(clipUI_FILES Clipping_box_widget.ui)
-polyhedron_demo_plugin(clipping_box_plugin Clipping_box_plugin ${clipUI_FILES})
-target_link_libraries(clipping_box_plugin PUBLIC scene_edit_box_item
-                                                 scene_basic_objects)
->>>>>>> 8738d8de
-
-
 polyhedron_demo_plugin(pca_plugin Pca_plugin KEYWORDS PointSetProcessing)
 target_link_libraries(pca_plugin PUBLIC scene_surface_mesh_item scene_points_with_normal_item scene_basic_objects)
 qt5_wrap_ui( transformUI_FILES Transformation_widget.ui MeshOnGrid_dialog.ui)
@@ -65,7 +38,6 @@
   create_obb_mesh_plugin PUBLIC scene_surface_mesh_item scene_selection_item
                                 scene_points_with_normal_item)
 
-<<<<<<< HEAD
 qt5_wrap_ui( volumesUI_FILES Basic_generator_widget.ui)
 polyhedron_demo_plugin(basic_generator_plugin Basic_generator_plugin ${volumesUI_FILES} KEYWORDS PolygonMesh PointSetProcessing)
 target_link_libraries(basic_generator_plugin PUBLIC scene_surface_mesh_item scene_points_with_normal_item scene_polylines_item)
@@ -88,14 +60,4 @@
 polyhedron_demo_plugin(clipping_box_plugin Clipping_box_plugin ${clipUI_FILES})
 target_link_libraries(clipping_box_plugin PUBLIC  scene_edit_box_item scene_basic_objects)
 polyhedron_demo_plugin(edit_box_plugin Edit_box_plugin)
-target_link_libraries(edit_box_plugin PUBLIC  scene_edit_box_item   scene_surface_mesh_item )
-=======
-qt5_wrap_ui(volumesUI_FILES Basic_generator_widget.ui)
-polyhedron_demo_plugin(
-  basic_generator_plugin Basic_generator_plugin ${volumesUI_FILES} KEYWORDS
-  PolygonMesh PointSetProcessing)
-target_link_libraries(
-  basic_generator_plugin
-  PUBLIC scene_surface_mesh_item scene_points_with_normal_item
-         scene_polylines_item)
->>>>>>> 8738d8de
+target_link_libraries(edit_box_plugin PUBLIC  scene_edit_box_item   scene_surface_mesh_item )