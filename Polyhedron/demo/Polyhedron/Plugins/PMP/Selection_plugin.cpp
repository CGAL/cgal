#include <QtCore/qglobal.h>
#include "opengl_tools.h"

#include "Messages_interface.h"
#include "Scene_polyhedron_item.h"
#include "Scene_polyhedron_selection_item.h"
#include "Scene_points_with_normal_item.h"
#include "Scene_polylines_item.h"

#include <CGAL/Three/Scene_interface.h>
#include <CGAL/Three/Polyhedron_demo_plugin_helper.h>
#include "ui_Selection_widget.h"

#include <QAction>
#include <QMainWindow>
#include <QApplication>

#include <map>

#include <boost/graph/adjacency_list.hpp>
#include <CGAL/boost/graph/split_graph_into_polylines.h>
#include <Scene.h>

struct Is_terminal
{
  template <typename VertexDescriptor, typename Graph>
  bool operator ()(VertexDescriptor , const Graph& )
  {
    return false; // degree(vd,g) != 2; is a bad test in case of parallel edges
  }
};


template <typename Graph>
struct Polyline_visitor
{
  Scene_polylines_item* item;
  const Graph& points_pmap;

  Polyline_visitor(Scene_polylines_item* item_,
                   const Graph& points_property_map)
    : item(item_),
      points_pmap(points_property_map)
  {}

  void start_new_polyline()
  {
    item->polylines.push_back( Scene_polylines_item::Polyline() );
  }

  void add_node(typename boost::graph_traits<Graph>::vertex_descriptor vd)
  {
    item->polylines.back().push_back(points_pmap[vd]);
  }
  void end_polyline(){}
};
using namespace CGAL::Three;
class Polyhedron_demo_selection_plugin :
  public QObject,
  public Polyhedron_demo_plugin_helper
{
  Q_OBJECT
    Q_INTERFACES(CGAL::Three::Polyhedron_demo_plugin_interface)
    Q_PLUGIN_METADATA(IID "com.geometryfactory.PolyhedronDemo.PluginInterface/1.0")
public:
  bool applicable(QAction*) const { 
    return qobject_cast<Scene_polyhedron_item*>(scene->item(scene->mainSelectionIndex()))
        || qobject_cast<Scene_polyhedron_selection_item*>(scene->item(scene->mainSelectionIndex())); 
  }
  void print_message(QString message) { messages->information(message); }
  QList<QAction*> actions() const { return QList<QAction*>() << actionSelection; }

  void init(QMainWindow* mainWindow, CGAL::Three::Scene_interface* scene_interface, Messages_interface* m) {
    mw = mainWindow;
    scene = scene_interface;
    messages = m;
    actionSelection = new QAction(tr("Selection"), mw);
    connect(actionSelection, SIGNAL(triggered()), this, SLOT(selection_action()));
    last_mode = 0;
    dock_widget = new QDockWidget("Selection", mw);
    dock_widget->setVisible(false);

    ui_widget.setupUi(dock_widget);
    addDockWidget(dock_widget);
    Scene* true_scene = static_cast<Scene*>(scene);
    if(true_scene)
      connect(true_scene, SIGNAL(selectionChanged(int)), this, SLOT(selectionChanged(int)));

    connect(ui_widget.Select_all_button,  SIGNAL(clicked()), this, SLOT(on_Select_all_button_clicked()));
    connect(ui_widget.Add_to_selection_button,  SIGNAL(clicked()), this, SLOT(on_Add_to_selection_button_clicked()));
    connect(ui_widget.Clear_button,  SIGNAL(clicked()), this, SLOT(on_Clear_button_clicked()));
    connect(ui_widget.Clear_all_button,  SIGNAL(clicked()), this, SLOT(on_Clear_all_button_clicked()));
    connect(ui_widget.Inverse_selection_button,  SIGNAL(clicked()), this, SLOT(on_Inverse_selection_button_clicked()));
    connect(ui_widget.Select_isolated_components_button,  SIGNAL(clicked()), this, SLOT(on_Select_isolated_components_button_clicked()));
    connect(ui_widget.Get_minimum_button,  SIGNAL(clicked()), this, SLOT(on_Get_minimum_button_clicked()));
    connect(ui_widget.Create_selection_item_button,  SIGNAL(clicked()), this, SLOT(on_Create_selection_item_button_clicked()));    
    connect(ui_widget.Selection_type_combo_box, SIGNAL(currentIndexChanged(int)), 
            this, SLOT(on_Selection_type_combo_box_changed(int)));
    connect(ui_widget.Insertion_radio_button, SIGNAL(toggled(bool)), this, SLOT(on_Insertion_radio_button_toggled(bool)));
    connect(ui_widget.Brush_size_spin_box, SIGNAL(valueChanged(int)), this, SLOT(on_Brush_size_spin_box_changed(int)));
    connect(ui_widget.validateButton, SIGNAL(clicked()), this, SLOT(on_validateButton_clicked()));
    connect(ui_widget.Expand_reduce_button, SIGNAL(clicked()), this, SLOT(on_Expand_reduce_button_clicked()));
    connect(ui_widget.Select_sharp_edges_button, SIGNAL(clicked()), this, SLOT(on_Select_sharp_edges_button_clicked()));
    connect(ui_widget.modeBox, SIGNAL(currentIndexChanged(int)), this, SLOT(on_ModeBox_changed(int)));
    connect(ui_widget.editionBox, SIGNAL(currentIndexChanged(int)), this, SLOT(on_editionBox_changed(int)));

    ui_widget.Add_to_selection_button->hide();
    QObject* scene = dynamic_cast<QObject*>(scene_interface);
    if(scene) { 
      connect(scene, SIGNAL(itemAboutToBeDestroyed(CGAL::Three::Scene_item*)), this, SLOT(item_about_to_be_destroyed(CGAL::Three::Scene_item*)));
      connect(scene, SIGNAL(newItem(int)), this, SLOT(new_item_created(int)));
    } 
  }
  virtual void closure()
  {
    dock_widget->hide();
  }
Q_SIGNALS:
  void save_handleType();
  void set_operation_mode(int);
public Q_SLOTS:
  //If the mainSelectedItem is a selection_item, disable the picking item selection. Else, enable it.
  void selectionChanged(int i)
  {
    QGLViewer* v = *QGLViewer::QGLViewerPool().begin();
    CGAL::Three::Viewer_interface* viewer = dynamic_cast<CGAL::Three::Viewer_interface*>(v);
    if(!viewer)
        return;
    Scene_polyhedron_selection_item* current_item = qobject_cast<Scene_polyhedron_selection_item*>(scene->item(i));
    if(!current_item)
      viewer->setBindingSelect();
    else
      viewer->setNoBinding();
  }
  // If the selection_item or the polyhedron_item associated to the k-ring_selector is currently selected,
  // set the k-ring_selector as currently selected. (A k-ring_selector tha tis not "currently selected" will
  // not process selection events)
  void isCurrentlySelected(Scene_polyhedron_item_k_ring_selection* item)
  {
    if(scene->item_id(selection_item_map.find(item->poly_item)->second) == scene->mainSelectionIndex() ||
       scene->item_id(item->poly_item)== scene->mainSelectionIndex() )
      item->setCurrentlySelected(true);
    else
      item->setCurrentlySelected(false);
  }

  void setInstructions(QString s)
  {
    ui_widget.instructionsLabel->setText(s);
  }

  void selection_action() {
    dock_widget->show();
    dock_widget->raise();
<<<<<<< HEAD
    Scene_polyhedron_item* poly_item = getSelectedItem<Scene_polyhedron_item>();
    if(!poly_item || selection_item_map.find(poly_item) != selection_item_map.end()) { return; }
    Scene_polyhedron_selection_item* new_item = new Scene_polyhedron_selection_item(poly_item, mw);
    connect(this, SIGNAL(save_handleType()),new_item, SLOT(save_handleType()));
    connect(new_item, SIGNAL(updateInstructions(QString)), this, SLOT(setInstructions(QString)));
    connect(this, SIGNAL(set_operation_mode(int)),new_item, SLOT(set_operation_mode(int)));
    int item_id = scene->addItem(new_item);
    QObject* scene_ptr = dynamic_cast<QObject*>(scene);
    if (scene_ptr)
      connect(new_item,SIGNAL(simplicesSelected(CGAL::Three::Scene_item*)), scene_ptr, SLOT(setSelectedItem(CGAL::Three::Scene_item*)));
    connect(new_item,SIGNAL(isCurrentlySelected(Scene_polyhedron_item_k_ring_selection*)), this, SLOT(isCurrentlySelected(Scene_polyhedron_item_k_ring_selection*)));
    scene->setSelectedItem(item_id);
    on_ModeBox_changed(ui_widget.modeBox->currentIndex());
=======
    if(scene->numberOfEntries() < 2) {
      Scene_polyhedron_item* poly_item = get_selected_item<Scene_polyhedron_item>();
      if(!poly_item || selection_item_map.find(poly_item) != selection_item_map.end()) { return; }
      Scene_polyhedron_selection_item* new_item = new Scene_polyhedron_selection_item(poly_item, mw);
      connect(this, SIGNAL(save_handleType()),new_item, SLOT(save_handleType()));
      connect(new_item, SIGNAL(updateInstructions(QString)), this, SLOT(setInstructions(QString)));

      connect(this, SIGNAL(set_operation_mode(int)),new_item, SLOT(set_operation_mode(int)));
      int item_id = scene->addItem(new_item);
      QObject* scene_ptr = dynamic_cast<QObject*>(scene);
      if (scene_ptr)
        connect(new_item,SIGNAL(simplicesSelected(CGAL::Three::Scene_item*)), scene_ptr, SLOT(setSelectedItem(CGAL::Three::Scene_item*)));
      scene->setSelectedItem(item_id);
      on_ModeBox_changed(ui_widget.modeBox->currentIndex());
    }
>>>>>>> 32fe11ac
    on_Selection_type_combo_box_changed(ui_widget.Selection_type_combo_box->currentIndex());
  }
  // Select all
  void on_Select_all_button_clicked() {
    Scene_polyhedron_selection_item* selection_item = getSelectedItem<Scene_polyhedron_selection_item>();
    if(!selection_item) {
      print_message("Error: there is no selected polyhedron selection item!");
      return; 
    }

    selection_item->select_all();
  }

  void on_Add_to_selection_button_clicked()
  {

    Scene_polyhedron_selection_item* selection_item = getSelectedItem<Scene_polyhedron_selection_item>();
    if(!selection_item) {
      print_message("Error: there is no selected polyhedron selection item!");
      return;
    }

    selection_item->add_to_selection();
  }
  // Clear selection
  void on_Clear_button_clicked() {
    Scene_polyhedron_selection_item* selection_item = getSelectedItem<Scene_polyhedron_selection_item>();
    if(!selection_item) {
      print_message("Error: there is no selected polyhedron selection item!");
      return; 
    }

    selection_item->clear();
  }
  void on_Clear_all_button_clicked(){
    Scene_polyhedron_selection_item* selection_item = getSelectedItem<Scene_polyhedron_selection_item>();
    if(!selection_item) {
      print_message("Error: there is no selected polyhedron selection item!");
      return;
    }

    selection_item->clear_all();
  }
  void on_Inverse_selection_button_clicked()
  {
    Scene_polyhedron_selection_item* selection_item = getSelectedItem<Scene_polyhedron_selection_item>();
    if(!selection_item) {
      print_message("Error: there is no selected polyhedron selection item!");
      return;
    }
    selection_item->inverse_selection();
  }
  // Isolated component related functions
  void on_Select_isolated_components_button_clicked() {
    Scene_polyhedron_selection_item* selection_item = getSelectedItem<Scene_polyhedron_selection_item>();
    if(!selection_item) {
      print_message("Error: there is no selected polyhedron selection item!");
      return; 
    }

    boost::optional<std::size_t> minimum =
      selection_item->select_isolated_components(ui_widget.Threshold_size_spin_box->value());
    if(minimum) {
      ui_widget.Threshold_size_spin_box->setValue((int) *minimum);
    }
  }
  void on_Get_minimum_button_clicked() {
    Scene_polyhedron_selection_item* selection_item = getSelectedItem<Scene_polyhedron_selection_item>();
    if(!selection_item) {
      print_message("Error: there is no selected polyhedron selection item!");
      return; 
    }
    boost::optional<std::size_t> minimum = selection_item->get_minimum_isolated_component();
    if(minimum) {
      ui_widget.Threshold_size_spin_box->setValue((int) *minimum);
    }
  }
  // Create selection item for selected polyhedron item
  void on_Create_selection_item_button_clicked() {
    Scene_polyhedron_item* poly_item = getSelectedItem<Scene_polyhedron_item>();
    if(!poly_item) {
      print_message("Error: there is no selected polyhedron item!");
      return; 
    }
    // all other arrangements (putting inside selection_item_map), setting names etc,
    // other params (e.g. k_ring) will be set inside new_item_created
    Scene_polyhedron_selection_item* new_item = new Scene_polyhedron_selection_item(poly_item, mw);
    //To specify what action should be performed on shift+left-click
    connect(this, SIGNAL(save_handleType()),new_item, SLOT(save_handleType()));
    connect(new_item, SIGNAL(updateInstructions(QString)), this, SLOT(setInstructions(QString)));
    connect(this, SIGNAL(set_operation_mode(int)),new_item, SLOT(set_operation_mode(int)));
    int item_id = scene->addItem(new_item);
    QObject* scene_ptr = dynamic_cast<QObject*>(scene);
    if (scene_ptr)
      connect(new_item,SIGNAL(simplicesSelected(CGAL::Three::Scene_item*)), scene_ptr, SLOT(setSelectedItem(CGAL::Three::Scene_item*)));
    connect(new_item,SIGNAL(isCurrentlySelected(Scene_polyhedron_item_k_ring_selection*)), this, SLOT(isCurrentlySelected(Scene_polyhedron_item_k_ring_selection*)));
    scene->setSelectedItem(item_id);
    ui_widget.modeBox->setCurrentIndex(last_mode);
    on_ModeBox_changed(ui_widget.modeBox->currentIndex());
    on_Selection_type_combo_box_changed(ui_widget.Selection_type_combo_box->currentIndex());
  }
  void on_Selection_type_combo_box_changed(int index) {
    typedef Scene_polyhedron_selection_item::Active_handle Active_handle;
    for(Selection_item_map::iterator it = selection_item_map.begin(); it != selection_item_map.end(); ++it) {
      it->second->set_active_handle_type(static_cast<Active_handle::Type>(index));
      Q_EMIT save_handleType();
      if(index == 4)
      {
        it->second->setPathSelection(true);
        ui_widget.Add_to_selection_button->show();
        Q_EMIT set_operation_mode(-2);
      }
      else
      {
        ui_widget.Add_to_selection_button->hide();
        it->second->setPathSelection(false);
        Q_EMIT set_operation_mode(-1);
      }
    }
  }
  void on_Insertion_radio_button_toggled(bool toggle){
    for(Selection_item_map::iterator it = selection_item_map.begin(); it != selection_item_map.end(); ++it) {
      it->second->set_is_insert(toggle);
    }
  }
  void on_Brush_size_spin_box_changed(int value) {
    for(Selection_item_map::iterator it = selection_item_map.begin(); it != selection_item_map.end(); ++it) {
      it->second->set_k_ring(value);
    }
  }

  void on_validateButton_clicked() {
    switch(ui_widget.operationsBox->currentIndex())
    {
    //Create Point Set Item from Selected Vertices
    case 0:
    {
      Scene_polyhedron_selection_item* selection_item = getSelectedItem<Scene_polyhedron_selection_item>();
      if(!selection_item) {
        print_message("Error: there is no selected polyhedron selection item!");
        return;
      }
      if(selection_item->selected_vertices.empty()) {
        print_message("Error: there is no selected vertex in polyhedron selection item!");
        return;
      }
      Scene_points_with_normal_item* point_item = new Scene_points_with_normal_item();
      point_item->setName(QString("%1-points").arg(selection_item->name()));
      for(Scene_polyhedron_selection_item::Selection_set_vertex::iterator begin = selection_item->selected_vertices.begin();
         begin != selection_item->selected_vertices.end(); ++begin) {
         point_item->point_set()->push_back((*begin)->point());
      break;
      }
    }
      //Create Polyline Item from Selected Edges
    case 1:
    {
      Scene_polyhedron_selection_item* selection_item = getSelectedItem<Scene_polyhedron_selection_item>();
      if(!selection_item) {
        print_message("Error: there is no selected polyhedron selection item!");
        return;
      }
      if(selection_item->selected_edges.empty()) {
        print_message("Error: there is no selected edge in polyhedron selection item!");
        return;
      }
      Scene_polylines_item* polyline_item = new Scene_polylines_item();
      polyline_item->setName(QString("%1-edges").arg(selection_item->name()));

      typedef boost::adjacency_list < boost::listS,
          boost::vecS,
          boost::undirectedS,
          Kernel::Point_3 > Edge_graph;
      typedef Polyhedron::Vertex_handle Vertex_handle;
      Edge_graph edge_graph;
      std::map<Vertex_handle, Edge_graph::vertex_descriptor> p2vd;
      std::map<Vertex_handle, Edge_graph::vertex_descriptor>::iterator it_find;
      bool insert_OK;

      for(Scene_polyhedron_selection_item::Selection_set_edge::iterator begin = selection_item->selected_edges.begin();
          begin != selection_item->selected_edges.end(); ++begin)
      {
        Vertex_handle source = begin->halfedge()->opposite()->vertex();
        boost::tie(it_find, insert_OK)
            = p2vd.insert(std::make_pair(source, Edge_graph::vertex_descriptor()));
        if (insert_OK)
        {
          it_find->second = add_vertex(edge_graph);
          edge_graph[it_find->second] = source->point();
        }
        Edge_graph::vertex_descriptor src=it_find->second;

        Vertex_handle target = begin->halfedge()->vertex();
        boost::tie(it_find, insert_OK)
            = p2vd.insert(std::make_pair(target, Edge_graph::vertex_descriptor()));
        if (insert_OK)
        {
          it_find->second = add_vertex(edge_graph);
          edge_graph[it_find->second] = target->point();
        }
        Edge_graph::vertex_descriptor tgt=it_find->second;
        boost::add_edge(src, tgt, edge_graph);
      }


      Polyline_visitor<Edge_graph> polyline_visitor(polyline_item, edge_graph);
      CGAL::split_graph_into_polylines( edge_graph,
                                        polyline_visitor,
                                        Is_terminal() );
      scene->setSelectedItem( scene->addItem(polyline_item) );
      scene->itemChanged(polyline_item);
      break;
    }
      //Create Polyhedron Item from Selected Facets
    case 2:
    {
      Scene_polyhedron_selection_item* selection_item = getSelectedItem<Scene_polyhedron_selection_item>();
      if(!selection_item) {
        print_message("Error: there is no selected polyhedron selection item!");
        return;
      }

      Scene_polyhedron_item* poly_item = new Scene_polyhedron_item();
      if(selection_item->export_selected_facets_as_polyhedron(poly_item->polyhedron())) {
        poly_item->setName(QString("%1-facets").arg(selection_item->name()));
        poly_item->invalidateOpenGLBuffers(); // for init()
        scene->setSelectedItem( scene->addItem(poly_item) );
        scene->itemChanged(poly_item);
      }
      else {
        delete poly_item;
        print_message("Error: polyhedron item is not created!");
      }
      break;
    }
      //Erase Selected Facets from Polyhedron Item
    case 3:
    {
      Scene_polyhedron_selection_item* selection_item = getSelectedItem<Scene_polyhedron_selection_item>();
      if(!selection_item) {
        print_message("Error: there is no selected polyhedron selection item!");
        return;
      }

      selection_item->erase_selected_facets();
      break;
    }
      //Keep connected components of Selected Facets
    case 4:
    {
      Scene_polyhedron_selection_item* selection_item = getSelectedItem<Scene_polyhedron_selection_item>();
      if (!selection_item) {
        print_message("Error: there is no selected polyhedron selection item!");
        return;
      }
      selection_item->keep_connected_components();
      break;
    }
    default :
      break;
    }
    return;
  }

  void on_ModeBox_changed(int index)
  {
    Scene_polyhedron_selection_item* selection_item = getSelectedItem<Scene_polyhedron_selection_item>();
    if(selection_item)
      selection_item->on_Ctrlz_pressed();
    last_mode = index;
    switch(index)
    {
    //Selection mode
    case 0:
      ui_widget.selection_groupBox->setVisible(true);
      ui_widget.edition_groupBox->setVisible(false);
      Q_EMIT set_operation_mode(-1);
      on_Selection_type_combo_box_changed(ui_widget.Selection_type_combo_box->currentIndex());
      break;
      //Edition mode
    case 1:
      ui_widget.selection_groupBox->setVisible(false);
      ui_widget.edition_groupBox->setVisible(true);
      Q_EMIT save_handleType();
      on_editionBox_changed(ui_widget.editionBox->currentIndex());
      break;
    }
  }

  void on_editionBox_changed(int mode )
  {
    Scene_polyhedron_selection_item* selection_item = getSelectedItem<Scene_polyhedron_selection_item>();
    if(selection_item)
      selection_item->on_Ctrlz_pressed();
    if(ui_widget.modeBox->currentIndex() == 0)
    {
      Q_EMIT set_operation_mode(-1);
    }
    else
    {
      Q_EMIT set_operation_mode(mode);
    }
    switch(mode)
    {
    //Join vertex
    case 0:
    //Split vertex
    case 1:
    {
      QPixmap pm(":/cgal/Polyhedron_3/resources/euler_vertex.png");
      ui_widget.docImage_Label->setPixmap(pm);
      break;
    }
    //Join face
    case 3:
    //Split face
    case 4:
    {
      QPixmap pm(":/cgal/Polyhedron_3/resources/euler_facet.png");
      ui_widget.docImage_Label->setPixmap(pm);
      break;
    }
    //Collapse edge
    case 5:
    {
      QMatrix mat;
      mat.scale(0.6,0.6);
      QPixmap pm(":/cgal/Polyhedron_3/resources/general_collapse.png");
      ui_widget.docImage_Label->setPixmap(pm.transformed(mat));
      break;
    }
    //Add center vertex
    case 7:
    //Remove center vertex
    case 8:
    {
      QPixmap pm(":/cgal/Polyhedron_3/resources/euler_center.png");
      ui_widget.docImage_Label->setPixmap(pm);
      break;
    }
    //Add vertex and face to border
    case 9:
    {
      QPixmap pm(":/cgal/Polyhedron_3/resources/add_facet1.png");
      ui_widget.docImage_Label->setPixmap(pm);
      break;
    }
    //add facet to border
    case 10:
    {
      QPixmap pm(":/cgal/Polyhedron_3/resources/add_facet2.png");
      ui_widget.docImage_Label->setPixmap(pm);
      break;
    }
    default:
      ui_widget.docImage_Label->clear();
      break;
    }
  }
  void on_Select_sharp_edges_button_clicked() {
    Scene_polyhedron_selection_item* selection_item = getSelectedItem<Scene_polyhedron_selection_item>();
    if (!selection_item) {
      print_message("Error: there is no selected polyhedron selection item!");
      return;
    }

    double angle = ui_widget.Sharp_angle_spinbox->value();
    selection_item->select_sharp_edges(angle);
    scene->itemChanged(selection_item);
  }

  void on_Expand_reduce_button_clicked() {
    Scene_polyhedron_selection_item* selection_item = getSelectedItem<Scene_polyhedron_selection_item>();
    if(!selection_item) {
      print_message("Error: there is no selected polyhedron selection item!");
      return; 
    }

    int steps = ui_widget.Expand_reduce_spin_box->value();
    selection_item->expand_or_reduce(steps);
  }
  // To handle empty selection items coming from loader
  void new_item_created(int item_id) {
    typedef Scene_polyhedron_selection_item::Active_handle Active_handle;
    Scene_polyhedron_selection_item* selection_item = 
      qobject_cast<Scene_polyhedron_selection_item*>(scene->item(item_id));
    if(!selection_item) { return; }

    Scene_polyhedron_item* poly_item = getSelectedItem<Scene_polyhedron_item>();
    if(!poly_item) {
      CGAL_assertion(selection_item->polyhedron_item() == NULL); // which means it is coming from selection_io loader
      print_message("Error: please select corresponding polyhedron item from Geometric Objects list.");
      scene->erase(item_id);
      return;
    }

    if(selection_item->polyhedron_item() == NULL) { //coming from selection_io loader
      if(!selection_item->actual_load(poly_item, mw)) {
        print_message("Error: loading selection item is not successful!");
        scene->erase(item_id);
        return;
      }
      selection_item->invalidateOpenGLBuffers();
      scene->itemChanged(selection_item);
    }
    // now set default params both for selection items coming from selection_io, or on_Create_selection_item_button_clicked
    Active_handle::Type aht = static_cast<Active_handle::Type>(ui_widget.Selection_type_combo_box->currentIndex());
    bool is_insert = ui_widget.Insertion_radio_button->isChecked();
    int k_ring = ui_widget.Brush_size_spin_box->value();

    selection_item->set_active_handle_type(aht);
    selection_item->set_is_insert(is_insert);
    selection_item->set_k_ring(k_ring);
    selection_item->setRenderingMode(Flat);
    if(selection_item->name() == "unamed") {
      selection_item->setName(tr("%1 (selection)").arg(poly_item->name()));
    }

    selection_item_map.insert(std::make_pair(poly_item, selection_item));
  }
  void item_about_to_be_destroyed(CGAL::Three::Scene_item* scene_item) {
    // if polyhedron item
    Scene_polyhedron_item* poly_item = qobject_cast<Scene_polyhedron_item*>(scene_item);
    if(poly_item) {
      std::pair<Selection_item_map::iterator, Selection_item_map::iterator> res =
        selection_item_map.equal_range(poly_item);

      for(Selection_item_map::iterator begin = res.first; begin != res.second; ) {
        Scene_polyhedron_selection_item* selection_item = begin->second;
        selection_item_map.erase(begin++); // first erase from map, because scene->erase will cause a call to this function
        scene->erase( scene->item_id(selection_item) );
      }
    }
    // if polyhedron selection item
    Scene_polyhedron_selection_item* selection_item = qobject_cast<Scene_polyhedron_selection_item*>(scene_item);
    if(selection_item) {
      Scene_polyhedron_item* poly_item = selection_item->polyhedron_item();
      std::pair<Selection_item_map::iterator, Selection_item_map::iterator> res =
        selection_item_map.equal_range(poly_item);
      for(Selection_item_map::iterator begin = res.first; begin != res.second; ++begin) {
        if(begin->second == selection_item) {
          selection_item_map.erase(begin); break;
        }
      }
    }
  }

private:
  Messages_interface* messages;
  QAction* actionSelection;

  QDockWidget* dock_widget;
  Ui::Selection ui_widget;
typedef std::multimap<Scene_polyhedron_item*, Scene_polyhedron_selection_item*> Selection_item_map;
  Selection_item_map selection_item_map;
  int last_mode;
}; // end Polyhedron_demo_selection_plugin

//Q_EXPORT_PLUGIN2(Polyhedron_demo_selection_plugin, Polyhedron_demo_selection_plugin)

#include "Selection_plugin.moc"<|MERGE_RESOLUTION|>--- conflicted
+++ resolved
@@ -152,7 +152,6 @@
   void selection_action() {
     dock_widget->show();
     dock_widget->raise();
-<<<<<<< HEAD
     Scene_polyhedron_item* poly_item = getSelectedItem<Scene_polyhedron_item>();
     if(!poly_item || selection_item_map.find(poly_item) != selection_item_map.end()) { return; }
     Scene_polyhedron_selection_item* new_item = new Scene_polyhedron_selection_item(poly_item, mw);
@@ -166,23 +165,6 @@
     connect(new_item,SIGNAL(isCurrentlySelected(Scene_polyhedron_item_k_ring_selection*)), this, SLOT(isCurrentlySelected(Scene_polyhedron_item_k_ring_selection*)));
     scene->setSelectedItem(item_id);
     on_ModeBox_changed(ui_widget.modeBox->currentIndex());
-=======
-    if(scene->numberOfEntries() < 2) {
-      Scene_polyhedron_item* poly_item = get_selected_item<Scene_polyhedron_item>();
-      if(!poly_item || selection_item_map.find(poly_item) != selection_item_map.end()) { return; }
-      Scene_polyhedron_selection_item* new_item = new Scene_polyhedron_selection_item(poly_item, mw);
-      connect(this, SIGNAL(save_handleType()),new_item, SLOT(save_handleType()));
-      connect(new_item, SIGNAL(updateInstructions(QString)), this, SLOT(setInstructions(QString)));
-
-      connect(this, SIGNAL(set_operation_mode(int)),new_item, SLOT(set_operation_mode(int)));
-      int item_id = scene->addItem(new_item);
-      QObject* scene_ptr = dynamic_cast<QObject*>(scene);
-      if (scene_ptr)
-        connect(new_item,SIGNAL(simplicesSelected(CGAL::Three::Scene_item*)), scene_ptr, SLOT(setSelectedItem(CGAL::Three::Scene_item*)));
-      scene->setSelectedItem(item_id);
-      on_ModeBox_changed(ui_widget.modeBox->currentIndex());
-    }
->>>>>>> 32fe11ac
     on_Selection_type_combo_box_changed(ui_widget.Selection_type_combo_box->currentIndex());
   }
   // Select all
