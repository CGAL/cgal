include(polyhedron_demo_macros)
if(TARGET CGAL::Eigen_support)

  polyhedron_demo_plugin(jet_fitting_plugin Jet_fitting_plugin)
  target_link_libraries(
    jet_fitting_plugin PUBLIC scene_surface_mesh_item scene_polylines_item
                              CGAL::Eigen_support)

else()
  message(
    STATUS
      "NOTICE: Eigen 3.1 (or greater) was not found. Jet fitting plugin will not be available."
  )
endif()

polyhedron_demo_plugin(extrude_plugin Extrude_plugin KEYWORDS PMP)
target_link_libraries(extrude_plugin PUBLIC scene_surface_mesh_item
                                            scene_selection_item)

if(TARGET CGAL::Eigen_support)
  if("${EIGEN3_VERSION}" VERSION_GREATER "3.1.90")

<<<<<<< HEAD
    qt5_wrap_ui(hole_fillingUI_FILES Hole_filling_widget.ui)
    polyhedron_demo_plugin(hole_filling_plugin Hole_filling_plugin
                           ${hole_fillingUI_FILES} KEYWORDS PMP)
    target_link_libraries(
      hole_filling_plugin PUBLIC scene_surface_mesh_item scene_polylines_item
                                 scene_selection_item CGAL::Eigen_support)

    qt5_wrap_ui(fairingUI_FILES Fairing_widget.ui)
    polyhedron_demo_plugin(fairing_plugin Fairing_plugin ${fairingUI_FILES}
                           KEYWORDS PMP)
    target_link_libraries(fairing_plugin PUBLIC scene_selection_item
                                                CGAL::Eigen_support)

    polyhedron_demo_plugin(hole_filling_polyline_plugin
                           Hole_filling_polyline_plugin)
    target_link_libraries(
      hole_filling_polyline_plugin
      PUBLIC scene_surface_mesh_item scene_polylines_item CGAL::Eigen_support)

    qt5_wrap_ui(Mean_curvature_flow_skeleton_pluginUI_FILES
                Mean_curvature_flow_skeleton_plugin.ui)
    polyhedron_demo_plugin(
      mean_curvature_flow_skeleton_plugin Mean_curvature_flow_skeleton_plugin
      ${Mean_curvature_flow_skeleton_pluginUI_FILES})
    target_link_libraries(
      mean_curvature_flow_skeleton_plugin
      PUBLIC scene_surface_mesh_item scene_points_with_normal_item
             scene_polylines_item scene_mcf_item demo_framework
             CGAL::Eigen_support)
    # The smoothing plugin can still do some things, even if Ceres is not found
    qt5_wrap_ui(smoothingUI_FILES Smoothing_plugin.ui)
    polyhedron_demo_plugin(smoothing_plugin Smoothing_plugin
                           ${smoothingUI_FILES})
    target_link_libraries(
      smoothing_plugin PUBLIC scene_surface_mesh_item scene_selection_item
                              CGAL::Eigen_support)
    find_package(Ceres QUIET)
    set_package_properties(
      Ceres PROPERTIES
      DESCRIPTION "A large scale non-linear optimization library."
      PURPOSE "Can be used as a solver in the smoothing plugin.")

    if(TARGET ceres)
      target_compile_definitions(smoothing_plugin
                                 PRIVATE CGAL_PMP_USE_CERES_SOLVER)
      target_link_libraries(smoothing_plugin PUBLIC ceres)
    endif()

    target_link_libraries(extrude_plugin PUBLIC CGAL::Eigen_support)
=======
    qt5_wrap_ui( hole_fillingUI_FILES Hole_filling_widget.ui)
    polyhedron_demo_plugin(hole_filling_plugin Hole_filling_plugin ${hole_fillingUI_FILES} KEYWORDS PMP)
    target_link_libraries(hole_filling_plugin PUBLIC scene_surface_mesh_item scene_polylines_item scene_selection_item CGAL::Eigen_support)

    qt5_wrap_ui( fairingUI_FILES Fairing_widget.ui)
    polyhedron_demo_plugin(fairing_plugin Fairing_plugin ${fairingUI_FILES} KEYWORDS PMP)
    target_link_libraries(fairing_plugin PUBLIC scene_selection_item CGAL::Eigen_support)

    qt5_wrap_ui( Mean_curvature_flow_skeleton_pluginUI_FILES  Mean_curvature_flow_skeleton_plugin.ui)
    polyhedron_demo_plugin(mean_curvature_flow_skeleton_plugin Mean_curvature_flow_skeleton_plugin ${Mean_curvature_flow_skeleton_pluginUI_FILES})
    target_link_libraries(mean_curvature_flow_skeleton_plugin
      PUBLIC
        scene_surface_mesh_item
        scene_points_with_normal_item
        scene_polylines_item
        scene_mcf_item
        demo_framework
        CGAL::Eigen_support)
      # The smoothing plugin can still do some things, even if Ceres is not found
      qt5_wrap_ui( smoothingUI_FILES Smoothing_plugin.ui)
      polyhedron_demo_plugin(smoothing_plugin Smoothing_plugin ${smoothingUI_FILES})
      target_link_libraries(smoothing_plugin PUBLIC scene_surface_mesh_item scene_selection_item CGAL::Eigen_support)
      find_package(Ceres QUIET)
      if(TARGET ceres)
        target_compile_definitions( smoothing_plugin PRIVATE CGAL_PMP_USE_CERES_SOLVER )
        target_link_libraries(smoothing_plugin PUBLIC ceres)
      endif()

      target_link_libraries(extrude_plugin PUBLIC CGAL::Eigen_support)
>>>>>>> b4a53604
  else()
    message(
      STATUS
        "NOTICE: The hole filling and fairing plugins require Eigen 3.2 (or higher) and will not be available."
    )
  endif()

else(EIGEN3_FOUND)
  message(
    STATUS
      "NOTICE: The hole filling and fairing plugins require Eigen 3.2 (or higher) and will not be available."
  )
endif()

qt5_wrap_ui(soupUI_FILES Repair_soup.ui)
polyhedron_demo_plugin(orient_soup_plugin Orient_soup_plugin ${soupUI_FILES}
                       KEYWORDS Classification PMP)
target_link_libraries(
  orient_soup_plugin PUBLIC scene_polygon_soup_item scene_surface_mesh_item
                            scene_polylines_item scene_points_with_normal_item)

polyhedron_demo_plugin(inside_out_plugin Inside_out_plugin KEYWORDS PMP)
<<<<<<< HEAD
target_link_libraries(inside_out_plugin PUBLIC scene_surface_mesh_item
                                               scene_polygon_soup_item)

polyhedron_demo_plugin(join_and_split_plugin Join_and_split_polyhedra_plugin
                       KEYWORDS PMP)
target_link_libraries(join_and_split_plugin PUBLIC scene_surface_mesh_item
                                                   scene_selection_item)

qt5_wrap_ui(point_inside_polyhedronUI_FILES Point_inside_polyhedron_widget.ui)
polyhedron_demo_plugin(
  point_inside_polyhedron_plugin Point_inside_polyhedron_plugin
  ${point_inside_polyhedronUI_FILES})
target_link_libraries(
  point_inside_polyhedron_plugin PUBLIC scene_surface_mesh_item
                                        scene_points_with_normal_item)

qt5_wrap_ui(polyhedron_slicerUI_FILES Polyhedron_slicer_widget.ui)
polyhedron_demo_plugin(polyhedron_slicer_plugin Polyhedron_slicer_plugin
                       ${polyhedron_slicerUI_FILES})
target_link_libraries(
  polyhedron_slicer_plugin PUBLIC scene_surface_mesh_item scene_basic_objects
                                  scene_polylines_item)

polyhedron_demo_plugin(polyhedron_stitching_plugin Polyhedron_stitching_plugin
                       KEYWORDS PMP)
target_link_libraries(polyhedron_stitching_plugin PUBLIC scene_surface_mesh_item
                                                         scene_polylines_item)

qt5_wrap_ui(selectionUI_FILES Selection_widget.ui)
polyhedron_demo_plugin(
  selection_plugin
  Selection_plugin
  ${selectionUI_FILES}
  KEYWORDS
  PMP
  IO
  Classification
  Mesh_3)
target_link_libraries(
  selection_plugin PUBLIC scene_selection_item scene_points_with_normal_item
                          scene_polylines_item)
=======
target_link_libraries(inside_out_plugin PUBLIC scene_surface_mesh_item scene_polygon_soup_item)

polyhedron_demo_plugin(join_and_split_plugin Join_and_split_polyhedra_plugin KEYWORDS PMP)
target_link_libraries(join_and_split_plugin PUBLIC scene_surface_mesh_item scene_selection_item)

qt5_wrap_ui( point_inside_polyhedronUI_FILES Point_inside_polyhedron_widget.ui)
polyhedron_demo_plugin(point_inside_polyhedron_plugin Point_inside_polyhedron_plugin ${point_inside_polyhedronUI_FILES})
target_link_libraries(point_inside_polyhedron_plugin PUBLIC scene_surface_mesh_item scene_points_with_normal_item)

qt5_wrap_ui( polyhedron_slicerUI_FILES Polyhedron_slicer_widget.ui)
polyhedron_demo_plugin(polyhedron_slicer_plugin Polyhedron_slicer_plugin ${polyhedron_slicerUI_FILES})
target_link_libraries(polyhedron_slicer_plugin PUBLIC scene_surface_mesh_item scene_basic_objects scene_polylines_item)

polyhedron_demo_plugin(polyhedron_stitching_plugin Polyhedron_stitching_plugin KEYWORDS PMP)
target_link_libraries(polyhedron_stitching_plugin PUBLIC scene_surface_mesh_item scene_polylines_item)

qt5_wrap_ui( selectionUI_FILES Selection_widget.ui)
polyhedron_demo_plugin(selection_plugin Selection_plugin ${selectionUI_FILES} KEYWORDS PMP Viewer Classification Mesh_3)
target_link_libraries(selection_plugin PUBLIC scene_selection_item scene_points_with_normal_item scene_polylines_item)
>>>>>>> b4a53604

#to keep it simple to compile
add_custom_target(self_intersection_plugin)
add_dependencies(self_intersection_plugin selection_plugin)

polyhedron_demo_plugin(triangulate_facets_plugin Triangulate_facets_plugin
                       KEYWORDS PMP)
target_link_libraries(triangulate_facets_plugin PUBLIC scene_surface_mesh_item)

polyhedron_demo_plugin(corefinement_plugin Corefinement_plugin KEYWORDS PMP)
target_link_libraries(corefinement_plugin PUBLIC scene_surface_mesh_item)

polyhedron_demo_plugin(surface_intersection_plugin Surface_intersection_plugin
                       KEYWORDS PMP)
target_link_libraries(
  surface_intersection_plugin
  PUBLIC scene_surface_mesh_item scene_polylines_item
         scene_points_with_normal_item)

<<<<<<< HEAD
qt5_wrap_ui(repairUI_FILES RemoveNeedlesDialog.ui)
polyhedron_demo_plugin(repair_polyhedron_plugin Repair_polyhedron_plugin
                       ${repairUI_FILES} KEYWORDS PMP)
target_link_libraries(repair_polyhedron_plugin PUBLIC scene_surface_mesh_item)
=======
qt5_wrap_ui( repairUI_FILES RemoveNeedlesDialog.ui)
polyhedron_demo_plugin(repair_polyhedron_plugin Repair_polyhedron_plugin  ${repairUI_FILES} KEYWORDS PMP)
target_link_libraries(repair_polyhedron_plugin PUBLIC scene_points_with_normal_item scene_surface_mesh_item)
>>>>>>> b4a53604

qt5_wrap_ui(isotropicRemeshingUI_FILES Isotropic_remeshing_dialog.ui)
polyhedron_demo_plugin(isotropic_remeshing_plugin Isotropic_remeshing_plugin
                       ${isotropicRemeshingUI_FILES} KEYWORDS PMP)
target_link_libraries(isotropic_remeshing_plugin PUBLIC scene_surface_mesh_item
                                                        scene_selection_item)

if(TARGET CGAL::TBB_support)
  target_link_libraries(isotropic_remeshing_plugin PUBLIC CGAL::TBB_support)
endif()

polyhedron_demo_plugin(distance_plugin Distance_plugin KEYWORDS PMP)
target_link_libraries(distance_plugin PUBLIC scene_surface_mesh_item
                                             scene_color_ramp)
if(TARGET CGAL::TBB_support)
  target_link_libraries(distance_plugin PUBLIC CGAL::TBB_support)
endif()

<<<<<<< HEAD
polyhedron_demo_plugin(detect_sharp_edges_plugin Detect_sharp_edges_plugin
                       KEYWORDS IO Mesh_3 PMP)
=======
polyhedron_demo_plugin(detect_sharp_edges_plugin Detect_sharp_edges_plugin KEYWORDS Viewer Mesh_3 PMP)
>>>>>>> b4a53604
target_link_libraries(detect_sharp_edges_plugin PUBLIC scene_surface_mesh_item)

qt5_wrap_ui(randomPerturbationUI_FILES Random_perturbation_dialog.ui)
polyhedron_demo_plugin(random_perturbation_plugin Random_perturbation_plugin
                       ${randomPerturbationUI_FILES} KEYWORDS PMP)
target_link_libraries(random_perturbation_plugin PUBLIC scene_surface_mesh_item
                                                        scene_selection_item)

polyhedron_demo_plugin(degenerated_faces_plugin Degenerated_faces_plugin
                       KEYWORDS PMP)
target_link_libraries(degenerated_faces_plugin PUBLIC scene_surface_mesh_item
                                                      scene_selection_item)

qt5_wrap_ui(engravUI_FILES Engrave_dock_widget.ui)
polyhedron_demo_plugin(engrave_text_plugin Engrave_text_plugin
                       ${engravUI_FILES})
target_link_libraries(
  engrave_text_plugin PUBLIC scene_surface_mesh_item scene_selection_item
                             scene_polylines_item)<|MERGE_RESOLUTION|>--- conflicted
+++ resolved
@@ -19,58 +19,6 @@
 
 if(TARGET CGAL::Eigen_support)
   if("${EIGEN3_VERSION}" VERSION_GREATER "3.1.90")
-
-<<<<<<< HEAD
-    qt5_wrap_ui(hole_fillingUI_FILES Hole_filling_widget.ui)
-    polyhedron_demo_plugin(hole_filling_plugin Hole_filling_plugin
-                           ${hole_fillingUI_FILES} KEYWORDS PMP)
-    target_link_libraries(
-      hole_filling_plugin PUBLIC scene_surface_mesh_item scene_polylines_item
-                                 scene_selection_item CGAL::Eigen_support)
-
-    qt5_wrap_ui(fairingUI_FILES Fairing_widget.ui)
-    polyhedron_demo_plugin(fairing_plugin Fairing_plugin ${fairingUI_FILES}
-                           KEYWORDS PMP)
-    target_link_libraries(fairing_plugin PUBLIC scene_selection_item
-                                                CGAL::Eigen_support)
-
-    polyhedron_demo_plugin(hole_filling_polyline_plugin
-                           Hole_filling_polyline_plugin)
-    target_link_libraries(
-      hole_filling_polyline_plugin
-      PUBLIC scene_surface_mesh_item scene_polylines_item CGAL::Eigen_support)
-
-    qt5_wrap_ui(Mean_curvature_flow_skeleton_pluginUI_FILES
-                Mean_curvature_flow_skeleton_plugin.ui)
-    polyhedron_demo_plugin(
-      mean_curvature_flow_skeleton_plugin Mean_curvature_flow_skeleton_plugin
-      ${Mean_curvature_flow_skeleton_pluginUI_FILES})
-    target_link_libraries(
-      mean_curvature_flow_skeleton_plugin
-      PUBLIC scene_surface_mesh_item scene_points_with_normal_item
-             scene_polylines_item scene_mcf_item demo_framework
-             CGAL::Eigen_support)
-    # The smoothing plugin can still do some things, even if Ceres is not found
-    qt5_wrap_ui(smoothingUI_FILES Smoothing_plugin.ui)
-    polyhedron_demo_plugin(smoothing_plugin Smoothing_plugin
-                           ${smoothingUI_FILES})
-    target_link_libraries(
-      smoothing_plugin PUBLIC scene_surface_mesh_item scene_selection_item
-                              CGAL::Eigen_support)
-    find_package(Ceres QUIET)
-    set_package_properties(
-      Ceres PROPERTIES
-      DESCRIPTION "A large scale non-linear optimization library."
-      PURPOSE "Can be used as a solver in the smoothing plugin.")
-
-    if(TARGET ceres)
-      target_compile_definitions(smoothing_plugin
-                                 PRIVATE CGAL_PMP_USE_CERES_SOLVER)
-      target_link_libraries(smoothing_plugin PUBLIC ceres)
-    endif()
-
-    target_link_libraries(extrude_plugin PUBLIC CGAL::Eigen_support)
-=======
     qt5_wrap_ui( hole_fillingUI_FILES Hole_filling_widget.ui)
     polyhedron_demo_plugin(hole_filling_plugin Hole_filling_plugin ${hole_fillingUI_FILES} KEYWORDS PMP)
     target_link_libraries(hole_filling_plugin PUBLIC scene_surface_mesh_item scene_polylines_item scene_selection_item CGAL::Eigen_support)
@@ -98,9 +46,12 @@
         target_compile_definitions( smoothing_plugin PRIVATE CGAL_PMP_USE_CERES_SOLVER )
         target_link_libraries(smoothing_plugin PUBLIC ceres)
       endif()
-
-      target_link_libraries(extrude_plugin PUBLIC CGAL::Eigen_support)
->>>>>>> b4a53604
+      
+      set_package_properties(
+        Ceres PROPERTIES
+        DESCRIPTION "A large scale non-linear optimization library."
+        PURPOSE "Can be used as a solver in the smoothing plugin.")
+        target_link_libraries(extrude_plugin PUBLIC CGAL::Eigen_support)
   else()
     message(
       STATUS
@@ -123,49 +74,7 @@
                             scene_polylines_item scene_points_with_normal_item)
 
 polyhedron_demo_plugin(inside_out_plugin Inside_out_plugin KEYWORDS PMP)
-<<<<<<< HEAD
-target_link_libraries(inside_out_plugin PUBLIC scene_surface_mesh_item
-                                               scene_polygon_soup_item)
 
-polyhedron_demo_plugin(join_and_split_plugin Join_and_split_polyhedra_plugin
-                       KEYWORDS PMP)
-target_link_libraries(join_and_split_plugin PUBLIC scene_surface_mesh_item
-                                                   scene_selection_item)
-
-qt5_wrap_ui(point_inside_polyhedronUI_FILES Point_inside_polyhedron_widget.ui)
-polyhedron_demo_plugin(
-  point_inside_polyhedron_plugin Point_inside_polyhedron_plugin
-  ${point_inside_polyhedronUI_FILES})
-target_link_libraries(
-  point_inside_polyhedron_plugin PUBLIC scene_surface_mesh_item
-                                        scene_points_with_normal_item)
-
-qt5_wrap_ui(polyhedron_slicerUI_FILES Polyhedron_slicer_widget.ui)
-polyhedron_demo_plugin(polyhedron_slicer_plugin Polyhedron_slicer_plugin
-                       ${polyhedron_slicerUI_FILES})
-target_link_libraries(
-  polyhedron_slicer_plugin PUBLIC scene_surface_mesh_item scene_basic_objects
-                                  scene_polylines_item)
-
-polyhedron_demo_plugin(polyhedron_stitching_plugin Polyhedron_stitching_plugin
-                       KEYWORDS PMP)
-target_link_libraries(polyhedron_stitching_plugin PUBLIC scene_surface_mesh_item
-                                                         scene_polylines_item)
-
-qt5_wrap_ui(selectionUI_FILES Selection_widget.ui)
-polyhedron_demo_plugin(
-  selection_plugin
-  Selection_plugin
-  ${selectionUI_FILES}
-  KEYWORDS
-  PMP
-  IO
-  Classification
-  Mesh_3)
-target_link_libraries(
-  selection_plugin PUBLIC scene_selection_item scene_points_with_normal_item
-                          scene_polylines_item)
-=======
 target_link_libraries(inside_out_plugin PUBLIC scene_surface_mesh_item scene_polygon_soup_item)
 
 polyhedron_demo_plugin(join_and_split_plugin Join_and_split_polyhedra_plugin KEYWORDS PMP)
@@ -185,7 +94,6 @@
 qt5_wrap_ui( selectionUI_FILES Selection_widget.ui)
 polyhedron_demo_plugin(selection_plugin Selection_plugin ${selectionUI_FILES} KEYWORDS PMP Viewer Classification Mesh_3)
 target_link_libraries(selection_plugin PUBLIC scene_selection_item scene_points_with_normal_item scene_polylines_item)
->>>>>>> b4a53604
 
 #to keep it simple to compile
 add_custom_target(self_intersection_plugin)
@@ -205,16 +113,9 @@
   PUBLIC scene_surface_mesh_item scene_polylines_item
          scene_points_with_normal_item)
 
-<<<<<<< HEAD
-qt5_wrap_ui(repairUI_FILES RemoveNeedlesDialog.ui)
-polyhedron_demo_plugin(repair_polyhedron_plugin Repair_polyhedron_plugin
-                       ${repairUI_FILES} KEYWORDS PMP)
-target_link_libraries(repair_polyhedron_plugin PUBLIC scene_surface_mesh_item)
-=======
 qt5_wrap_ui( repairUI_FILES RemoveNeedlesDialog.ui)
 polyhedron_demo_plugin(repair_polyhedron_plugin Repair_polyhedron_plugin  ${repairUI_FILES} KEYWORDS PMP)
 target_link_libraries(repair_polyhedron_plugin PUBLIC scene_points_with_normal_item scene_surface_mesh_item)
->>>>>>> b4a53604
 
 qt5_wrap_ui(isotropicRemeshingUI_FILES Isotropic_remeshing_dialog.ui)
 polyhedron_demo_plugin(isotropic_remeshing_plugin Isotropic_remeshing_plugin
@@ -233,12 +134,7 @@
   target_link_libraries(distance_plugin PUBLIC CGAL::TBB_support)
 endif()
 
-<<<<<<< HEAD
-polyhedron_demo_plugin(detect_sharp_edges_plugin Detect_sharp_edges_plugin
-                       KEYWORDS IO Mesh_3 PMP)
-=======
 polyhedron_demo_plugin(detect_sharp_edges_plugin Detect_sharp_edges_plugin KEYWORDS Viewer Mesh_3 PMP)
->>>>>>> b4a53604
 target_link_libraries(detect_sharp_edges_plugin PUBLIC scene_surface_mesh_item)
 
 qt5_wrap_ui(randomPerturbationUI_FILES Random_perturbation_dialog.ui)
