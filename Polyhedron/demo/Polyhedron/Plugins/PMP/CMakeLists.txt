--- conflicted
+++ resolved
@@ -1,4 +1,3 @@
-<<<<<<< HEAD
 include( polyhedron_demo_macros )
 if(${USE_PCH})
   add_library(PMP_headers pmp_headers.cpp)
@@ -106,15 +105,15 @@
   if(TARGET CGAL::TBB_support)
     target_link_libraries(PMP_headers_eigen PUBLIC CGAL::TBB_support)
   endif()
-  if(TARGET CGAL::Eigen_support)
-    target_link_libraries(PMP_headers_eigen PUBLIC CGAL::Eigen_support)
+  if(TARGET CGAL::Eigen3_support)
+    target_link_libraries(PMP_headers_eigen PUBLIC CGAL::Eigen3_support)
   endif()
 
   if(TARGET CGAL::TBB_support)
     target_link_libraries(PMP_headers_eigen_las PUBLIC CGAL::TBB_support)
   endif()
-  if(TARGET CGAL::Eigen_support)
-    target_link_libraries(PMP_headers_eigen_las PUBLIC CGAL::Eigen_support)
+  if(TARGET CGAL::Eigen3_support)
+    target_link_libraries(PMP_headers_eigen_las PUBLIC CGAL::Eigen3_support)
   endif()
 
   if (TARGET CGAL::LASLIB_support)
@@ -125,11 +124,7 @@
   endif()
 endif() #use pch
 
-if(TARGET CGAL::Eigen_support)
-=======
-include(polyhedron_demo_macros)
 if(TARGET CGAL::Eigen3_support)
->>>>>>> 8738d8de
 
   polyhedron_demo_plugin(jet_fitting_plugin Jet_fitting_plugin)
   target_link_libraries(
@@ -266,7 +261,6 @@
 polyhedron_demo_plugin(detect_sharp_edges_plugin Detect_sharp_edges_plugin KEYWORDS Viewer Mesh_3 PMP)
 target_link_libraries(detect_sharp_edges_plugin PUBLIC scene_surface_mesh_item)
 
-<<<<<<< HEAD
 qt5_wrap_ui( randomPerturbationUI_FILES Random_perturbation_dialog.ui)
 polyhedron_demo_plugin(random_perturbation_plugin Random_perturbation_plugin ${randomPerturbationUI_FILES} KEYWORDS PMP)
 target_link_libraries(random_perturbation_plugin PUBLIC scene_surface_mesh_item scene_selection_item)
@@ -318,22 +312,3 @@
   endforeach()
 
 endif() #use pch
-=======
-qt5_wrap_ui(randomPerturbationUI_FILES Random_perturbation_dialog.ui)
-polyhedron_demo_plugin(random_perturbation_plugin Random_perturbation_plugin
-                       ${randomPerturbationUI_FILES} KEYWORDS PMP)
-target_link_libraries(random_perturbation_plugin PUBLIC scene_surface_mesh_item
-                                                        scene_selection_item)
-
-polyhedron_demo_plugin(degenerated_faces_plugin Degenerated_faces_plugin
-                       KEYWORDS PMP)
-target_link_libraries(degenerated_faces_plugin PUBLIC scene_surface_mesh_item
-                                                      scene_selection_item)
-
-qt5_wrap_ui(engravUI_FILES Engrave_dock_widget.ui)
-polyhedron_demo_plugin(engrave_text_plugin Engrave_text_plugin
-                       ${engravUI_FILES})
-target_link_libraries(
-  engrave_text_plugin PUBLIC scene_surface_mesh_item scene_selection_item
-                             scene_polylines_item)
->>>>>>> 8738d8de
