--- conflicted
+++ resolved
@@ -1,24 +1,16 @@
 include(polyhedron_demo_macros)
 
-<<<<<<< HEAD
-find_package(LASLIB QUIET)
-set_package_properties(
-  LASLIB PROPERTIES
-  DESCRIPTION "A library for LIDAR I/O."
-  PURPOSE "Required for reading or writing LAS files.")
-=======
 if (NOT MSVC_VERSION OR MSVC_VERSION GREATER_EQUAL 1919 OR MSVC_VERSION LESS 1910)
-  find_package(LASLIB)
+  find_package(LASLIB QUIET)
   set_package_properties(
     LASLIB PROPERTIES
-    DESCRIPTION "A library for some I/O."
-    PURPOSE "Requiered for reading or writing LAS files.")
-  include(CGAL_LASLIB_support)
+    DESCRIPTION "A library for LIDAR I/O."
+    PURPOSE "Required for reading or writing LAS files.")
 else()
-  message(STATUS "NOTICE : the LAS reader does not work with your version of Visual Studio 2017.")
+  message(STATUS "NOTICE: the LAS reader does not work with your version of Visual Studio 2017.")
 endif()
->>>>>>> 1f2c7f08
 
+include(CGAL_LASLIB_support)
 
 polyhedron_demo_plugin(gocad_plugin GOCAD_io_plugin KEYWORDS Viewer)
 target_link_libraries(gocad_plugin PUBLIC scene_surface_mesh_item)
