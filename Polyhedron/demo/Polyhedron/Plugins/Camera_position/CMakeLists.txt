<<<<<<< HEAD
include(polyhedron_demo_macros)
qt5_wrap_ui(cameraUI_FILES Camera_positions_list.ui)
polyhedron_demo_plugin(camera_positions_plugin Camera_positions_plugin
                       Camera_positions_list ${cameraUI_FILES})
=======
include( polyhedron_demo_macros )
  qt5_wrap_ui( cameraUI_FILES   Camera_positions_list.ui )
  polyhedron_demo_plugin(camera_positions_plugin
    Camera_positions_plugin
    Camera_positions_list
    ${cameraUI_FILES}
    KEYWORDS Viewer)
>>>>>>> b4a53604

target_link_libraries(camera_positions_plugin PUBLIC demo_framework)<|MERGE_RESOLUTION|>--- conflicted
+++ resolved
@@ -1,16 +1,11 @@
-<<<<<<< HEAD
-include(polyhedron_demo_macros)
-qt5_wrap_ui(cameraUI_FILES Camera_positions_list.ui)
-polyhedron_demo_plugin(camera_positions_plugin Camera_positions_plugin
-                       Camera_positions_list ${cameraUI_FILES})
-=======
+
 include( polyhedron_demo_macros )
-  qt5_wrap_ui( cameraUI_FILES   Camera_positions_list.ui )
-  polyhedron_demo_plugin(camera_positions_plugin
+qt5_wrap_ui( cameraUI_FILES   Camera_positions_list.ui )
+polyhedron_demo_plugin(camera_positions_plugin
     Camera_positions_plugin
     Camera_positions_list
     ${cameraUI_FILES}
     KEYWORDS Viewer)
->>>>>>> b4a53604
 
+target_link_libraries( camera_positions_plugin PUBLIC demo_framework)
 target_link_libraries(camera_positions_plugin PUBLIC demo_framework)