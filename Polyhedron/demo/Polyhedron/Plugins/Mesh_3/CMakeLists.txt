--- conflicted
+++ resolved
@@ -2,7 +2,6 @@
 
 remove_definitions(-DQT_STATICPLUGIN)
 
-<<<<<<< HEAD
 if(${USE_PCH})
   add_library(Mesh_3_headers mesh_3_headers.cpp)
   target_precompile_headers(Mesh_3_headers PUBLIC
@@ -32,32 +31,7 @@
   ${meshingUI_FILES} KEYWORDS Mesh_3)
 target_link_libraries(mesh_3_plugin PUBLIC scene_polygon_soup_item scene_polylines_item scene_implicit_function_item scene_image_item
   scene_surface_mesh_item scene_c3t3_item ${OPENGL_gl_LIBRARY} )
-=======
-qt5_wrap_cpp(VOLUME_MOC_OUTFILES
-             ${CMAKE_CURRENT_SOURCE_DIR}/Volume_plane_thread.h)
-qt5_wrap_cpp(VOLUME_MOC_OUTFILES
-             ${CMAKE_CURRENT_SOURCE_DIR}/Volume_plane_interface.h)
-qt5_wrap_ui(meshingUI_FILES Meshing_dialog.ui Smoother_dialog.ui
-            Local_optimizers_dialog.ui)
-polyhedron_demo_plugin(
-  mesh_3_plugin
-  Mesh_3_plugin
-  Mesh_3_plugin_cgal_code.cpp
-  Meshing_thread.cpp
-  split_polylines.cpp
-  ${meshingUI_FILES}
-  KEYWORDS
-  Mesh_3)
-target_link_libraries(
-  mesh_3_plugin
-  PUBLIC scene_polygon_soup_item
-         scene_polylines_item
-         scene_implicit_function_item
-         scene_image_item
-         scene_surface_mesh_item
-         scene_c3t3_item
-         ${OPENGL_gl_LIBRARY})
->>>>>>> 8738d8de
+
 target_include_directories(mesh_3_plugin PRIVATE include)
 
 find_package(VTK QUIET COMPONENTS vtkImagingGeneral vtkIOImage NO_MODULE)
@@ -136,38 +110,18 @@
 find_package(Eigen3 3.1.0 REQUIRED) #(3.1.0 or greater)
 include(CGAL_Eigen3_support)
 
-<<<<<<< HEAD
- if (TARGET CGAL::Eigen_support)
-   target_link_libraries(mesh_3_plugin PUBLIC CGAL::Eigen_support)
-   target_link_libraries(mesh_3_optimization_plugin PUBLIC CGAL::Eigen_support)
-   target_link_libraries(c3t3_io_plugin PUBLIC CGAL::Eigen_support)
-   target_link_libraries(c3t3_rib_exporter_plugin PUBLIC CGAL::Eigen_support)
-   if(${USE_PCH})
-     target_link_libraries(Mesh_3_headers PUBLIC CGAL::Eigen_support)
-   endif()
- else() #eigen
-   message(STATUS "The Mesh_3_optimization_plugin requires Eigen, which was not found, and will use a deprecated class to replace it. Warnings are to be expected.")
- endif()#eigen
+if (TARGET CGAL::Eigen3_support)
+  target_link_libraries(mesh_3_plugin PUBLIC CGAL::Eigen3_support)
+  target_link_libraries(mesh_3_optimization_plugin PUBLIC CGAL::Eigen3_support)
+  target_link_libraries(c3t3_io_plugin PUBLIC CGAL::Eigen3_support)
+  target_link_libraries(c3t3_rib_exporter_plugin PUBLIC CGAL::Eigen3_support)
+  if(${USE_PCH})
+    target_link_libraries(Mesh_3_headers PUBLIC CGAL::Eigen3_support)
+  endif()
+else() #eigen
+  message(STATUS "The Mesh_3_optimization_plugin requires Eigen, which was not found, and will use a deprecated class to replace it. Warnings are to be expected.")
+endif()#eigen
 
-=======
-if(TARGET CGAL::Eigen3_support)
-  target_link_libraries(mesh_3_optimization_plugin PUBLIC CGAL::Eigen3_support)
-else() #eigen
-  message(
-    STATUS
-      "The Mesh_3_optimization_plugin requires Eigen, which was not found, and will use a deprecated class to replace it. Warnings are to be expected."
-  )
-endif() #eigen
-
-polyhedron_demo_plugin(c3t3_io_plugin C3t3_io_plugin KEYWORDS Viewer Mesh_3)
-target_link_libraries(c3t3_io_plugin PUBLIC scene_c3t3_item)
-
-qt5_wrap_ui(ribUI_FILES Rib_dialog.ui)
-polyhedron_demo_plugin(c3t3_rib_exporter_plugin C3t3_rib_exporter_plugin
-                       ${ribUI_FILES} KEYWORDS Mesh_3)
-target_link_libraries(c3t3_rib_exporter_plugin PUBLIC scene_c3t3_item)
-
->>>>>>> 8738d8de
 if(TBB_FOUND)
   target_link_libraries(mesh_3_plugin PUBLIC CGAL::TBB_support)
   target_link_libraries(mesh_3_optimization_plugin PUBLIC CGAL::TBB_support)
