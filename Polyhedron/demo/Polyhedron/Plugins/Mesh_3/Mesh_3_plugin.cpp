--- conflicted
+++ resolved
@@ -656,23 +656,14 @@
   const Item on_cube{"Polylines on cube", BORDERS};
   const Item triple_lines{"Triple+ lines", FEATURES};
   if (features_protection_available) {
-<<<<<<< HEAD
     if (items->index() == POLYHEDRAL_MESH_ITEMS) {
-=======
-    if (items->which() == POLYHEDRAL_MESH_ITEMS) {
       auto v = [](Protection_flags f) { return QVariant::fromValue(f); };
->>>>>>> bbc4d08e
       if (mesh_type == Mesh_type::SURFACE_ONLY) {
         ui.protectEdges->addItem(sharp_and_boundary.first, v(sharp_and_boundary.second));
         ui.protectEdges->addItem(boundary_only.first, v(boundary_only.second));
       } else
-<<<<<<< HEAD
-        ui.protectEdges->addItem(sharp_edges);
+        ui.protectEdges->addItem(sharp_edges.first, v(sharp_edges.second));
     } else if (items->index() == IMAGE_MESH_ITEMS) {
-=======
-        ui.protectEdges->addItem(sharp_edges.first, v(sharp_edges.second));
-    } else if (items->which() == IMAGE_MESH_ITEMS) {
->>>>>>> bbc4d08e
       if (polylines_item != nullptr) {
         ui.protectEdges->addItem(input_polylines.first, QVariant::fromValue(input_polylines.second));
         ui.protectEdges->addItem(QString(on_cube.first).append(" and input polylines"),
