#include <CGAL/SMDS_3/io_signature.h>
#include "Scene_c3t3_item.h"
#include <CGAL/SMDS_3/tet_soup_to_c3t3.h>
#include <CGAL/Three/Polyhedron_demo_io_plugin_interface.h>
#include <CGAL/Three/Three.h>
#include <CGAL/IO/File_avizo.h>
#include <iostream>
#include <fstream>

#include <QMessageBox>

class Polyhedron_demo_c3t3_binary_io_plugin :
  public QObject,
  public CGAL::Three::Polyhedron_demo_io_plugin_interface
{
    Q_OBJECT
    Q_INTERFACES(CGAL::Three::Polyhedron_demo_io_plugin_interface)
    Q_PLUGIN_METADATA(IID "com.geometryfactory.PolyhedronDemo.IOPluginInterface/1.90" FILE "c3t3_io_plugin.json")

public:
  QString name() const override { return "C3t3_io_plugin"; }
  QString nameFilters() const override { return "binary files (*.cgal);;ascii (*.mesh);;maya (*.ma);;avizo (*.tetra.am)"; }
  QString saveNameFilters() const override{
    return "binary files (*.cgal);;ascii (*.mesh);;maya (*.ma);;avizo (*.tetra.am);;OFF files (*.off)"; }
  QString loadNameFilters() const override {
    return "binary files (*.cgal);;ascii (*.mesh);;avizo (*.tetra.am)"; }
  bool canLoad(QFileInfo) const override;
  QList<Scene_item*> load(QFileInfo fileinfo, bool& ok, bool add_to_scene=true) override;

  bool canSave(const CGAL::Three::Scene_item*) override;
  bool save(QFileInfo fileinfo,QList<CGAL::Three::Scene_item*>& ) override;
  bool isDefaultLoader(const Scene_item* item) const override{
    if(qobject_cast<const Scene_c3t3_item*>(item))
      return true;
    return false;
  }

private:
  bool try_load_other_binary_format(std::istream& in, C3t3& c3t3);
  bool try_load_a_cdt_3(std::istream& in, C3t3& c3t3);
  void update_c3t3(C3t3& c3t3);
};


bool Polyhedron_demo_c3t3_binary_io_plugin::canLoad(QFileInfo fi) const {
  if(!fi.suffix().contains("cgal"))
    return true;
  std::ifstream in(fi.filePath().toUtf8(),
                   std::ios_base::in|std::ios_base::binary);
  if(!in) {
    std::cerr << "Error! Cannot open file "
              << (const char*)fi.filePath().toUtf8() << std::endl;
    return false;
  }
  if (fi.suffix().toLower() == "cgal")
  {
    std::string line;
    std::istringstream iss;
    std::getline(in, line);
    iss.str(line);
    std::string keyword;
    if (iss >> keyword)
      if (keyword == "binary")
        return true;
  }
  else if (fi.suffix().toLower() == "am")
  {
    return true;
  }
  return false;
}

QList<Scene_item*>
Polyhedron_demo_c3t3_binary_io_plugin::load(
    QFileInfo fileinfo, bool& ok, bool add_to_scene) {

    // Open file
    ok = true;
    std::ifstream in(fileinfo.filePath().toUtf8(),
                     std::ios_base::in|std::ios_base::binary);
    if(!in) {
      std::cerr << "Error! Cannot open file "
                << (const char*)fileinfo.filePath().toUtf8() << std::endl;
      ok = false;
      return QList<Scene_item*>();
    }
    Scene_c3t3_item* item = new Scene_c3t3_item();

    if(fileinfo.size() == 0)
    {
      CGAL::Three::Three::warning( tr("The file you are trying to load is empty."));
      item->setName(fileinfo.completeBaseName());
      if(add_to_scene)
        CGAL::Three::Three::scene()->addItem(item);
      return QList<Scene_item*>()<< item;
    }
    if(fileinfo.suffix().toLower() == "cgal")
    {
        item->setName(fileinfo.baseName());

        if(item->load_binary(in)) {
          if(add_to_scene){
            item->resetCutPlane();
            CGAL::Three::Three::scene()->addItem(item);
          }
          return QList<Scene_item*>() << item;
        }

        item->c3t3().clear();
        in.seekg(0);
        if(try_load_other_binary_format(in, item->c3t3())) {
          item->resetCutPlane();
          item->c3t3_changed();
          item->changed();
          if(add_to_scene)
            CGAL::Three::Three::scene()->addItem(item);
          return QList<Scene_item*>()<< item;
        }

        item->c3t3().clear();
        in.seekg(0);
        if(try_load_a_cdt_3(in, item->c3t3())) {
          item->resetCutPlane();
          item->c3t3_changed();
          item->changed();
          if(add_to_scene)
            CGAL::Three::Three::scene()->addItem(item);
          return QList<Scene_item*>()<<item;
        }
    }
    else if (fileinfo.suffix().toLower() == "mesh")
    {
      in.close();
      in.open(fileinfo.filePath().toUtf8(), std::ios_base::in);//not binary
      CGAL_assertion(!(!in));

      item->setName(fileinfo.baseName());
      item->set_valid(false);

      if(CGAL::SMDS_3::build_triangulation_from_file(in, item->c3t3().triangulation(),
<<<<<<< HEAD
         /*verbose = */true, /*replace_subdomain_0 = */false, /*allow_non_manifold = */true))
=======
         /*verbose = */false, /*replace_subdomain_0 = */false, /*allow_non_manifold = */true))
>>>>>>> 7e2e4448
      {
        update_c3t3(item->c3t3());

        item->resetCutPlane();
        item->c3t3_changed();
        if(add_to_scene)
          CGAL::Three::Three::scene()->addItem(item);
        return QList<Scene_item*>()<<item;
      }
      else if(item->c3t3().triangulation().number_of_finite_cells() == 0)
      {
        QMessageBox::warning((QWidget*)NULL, tr("C3t3_io_plugin"),
                                       tr("No finite cell provided.\n"
                                          "Nothing to display."),
                                        QMessageBox::Ok);
      }
    }
    else if (fileinfo.suffix().toLower() == "am")
    {
      if (CGAL::IO::internal::is_avizo_tetra_format(in, "ascii"))
      {
        in.close();
        in.open(fileinfo.filePath().toUtf8(), std::ios_base::in);//not binary
        CGAL_assertion(!(!in));
      }
<<<<<<< HEAD

      item->setName(fileinfo.baseName());

      if (CGAL::IO::read_AVIZO_TETRA(in, item->c3t3().triangulation()))
      {
        update_c3t3(item->c3t3());

=======

      item->setName(fileinfo.baseName());

      if (CGAL::IO::read_AVIZO_TETRA(in, item->c3t3().triangulation()))
      {
        update_c3t3(item->c3t3());

>>>>>>> 7e2e4448
        item->resetCutPlane();
        item->c3t3_changed();
        if (add_to_scene)
          CGAL::Three::Three::scene()->addItem(item);
        return QList<Scene_item*>() << item;
      }
    }

    // if all loading failed...
    delete item;
    ok = false;
    return QList<Scene_item*>();
}

bool Polyhedron_demo_c3t3_binary_io_plugin::canSave(const CGAL::Three::Scene_item* item)
{
  // This plugin supports c3t3 items.
  return qobject_cast<const Scene_c3t3_item*>(item);
}

bool
Polyhedron_demo_c3t3_binary_io_plugin::
save(QFileInfo fileinfo, QList<Scene_item *> &items)
{
  Scene_item* item = items.front();
  if(!qobject_cast<Scene_c3t3_item*>(item)->is_valid())
  {
    QMessageBox::warning(CGAL::Three::Three::mainWindow(), "", "The c3t3_item is not valid. You cannot save it.");
    return false;
  }
  const Scene_c3t3_item* c3t3_item = qobject_cast<const Scene_c3t3_item*>(item);
  if ( NULL == c3t3_item )
  {
    return false;
  }

  QString path = fileinfo.absoluteFilePath();

  if(path.endsWith(".cgal"))
  {
    std::ofstream out(fileinfo.filePath().toUtf8(),
                      std::ios_base::out|std::ios_base::binary);

    bool ok = out && c3t3_item->save_binary(out);
    if(!ok)
      return false;
    else
    {
      items.pop_front();
      return true;
    }
  }

  else  if (fileinfo.suffix() == "mesh")
  {
    std::ofstream medit_file (qPrintable(path));
    CGAL::IO::write_MEDIT(medit_file, c3t3_item->c3t3(),
                          CGAL::parameters::rebind_labels(true)
                          .show_patches(true));
    items.pop_front();
    return true;
  }
  else if (fileinfo.suffix() == "ma")
  {
    std::ofstream maya_file (qPrintable(path));
    c3t3_item->c3t3().output_to_maya(
          maya_file,true);
    items.pop_front();
    return true;
  }
  else if (fileinfo.suffix() == "am")
  {
    std::ofstream avizo_file (qPrintable(path));
    CGAL::IO::output_to_avizo(avizo_file, c3t3_item->c3t3());
    items.pop_front();
    return true;
  }
  else if (fileinfo.suffix() == "off")
  {
    std::ofstream off_file(qPrintable(path));
    c3t3_item->c3t3().output_facets_in_complex_to_off(off_file);
    items.pop_front();
    return true;
  }
  else
    return false;
}

struct Fake_mesh_domain {
  typedef CGAL::Tag_true Has_features;
  typedef int Subdomain_index;
  typedef std::pair<int,int> Surface_patch_index;
  typedef int Curve_index;
  typedef int Corner_index;
  typedef boost::variant<Subdomain_index,Surface_patch_index> Index;
};

typedef Geom_traits Fake_gt;
typedef CGAL::Mesh_vertex_base_3<Fake_gt, Fake_mesh_domain> Fake_vertex_base;
typedef CGAL::Compact_mesh_cell_base_3<Fake_gt, Fake_mesh_domain> Fake_cell_base;
typedef CGAL::Triangulation_data_structure_3<Fake_vertex_base,Fake_cell_base> Fake_tds;
typedef CGAL::Regular_triangulation_3<Fake_gt, Fake_tds> Fake_tr;
typedef CGAL::Mesh_complex_3_in_triangulation_3<
  Fake_tr,
  Fake_mesh_domain::Corner_index,
  Fake_mesh_domain::Curve_index> Fake_c3t3;

template <class Cb = CGAL::Triangulation_cell_base_3<EPICK> >
struct Fake_CDT_3_cell_base : public Cb
{
  typedef Cb Base;
<<<<<<< HEAD
  int face_id[4];
=======
  int constrained_facet[4];
  bool _restoring[6];
  int to_edge_index( int li, int lj ) const {
    CGAL_precondition( li >= 0 && li < 4 );
    CGAL_precondition( lj >= 0 && lj < 4 );
    CGAL_precondition( li != lj );
    return ( li==0 || lj==0 ) ? li+lj-1 : li+lj;
  }
>>>>>>> 7e2e4448

  template < typename TDS2 >
  struct Rebind_TDS {
    typedef typename Base::template Rebind_TDS<TDS2>::Other   Cb2;
    typedef Fake_CDT_3_cell_base<Cb2>  Other;
  };

  static std::string io_signature() {
    return CGAL::Get_io_signature<Base>()() + "+(" +
           CGAL::Get_io_signature<int>()() + ")[4]";
  }
  friend
  std::istream&
  operator>>( std::istream& is, Fake_CDT_3_cell_base& c) {
    is >> static_cast<Cb&>(c);
    for( int li = 0; li < 4; ++li ) {
      if( CGAL::IO::is_ascii(is) )
        is >> c.face_id[li];
      else
        CGAL::read( is, c.face_id[li] );
    }
    return is;
  }
};


typedef CGAL::Triangulation_data_structure_3<CGAL::Triangulation_vertex_base_3<EPICK>,
                                             Fake_CDT_3_cell_base<> > Fake_CDT_3_TDS;
typedef CGAL::Triangulation_3<EPICK, Fake_CDT_3_TDS> Fake_CDT_3;

typedef Fake_mesh_domain::Surface_patch_index Fake_patch_id;

template <typename Tr1, typename Tr2>
struct Update_vertex
{
  typedef Fake_mesh_domain::Surface_patch_index Sp_index;
  typedef typename Tr1::Vertex                  V1;
  typedef typename Tr2::Vertex                  V2;
  typedef typename Tr2::Point                   Point;

  V2 operator()(const V1&)
  {
    return V2();
  }

  bool operator()(const V1& v1, V2& v2)
  {
    v2.set_point(Point(v1.point()));
    v2.set_dimension(v1.in_dimension());
    v2.set_special(v1.is_special());
    switch(v1.in_dimension()) {
    case 2:
    {
      const typename V1::Index& index = v1.index();
      const Sp_index sp_index = boost::get<Sp_index>(index);
      v2.set_index((std::max)(sp_index.first, sp_index.second));
    }
      break;
    default:// -1, 0, 1, 3
      v2.set_index(boost::get<int>(v1.index()));
    }
    return true;
  }
}; // end struct Update_vertex

struct Update_cell {

  typedef Fake_mesh_domain::Surface_patch_index Sp_index;

  template <typename C1, typename C2>
  bool operator()(const C1& c1, C2& c2) {
    c2.set_subdomain_index(c1.subdomain_index());
    for(int i = 0; i < 4; ++i) {
      const Sp_index sp_index = c1.surface_patch_index(i);
      c2.set_surface_patch_index(i, (std::max)(sp_index.first,
                                               sp_index.second));
      CGAL_assertion(c1.is_facet_on_surface(i) ==
                     c2.is_facet_on_surface(i));
    }
    return true;
  }
}; // end struct Update_cell


template <typename Tr1, typename Tr2>
struct Update_vertex_from_CDT_3 {
  // Tr1 and Tr2's point types might be different

  typedef typename Tr1::Vertex          V1;
  typedef typename Tr2::Vertex          V2;
  typedef typename Tr2::Point           Point;

   V2 operator()(const V1&)
  {
    return V2();
  }
  void operator()(const V1& v1, V2& v2)
  {
    v2.set_point(Point(v1.point()));
    v2.set_dimension(2);
    v2.set_special(false);
  }
}; // end struct Update_vertex

struct Update_cell_from_CDT_3 {

  typedef Fake_mesh_domain::Surface_patch_index Sp_index;

  template <typename C1,typename C2>
  void operator()(const C1& c1, C2& c2) {
    c2.set_subdomain_index(1);
    for(int i = 0; i < 4; ++i) {
      c2.set_surface_patch_index(i, c1.face_id[i]+1);
    }
  }
}; // end struct Update_cell

bool
Polyhedron_demo_c3t3_binary_io_plugin::
try_load_a_cdt_3(std::istream& is, C3t3& c3t3)
{
  std::cerr << "Try load a CDT_3...";
  std::string s;
  if(!(is >> s)) return false;
  bool binary = (s == "binary");
  if(binary) {
    if(!(is >> s)) return false;
  }
  if (s != "CGAL" ||
      !(is >> s) ||
      s != "c3t3")
  {
    return false;
  }
  std::getline(is, s);
  if(s != "") {
    if(s != std::string(" ") + CGAL::Get_io_signature<Fake_CDT_3>()()) {
      std::cerr << "load_binary_file:"
                << "\n  expected format: " << CGAL::Get_io_signature<Fake_CDT_3>()()
                << "\n       got format:" << s << std::endl;
      return false;
    }
  }
  if(binary) CGAL::IO::set_binary_mode(is);
  if(c3t3.triangulation().file_input<
       Fake_CDT_3,
       Update_vertex_from_CDT_3<Fake_CDT_3, C3t3::Triangulation>,
       Update_cell_from_CDT_3>(is))
  {
    c3t3.rescan_after_load_of_triangulation();
    std::cerr << "Try load a CDT_3... DONE";
    return true;
  }
  else {
    return false;
  }
}

void
Polyhedron_demo_c3t3_binary_io_plugin::
update_c3t3(C3t3& c3t3)
{
  using Cell_handle = C3t3::Triangulation::Cell_handle;

  c3t3.rescan_after_load_of_triangulation(); //fix counters for facets and cells
  for (Cell_handle cit : c3t3.triangulation().finite_cell_handles())
  {
    CGAL_assertion(cit->subdomain_index() >= 0);
    if (cit->subdomain_index() != C3t3::Triangulation::Cell::Subdomain_index())
      c3t3.add_to_complex(cit, cit->subdomain_index());

    for (int i = 0; i < 4; ++i)
    {
      if (cit->surface_patch_index(i) > 0)
        c3t3.add_to_complex(cit, i, cit->surface_patch_index(i));
    }
  }

  //if there is no facet in the complex, we add the border facets.
  if (c3t3.number_of_facets_in_complex() == 0)
  {
    for (C3t3::Facet fit : c3t3.triangulation().finite_facets())
    {
      Cell_handle c = fit.first;
      Cell_handle nc = c->neighbor(fit.second);

      // By definition, Subdomain_index() is supposed to be the id of the exterior
      if (c->subdomain_index() != C3t3::Triangulation::Cell::Subdomain_index() &&
          nc->subdomain_index() == C3t3::Triangulation::Cell::Subdomain_index())
      {
        // Color the border facet with the index of its cell
        c3t3.add_to_complex(c, fit.second, c->subdomain_index());
      }
    }
  }

}

//Generates a compilation error.
bool
Polyhedron_demo_c3t3_binary_io_plugin::
try_load_other_binary_format(std::istream& is, C3t3& c3t3)
{
  CGAL::IO::set_ascii_mode(is);
  std::string s;
  if(!(is >> s)) return false;
  bool binary = false;
  if(s == "binary") {
    binary = true;
    if(!(is >> s)) return false;
  }
  if( s != "CGAL" ||
      !(is >> s) ||
      s != "c3t3")
  {
    return false;
  }
  std::getline(is, s);
  if(s != "") {
    if(s != std::string(" ") + CGAL::Get_io_signature<Fake_c3t3>()()) {
      std::cerr << "Polyhedron_demo_c3t3_binary_io_plugin::try_load_other_binary_format:"
                << "\n  expected format: " << CGAL::Get_io_signature<Fake_c3t3>()()
                << "\n       got format:" << s << std::endl;
      return false;
    }
  }
  if(binary) CGAL::IO::set_binary_mode(is);
  else CGAL::IO::set_ascii_mode(is);
  std::istream& f_is = c3t3.triangulation().file_input<
                         Fake_c3t3::Triangulation,
                         Update_vertex<Fake_c3t3::Triangulation, C3t3::Triangulation>,
                         Update_cell>(is);

  c3t3.rescan_after_load_of_triangulation();
  return f_is.good();
}

#include <QtPlugin>
#include "C3t3_io_plugin.moc"<|MERGE_RESOLUTION|>--- conflicted
+++ resolved
@@ -138,11 +138,7 @@
       item->set_valid(false);
 
       if(CGAL::SMDS_3::build_triangulation_from_file(in, item->c3t3().triangulation(),
-<<<<<<< HEAD
-         /*verbose = */true, /*replace_subdomain_0 = */false, /*allow_non_manifold = */true))
-=======
          /*verbose = */false, /*replace_subdomain_0 = */false, /*allow_non_manifold = */true))
->>>>>>> 7e2e4448
       {
         update_c3t3(item->c3t3());
 
@@ -168,7 +164,6 @@
         in.open(fileinfo.filePath().toUtf8(), std::ios_base::in);//not binary
         CGAL_assertion(!(!in));
       }
-<<<<<<< HEAD
 
       item->setName(fileinfo.baseName());
 
@@ -176,15 +171,6 @@
       {
         update_c3t3(item->c3t3());
 
-=======
-
-      item->setName(fileinfo.baseName());
-
-      if (CGAL::IO::read_AVIZO_TETRA(in, item->c3t3().triangulation()))
-      {
-        update_c3t3(item->c3t3());
-
->>>>>>> 7e2e4448
         item->resetCutPlane();
         item->c3t3_changed();
         if (add_to_scene)
@@ -296,18 +282,7 @@
 struct Fake_CDT_3_cell_base : public Cb
 {
   typedef Cb Base;
-<<<<<<< HEAD
   int face_id[4];
-=======
-  int constrained_facet[4];
-  bool _restoring[6];
-  int to_edge_index( int li, int lj ) const {
-    CGAL_precondition( li >= 0 && li < 4 );
-    CGAL_precondition( lj >= 0 && lj < 4 );
-    CGAL_precondition( li != lj );
-    return ( li==0 || lj==0 ) ? li+lj-1 : li+lj;
-  }
->>>>>>> 7e2e4448
 
   template < typename TDS2 >
   struct Rebind_TDS {
