#include "config_mesh_3.h"
#include "Mesh_3_plugin_cgal_code.h"

#include <CGAL/Real_timer.h>
#include <C3t3_type.h>
#include <CGAL/Mesh_3/polylines_to_protect.h>
#include <CGAL/Bbox_3.h>

#include <Scene_c3t3_item.h>

#include <vector>

#include "Mesh_function.h"
#include "Facet_extra_criterion.h"

#include <CGAL/Mesh_3/Detect_features_in_image.h>
#include <CGAL/Mesh_3/Detect_features_on_image_bbox.h>

using namespace CGAL::Three;

typedef Tr::Bare_point Bare_point;

struct Compare_to_isovalue {
  double iso_value;
  bool less;
  typedef bool result_type;

  Compare_to_isovalue(double iso_value, bool less)
    : iso_value(iso_value), less(less) {}

  bool operator()(double x) const {
    return (x < iso_value) == less;
  }
};

Meshing_thread* cgal_code_mesh_3(QList<const SMesh*> pMeshes,
                                 const Polylines_container& polylines,
                                 const SMesh* pBoundingMesh,
                                 QString filename,
                                 const double facet_angle,
                                 const double facet_sizing,
                                 const double facet_approx,
                                 const double tet_sizing,
                                 const double edge_size,
                                 const double tet_shape,
                                 bool protect_features,
                                 bool protect_borders,
                                 const double sharp_edges_angle,
                                 const int manifold,
                                 const bool surface_only)
{
  if(pMeshes.empty() && nullptr == pBoundingMesh) return 0;

  std::cerr << "Meshing file \"" << qPrintable(filename) << "\"\n";
  std::cerr << "  angle: " << facet_angle << std::endl
            << "  edge size bound: " << edge_size << std::endl
            << "  facets size bound: " << facet_sizing << std::endl
            << "  approximation bound: " << facet_approx << std::endl;
  if (!surface_only)
    std::cerr << "  tetrahedra size bound: " << tet_sizing << std::endl;

  std::cerr << "Build AABB tree...";
  CGAL::Real_timer timer;
  timer.start();

  // Create domain
  Polyhedral_mesh_domain* p_domain = nullptr;
  if (surface_only || nullptr == pBoundingMesh)
    p_domain = new Polyhedral_mesh_domain(pMeshes.begin(), pMeshes.end());
  else if(pMeshes.empty())
    p_domain = new Polyhedral_mesh_domain(*pBoundingMesh);
  else
    p_domain = new Polyhedral_mesh_domain(pMeshes.begin(), pMeshes.end(),
                                          *pBoundingMesh);
  // Features
  if(polylines.empty()) {
    if(protect_features) {
      //includes detection of borders in the surface case
      p_domain->detect_features(sharp_edges_angle);
    }
    else if (protect_borders) {
      p_domain->detect_borders();
    }
  } else {
    p_domain->add_features(polylines.begin(), polylines.end());
    protect_features = true; // so that it will be passed in make_mesh_3
  }

  std::cerr << " done (" << timer.time() * 1000 << " ms)" << std::endl;

  Scene_c3t3_item* p_new_item = new Scene_c3t3_item(surface_only);
  if(polylines.empty()) {
    if(protect_features) {
      p_new_item->set_sharp_edges_angle(sharp_edges_angle);
    }
    else if (protect_borders) {
      p_new_item->set_detect_borders(true);
    }
  }

  QString tooltip = QString("<div>From \"") + filename +
    QString("\" with the following mesh parameters"
            "<ul>"
            "<li>Angle: %1</li>"
            "<li>Edge size bound: %2</li>"
            "<li>Facets size bound: %3</li>"
            "<li>Approximation bound: %4</li>")
    .arg(facet_angle)
    .arg(edge_size)
    .arg(facet_sizing)
    .arg(facet_approx);
  if (!surface_only)
    tooltip += QString("<li>Tetrahedra size bound: %1</li>" )
        .arg(tet_sizing);
  tooltip += "</ul></div>";

  p_new_item->setProperty("toolTip",tooltip);
  Mesh_parameters param;
  param.facet_angle = facet_angle;
  param.facet_sizing = facet_sizing;
  param.facet_approx = facet_approx;
  param.tet_sizing = tet_sizing;
  param.tet_shape = tet_shape;
  param.edge_sizing =  edge_size;
  param.manifold = manifold;
  param.protect_features = protect_features || protect_borders;
  param.use_sizing_field_with_aabb_tree = polylines.empty() && protect_features;

  typedef ::Mesh_function<Polyhedral_mesh_domain,
                          Mesh_fnt::Polyhedral_domain_tag> Mesh_function;
  Mesh_function* p_mesh_function = new Mesh_function(p_new_item->c3t3(),
                                                     p_domain, param);
  return new Meshing_thread(p_mesh_function, p_new_item);
}

Meshing_thread* cgal_code_mesh_3(const QList<const SMesh*> pMeshes,
                                 const QList<std::pair<int, int> >& incident_subdomains,
                                 QString filename,
                                 const double facet_angle,
                                 const double facet_sizing,
                                 const double facet_approx,
                                 const double tet_sizing,
                                 const double edge_size,
                                 const double tet_shape,
                                 bool protect_features,
                                 bool protect_borders,
                                 const double sharp_edges_angle,
                                 const int manifold,
                                 const bool surface_only)
{
  if (pMeshes.empty() && incident_subdomains.empty()) return 0;

  std::cerr << "Meshing file \"" << qPrintable(filename) << "\"\n";
  std::cerr << "  angle: " << facet_angle << std::endl
    << "  edge size bound: " << edge_size << std::endl
    << "  facets size bound: " << facet_sizing << std::endl
    << "  approximation bound: " << facet_approx << std::endl;
  if (!surface_only)
    std::cerr << "  tetrahedra size bound: " << tet_sizing << std::endl;

  CGAL::Real_timer timer;
  timer.start();

  std::vector<SMesh> patches;
  std::transform(pMeshes.begin(), pMeshes.end(),
    std::back_inserter(patches),
    [](const SMesh* sm) {
      return *sm;
    });

  // Create domain
  Polyhedral_complex_mesh_domain* p_domain
    = new Polyhedral_complex_mesh_domain(patches.begin(),
                                         patches.end(),
                                         incident_subdomains.begin(),
                                         incident_subdomains.end());

  // Features
  if (protect_features) {
      //includes detection of borders in the surface case
    p_domain->detect_features(sharp_edges_angle);
  }
  else if (protect_borders) {
    p_domain->detect_borders();
  }

  Scene_c3t3_item* p_new_item = new Scene_c3t3_item(surface_only);
  if (protect_features) {
    p_new_item->set_sharp_edges_angle(sharp_edges_angle);
  }
  else if (protect_borders) {
    p_new_item->set_detect_borders(true);
  }

  QString tooltip = QString("<div>From \"") + filename +
    QString("\" with the following mesh parameters"
      "<ul>"
      "<li>Angle: %1</li>"
      "<li>Edge size bound: %2</li>"
      "<li>Facets size bound: %3</li>"
      "<li>Approximation bound: %4</li>")
    .arg(facet_angle)
    .arg(edge_size)
    .arg(facet_sizing)
    .arg(facet_approx);
  if (!surface_only)
    tooltip += QString("<li>Tetrahedra size bound: %1</li>")
    .arg(tet_sizing);
  tooltip += "</ul></div>";

  p_new_item->setProperty("toolTip", tooltip);
  Mesh_parameters param;
  param.facet_angle = facet_angle;
  param.facet_sizing = facet_sizing;
  param.facet_approx = facet_approx;
  param.tet_sizing = tet_sizing;
  param.tet_shape = tet_shape;
  param.edge_sizing = edge_size;
  param.manifold = manifold;
  param.protect_features = protect_features || protect_borders;
  param.use_sizing_field_with_aabb_tree = protect_features;

  typedef ::Mesh_function<Polyhedral_complex_mesh_domain,
                          Mesh_fnt::Polyhedral_domain_tag> Mesh_function;
  Mesh_function* p_mesh_function = new Mesh_function(p_new_item->c3t3(),
                                                     p_domain,
                                                     param);
  return new Meshing_thread(p_mesh_function, p_new_item);
}

#ifdef CGAL_MESH_3_DEMO_ACTIVATE_IMPLICIT_FUNCTIONS

Meshing_thread* cgal_code_mesh_3(const Implicit_function_interface* pfunction,
                                 const double facet_angle,
                                 const double facet_sizing,
                                 const double facet_approx,
                                 const double tet_sizing,
                                 const double edge_size,
                                 const double tet_shape,
                                 const int manifold,
                                 const bool surface_only)
{
  if (pfunction == nullptr) { return nullptr; }

  CGAL::Bbox_3 domain_bbox(pfunction->bbox().xmin(),
                           pfunction->bbox().ymin(),
                           pfunction->bbox().zmin(),
                           pfunction->bbox().xmax(),
                           pfunction->bbox().ymax(),
                           pfunction->bbox().zmax());
  namespace p = CGAL::parameters;
  Function_mesh_domain* p_domain =
    new Function_mesh_domain(p::function = Function_wrapper(*pfunction), p::bounding_object = domain_bbox, p::relative_error_bound = 1e-7,
                             p::construct_surface_patch_index =
                               [](int i, int j) { return (i * 1000 + j); }
                             );

  Scene_c3t3_item* p_new_item = new Scene_c3t3_item(surface_only);

  Mesh_parameters param;
  param.protect_features = false;
  param.facet_angle = facet_angle;
  param.facet_sizing = facet_sizing;
  param.facet_approx = facet_approx;
  param.tet_sizing = tet_sizing;
  param.tet_shape = tet_shape;
  param.edge_sizing = edge_size;
  param.manifold = manifold;
  param.detect_connected_components = false; // to avoid random values
                                             // in the debug displays


  typedef ::Mesh_function<Function_mesh_domain,
                          Mesh_fnt::Implicit_domain_tag> Mesh_function;
  Mesh_function* p_mesh_function = new Mesh_function(p_new_item->c3t3(),
                                                     p_domain, param);
  return new Meshing_thread(p_mesh_function, p_new_item);
}
#endif // CGAL_MESH_3_DEMO_ACTIVATE_IMPLICIT_FUNCTIONS


#ifdef CGAL_MESH_3_DEMO_ACTIVATE_SEGMENTED_IMAGES
#include <CGAL/Labeled_mesh_domain_3.h>

typedef CGAL::Labeled_mesh_domain_3<Kernel, int, int> Gray_image_domain;
typedef CGAL::Mesh_domain_with_polyline_features_3<Gray_image_domain> Gray_Image_mesh_domain;

Meshing_thread* cgal_code_mesh_3(const Image* pImage,
                                 const Polylines_container& polylines,
                                 const double facet_angle,
                                 const double facet_sizing,
                                 const double facet_approx,
                                 const double tet_sizing,
                                 const double edge_size,
                                 const double tet_shape,
                                 bool protect_features, //detect_polylines
                                 const bool protect_borders,//polylines on bbox
                                 const int manifold,
                                 const bool surface_only,
                                 bool detect_connected_components,
                                 bool is_gray,
                                 float iso_value,
                                 float value_outside,
                                 bool inside_is_less,
                                 Image* pWeights)
{
  if (nullptr == pImage) { return nullptr; }

  Mesh_parameters param;
  param.protect_features
    = protect_features || protect_borders || !polylines.empty();
  param.detect_connected_components = detect_connected_components;
  param.facet_angle = facet_angle;
  param.facet_sizing = facet_sizing;
  param.facet_approx = facet_approx;
  param.tet_sizing = tet_sizing;
  param.edge_sizing = edge_size;
  param.tet_shape = tet_shape;
  param.manifold = manifold;
  param.image_3_ptr = pImage;
  param.weights_ptr = pWeights;
  Scene_c3t3_item* p_new_item = new Scene_c3t3_item(surface_only);

  QString tooltip = QString("\" With the following mesh parameters"
      "<ul>"
      "<li>Angle: %1</li>"
      "<li>Edge size bound: %2</li>"
      "<li>Facets size bound: %3</li>"
      "<li>Approximation bound: %4</li>")
    .arg(facet_angle)
    .arg(edge_size)
    .arg(facet_sizing)
    .arg(facet_approx);
  if (!surface_only)
    tooltip += QString("<li>Tetrahedra size bound: %1</li>")
    .arg(tet_sizing);
  tooltip += QString("<li>Use Weighted Image: %1</li>")
    .arg(pWeights == nullptr ? "No" : "Yes");
  tooltip += "</ul></div>";

  p_new_item->setProperty("toolTip", tooltip);

  if(!is_gray)
  {
    namespace p = CGAL::parameters;

    Image_mesh_domain* p_domain = nullptr;
<<<<<<< HEAD
    CGAL::Image_3 null_weights;
    CGAL::Image_3& weights = (pWeights == nullptr) ? null_weights : *pWeights;

    if (protect_features)
      {
        p_domain = new Image_mesh_domain
          (Image_mesh_domain::create_labeled_image_mesh_domain
          (p::image = *pImage,
            p::weights = std::ref(weights), //used only if valid
            p::relative_error_bound = 1e-6,
            p::construct_surface_patch_index =
            [](int i, int j) { return (i * 1000 + j); },
            p::features_detector = CGAL::Mesh_3::Detect_features_in_image(),
            p::input_features = std::cref(polylines)
          )
        );
      }
      else if (protect_borders)//protect polylines on image Bbox
      {
        p_domain = new Image_mesh_domain
          (Image_mesh_domain::create_labeled_image_mesh_domain
          (p::image = *pImage,
            p::weights = std::ref(weights), //used only if valid
            p::relative_error_bound = 1e-6,
            p::construct_surface_patch_index =
            [](int i, int j) { return (i * 1000 + j); },
            p::features_detector = CGAL::Mesh_3::Detect_features_on_image_bbox(),
            p::input_features = std::cref(polylines)
          )
        );
      }
      else if (!polylines.empty())
      {
        p_domain = new Image_mesh_domain
          (Image_mesh_domain::create_labeled_image_mesh_domain
          (p::image = *pImage,
            p::relative_error_bound = 1e-6,
            p::construct_surface_patch_index =
            [](int i, int j) { return (i * 1000 + j); },
            p::input_features = std::cref(polylines)
          )
        );
      }

      if (p_domain == nullptr)
      {
        p_domain = new Image_mesh_domain
          (Image_mesh_domain::create_labeled_image_mesh_domain
          (p::image = *pImage,
            p::weights = std::ref(weights), //used only if valid
            p::relative_error_bound = 1e-6,
            p::construct_surface_patch_index =
            [](int i, int j) { return (i * 1000 + j); }
          )
        );
      }
=======
#ifdef CGAL_USE_ITK
    if(nullptr != pWeights)
    {
      p_domain = new Image_mesh_domain
      (Image_mesh_domain::create_labeled_image_mesh_domain
       (p::image = *pImage,
        p::weights = *pWeights,
        p::relative_error_bound = 1e-6,
        p::construct_surface_patch_index =
        [](int i, int j) { return (i * 1000 + j); }
       )
      );
    }
    else
#endif
    if (protect_features)
    {
      p_domain = new Image_mesh_domain
        (Image_mesh_domain::create_labeled_image_mesh_domain
        (p::image = *pImage,
          p::relative_error_bound = 1e-6,
          p::construct_surface_patch_index =
          [](int i, int j) { return (i * 1000 + j); },
          p::features_detector = CGAL::Mesh_3::Detect_features_in_image(),
          p::input_features = std::cref(polylines)
        )
      );
    }
    else if (protect_borders)//protect polylines on image Bbox
    {
      p_domain = new Image_mesh_domain
        (Image_mesh_domain::create_labeled_image_mesh_domain
        (p::image = *pImage,
          p::relative_error_bound = 1e-6,
          p::construct_surface_patch_index =
          [](int i, int j) { return (i * 1000 + j); },
          p::features_detector = CGAL::Mesh_3::Detect_features_on_image_bbox(),
          p::input_features = std::cref(polylines)
        )
      );
    }
    else if (!polylines.empty())
    {
      p_domain = new Image_mesh_domain
        (Image_mesh_domain::create_labeled_image_mesh_domain
        (p::image = *pImage,
          p::relative_error_bound = 1e-6,
          p::construct_surface_patch_index =
          [](int i, int j) { return (i * 1000 + j); },
          p::input_features = std::cref(polylines)
        )
      );
    }
    if (p_domain == nullptr)
    {
      p_domain = new Image_mesh_domain
        (Image_mesh_domain::create_labeled_image_mesh_domain
        (p::image = *pImage,
          p::relative_error_bound = 1e-6,
          p::construct_surface_patch_index =
          [](int i, int j) { return (i * 1000 + j); }
        )
      );
    }
>>>>>>> 1b843297

    typedef ::Mesh_function<Image_mesh_domain,
                            Mesh_fnt::Labeled_image_domain_tag> Mesh_function;
    Mesh_function* p_mesh_function = new Mesh_function(p_new_item->c3t3(),
                                                       p_domain, param);
    return new Meshing_thread(p_mesh_function, p_new_item);
  }
  else
  {
    if(Compare_to_isovalue(iso_value, inside_is_less)(value_outside) !=0)
    {
      std::cerr << "Warning : \"Value inside is less than iso value\"'s value has been inverted to avoid crash.  "
                << " " << std::endl;
      inside_is_less = !inside_is_less;
    }
    Compare_to_isovalue domain_functor(iso_value, inside_is_less);
    namespace p = CGAL::parameters;
    Gray_Image_mesh_domain* p_domain = new Gray_Image_mesh_domain
      (Gray_Image_mesh_domain::create_gray_image_mesh_domain
       (p::image = *pImage,
        p::relative_error_bound = 1e-6,
        p::image_values_to_subdomain_indices = domain_functor,
        p::value_outside = value_outside,
        p::construct_surface_patch_index =
          [](int i, int j) { return (i * 1000 + j); }
        )
       );
    if(protect_features && polylines.empty())
    {
      using CGAL::Mesh_3::internal::Linear_interpolator;
      std::vector<std::vector<Bare_point> > polylines_on_bbox;

      CGAL_IMAGE_IO_CASE(pImage->image(),

      typedef Word Image_word_type;
      (CGAL::polylines_to_protect<Bare_point, Image_word_type>
        ( *pImage,
          pImage->vx(),
          pImage->vy(),
          pImage->vz(),
          polylines_on_bbox,
          (Image_word_type*)0,
          CGAL::Null_subdomain_index(),
          domain_functor,
          Linear_interpolator<Kernel, Image_word_type>(),
          0,
          0,
          Image_word_type(iso_value),
          (std::max)(10, int(10 * (std::min)((std::min)(pImage->vx(),
                                                        pImage->vy()),
                                             pImage->vz())
                             / edge_size))));

       );

      p_domain->add_features(polylines_on_bbox.begin(), polylines_on_bbox.end());
    }
    if(! polylines.empty()){
      // Insert edge in domain
      p_domain->add_features(polylines.begin(), polylines.end());
    }
    typedef ::Mesh_function<Gray_Image_mesh_domain,
                            Mesh_fnt::Gray_image_domain_tag> Mesh_function;
    Mesh_function* p_mesh_function = new Mesh_function(p_new_item->c3t3(),
                                                       p_domain, param);
    return new Meshing_thread(p_mesh_function, p_new_item);
  }
}

#endif //CGAL_MESH_3_DEMO_ACTIVATE_SEGMENTED_IMAGES


//#include "Polyhedron_demo_mesh_3_plugin_cgal_code.moc"
//#include "Scene_c3t3_item.moc" //Check this one, it's strange moc include.
<|MERGE_RESOLUTION|>--- conflicted
+++ resolved
@@ -345,84 +345,15 @@
     namespace p = CGAL::parameters;
 
     Image_mesh_domain* p_domain = nullptr;
-<<<<<<< HEAD
     CGAL::Image_3 null_weights;
     CGAL::Image_3& weights = (pWeights == nullptr) ? null_weights : *pWeights;
 
-    if (protect_features)
-      {
-        p_domain = new Image_mesh_domain
-          (Image_mesh_domain::create_labeled_image_mesh_domain
-          (p::image = *pImage,
-            p::weights = std::ref(weights), //used only if valid
-            p::relative_error_bound = 1e-6,
-            p::construct_surface_patch_index =
-            [](int i, int j) { return (i * 1000 + j); },
-            p::features_detector = CGAL::Mesh_3::Detect_features_in_image(),
-            p::input_features = std::cref(polylines)
-          )
-        );
-      }
-      else if (protect_borders)//protect polylines on image Bbox
-      {
-        p_domain = new Image_mesh_domain
-          (Image_mesh_domain::create_labeled_image_mesh_domain
-          (p::image = *pImage,
-            p::weights = std::ref(weights), //used only if valid
-            p::relative_error_bound = 1e-6,
-            p::construct_surface_patch_index =
-            [](int i, int j) { return (i * 1000 + j); },
-            p::features_detector = CGAL::Mesh_3::Detect_features_on_image_bbox(),
-            p::input_features = std::cref(polylines)
-          )
-        );
-      }
-      else if (!polylines.empty())
-      {
-        p_domain = new Image_mesh_domain
-          (Image_mesh_domain::create_labeled_image_mesh_domain
-          (p::image = *pImage,
-            p::relative_error_bound = 1e-6,
-            p::construct_surface_patch_index =
-            [](int i, int j) { return (i * 1000 + j); },
-            p::input_features = std::cref(polylines)
-          )
-        );
-      }
-
-      if (p_domain == nullptr)
-      {
-        p_domain = new Image_mesh_domain
-          (Image_mesh_domain::create_labeled_image_mesh_domain
-          (p::image = *pImage,
-            p::weights = std::ref(weights), //used only if valid
-            p::relative_error_bound = 1e-6,
-            p::construct_surface_patch_index =
-            [](int i, int j) { return (i * 1000 + j); }
-          )
-        );
-      }
-=======
-#ifdef CGAL_USE_ITK
-    if(nullptr != pWeights)
-    {
-      p_domain = new Image_mesh_domain
-      (Image_mesh_domain::create_labeled_image_mesh_domain
-       (p::image = *pImage,
-        p::weights = *pWeights,
-        p::relative_error_bound = 1e-6,
-        p::construct_surface_patch_index =
-        [](int i, int j) { return (i * 1000 + j); }
-       )
-      );
-    }
-    else
-#endif
     if (protect_features)
     {
       p_domain = new Image_mesh_domain
         (Image_mesh_domain::create_labeled_image_mesh_domain
         (p::image = *pImage,
+          p::weights = std::ref(weights), //used only if valid
           p::relative_error_bound = 1e-6,
           p::construct_surface_patch_index =
           [](int i, int j) { return (i * 1000 + j); },
@@ -436,6 +367,7 @@
       p_domain = new Image_mesh_domain
         (Image_mesh_domain::create_labeled_image_mesh_domain
         (p::image = *pImage,
+          p::weights = std::ref(weights), //used only if valid
           p::relative_error_bound = 1e-6,
           p::construct_surface_patch_index =
           [](int i, int j) { return (i * 1000 + j); },
@@ -456,18 +388,19 @@
         )
       );
     }
+
     if (p_domain == nullptr)
     {
       p_domain = new Image_mesh_domain
         (Image_mesh_domain::create_labeled_image_mesh_domain
         (p::image = *pImage,
+          p::weights = std::ref(weights), //used only if valid
           p::relative_error_bound = 1e-6,
           p::construct_surface_patch_index =
           [](int i, int j) { return (i * 1000 + j); }
         )
       );
     }
->>>>>>> 1b843297
 
     typedef ::Mesh_function<Image_mesh_domain,
                             Mesh_fnt::Labeled_image_domain_tag> Mesh_function;
