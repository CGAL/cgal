#ifdef _MSC_VER
#  pragma warning(disable:4244) // conversion with loss of data
#  pragma warning(disable:4996) // boost_1_65_1\boost/iostreams/positioning.hpp(96):
                                // warning C4996: 'std::fpos<_Mbstatet>::seekpos': warning STL4019:
                                // The member std::fpos::seekpos() is non-Standard
#endif

#include "Volume_plane.h"
#include "Volume_plane_thread.h"
#include "Volume_plane_intersection.h"
#include "Messages_interface.h"
#include "config.h"
#include "Scene_image_item.h"
#include "Image_type.h"
#include "ui_Image_res_dialog.h"

#include <CGAL/Image_3.h>
#include <CGAL/ImageIO.h>
#include <CGAL/SEP_to_ImageIO.h>
#include <CGAL/Three/Polyhedron_demo_plugin_helper.h>
#include <CGAL/Three/Polyhedron_demo_plugin_interface.h>
#include <CGAL/Three/Scene_interface.h>
#include <CGAL/Three/Scene_item.h>
#include <CGAL/Three/Scene_group_item.h>
#include <CGAL/Three/Three.h>
#include <CGAL/Three/Viewer_interface.h>
#include <CGAL/config.h>
#include <CGAL/use.h>
#include <CGAL/IO/helpers.h>
#include <QAction>
#include <QMenu>
#include <QMouseEvent>
#include <QList>
#include <QInputDialog>
#include <QSlider>
#include <QLabel>
#include <QLineEdit>
#include <QHBoxLayout>
#include <QVBoxLayout>
#include <QDockWidget>
#include <QMainWindow>
#include <QMessageBox>
#include <QString>
#include <QFontMetrics>
#include <QFileDialog>
#include <QPushButton>

#include <QSettings>
#include <QUrl>
#include "Raw_image_dialog.h"
#include <CGAL/Three/Polyhedron_demo_io_plugin_interface.h>

#ifdef CGAL_USE_VTK
#include <CGAL/IO/read_vtk_image_data.h>

#include <vtkNew.h>
#include <vtkStringArray.h>
#include <vtkImageData.h>
#include <vtkDICOMImageReader.h>
#include <vtkBMPReader.h>
<<<<<<< HEAD
=======
#include <vtkNIFTIImageReader.h>
>>>>>>> 7e2e4448
#include <vtkImageReader.h>
#include <vtkImageGaussianSmooth.h>
#include <vtkDemandDrivenPipeline.h>
#include <vtkNrrdReader.h>
#endif

#include <CGAL/Three/Three.h>

#include <boost/type_traits.hpp>
#include <boost/optional.hpp>
#include <boost/filesystem.hpp>

#include <cassert>
#include <cstdlib>
#include <fstream>
#include <iostream>
#include <locale>

// Covariant return types don't work for scalar types and we cannot
// have templates here, hence this unfortunate hack.

// The input float value we are reading is always in
// 0..1 and min_max is the range it came from.
struct IntConverter
{
  std::pair<int, int> min_max;

  int operator()(float f)
  {
    float s = f * float((min_max.second - min_max.first));
    //approximate instead of just floor.
    if (s - floor(s) >= 0.5)
      return int(s)+1 + min_max.first;
    else
      return s + float(min_max.first);
  }
};

struct DoubleConverter
{
  std::pair<float, float> min_max;

  float operator()(float f)
  {
    float s = f * (min_max.second - min_max.first);
    return s + min_max.first;
  }
};

class PixelReader
  : public QObject
{
Q_OBJECT

public Q_SLOTS:
  void update(const QMouseEvent *e) { getPixel(e->pos()); }

Q_SIGNALS:
  void x(QString);

public:
  void setIC(const IntConverter& x) { ic = x; fc = boost::optional<DoubleConverter>(); }
  void setFC(const DoubleConverter& x) { fc = x; ic = boost::optional<IntConverter>(); }
  void setViewer(Viewer_interface* viewer) { this->viewer = viewer; }

private:
  boost::optional<IntConverter> ic;
  boost::optional<DoubleConverter> fc;
  Viewer_interface* viewer;
  void getPixel(const QPoint& e)
  {
    const auto data = read_pixel_as_float_rgb(e, viewer, viewer->camera());
    if(fc) {
      Q_EMIT x(QString::number((*fc)(data[0]), 'f', 6 ));
    } else if(ic) {
      Q_EMIT x( QString::number((*ic)(data[0]) ));
    }
  }
};

class Plane_slider
  : public QSlider
{
  Q_OBJECT

public:
  Plane_slider(const CGAL::qglviewer::Vec& v,
               int id,
               Scene_interface* scene,
               CGAL::qglviewer::ManipulatedFrame* frame,
               Qt::Orientation ori,
               QWidget* widget)
    : QSlider(ori, widget), v(v), id(id), scene(scene), frame(frame)
  {
    this->setTracking(true);
    connect(frame, SIGNAL(manipulated()), this, SLOT(updateCutPlane()));
  }

public Q_SLOTS:
  void updateCutPlane()
  {
    ready_to_cut = true;
    QTimer::singleShot(0,this,SLOT(updateValue()));
  }

  void setFramePosition()
  {
    if(!ready_to_move)
      return;

    const CGAL::qglviewer::Vec offset = Three::mainViewer()->offset();
    CGAL::qglviewer::Vec v2 = v * (this->value() / scale);
    v2 += offset;
    frame->setTranslationWithConstraint(v2);
    scene->itemChanged(id);

    Q_EMIT realChange(this->value() / scale);
    ready_to_move = false;
  }

  void updateValue()
  {
    if(!ready_to_cut)
      return;

    typedef qreal qglviewer_real;
    qglviewer_real a, b, c;

    frame->getPosition(a, b, c);
    const CGAL::qglviewer::Vec offset = Three::mainViewer()->offset();
    a -= offset.x;
    b -= offset.y;
    c -= offset.z;
    float sum1 = float(a + b + c);
    float sum2 = float(v.x + v.y + v.z);
    sum1 /= sum2;
    setValue(sum1 * float(scale));
    ready_to_cut = false;
  }

  void updateFramePosition()
  {
    ready_to_move = true;
    QTimer::singleShot(0,this,SLOT(setFramePosition()));
  }

  unsigned int getScale() const { return scale; }

Q_SIGNALS:
  void realChange(int);

private:
  static const unsigned int scale;
  bool ready_to_cut;
  bool ready_to_move;
  CGAL::qglviewer::Vec v;
  int id;

  Scene_interface* scene;
  CGAL::qglviewer::ManipulatedFrame* frame;
};

const unsigned int Plane_slider::scale = 100;

enum class Directory_extension_type
{
  DCM = 0,
  BMP
};

class Io_image_plugin :
  public QObject,
  public CGAL::Three::Polyhedron_demo_plugin_helper,
  public CGAL::Three::Polyhedron_demo_io_plugin_interface
{
  Q_OBJECT
  Q_INTERFACES(CGAL::Three::Polyhedron_demo_io_plugin_interface)
  Q_INTERFACES(CGAL::Three::Polyhedron_demo_plugin_interface)
  Q_PLUGIN_METADATA(IID "com.geometryfactory.PolyhedronDemo.IOPluginInterface/1.90" FILE "io_image_plugin.json")

public:
  bool applicable(QAction*) const override
  {
    return qobject_cast<Scene_image_item*>(scene->item(scene->mainSelectionIndex()));
  }

  using Polyhedron_demo_io_plugin_interface::init;
  void init(QMainWindow* mainWindow,
            CGAL::Three::Scene_interface* scene_interface,
            Messages_interface *mi) override
  {
    this->message_interface = mi;
    this->scene = scene_interface;
    this->mw = mainWindow;
    this->is_gray = false;

    x_control = nullptr;
    y_control = nullptr;
    z_control = nullptr;
    current_control = nullptr;

    planeSwitch = new QAction("Add Volume Planes", mw);

    QAction *actionLoadDCM = new QAction("Open Directory (DCM files)", mw);
    connect(actionLoadDCM, SIGNAL(triggered()), this, SLOT(on_actionLoadDCM_triggered()));

    QAction *actionLoadBMP = new QAction("Open Directory (BMP files)", mw);
    connect(actionLoadBMP, SIGNAL(triggered()), this, SLOT(on_actionLoadBMP_triggered()));

    if(planeSwitch)
    {
      planeSwitch->setProperty("subMenuName", "3D Mesh Generation");
      connect(planeSwitch, SIGNAL(triggered()),
              this, SLOT(selectPlanes()));
      connect(CGAL::Three::Three::connectableScene(),SIGNAL(itemIndexSelected(int)),
              this, SLOT(connect_controls(int)));
    }

    Viewer_interface* v = CGAL::Three::Three::mainViewer();
    CGAL_assertion(v != nullptr);

    pxr_.setViewer(v);
    connect(v, SIGNAL(pointSelected(const QMouseEvent *)), &pxr_, SLOT(update(const QMouseEvent *)));
    createOrGetDockLayout();
    connect(mw, SIGNAL(newViewerCreated(QObject*)),
            this, SLOT(connectNewViewer(QObject*)));

    QMenu* menuFile = mw->findChild<QMenu*>("menuFile");
    if(nullptr != menuFile )
    {
      QList<QAction*> menuFileActions = menuFile->actions();

      // Look for action just after "Load..." action
      QAction* actionAfterLoad = nullptr;
      for(QList<QAction*>::iterator it_action = menuFileActions.begin(),
          end = menuFileActions.end() ; it_action != end ; ++ it_action ) //Q_FOREACH( QAction* action, menuFileActions)
      {
        if(NULL != *it_action && (*it_action)->text().contains("Load..."))
        {
          ++it_action;
          if(it_action != end && NULL != *it_action)
          {
            actionAfterLoad = *it_action;
          }
        }
      }

      // Insert "Load implicit function" action
      if(nullptr != actionAfterLoad)
      {
        menuFile->insertAction(actionAfterLoad, actionLoadDCM);
        menuFile->insertAction(actionAfterLoad, actionLoadBMP);
      }
    }
  }

  QList<QAction*> actions() const override
  {
    return QList<QAction*>() << planeSwitch;
  }

  virtual void closure() override
  {
    QDockWidget* controlDockWidget = mw->findChild<QDockWidget*>("volumePlanesControl");
    if(controlDockWidget)
      controlDockWidget->hide();
  }

  Io_image_plugin() : planeSwitch(nullptr) { }

  QString nameFilters() const override;
  bool canLoad(QFileInfo) const override;
  QList<Scene_item*> load(QFileInfo fileinfo, bool& ok, bool add_to_scene = true) override;

  bool canSave(const CGAL::Three::Scene_item*) override;
  bool save(QFileInfo fileinfo, QList<CGAL::Three::Scene_item*>& items ) override
  {
    Scene_item* item = items.front();
    const Scene_image_item* im_item = qobject_cast<const Scene_image_item*>(item);

    point_image p_im = *im_item->image()->image();
    bool ok = _writeImage(&p_im, fileinfo.filePath().toUtf8()) == 0;
    if(ok)
      items.pop_front();
    return ok;
  }

  bool isDefaultLoader(const Scene_item* item) const override
  {
    if(qobject_cast<const Scene_image_item*>(item))
      return true;
    return false;
  }

  QString name() const override{ return "segmented images"; }

public Q_SLOTS:
  void setXNum(int i)
  {
   x_cubeLabel->setText(QString("%1").arg(i));
  }
  void setYNum(int i)
  {
   y_cubeLabel->setText(QString("%1").arg(i));
  }
  void setZNum(int i)
  {
   z_cubeLabel->setText(QString("%1").arg(i));
  }

  void XTextEdited(QString s)
  {
    int i = s.toInt();
    x_slider->setValue(i*qobject_cast<Plane_slider*>(x_slider)->getScale());
    x_slider->sliderMoved(i);
  }
  void YTextEdited(QString s)
  {
    int i = s.toInt();
    y_slider->setValue(i*qobject_cast<Plane_slider*>(y_slider)->getScale());
    y_slider->sliderMoved(i);
  }
  void ZTextEdited(QString s)
  {
    int i = s.toInt();
    z_slider->setValue(i*qobject_cast<Plane_slider*>(z_slider)->getScale());
    z_slider->sliderMoved(i);
  }

  void on_imageType_changed(int index)
  {
    if(index == 0)
      ui.groupBox->setVisible(true);
    else
      ui.groupBox->setVisible(false);
  }

  void selectPlanes()
  {
    std::vector< Scene_image_item* > seg_items;
    Scene_image_item* seg_img;
    seg_img = nullptr;
    for(int i = 0; i < scene->numberOfEntries(); ++i)
    {
      Scene_image_item* tmp = qobject_cast<Scene_image_item*>(scene->item(i));
      if(tmp != nullptr)
        seg_items.push_back(tmp);
    }

    if(seg_items.empty())
    {
      QMessageBox::warning(mw, tr("No suitable item found"), tr("Load an inrimage or hdr file to enable Volume Planes."));
      return;
    }
    else
    {
      QList<QString> items;
      for(std::vector< Scene_image_item* >::const_iterator it = seg_items.begin();
          it != seg_items.end(); ++it)
      {
        items << (*it)->name();
      }

      bool ok;
      QString selected = QInputDialog::getItem(mw, tr("Select a dataset:"), tr("Items"), items, 0, false, &ok);
      if(!ok || selected.isEmpty())
        return;

      for(std::vector< Scene_image_item*>::const_iterator it = seg_items.begin();
          it != seg_items.end(); ++it)
      {
        if(selected == (*it)->name())
          seg_img = *it;
      }
    }

    if(group_map.keys().contains(seg_img))
    {
      CGAL::Three::Three::warning("This item already has volume planes.");
    }
    else
    {
      // Opens a modal Dialog to prevent the user from manipulating things that could mess with the planes creation and cause a segfault.
      msgBox.setText("Planes created : 0/3");
      msgBox.setStandardButtons(QMessageBox::NoButton);
      msgBox.show();
      createPlanes(seg_img);
    }
  }

  void addVP(Volume_plane_thread* thread)
  {
    Volume_plane_interface* plane = thread->getItem();
    plane->init(Three::mainViewer());

    // add the interface for this Volume_plane
    int id = scene->addItem(plane);
    scene->changeGroup(plane, group);
    group->lockChild(plane);
    //connect(plane->manipulatedFrame(), &CGAL::qglviewer::ManipulatedFrame::manipulated,
    //        plane, &Volume_plane_interface::redraw);

    switch(thread->type())
    {
    case 'x':
      delete x_slider;
      x_slider = new Plane_slider(plane->translationVector(), id, scene, plane->manipulatedFrame(),
                                         Qt::Horizontal, x_control);
      x_slider->setRange(0, (plane->cDim() - 1) * 100);
      connect(x_slider, SIGNAL(realChange(int)), this, SLOT(setXNum(int)));
      connect(x_cubeLabel, SIGNAL(textEdited(QString)), this, SLOT(XTextEdited(QString)));
      connect(x_slider, SIGNAL(realChange(int)), this, SLOT(set_value()));
      connect(x_slider, SIGNAL(sliderMoved(int)), x_slider, SLOT(updateFramePosition()));
      connect(plane, SIGNAL(manipulated(int)), this, SLOT(setXNum(int)));
      connect(plane, SIGNAL(aboutToBeDestroyed()), this, SLOT(destroy_x_item()));
      x_box->addWidget(x_slider);
      x_box->addWidget(x_cubeLabel);
      x_control->setVisible(true);
      break;
    case 'y':
      delete y_slider;
      y_slider = new Plane_slider(plane->translationVector(), id, scene, plane->manipulatedFrame(),
                                         Qt::Horizontal, y_control);
      y_slider->setRange(0, (plane->cDim() - 1) * 100);
      connect(y_slider, SIGNAL(realChange(int)), this, SLOT(setYNum(int)));
      connect(y_cubeLabel, SIGNAL(textEdited(QString)), this, SLOT(YTextEdited(QString)));
      connect(y_slider, SIGNAL(realChange(int)), this, SLOT(set_value()));
      connect(y_slider, SIGNAL(sliderMoved(int)), y_slider, SLOT(updateFramePosition()));
      connect(plane, SIGNAL(manipulated(int)), this, SLOT(setYNum(int)));
      connect(plane, SIGNAL(aboutToBeDestroyed()), this, SLOT(destroy_y_item()));
      y_box->addWidget(y_slider);
      y_box->addWidget(y_cubeLabel);
      y_control->setVisible(true);
      break;
    case 'z':
      delete z_slider;
      z_slider = new Plane_slider(plane->translationVector(), id, scene, plane->manipulatedFrame(),
                                         Qt::Horizontal, z_control);
      z_slider->setRange(0, (plane->cDim() - 1) * 100);
      connect(z_slider, SIGNAL(realChange(int)), this, SLOT(setZNum(int)));
      connect(z_cubeLabel, SIGNAL(textEdited(QString)), this, SLOT(ZTextEdited(QString)));
      connect(z_slider, SIGNAL(realChange(int)), this, SLOT(set_value()));
      connect(z_slider, SIGNAL(sliderMoved(int)), z_slider, SLOT(updateFramePosition()));
      connect(plane, SIGNAL(manipulated(int)), this, SLOT(setZNum(int)));
      connect(plane, SIGNAL(aboutToBeDestroyed()), this, SLOT(destroy_z_item()));
      z_box->addWidget(z_slider);
      z_box->addWidget(z_cubeLabel);
      z_control->setVisible(true);
      break;
    default:
      break;
    }

    std::vector<Volume_plane_thread*>::iterator it = std::find(threads.begin(), threads.end(), thread);

    // this slot has been connected to a thread that hasn't been registered here.
    assert(it != threads.end());
    delete *it;
    threads.erase(it);

    update_msgBox();
    Volume_plane_intersection* intersection = dynamic_cast<Volume_plane_intersection*>(scene->item(intersection_id));
    if(!intersection)
    {
      // the intersection is gone before it was initialized
      return;
    }

    // FIXME downcasting mode
    // FIXME this will bug if two volume planes are generated simultaneously by the plugin
    if(Volume_plane<x_tag>* p = dynamic_cast< Volume_plane<x_tag>* >(plane)) {
      intersection->setX(p);
    } else if(Volume_plane<y_tag>* p = dynamic_cast< Volume_plane<y_tag>* >(plane)) {
      intersection->setY(p);
    } else if(Volume_plane<z_tag>* p = dynamic_cast< Volume_plane<z_tag>* >(plane)) {
      intersection->setZ(p);
    }

    connect(plane, SIGNAL(planeDestructionIncoming(Volume_plane_interface*)),
            intersection, SLOT(planeRemoved(Volume_plane_interface*)));

  }

  void loadDirectory(const Directory_extension_type ext)
  {
    QSettings settings;
    QString start_dir = settings.value("Open directory", QDir::current().dirName()).toString();
    QString dir = QFileDialog::getExistingDirectory(mw, tr("Open directory"),
                                                    start_dir, QFileDialog::ShowDirsOnly | QFileDialog::DontResolveSymlinks);

    if(!dir.isEmpty())
    {
      QFileInfo fileinfo(dir);
      if(fileinfo.isDir() && fileinfo.isReadable())
      {
        settings.setValue("Open directory", fileinfo.absoluteDir().absolutePath());
        QApplication::setOverrideCursor(Qt::WaitCursor);
        QApplication::processEvents();

        loadDirectory(dir, ext);
      }
    }
  }

  void on_actionLoadDCM_triggered()
  {
    return loadDirectory(Directory_extension_type::DCM);
  }

  void on_actionLoadBMP_triggered()
  {
    return loadDirectory(Directory_extension_type::BMP);
  }

  void connectNewViewer(QObject* o)
  {
    Q_FOREACH(Controls c, group_map.values())
    {
      o->installEventFilter(c.x_item);
      o->installEventFilter(c.y_item);
      o->installEventFilter(c.z_item);
    }
  }

private:
  CGAL::qglviewer::Vec first_offset;
  bool is_gray;

  Messages_interface* message_interface;
  QMessageBox msgBox;

  QAction* planeSwitch;
  QWidget *x_control, *y_control, *z_control;
  QSlider *x_slider, *y_slider, *z_slider;
  QLineEdit*x_cubeLabel, *y_cubeLabel, *z_cubeLabel;
  QHBoxLayout *x_box, *y_box, *z_box;
  PixelReader pxr_;
  Ui::ImagePrecisionDialog ui;

  CGAL::Three::Scene_group_item* group;
  std::vector<Volume_plane_thread*> threads;

  struct Controls
  {
    CGAL::Three::Scene_item* group;
    CGAL::Three::Scene_item* x_item;
    CGAL::Three::Scene_item* y_item;
    CGAL::Three::Scene_item* z_item;
    int x_value;
    int y_value;
    int z_value;
  };

  Controls* current_control;
  QMap<CGAL::Three::Scene_item*, Controls> group_map;
  unsigned int intersection_id;

  bool loadDirectory(const QString& filename, const Directory_extension_type ext);
  Image* createDirectoryImage(const QString& dirname, const Directory_extension_type ext, const bool smooth);

  QLayout* createOrGetDockLayout()
  {
    QLayout* layout = nullptr;
    QDockWidget* controlDockWidget = mw->findChild<QDockWidget*>("volumePlanesControl");

    if(!controlDockWidget)
    {
      controlDockWidget = new QDockWidget(mw);
      controlDockWidget->setObjectName("volumePlanesControl");
      QWidget* content = new QWidget(controlDockWidget);
      layout = new QVBoxLayout(content);
      layout->setObjectName("vpSliderLayout");
      controlDockWidget->setWindowTitle("Volume Planes Control");
      mw->addDockWidget(Qt::LeftDockWidgetArea, controlDockWidget);

      QWidget* vlabels = new QWidget(content);
      layout->addWidget(vlabels);
      layout->setAlignment(Qt::AlignLeft);
      QHBoxLayout* vbox = new QHBoxLayout(vlabels);
      vbox->setAlignment(Qt::AlignLeft);
      QLabel* text = new QLabel(vlabels);
      text->setText("Value of that pixel:");
      QLabel* help = new QLabel(vlabels);
      help->setText("Cut planes for the selected image:");
      QLabel* x = new QLabel(vlabels);

      connect(&pxr_, SIGNAL(x(QString)), x, SLOT(setText(QString)));

      layout->addWidget(help); vbox->addWidget(text); vbox->addWidget(x);
      controlDockWidget->setWidget(content);
      controlDockWidget->hide();

    }
    else
    {
      layout = controlDockWidget->findChild<QLayout*>("vpSliderLayout");
      controlDockWidget->show();
      controlDockWidget->raise();
    }

    return layout;
  }

  void createPlanes(Scene_image_item* seg_img)
  {
    QApplication::setOverrideCursor(Qt::WaitCursor);
    //Control widgets creation
    QLayout* layout = createOrGetDockLayout();
    QRegExpValidator* validator = new QRegExpValidator(QRegExp("\\d*"), this);
    bool show_sliders = true;
    if(x_control == nullptr)
    {
      x_control = new QWidget;
      x_box = new QHBoxLayout(x_control);
      layout->addWidget(x_control);

      QLabel* label = new QLabel(x_control);
      label->setStyleSheet("QLabel { color : red; }");
      label->setText("X Slice");

      x_cubeLabel = new QLineEdit(x_control);

      // Find the right width for the label to accommodate at least 9999
      QFontMetrics metric = x_cubeLabel->fontMetrics();
#if QT_VERSION >= QT_VERSION_CHECK(5, 11, 0)
      x_cubeLabel->setFixedWidth(metric.horizontalAdvance(QString(".9999.")));
#else
      x_cubeLabel->setFixedWidth(metric.width(QString(".9999.")));
#endif
      x_cubeLabel->setText("0");
      x_cubeLabel->setValidator(validator);

      x_slider = new QSlider(mw);

      x_box->addWidget(label);
      x_box->addWidget(x_slider);
      x_box->addWidget(x_cubeLabel);
      show_sliders &= seg_img->image()->xdim() > 1;
    }

    if(y_control == nullptr)
    {
      y_control = new QWidget;
      y_box = new QHBoxLayout(y_control);
      layout->addWidget(y_control);

      QLabel* label = new QLabel(y_control);
      label->setStyleSheet("QLabel { color : green; }");
      label->setText("Y Slice");

      y_cubeLabel = new QLineEdit(y_control);

      // Find the right width for the label to accommodate at least 9999
      QFontMetrics metric = y_cubeLabel->fontMetrics();
#if QT_VERSION >= QT_VERSION_CHECK(5, 11, 0)
      y_cubeLabel->setFixedWidth(metric.horizontalAdvance(QString(".9999.")));
#else
      y_cubeLabel->setFixedWidth(metric.width(QString(".9999.")));
#endif
      y_cubeLabel->setText("0");
      y_cubeLabel->setValidator(validator);
      y_slider = new QSlider(mw);

      y_box->addWidget(label);
      y_box->addWidget(y_slider);
      y_box->addWidget(y_cubeLabel);
      show_sliders &= seg_img->image()->ydim() > 1;
    }

    if(z_control == nullptr)
    {
      z_control = new QWidget;
      z_box = new QHBoxLayout(z_control);
      layout->addWidget(z_control);

      QLabel* label = new QLabel(z_control);
      label->setStyleSheet("QLabel { color : blue; }");
      label->setText("Z Slice");

      z_cubeLabel = new QLineEdit(z_control);

      // Find the right width for the label to accommodate at least 9999
      QFontMetrics metric = z_cubeLabel->fontMetrics();
#if QT_VERSION >= QT_VERSION_CHECK(5, 11, 0)
      z_cubeLabel->setFixedWidth(metric.horizontalAdvance(QString(".9999.")));
#else
      z_cubeLabel->setFixedWidth(metric.width(QString(".9999.")));
#endif
      z_cubeLabel->setText("0");
      z_cubeLabel->setValidator(validator);
      z_slider = new QSlider(mw);

      z_box->addWidget(label);
      z_box->addWidget(z_slider);
      z_box->addWidget(z_cubeLabel);
      show_sliders &= seg_img->image()->zdim() > 1;
    }

    x_control->setEnabled(show_sliders);
    y_control->setEnabled(show_sliders);
    z_control->setEnabled(show_sliders);

    if(!(seg_img == nullptr))
    {
      const CGAL::Image_3* img = seg_img->image();
      CGAL_IMAGE_IO_CASE(img->image(), this->launchAdders<Word>(seg_img, seg_img->name()))

          Volume_plane_intersection* i
          = new Volume_plane_intersection(img->xdim() * img->vx()-1,
                                          img->ydim() * img->vy()-1,
                                          img->zdim() * img->vz()-1,
                                          img->image()->tx,
                                          img->image()->ty,
                                          img->image()->tz);
      this->intersection_id = scene->addItem(i);
      scene->changeGroup(i, group);
      group->lockChild(i);
    }
    else
    {
      QMessageBox::warning(mw, tr("Something went wrong"), tr("Selected a suitable Object but couldn't get an image pointer."));
      return;
    }
  }

  template<typename Word>
  void launchAdders(Scene_image_item* seg_img, const QString& name)
  {
    const CGAL::Image_3* img = seg_img->image();
    const Word* begin = (const Word*)img->data();
    const Word* end = (const Word*)img->data() + img->size();

    std::pair<const Word, const Word> minmax(*std::min_element(begin, end), *std::max_element(begin, end));

    Clamp_to_one_zero_range clamper = { minmax };

    switchReaderConverter< Word >(minmax);

    Volume_plane<x_tag> *x_item = new Volume_plane<x_tag>(img->image()->tx,img->image()->ty, img->image()->tz);
    Volume_plane<y_tag> *y_item = new Volume_plane<y_tag>(img->image()->tx,img->image()->ty, img->image()->tz);
    Volume_plane<z_tag> *z_item = new Volume_plane<z_tag>(img->image()->tx,img->image()->ty, img->image()->tz);

    x_item->setProperty("img", QVariant::fromValue((void*)seg_img));
    y_item->setProperty("img", QVariant::fromValue((void*)seg_img));
    z_item->setProperty("img", QVariant::fromValue((void*)seg_img));

    x_item->setColor(QColor("red"));
    y_item->setColor(QColor("green"));
    z_item->setColor(QColor("blue"));
    Q_FOREACH(CGAL::QGLViewer* viewer, CGAL::QGLViewer::QGLViewerPool())
    {
      viewer->installEventFilter(x_item);
      viewer->installEventFilter(y_item);
      viewer->installEventFilter(z_item);
    }

    connect(x_item, SIGNAL(selected(CGAL::Three::Scene_item*)), this, SLOT(select_plane(CGAL::Three::Scene_item*)));
    connect(y_item, SIGNAL(selected(CGAL::Three::Scene_item*)), this, SLOT(select_plane(CGAL::Three::Scene_item*)));
    connect(z_item, SIGNAL(selected(CGAL::Three::Scene_item*)), this, SLOT(select_plane(CGAL::Three::Scene_item*)));
    scene->setSelectedItem(-1);
    group = new Scene_group_item(QString("Planes for %1").arg(seg_img->name()));
    connect(group, SIGNAL(aboutToBeDestroyed()),
            this, SLOT(erase_group()));
    scene->addItem(group);

    Controls c;
    c.group = group;
    c.x_item = x_item;
    c.y_item = y_item;
    c.z_item = z_item;
    c.x_value = 0;
    c.y_value = 0;
    c.z_value = 0;
    group_map[seg_img] = c;
    current_control = &group_map[seg_img];
    connect(seg_img, SIGNAL(aboutToBeDestroyed()),
            this, SLOT(on_img_detroyed()));

    threads.push_back(new X_plane_thread<Word>(x_item, img, clamper, name));

    connect(threads.back(), SIGNAL(finished(Volume_plane_thread*)), this, SLOT(addVP(Volume_plane_thread*)));
    threads.back()->start();
    threads.push_back(new Y_plane_thread<Word>(y_item,img, clamper, name));
    connect(threads.back(), SIGNAL(finished(Volume_plane_thread*)), this, SLOT(addVP(Volume_plane_thread*)));
    threads.back()->start();

    threads.push_back(new Z_plane_thread<Word>(z_item,img, clamper, name));
    connect(threads.back(), SIGNAL(finished(Volume_plane_thread*)), this, SLOT(addVP(Volume_plane_thread*)));
    threads.back()->start();

    first_offset = Three::mainViewer()->offset();

  }

  template<typename T>
  void switchReaderConverter(std::pair<T, T> minmax)
  {
    switchReaderConverter(minmax, typename boost::is_integral<T>::type());
  }

  template<typename T>
  void switchReaderConverter(std::pair<T, T> minmax, boost::true_type)
  {
    // IntConverter
    IntConverter x = { minmax }; pxr_.setIC(x);
  }

  template<typename T>
  void switchReaderConverter(std::pair<T, T> minmax, boost::false_type)
  {
    // IntConverter
    DoubleConverter x = { minmax }; pxr_.setFC(x);
  }

private Q_SLOTS:
  void select_plane(CGAL::Three::Scene_item* item)
  {
    Scene_image_item* img = (Scene_image_item*)item->property("img").value<void*>();
    if(img)
      scene->setSelectedItem(scene->item_id(img));
  }
  //updates the msgBox
  void update_msgBox()
  {
    static int nbPlanes =0;
    ++nbPlanes;
    msgBox.setText(QString("Planes created : %1/3").arg(nbPlanes));
    if(nbPlanes == 3)
    {
      const CGAL::qglviewer::Vec offset = Three::mainViewer()->offset();
      if(offset != first_offset)
      {
        for(int i=0; i<scene->numberOfEntries(); ++i)
        {
          scene->item(i)->invalidateOpenGLBuffers();
        }
      }

      msgBox.hide();
      nbPlanes = 0;
      QApplication::restoreOverrideCursor();
    }
  }
  // Avoids the segfault after the deletion of an item
  void erase_group()
  {
    CGAL::Three::Scene_group_item* group_item = qobject_cast<CGAL::Three::Scene_group_item*>(sender());
    if(group_item)
    {
      Q_FOREACH(CGAL::Three::Scene_item* key, group_map.keys())
      {
        if(group_map[key].group == group_item)
        {
          group_map[key].x_item = nullptr;
          group_map[key].y_item = nullptr;
          group_map[key].z_item = nullptr;
          group_map.remove(key);
          break;
        }
      }
    }

    //try to re-connect to another group
    if(!group_map.isEmpty())
    {
      int id = scene->item_id(group_map.keys().first());
      connect_controls(id);
    }
  }

  // destroy planes on image deletion
  void on_img_detroyed()
  {
    Scene_image_item* img_item = qobject_cast<Scene_image_item*>(sender());
    if(img_item)
    {
      Scene_group_item* group = qobject_cast<Scene_group_item*>(group_map[img_item].group);
      if(!group)
        return;

      group_map[img_item].x_item = nullptr;
      group_map[img_item].y_item = nullptr;
      group_map[img_item].z_item = nullptr;
      disconnect(group_map[img_item].group, SIGNAL(aboutToBeDestroyed()),
                          this, SLOT(erase_group()));
      group_map.remove(img_item);

      QList<int> deletion;
      Q_FOREACH(Scene_interface::Item_id id, group->getChildren())
      {
        Scene_item* child = group->getChild(id);
        group->unlockChild(child);
        deletion.append(scene->item_id(child));
      }
      deletion.append(scene->item_id(group));
      scene->erase(deletion);
    }

    //try to re-connect to another group
    if(!group_map.isEmpty())
    {
      int id = scene->item_id(group_map.keys().first());
      connect_controls(id);
    }
  }

  void connect_controls(int id)
  {
    CGAL::Three::Scene_item* sel_itm = scene->item(id);
    if(!sel_itm)
      return;

    if(!group_map.contains(sel_itm)) //the planes are not yet created or the selected item is not a segmented_image
    {
      Scene_image_item* img = (Scene_image_item*)sel_itm->property("img").value<void*>();
      if(img)
        sel_itm = img;
      else
        return;
    }

    Controls c = group_map[sel_itm];
    current_control = &group_map[sel_itm];
    bool show_sliders = true;

    // x line
    if(c.x_item != nullptr)
    {
      Volume_plane_interface* x_plane = qobject_cast<Volume_plane_interface*>(c.x_item);
      if(x_slider)
        delete x_slider;

      x_slider = new Plane_slider(x_plane->translationVector(), scene->item_id(x_plane), scene, x_plane->manipulatedFrame(),
                                  Qt::Horizontal, x_control);
      x_slider->setRange(0, (x_plane->cDim() - 1) * 100);
      connect(x_slider, SIGNAL(realChange(int)), this, SLOT(setXNum(int)));
      connect(x_plane, SIGNAL(manipulated(int)), this, SLOT(setXNum(int)));
      connect(x_cubeLabel, SIGNAL(textEdited(QString)), this, SLOT(XTextEdited(QString)));
      connect(x_plane, SIGNAL(aboutToBeDestroyed()), this, SLOT(destroy_x_item()));
      connect(x_slider, SIGNAL(realChange(int)), this, SLOT(set_value()));
      connect(x_slider, SIGNAL(sliderMoved(int)), x_slider, SLOT(updateFramePosition()));
      x_slider->setValue(c.x_value);

      x_box->addWidget(x_slider);
      x_box->addWidget(x_cubeLabel);
      show_sliders &= qobject_cast<Scene_image_item*>(sel_itm)->image()->xdim() > 1;
    }

    //y line
    if(c.y_item != nullptr)
    {
      Volume_plane_interface* y_plane = qobject_cast<Volume_plane_interface*>(c.y_item);
      if(y_slider)
        delete y_slider;

      y_slider = new Plane_slider(y_plane->translationVector(), scene->item_id(y_plane), scene, y_plane->manipulatedFrame(),
                                  Qt::Horizontal, z_control);
      y_slider->setRange(0, (y_plane->cDim() - 1) * 100);
      connect(y_slider, SIGNAL(realChange(int)), this, SLOT(setYNum(int)));
      connect(y_plane, SIGNAL(manipulated(int)), this, SLOT(setYNum(int)));
      connect(y_cubeLabel, SIGNAL(textEdited(QString)), this, SLOT(YTextEdited(QString)));
      connect(y_plane, SIGNAL(aboutToBeDestroyed()), this, SLOT(destroy_y_item()));
      connect(y_slider, SIGNAL(realChange(int)), this, SLOT(set_value()));
      connect(y_slider, SIGNAL(sliderMoved(int)), y_slider, SLOT(updateFramePosition()));
      y_slider->setValue(c.y_value);
      y_box->addWidget(y_slider);
      y_box->addWidget(y_cubeLabel);
      show_sliders &= qobject_cast<Scene_image_item*>(sel_itm)->image()->ydim() > 1;
    }

    // z line
    if(c.z_item != nullptr)
    {
      Volume_plane_interface* z_plane = qobject_cast<Volume_plane_interface*>(c.z_item);
      if(z_slider)
        delete z_slider;

      z_slider = new Plane_slider(z_plane->translationVector(), scene->item_id(z_plane), scene, z_plane->manipulatedFrame(),
                                  Qt::Horizontal, z_control);
      z_slider->setRange(0, (z_plane->cDim() - 1) * 100);
      connect(z_slider, SIGNAL(realChange(int)), this, SLOT(setZNum(int)));
      connect(z_plane, SIGNAL(manipulated(int)), this, SLOT(setZNum(int)));
      connect(z_cubeLabel, SIGNAL(textEdited(QString)), this, SLOT(ZTextEdited(QString)));
      connect(z_plane, SIGNAL(aboutToBeDestroyed()), this, SLOT(destroy_z_item()));
      connect(z_slider, SIGNAL(sliderMoved(int)), z_slider, SLOT(updateFramePosition()));
      connect(z_slider, SIGNAL(realChange(int)), this, SLOT(set_value()));
      z_slider->setValue(c.z_value);
      z_box->addWidget(z_slider);
      z_box->addWidget(z_cubeLabel);
      show_sliders &= qobject_cast<Scene_image_item*>(sel_itm)->image()->zdim() > 1;
    }

      x_control->setEnabled(show_sliders);
      y_control->setEnabled(show_sliders);
      z_control->setEnabled(show_sliders);
  }

  // Keeps the position of the planes for the next time
  void set_value()
  {
    current_control->x_value = x_slider->value();
    current_control->y_value = y_slider->value();
    current_control->z_value = z_slider->value();
  }

  void destroy_x_item()
  {
    current_control->x_item = nullptr;
    if(group_map.isEmpty())
      x_control->hide();
  }
  void destroy_y_item()
  {
    current_control->y_item = nullptr;
    if(group_map.isEmpty())
      y_control->hide();
  }
  void destroy_z_item()
  {
    current_control->z_item = nullptr;
    if(group_map.isEmpty())
      z_control->hide();
  }
};

QString Io_image_plugin::nameFilters() const
{
  return QString("Inrimage files (*.inr *.inr.gz) ;; "
<<<<<<< HEAD
                 "Analyze files (*.hdr *.img *img.gz) ;; "
                 "Stanford Exploration Project files (*.H *.HH) ;; "
                 "NRRD image files (*.nrrd)");
=======
                 "Analyze files (*.hdr *.img *.img.gz) ;; "
                 "Stanford Exploration Project files (*.H *.HH) ;; "
                 "NRRD image files (*.nrrd) ;; "
                 "NIFTI image files (*.nii *.nii.gz)");
>>>>>>> 7e2e4448
}

bool Io_image_plugin::canLoad(QFileInfo) const
{
  return true;
}

template<typename Word>
void convert(Image* image)
{
  float *f_data = (float*)ImageIO_alloc(image->xdim()*image->ydim()*image->zdim()*sizeof(float));
  Word* d_data = (Word*)(image->data());

  // convert image from double to float
  for(std::size_t x = 0; x<image->xdim(); ++x) {
    for(std::size_t y = 0; y<image->ydim(); ++y) {
      for(std::size_t z = 0; z<image->zdim(); ++z)
      {
        std::size_t i =(z * image->ydim() + y) * image->xdim() + x;
        f_data[i] =(float)d_data[i];
      }
    }
  }

  ImageIO_free(d_data);
  image->image()->data = (void*)f_data;
  image->image()->wdim = 4;
  image->image()->wordKind = WK_FLOAT;
}

QList<Scene_item*>
Io_image_plugin::load(QFileInfo fileinfo, bool& ok, bool add_to_scene)
{
  ok = true;
  QApplication::restoreOverrideCursor();
  Image* image = new Image;

  // read a nrrd file
  if(fileinfo.suffix() == "nrrd")
  {
#ifdef CGAL_USE_VTK
    vtkNew<vtkNrrdReader> reader;
    reader->SetFileName(fileinfo.filePath().toUtf8());
    reader->Update();
    auto vtk_image = reader->GetOutput();
    vtk_image->Print(std::cerr);
    *image = CGAL::IO::read_vtk_image_data(vtk_image); // copy the image data
#else
    CGAL::Three::Three::warning("VTK is required to read NRRD files");
    delete image;
    return QList<Scene_item*>();
#endif
  }

<<<<<<< HEAD
=======
  // read a NIFTI file
  if(fileinfo.suffix() == "nii"
    || (   fileinfo.suffix() == "gz"
        && fileinfo.fileName().endsWith(QString(".nii.gz"), Qt::CaseInsensitive)))
  {
#ifdef CGAL_USE_VTK
    vtkNew<vtkNIFTIImageReader> reader;
    reader->SetFileName(fileinfo.filePath().toUtf8());
    reader->Update();
    auto vtk_image = reader->GetOutput();
    vtk_image->Print(std::cerr);
    *image = CGAL::IO::read_vtk_image_data(vtk_image); // copy the image data
#else
    CGAL::Three::Three::warning("VTK is required to read NIfTI files");
    delete image;
    return QList<Scene_item*>();
#endif
  }

>>>>>>> 7e2e4448
  // read a sep file
  else if (fileinfo.suffix() == "H" || fileinfo.suffix() == "HH")
  {
    CGAL::SEP_to_ImageIO<float> reader(fileinfo.filePath().toUtf8().data());
    *image = *reader.cgal_image();
    is_gray = true;
  }

  else if(fileinfo.suffix() != "H" && fileinfo.suffix() != "HH" &&
          !image->read(fileinfo.filePath().toUtf8()))
  {
    QMessageBox qmb(QMessageBox::NoIcon,
                    "Raw Dialog",
                    tr("Error with file <tt>%1</tt>:\n"
                        "unknown file format!\n"
                        "\n"
                        "Open it as a raw image?").arg(fileinfo.fileName()),
                    QMessageBox::Yes|QMessageBox::No);

    bool success = true;
    if(qmb.exec() == QMessageBox::Yes)
    {
      Raw_image_dialog raw_dialog;
      raw_dialog.label_file_size->setText(QString("%1 B").arg(fileinfo.size()));
      raw_dialog.buttonBox->button(QDialogButtonBox::Open)->setEnabled(false);
      if(raw_dialog.exec())
      {
        QApplication::setOverrideCursor(Qt::WaitCursor);
        QApplication::processEvents();

        if(image->read_raw(fileinfo.filePath().toUtf8(),
                            raw_dialog.dim_x->value(),
                            raw_dialog.dim_y->value(),
                            raw_dialog.dim_z->value(),
                            raw_dialog.spacing_x->value(),
                            raw_dialog.spacing_y->value(),
                            raw_dialog.spacing_z->value(),
                            raw_dialog.offset->value(),
                            raw_dialog.image_word_size(),
                            raw_dialog.image_word_kind(),
                            raw_dialog.image_sign()))
        {
          switch(raw_dialog.image_word_kind())
          {
          case WK_FLOAT:
            is_gray = true;
            convert<double>(image);
            break;
          case WK_FIXED:
          {
            switch(raw_dialog.image_word_size())
            {
            case 2:
              is_gray = true;
              convert<short>(image);
              break;
            case 4:
              is_gray = true;
              convert<int>(image);
              break;
            default:
              is_gray = false;
              break;
            }
            break;
<<<<<<< HEAD
          }
          default:
            break;
          }
=======
          }
          default:
            break;
          }
>>>>>>> 7e2e4448

          QSettings settings;
          settings.beginGroup(QUrl::toPercentEncoding(fileinfo.absoluteFilePath()));
          settings.setValue("is_raw", true);
          settings.setValue("dim_x", raw_dialog.dim_x->value());
          settings.setValue("dim_y", raw_dialog.dim_y->value());
          settings.setValue("dim_z", raw_dialog.dim_z->value());
          settings.setValue("spacing_x", raw_dialog.spacing_x->value());
          settings.setValue("spacing_y", raw_dialog.spacing_y->value());
          settings.setValue("spacing_z", raw_dialog.spacing_z->value());
          settings.setValue("offset", raw_dialog.offset->value());
          settings.setValue("wdim", QVariant::fromValue(raw_dialog.image_word_size()));
          settings.setValue("wk", raw_dialog.image_word_kind());
          settings.setValue("sign", raw_dialog.image_sign());
          settings.endGroup();
        }
        else
        {
          success = false;
        }
      }
      else
      {
        success = false;
      }
    }
    else
    {
      success = false;
    }

    if(!success)
    {
      ok = false;
      delete image;
      return QList<Scene_item*>();
    }
  }

  // Get display precision
  QDialog dialog;
  ui.setupUi(&dialog);

  connect(ui.buttonBox, SIGNAL(accepted()), &dialog, SLOT(accept()));
  connect(ui.buttonBox, SIGNAL(rejected()), &dialog, SLOT(reject()));
  connect(ui.imageType, SIGNAL(currentIndexChanged(int)),
          this, SLOT(on_imageType_changed(int)));
  dialog.setWindowFlags(Qt::Dialog|Qt::CustomizeWindowHint|Qt::WindowCloseButtonHint);

  // Add precision values to the dialog
  for(int i=1 ; i<9; ++i)
  {
    QString s = tr("1:%1").arg(i*i*i);
    ui.precisionList->addItem(s);
  }

  // Adds Image type
  ui.imageType->addItem(QString("Segmented image"));
  ui.imageType->addItem(QString("Gray-level image"));

  QString type;
  int voxel_scale = 0;

  // Open window
  QApplication::restoreOverrideCursor();
  if(!is_gray)
  {
    int return_code = dialog.exec();
    if(return_code != QDialog::Accepted)
    {
      delete image;
      ok = false;
      return QList<Scene_item*>();
    }

    // Get selected precision
    voxel_scale = ui.precisionList->currentIndex() + 1;

    //Get the image type
    type = ui.imageType->currentText();
  }
  else
  {
    type = "Gray-level image";
  }

  QApplication::setOverrideCursor(Qt::WaitCursor);
  QApplication::processEvents();

  Scene_image_item* image_item;
  if(type == "Gray-level image")
  {
    //Create planes
    image_item = new Scene_image_item(image,0, true);
    image_item->setName(fileinfo.baseName());
    msgBox.setText("Planes created : 0/3");
    msgBox.setStandardButtons(QMessageBox::NoButton);
    msgBox.show();

    createPlanes(image_item);
  }
  else
  {
    image_item = new Scene_image_item(image,voxel_scale, false);
  }
  image_item->setName(fileinfo.baseName());

  if(add_to_scene)
    CGAL::Three::Three::scene()->addItem(image_item);

  return QList<Scene_item*>() << image_item;
}

bool Io_image_plugin::canSave(const CGAL::Three::Scene_item* item)
{
  return qobject_cast<const Scene_image_item*>(item);
}

bool Io_image_plugin::loadDirectory(const QString& dirname,
                                    const Directory_extension_type ext)
{
#ifndef CGAL_USE_VTK
  QApplication::restoreOverrideCursor();
  CGAL::Three::Three::warning("VTK is required to read DCM and BMP files");
  CGAL_USE(dirname);
  CGAL_USE(ext);
  return false;
#else
  QFileInfo fileinfo;
  fileinfo.setFile(dirname);
  bool result = true;
  if(!fileinfo.isReadable())
  {
    QMessageBox::warning(mw, mw->windowTitle(),
                         tr("Cannot read directory <tt>%1</tt>!").arg(dirname));
    CGAL::Three::Three::warning(tr("Opening of directory %1 failed!").arg(dirname));
    result = false;
  }
  else
  {
    // Get display precision
    QDialog dialog;
    ui.setupUi(&dialog);

    connect(ui.buttonBox, SIGNAL(accepted()), &dialog, SLOT(accept()));
    connect(ui.buttonBox, SIGNAL(rejected()), &dialog, SLOT(reject()));
    connect(ui.imageType, SIGNAL(currentIndexChanged(int)),
            this, SLOT(on_imageType_changed(int)));

    // Add precision values to the dialog
    for ( int i=1 ; i<9 ; ++i )
    {
      QString s = tr("1:%1").arg(i*i*i);
      ui.precisionList->addItem(s);
    }

    // Adds Image type
    ui.imageType->addItem(QString("Segmented image"));
    ui.imageType->addItem(QString("Gray-level image"));

    // Open window
    QApplication::restoreOverrideCursor();
    int return_code = dialog.exec();
    if(return_code != QDialog::Accepted)
    {
      return false;
    }

    QApplication::setOverrideCursor(Qt::WaitCursor);
    QApplication::processEvents();

    bool smooth = ui.smoothImage->isChecked();

    Image *image = createDirectoryImage(dirname, ext, smooth);
    if(image->image() == nullptr)
    {
      QMessageBox::warning(mw, mw->windowTitle(), tr("Error opening directory <tt>%1/</tt>!").arg(dirname));
      CGAL::Three::Three::warning(tr("Opening of directory %1/ failed!").arg(dirname));
      result = false;
    }
    else
    {
      CGAL::Three::Three::information(tr("Directory %1/ successfully opened.").arg(dirname));
    }

    if(result)
    {
      // Get the image type
      QString type = ui.imageType->currentText();
      Scene_image_item* image_item;
      if(type == "Gray-level image")
      {
        // Create planes
        image_item = new Scene_image_item(image,125, true);
        image_item->setName(fileinfo.baseName());
        msgBox.setText("Planes created : 0/3");
        msgBox.setStandardButtons(QMessageBox::NoButton);
        msgBox.show();

        scene->addItem(image_item);
        createPlanes(image_item);
      }
      else
      {
        // Get selected precision
        int voxel_scale = ui.precisionList->currentIndex() + 1;

        image_item = new Scene_image_item(image,voxel_scale, false);
        image_item->setName(fileinfo.baseName());
        scene->addItem(image_item);
      }
    }
  }

  QApplication::restoreOverrideCursor();
  return result;
#endif
}

Image* Io_image_plugin::createDirectoryImage(const QString& dirname,
                                             const Directory_extension_type ext,
                                             const bool smooth)
{
  Image* image = nullptr;

#ifndef CGAL_USE_VTK
  CGAL::Three::Three::warning("VTK is required to read DCM and BMP files");
  CGAL_USE(dirname);
  CGAL_USE(ext);
  CGAL_USE(smooth);
#else
  auto create_image = [&](auto&& reader) -> void
  {
    auto executive = vtkDemandDrivenPipeline::SafeDownCast(reader->GetExecutive());
    if(executive)
      executive->SetReleaseDataFlag(0, 0); // where 0 is the port index

    vtkImageData* vtk_image = nullptr;
    vtkNew<vtkImageGaussianSmooth> smoother; // must be here because it will own the vtk image

    if(smooth)
    {
      smoother->SetStandardDeviations(1., 1., 1.);
      smoother->SetInputConnection(reader->GetOutputPort());
      smoother->Update();
      vtk_image = smoother->GetOutput();
    }
    else
    {
      reader->Update();
      vtk_image = reader->GetOutput();
    }

    vtk_image->Print(std::cerr);

    *image = CGAL::IO::read_vtk_image_data(vtk_image); // copy the image data
  };

  image = new Image;
  if(ext == Directory_extension_type::DCM)
  {
    vtkNew<vtkDICOMImageReader> dicom_reader;
    dicom_reader->SetDirectoryName(dirname.toUtf8());
    create_image(dicom_reader);
  }
  else
  {
    CGAL_assertion(ext == Directory_extension_type::BMP);

    // vtkBMPReader does not provide SetDirectoryName()...
    std::vector<boost::filesystem::path> paths;
    vtkStringArray* files = vtkStringArray::New();
    boost::filesystem::path p(dirname.toUtf8().data());
    for(boost::filesystem::directory_entry& x : boost::filesystem::directory_iterator(p))
    {
      std::string s = x.path().string();
      if(CGAL::IO::internal::get_file_extension(s) != "bmp")
        continue;

      paths.push_back(x.path());
    }

    // boost::filesystem::directory_iterator does not guarantee a sorted order
    std::sort(std::begin(paths), std::end(paths));

    for(const boost::filesystem::path& p : paths)
      files->InsertNextValue(p.string());

    if(files->GetSize() == 0)
      return image;

    vtkNew<vtkBMPReader> bmp_reader;
    bmp_reader->SetFileNames(files);
    create_image(bmp_reader);
  }
#endif

  return image;
}

#include "Io_image_plugin.moc"<|MERGE_RESOLUTION|>--- conflicted
+++ resolved
@@ -58,10 +58,7 @@
 #include <vtkImageData.h>
 #include <vtkDICOMImageReader.h>
 #include <vtkBMPReader.h>
-<<<<<<< HEAD
-=======
 #include <vtkNIFTIImageReader.h>
->>>>>>> 7e2e4448
 #include <vtkImageReader.h>
 #include <vtkImageGaussianSmooth.h>
 #include <vtkDemandDrivenPipeline.h>
@@ -1090,16 +1087,10 @@
 QString Io_image_plugin::nameFilters() const
 {
   return QString("Inrimage files (*.inr *.inr.gz) ;; "
-<<<<<<< HEAD
-                 "Analyze files (*.hdr *.img *img.gz) ;; "
-                 "Stanford Exploration Project files (*.H *.HH) ;; "
-                 "NRRD image files (*.nrrd)");
-=======
                  "Analyze files (*.hdr *.img *.img.gz) ;; "
                  "Stanford Exploration Project files (*.H *.HH) ;; "
                  "NRRD image files (*.nrrd) ;; "
                  "NIFTI image files (*.nii *.nii.gz)");
->>>>>>> 7e2e4448
 }
 
 bool Io_image_plugin::canLoad(QFileInfo) const
@@ -1154,8 +1145,6 @@
 #endif
   }
 
-<<<<<<< HEAD
-=======
   // read a NIFTI file
   if(fileinfo.suffix() == "nii"
     || (   fileinfo.suffix() == "gz"
@@ -1175,7 +1164,6 @@
 #endif
   }
 
->>>>>>> 7e2e4448
   // read a sep file
   else if (fileinfo.suffix() == "H" || fileinfo.suffix() == "HH")
   {
@@ -1241,17 +1229,10 @@
               break;
             }
             break;
-<<<<<<< HEAD
           }
           default:
             break;
           }
-=======
-          }
-          default:
-            break;
-          }
->>>>>>> 7e2e4448
 
           QSettings settings;
           settings.beginGroup(QUrl::toPercentEncoding(fileinfo.absoluteFilePath()));
