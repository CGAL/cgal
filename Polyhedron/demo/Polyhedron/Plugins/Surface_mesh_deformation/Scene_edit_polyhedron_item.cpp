--- conflicted
+++ resolved
@@ -25,11 +25,8 @@
   nb_control = 0;
   nb_axis = 0;
   nb_bbox = 0;
-<<<<<<< HEAD
   spheres = NULL;
-=======
   need_change = false;
->>>>>>> 8c52d266
   mw->installEventFilter(this);
   // bind vertex picking
   connect(&k_ring_selector, SIGNAL(selected(const std::set<Polyhedron::Vertex_handle>&)), this,
