include(polyhedron_demo_macros)

if(TARGET CGAL::Eigen3_support)

  set(Classification_dependencies_met TRUE)

  find_package(Boost OPTIONAL_COMPONENTS serialization iostreams)
  include(CGAL_Boost_serialization_support)
  include(CGAL_Boost_iostreams_support)
  if(NOT TARGET CGAL::Boost_serialization_support)
    message(
      STATUS
        "NOTICE: Boost Serialization not found. Classification plugin won't be available."
    )
    set(Classification_dependencies_met FALSE)
  endif()

  if(NOT TARGET CGAL::Boost_iostreams_support)
    message(
      STATUS
        "NOTICE: Boost IOStreams not found. Classification plugin won't be available."
    )
    set(Classification_dependencies_met FALSE)
  endif()

  find_package(OpenCV QUIET COMPONENTS core ml) # Need core + machine learning
  set_package_properties(
    OpenCV PROPERTIES
    DESCRIPTION "A library for  real-time computer vision."
    PURPOSE "Enables the random forest predicate for the classification plugin."
  )
  include(CGAL_OpenCV_support)
  if(NOT TARGET CGAL::OpenCV_support)
    message(
      STATUS
        "NOTICE: OpenCV was not found. OpenCV random forest predicate for classification won't be available."
    )

  endif()

  find_package(TensorFlow QUIET)
  set_package_properties(
    TensorFlow PROPERTIES
    DESCRIPTION "A library for machine learning."
    PURPOSE
      "Enables the Neural Network predicate for the classification plugin.")

  include(CGAL_TensorFlow_support)
  if(NOT TARGET CGAL::TensorFlow_support)
    message(
      STATUS
        "NOTICE: TensorFlow not found, Neural Network predicate for classification won't be available."
    )
  endif()

  if(Classification_dependencies_met)
    qt5_wrap_ui(classificationUI_FILES Classification_widget.ui
                Classification_advanced_widget.ui)
    polyhedron_demo_plugin(
      classification_plugin
      Classification_plugin
      Point_set_item_classification.cpp
      Cluster_classification.cpp
      Surface_mesh_item_classification.cpp
      ${classificationUI_FILES}
      KEYWORDS
      Classification)
    target_link_libraries(
      classification_plugin
      PUBLIC scene_points_with_normal_item
             scene_polylines_item
             scene_polygon_soup_item
             scene_surface_mesh_item
             scene_selection_item
             scene_color_ramp
             CGAL::Eigen3_support
             CGAL::Boost_serialization_support
             CGAL::Boost_iostreams_support)

    if(OpenCV_FOUND)
      target_link_libraries(classification_plugin PUBLIC CGAL::OpenCV_support)
    endif()
    if(TensorFlow_FOUND)
      target_link_libraries(classification_plugin
                            PUBLIC CGAL::TensorFlow_support)
    endif()
    if(TBB_FOUND)
      target_link_libraries(classification_plugin PUBLIC CGAL::TBB_support)
    endif()
<<<<<<< HEAD
    if(COMMAND target_precompile_headers)
      target_precompile_headers(classification_plugin PRIVATE
        <CGAL/Classification.h>)
    endif()#target_precompile_headers
    add_dependencies(classification_plugin point_set_selection_plugin selection_plugin)
=======

    add_dependencies(classification_plugin point_set_selection_plugin
                     selection_plugin)
>>>>>>> 8738d8de
  endif()

else()
  message(
    STATUS
      "NOTICE: Eigen 3.1 (or greater) was not found. Classification plugin will not be available."
  )
endif()<|MERGE_RESOLUTION|>--- conflicted
+++ resolved
@@ -87,17 +87,11 @@
     if(TBB_FOUND)
       target_link_libraries(classification_plugin PUBLIC CGAL::TBB_support)
     endif()
-<<<<<<< HEAD
     if(COMMAND target_precompile_headers)
       target_precompile_headers(classification_plugin PRIVATE
         <CGAL/Classification.h>)
     endif()#target_precompile_headers
     add_dependencies(classification_plugin point_set_selection_plugin selection_plugin)
-=======
-
-    add_dependencies(classification_plugin point_set_selection_plugin
-                     selection_plugin)
->>>>>>> 8738d8de
   endif()
 
 else()
