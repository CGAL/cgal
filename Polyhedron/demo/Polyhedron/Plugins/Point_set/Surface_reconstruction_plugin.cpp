#include <QTime>
#include <QApplication>
#include <QAction>
#include <QList>
#include <QMainWindow>
#include <QObject>

#include <fstream>

#include "Scene_polygon_soup_item.h"
#include "Scene_surface_mesh_item.h"
#include "Scene_points_with_normal_item.h"
#include "SMesh_type.h"
#include <CGAL/Three/Polyhedron_demo_plugin_helper.h>
#include <CGAL/Three/Polyhedron_demo_plugin_interface.h>

#include <CGAL/array.h>
#include <CGAL/centroid.h>
#include <CGAL/PCA_util.h>
#include <CGAL/Search_traits_3.h>
#include <CGAL/squared_distance_3.h>
#include <CGAL/Orthogonal_k_neighbor_search.h>
#include <CGAL/compute_average_spacing.h>
#include <CGAL/grid_simplify_point_set.h>
#include <CGAL/jet_smooth_point_set.h>
#include <CGAL/jet_estimate_normals.h>
#include <CGAL/mst_orient_normals.h>
#include <CGAL/Scale_space_surface_reconstruction_3.h>
#include <CGAL/Scale_space_reconstruction_3/Advancing_front_mesher.h>
#include <CGAL/Scale_space_reconstruction_3/Jet_smoother.h>
#include <CGAL/Scale_space_reconstruction_3/Alpha_shape_mesher.h>
#include <CGAL/Scale_space_reconstruction_3/Weighted_PCA_smoother.h>

#include <CGAL/Advancing_front_surface_reconstruction.h>
#include <CGAL/Shape_detection_3.h>
#include <CGAL/structure_point_set.h>

#include "ui_Surface_reconstruction_plugin.h"
#include "CGAL/Kernel_traits.h"

// Concurrency
#ifdef CGAL_LINKED_WITH_TBB
typedef CGAL::Parallel_tag Concurrency_tag;
#else
typedef CGAL::Sequential_tag Concurrency_tag;
#endif

typedef Kernel::Point_3 Point;
typedef Kernel::Vector_3 Vector;
// types for K nearest neighbors search
typedef CGAL::Search_traits_3<Kernel> Tree_traits;
typedef CGAL::Orthogonal_k_neighbor_search<Tree_traits> Neighbor_search;
typedef Neighbor_search::Tree Tree;
typedef Neighbor_search::iterator Search_iterator;

typedef CGAL::Scale_space_surface_reconstruction_3<Kernel> ScaleSpace;
typedef CGAL::Scale_space_reconstruction_3::Advancing_front_mesher<Kernel> ScaleSpaceAFM;
typedef CGAL::Scale_space_reconstruction_3::Alpha_shape_mesher<Kernel> ScaleSpaceASM;
typedef CGAL::Scale_space_reconstruction_3::Jet_smoother<Kernel> ScaleSpaceJS;
typedef CGAL::Scale_space_reconstruction_3::Weighted_PCA_smoother<Kernel> ScaleSpaceWPS;

typedef CGAL::cpp11::array<std::size_t,3> Facet;
template<class Mesh, typename Traits>
struct Construct{
  typedef CGAL::cpp11::array<std::size_t,3> Facet;
  typedef typename Traits::Point_3  Point_3;
  typedef typename boost::property_map<Mesh, boost::vertex_point_t>::type VPmap;
  Mesh& mesh;
  VPmap vpmap;
  std::vector<typename boost::graph_traits<Mesh>::vertex_descriptor> vertices;
  template < typename PointIterator>
  Construct(Mesh& mesh,PointIterator b, PointIterator e)
    : mesh(mesh)
  {
    vpmap = get(boost::vertex_point, mesh);
    for(; b!=e; ++b){
      typename boost::graph_traits<Mesh>::vertex_descriptor v;
      v = add_vertex(mesh);
      vertices.push_back(v);
      put(vpmap, v,  *b);
    }
  }

  Construct& operator=(const Facet f)
  {
    typedef typename boost::graph_traits<Mesh>::vertex_descriptor vertex_descriptor;
    std::vector<vertex_descriptor> facet;
    facet.resize(3);
    facet[0]=vertices[f[0]];
    facet[1]=vertices[f[1]];
    facet[2]=vertices[f[2]];
    CGAL::Euler::add_face(facet, mesh);
    return *this;
  }
  Construct&
  operator*() { return *this; }
  Construct&
  operator++() { return *this; }
  Construct
  operator++(int) { return *this; }
};


// Poisson reconstruction method:
// Reconstructs a surface mesh from a point set and returns it.
SMesh* poisson_reconstruct_sm(Point_set& points,
                                Kernel::FT sm_angle, // Min triangle angle (degrees).
                                Kernel::FT sm_radius, // Max triangle size w.r.t. point set average spacing.
                                Kernel::FT sm_distance, // Approximation error w.r.t. point set average spacing.
                                const QString& solver_name, // solver name
                                bool use_two_passes,
                                bool do_not_fill_holes);


struct Radius {

  double bound;

  Radius(double bound)
    : bound(bound)
  {}

  template <typename AdvancingFront, typename Cell_handle>
  double operator() (const AdvancingFront& adv, Cell_handle& c,
                     const int& index) const
  {
    // bound == 0 is better than bound < infinity
    // as it avoids the distance computations
    if(bound == 0){
      return adv.smallest_radius_delaunay_sphere (c, index);
    }

    // If radius > bound, return infinity so that facet is not used
    double d  = 0;
    d = sqrt(squared_distance(c->vertex((index+1)%4)->point(),
                              c->vertex((index+2)%4)->point()));
    if(d>bound) return adv.infinity();
    d = sqrt(squared_distance(c->vertex((index+2)%4)->point(),
                               c->vertex((index+3)%4)->point()));
    if(d>bound) return adv.infinity();
    d = sqrt(squared_distance(c->vertex((index+1)%4)->point(),
                               c->vertex((index+3)%4)->point()));
    if(d>bound) return adv.infinity();

    // Otherwise, return usual priority value: smallest radius of
    // delaunay sphere
    return adv.smallest_radius_delaunay_sphere (c, index);
  }
};


template <typename Structuring>
struct Priority_with_structure_coherence {

  Structuring& structuring;
  double bound;
  
  Priority_with_structure_coherence(Structuring& structuring,
                                    double bound)
    : structuring (structuring), bound (bound)
  {}

  template <typename AdvancingFront, typename Cell_handle>
  double operator() (AdvancingFront& adv, Cell_handle& c,
                     const int& index) const
  {
    // If perimeter > bound, return infinity so that facet is not used
    if (bound != 0)
      {
        double d  = 0;
        d = sqrt(squared_distance(c->vertex((index+1)%4)->point(),
                                  c->vertex((index+2)%4)->point()));
        if(d>bound) return adv.infinity();
        d += sqrt(squared_distance(c->vertex((index+2)%4)->point(),
                                   c->vertex((index+3)%4)->point()));
        if(d>bound) return adv.infinity();
        d += sqrt(squared_distance(c->vertex((index+1)%4)->point(),
                                   c->vertex((index+3)%4)->point()));
        if(d>bound) return adv.infinity();
      }

    Facet f = {{ c->vertex ((index + 1) % 4)->info (),
                 c->vertex ((index + 2) % 4)->info (),
                 c->vertex ((index + 3) % 4)->info () }};

    double weight = 100. * (5 - structuring.facet_coherence (f));

    return weight * adv.smallest_radius_delaunay_sphere (c, index);
  }

};


struct On_the_fly_pair{
  const Point_set& points;
  typedef std::pair<Point, std::size_t> result_type;

  On_the_fly_pair(const Point_set& points) : points(points) {}
  
  result_type
  operator()(const Point_set::Index& i) const
  {
    return result_type(points.point(i), (std::size_t)i);
  }

};


namespace SurfaceReconstruction
{
  typedef Kernel::Point_3 Point;
  typedef Kernel::Vector_3 Vector;
  // types for K nearest neighbors search
  typedef CGAL::Search_traits_3<Kernel> SearchTraits_3;
  typedef CGAL::Search_traits_adapter <Point_set::Index, Point_set::Point_map, SearchTraits_3> Search_traits;
  typedef CGAL::Orthogonal_k_neighbor_search<Search_traits> Neighbor_search;
  typedef Neighbor_search::Tree Tree;
  typedef Neighbor_search::Distance Distance;
  typedef Neighbor_search::iterator Search_iterator;

  template <typename OutputIterator>
  void generate_scales (OutputIterator out,
			const unsigned int scale_min = 6,
			const double factor = 1.15,
			unsigned int nb_scales = 30)
  {
    unsigned int prev = -1;
    
    for (unsigned int i = 0; i < nb_scales; ++ i)
      {
	unsigned int current = static_cast<unsigned int>(scale_min * std::pow (factor, i));
	if (current != prev)
	  {
	    *(out ++) = current;
	    prev = current;
	  }
	else
	  ++ nb_scales;
      }
  }
  
  unsigned int scale_of_anisotropy (const Point_set& points, double& size)
  {
    Tree tree(points.begin_or_selection_begin(), points.end(),
              Tree::Splitter(), Search_traits (points.point_map()));
    
    double ratio_kept = (points.size() < 1000)
      ? 1. : 1000. / (points.size());
    
    std::vector<Point> subset;
    for (Point_set::const_iterator it = points.begin(); it != points.end(); ++ it)
      if (CGAL::get_default_random().get_double() < ratio_kept)
    	subset.push_back (points.point(*it));
    
    std::vector<unsigned int> scales;
    generate_scales (std::back_inserter (scales));

    std::vector<unsigned int> chosen;
    Distance tr_dist (points.point_map());
    
    for (std::size_t i = 0; i < subset.size (); ++ i)
      {
    	Neighbor_search search(tree, subset[i],scales.back(), 0, true, tr_dist);
	double current = 0.;
    	unsigned int nb = 0;
    	std::size_t index = 0;
	double maximum = 0.;
	unsigned int c = 0;
	
    	for (Search_iterator search_iterator = search.begin();
    	     search_iterator != search.end (); ++ search_iterator, ++ nb)
    	  {
	    current += search_iterator->second;

    	    if (nb + 1 == scales[index])
    	      {
		double score = std::sqrt (current / scales[index])
		  / std::pow (scales[index], 0.75); // NB ^ (3/4)

		if (score > maximum)
		  {
		    maximum = score;
		    c = scales[index];
		  }

    		++ index;
    		if (index == scales.size ())
    		  break;
    	      }
    	  }
	chosen.push_back (c);
      }

    double mean = 0.;
    for (std::size_t i = 0; i < chosen.size(); ++ i)
      mean += chosen[i];
    mean /= chosen.size();
    unsigned int aniso_scale = static_cast<unsigned int>(mean);

    size = 0.;
    for (std::size_t i = 0; i < subset.size (); ++ i)
      {
    	Neighbor_search search(tree, subset[i], aniso_scale, 0, true, tr_dist);
	size += std::sqrt ((-- search.end())->second);
      }
    size /= subset.size();
    
    return aniso_scale;
  }

  
  unsigned int scale_of_noise (const Point_set& points, double& size)
  {
    Tree tree(points.begin_or_selection_begin(), points.end(),
              Tree::Splitter(), Search_traits (points.point_map()));
    Distance tr_dist (points.point_map());
    
    double ratio_kept = (points.size() < 1000)
      ? 1. : 1000. / (points.size());
    
    std::vector<Point> subset;
    for (Point_set::const_iterator it = points.begin(); it != points.end(); ++ it)
      if (CGAL::get_default_random().get_double() < ratio_kept)
    	subset.push_back (points.point(*it));
    
    std::vector<unsigned int> scales;
    generate_scales (std::back_inserter (scales));

    std::vector<unsigned int> chosen;
    
    for (std::size_t i = 0; i < subset.size (); ++ i)
      {
    	Neighbor_search search(tree, subset[i],scales.back(), 0, true, tr_dist);
	double current = 0.;
    	unsigned int nb = 0;
    	std::size_t index = 0;
	double minimum = (std::numeric_limits<double>::max)();
	unsigned int c = 0;
	
    	for (Search_iterator search_iterator = search.begin();
    	     search_iterator != search.end (); ++ search_iterator, ++ nb)
    	  {
	    current += search_iterator->second;

    	    if (nb + 1 == scales[index])
    	      {
		double score = std::sqrt (current / scales[index])
		  / std::pow (scales[index], 0.375); // NB ^ (5/12)

		if (score < minimum)
		  {
		    minimum = score;
		    c = scales[index];
		  }

    		++ index;
    		if (index == scales.size ())
    		  break;
    	      }
    	  }
	chosen.push_back (c);
      }

    std::sort (chosen.begin (), chosen.end());

    unsigned int noise_scale = chosen[chosen.size() / 2];
    size = 0.;
    for (std::size_t i = 0; i < subset.size (); ++ i)
      {
    	Neighbor_search search(tree, subset[i], noise_scale, 0, true, tr_dist);
	size += std::sqrt ((-- search.end())->second);
      }
    size /= subset.size();

    
    return noise_scale;
  }

  void simplify_point_set (Point_set& points, double size)
  {
    points.set_first_selected (CGAL::grid_simplify_point_set (points, size));
    points.delete_selection();
  }

  void smooth_point_set (Point_set& points, unsigned int scale)
  {
    CGAL::jet_smooth_point_set<Concurrency_tag>(points, scale);
  }

  template <typename ItemsInserter>
  void scale_space (const Point_set& points, ItemsInserter items,
                    bool jet_smoother, 
                    unsigned int iterations,
                    unsigned int neighbors, unsigned int fitting, unsigned int monge,
                    unsigned int neighborhood_size, unsigned int samples,
                    bool advancing_front_mesher,
                    bool generate_smooth,
                    double longest_edge, double radius_ratio_bound, double beta_angle,
                    bool separate_shells, bool force_manifold)
  {
    ScaleSpace reconstruct (points.points().begin(), points.points().end());

    double squared_radius = 0.;
    if (jet_smoother)
    {
      ScaleSpaceJS smoother(neighbors, fitting, monge);
      reconstruct.increase_scale(iterations, smoother);
      if (!advancing_front_mesher)
        squared_radius = CGAL::compute_average_spacing<Concurrency_tag> (points, neighbors);
    }
    else
    {
      ScaleSpaceWPS smoother(neighborhood_size, samples);
      reconstruct.increase_scale(iterations, smoother);
      squared_radius = smoother.squared_radius();
      
    }

    if (advancing_front_mesher)
    {
      ScaleSpaceAFM mesher (longest_edge, radius_ratio_bound, beta_angle);
      reconstruct.reconstruct_surface (mesher);

      Scene_polygon_soup_item* new_item
        = new Scene_polygon_soup_item ();
      new_item->setColor(Qt::lightGray);
      new_item->setRenderingMode(FlatPlusEdges);
      new_item->init_polygon_soup(points.size(), reconstruct.number_of_facets ());

      Scene_polygon_soup_item* smooth_item = NULL;
      if (generate_smooth)
      {
        smooth_item = new Scene_polygon_soup_item ();
        smooth_item->setColor(Qt::lightGray);
        smooth_item->setRenderingMode(FlatPlusEdges);
        smooth_item->init_polygon_soup(points.size(), reconstruct.number_of_facets ());
      }

      std::map<std::size_t, std::size_t> map_i2i;
      std::size_t current_index = 0;
    
      for (ScaleSpace::Facet_iterator it = reconstruct.facets_begin();
           it != reconstruct.facets_end(); ++ it)
      {
        for (unsigned int ind = 0; ind < 3; ++ ind)
        {
          if (map_i2i.find ((*it)[ind]) == map_i2i.end ())
          {
            map_i2i.insert (std::make_pair ((*it)[ind], current_index ++));
            Point p = points.point(*(points.begin_or_selection_begin() + (*it)[ind]));
            new_item->new_vertex (p.x (), p.y (), p.z ());
            
            if (generate_smooth)
            {
              p = *(reconstruct.points_begin() + (*it)[ind]);
              smooth_item->new_vertex (p.x (), p.y (), p.z ());
            }
          }
        }
        new_item->new_triangle( map_i2i[(*it)[0]],
                                map_i2i[(*it)[1]],
                                map_i2i[(*it)[2]] );
        if (generate_smooth)
          smooth_item->new_triangle( map_i2i[(*it)[0]],
                                     map_i2i[(*it)[1]],
                                     map_i2i[(*it)[2]] );
              
      }

      *(items ++) = new_item;
      if (generate_smooth)
        *(items ++) = smooth_item;
    }
    else
    {
      ScaleSpaceASM mesher (squared_radius, separate_shells, force_manifold);
      reconstruct.reconstruct_surface (mesher);

      for( unsigned int sh = 0; sh < mesher.number_of_shells(); ++sh )
      {
        Scene_polygon_soup_item* new_item
          = new Scene_polygon_soup_item ();
        new_item->setColor(Qt::lightGray);
        new_item->setRenderingMode(FlatPlusEdges);
        new_item->init_polygon_soup(points.size(), mesher.number_of_triangles ());

        Scene_polygon_soup_item* smooth_item = NULL;
        if (generate_smooth)
        {
          smooth_item = new Scene_polygon_soup_item ();
          smooth_item->setColor(Qt::lightGray);
          smooth_item->setRenderingMode(FlatPlusEdges);
          smooth_item->init_polygon_soup(points.size(), mesher.number_of_triangles ());
        }

        std::map<unsigned int, unsigned int> map_i2i;
        unsigned int current_index = 0;
    
        for (ScaleSpaceASM::Facet_iterator it = mesher.shell_begin (sh);
             it != mesher.shell_end (sh); ++ it)
        {
          for (unsigned int ind = 0; ind < 3; ++ ind)
          {
            if (map_i2i.find ((*it)[ind]) == map_i2i.end ())
            {
              map_i2i.insert (std::make_pair ((*it)[ind], current_index ++));
              Point p = points.point(*(points.begin_or_selection_begin() + (*it)[ind]));
              new_item->new_vertex (p.x (), p.y (), p.z ());
                    
              if (generate_smooth)
              {
                p = *(reconstruct.points_begin() + (*it)[ind]);
                smooth_item->new_vertex (p.x (), p.y (), p.z ());
              }
            }
          }
          new_item->new_triangle( map_i2i[(*it)[0]],
                                  map_i2i[(*it)[1]],
                                  map_i2i[(*it)[2]] );
          if (generate_smooth)
            smooth_item->new_triangle( map_i2i[(*it)[0]],
                                       map_i2i[(*it)[1]],
                                       map_i2i[(*it)[2]] );
              
        }

        *(items ++) = new_item;
        if (generate_smooth)
          *(items ++) = smooth_item;
      }

      if (force_manifold)
      {
        std::ptrdiff_t num = std::distance( mesher.garbage_begin(  ),
                                            mesher.garbage_end(  ) );

        Scene_polygon_soup_item* new_item
          = new Scene_polygon_soup_item ();
        new_item->setColor(Qt::blue);
        new_item->setRenderingMode(FlatPlusEdges);
        new_item->init_polygon_soup(points.size(), num);

        Scene_polygon_soup_item* smooth_item = NULL;
        if (generate_smooth)
        {
          smooth_item = new Scene_polygon_soup_item ();
          smooth_item->setColor(Qt::blue);
          smooth_item->setRenderingMode(FlatPlusEdges);
          smooth_item->init_polygon_soup(points.size(), num);
        }

        std::map<std::size_t, std::size_t> map_i2i;

        std::size_t current_index = 0;
        for (ScaleSpaceASM::Facet_iterator it=mesher.garbage_begin(),
               end=mesher.garbage_end();it!=end;++it)
        {
          for (unsigned int ind = 0; ind < 3; ++ ind)
          {
            if (map_i2i.find ((*it)[ind]) == map_i2i.end ())
            {
              map_i2i.insert (std::make_pair ((*it)[ind], current_index ++));
              Point p = points.point(*(points.begin_or_selection_begin() + (*it)[ind]));
              new_item->new_vertex (p.x (), p.y (), p.z ());
                    
              if (generate_smooth)
              {
                p = *(reconstruct.points_begin() + (*it)[ind]);
                smooth_item->new_vertex (p.x (), p.y (), p.z ());
              }
            }

          }
          new_item->new_triangle( map_i2i[(*it)[0]],
                                  map_i2i[(*it)[1]],
                                  map_i2i[(*it)[2]] );
          if (generate_smooth)
            smooth_item->new_triangle( map_i2i[(*it)[0]],
                                       map_i2i[(*it)[1]],
                                       map_i2i[(*it)[2]] );
        }

        *(items ++) = new_item;
        if (generate_smooth)
          *(items ++) = smooth_item;

      }
    }
  }

  struct Point_set_make_pair_point_index
    : public CGAL::cpp98::unary_function<const Point_set::Index&, std::pair<Kernel::Point_3, std::size_t> >
  {
    const Point_set& point_set;
    Point_set_make_pair_point_index (const Point_set& point_set) : point_set (point_set) { }
    std::pair<Kernel::Point_3, std::size_t> operator() (const Point_set::Index& i) const
    {
      return std::make_pair (point_set.point (i), i);
    }
  };
  

  struct Radius {

    double bound;

    Radius(double bound)
      : bound(bound)
    {}

    template <typename AdvancingFront, typename Cell_handle>
    double operator() (const AdvancingFront& adv, Cell_handle& c,
                       const int& index) const
    {
      // bound == 0 is better than bound < infinity
      // as it avoids the distance computations
      if(bound == 0){
        return adv.smallest_radius_delaunay_sphere (c, index);
      }

      // If radius > bound, return infinity so that facet is not used
      double d  = 0;
      d = sqrt(squared_distance(c->vertex((index+1)%4)->point(),
                                c->vertex((index+2)%4)->point()));
      if(d>bound) return adv.infinity();
      d = sqrt(squared_distance(c->vertex((index+2)%4)->point(),
                                 c->vertex((index+3)%4)->point()));
      if(d>bound) return adv.infinity();
      d = sqrt(squared_distance(c->vertex((index+1)%4)->point(),
                                 c->vertex((index+3)%4)->point()));
      if(d>bound) return adv.infinity();

      // Otherwise, return usual priority value: smallest radius of
      // delaunay sphere
      return adv.smallest_radius_delaunay_sphere (c, index);
    }
  };

  template<class FaceGraphItem>
  void advancing_front (const Point_set& points, FaceGraphItem* new_item, double size,
                        double radius_ratio_bound = 5., double beta = 0.52)
  {

    // TODO: build DT with indices
    typedef typename FaceGraphItem::Face_graph FaceGraph;
    typedef typename CGAL::Kernel_traits<typename boost::property_traits<typename boost::property_map<FaceGraph,
        typename boost::vertex_point_t>::type>::value_type>::Kernel Traits;

    FaceGraph& P = * const_cast<FaceGraph*>(new_item->face_graph());
    Radius filter(size);
    Construct<FaceGraph, Traits> construct(P,points.points().begin(),points.points().end());
    CGAL::advancing_front_surface_reconstruction(points.points().begin(),
                                                 points.points().end(),
                                                 construct,
                                                 filter,
                                                 radius_ratio_bound,
                                                 beta);
						  
  }

  void compute_normals (Point_set& points, unsigned int neighbors)
  {
    CGAL::jet_estimate_normals<Concurrency_tag>(points, 2 * neighbors);

    points.set_first_selected (CGAL::mst_orient_normals (points, 2 * neighbors));
    points.delete_selection();
  }
  
  struct build_from_pair
  {
    Point_set& m_pts;

    build_from_pair (Point_set& pts) : m_pts (pts) { }

    void operator() (const std::pair<Point_set::Point, Point_set::Vector>& pair)
    {
      m_pts.insert (pair.first, pair.second);
    }


  };
}



class Polyhedron_demo_surface_reconstruction_plugin_dialog : public QDialog, private Ui::SurfaceReconstructionDialog
{
  Q_OBJECT
public:
  Polyhedron_demo_surface_reconstruction_plugin_dialog(QWidget* /*parent*/ = 0)
  {
    setupUi(this);
    
#ifdef CGAL_EIGEN3_ENABLED
    m_inputSolver->addItem("Eigen - built-in CG");
    m_inputSolver->addItem("Eigen - built-in simplicial LDLt");
#endif
  }

  unsigned int method () const
  {
    return tabWidget->currentIndex();
  }
  
  // Auto
  bool boundaries () const { return m_boundaries->isChecked (); }
  bool interpolate () const { return m_interpolate->isChecked (); }

  // Advancing front
  double longest_edge () const { return m_longestEdge->value (); }
  double radius_ratio_bound () const { return m_radiusRatioBound->value (); }
  double beta_angle () const { return m_betaAngle->value (); }

  // Scale Space
  bool scalespace_js() const { return m_scalespace_jet->isChecked(); }
  unsigned int iterations () const { return m_iterations->value (); }
  unsigned int neighbors () const { return m_neighbors->value(); }
  unsigned int fitting () const { return m_fitting->value(); }
  unsigned int monge () const { return m_monge->value(); }
  unsigned int neighborhood_size () const { return m_neighborhood_size->value (); }
  unsigned int samples () const { return m_samples->value (); }
  bool scalespace_af() const { return m_scalespace_af->isChecked(); }
  bool generate_smoothed () const { return m_genSmooth->isChecked (); }
  double longest_edge_2 () const { return m_longestEdge_2->value (); }
  double radius_ratio_bound_2 () const { return m_radiusRatioBound_2->value (); }
  double beta_angle_2 () const { return m_betaAngle_2->value (); }
  bool separate_shells () const { return m_genShells->isChecked (); }
  bool force_manifold () const { return m_forceManifold->isChecked (); }


  // Poisson
  double angle () const { return m_inputAngle->value (); }
  double radius () const { return m_inputRadius->value (); }
  double distance () const { return m_inputDistance->value (); }
  bool two_passes () const { return m_inputTwoPasses->isChecked (); }
  bool do_not_fill_holes () const { return m_doNotFillHoles->isChecked (); }

  // RANSAC
  bool region_growing () const { return m_regionGrowing->isChecked (); }
  double connectivity_tolerance () const { return m_connectivityTolerance->value (); }
  double noise_tolerance () const { return m_noiseTolerance->value (); }
  double normal_tolerance () const { return m_normalTolerance->value (); }
  unsigned int min_size_subset () const { return m_minSizeSubset->value (); }
  bool generate_structured () const { return m_generateStructured->isChecked (); }
  QString solver () const { return m_inputSolver->currentText (); }
  
};

#include <CGAL/Scale_space_surface_reconstruction_3.h>

class Polyhedron_demo_surface_reconstruction_plugin :
  public QObject,
  public CGAL::Three::Polyhedron_demo_plugin_helper
{
  Q_OBJECT
  Q_PLUGIN_METADATA(IID "com.geometryfactory.PolyhedronDemo.PluginInterface/1.0")

  Q_INTERFACES(CGAL::Three::Polyhedron_demo_plugin_interface)
  QAction* actionSurfaceReconstruction;

public:
  void init(QMainWindow* mainWindow, CGAL::Three::Scene_interface* scene_interface, Messages_interface*) {
    scene = scene_interface;
    mw = mainWindow;
    actionSurfaceReconstruction = new QAction(tr("Surface Reconstruction"), mainWindow);
    actionSurfaceReconstruction->setObjectName("actionSurfaceReconstruction");
    autoConnectActions();

  }

  void automatic_reconstruction (const Polyhedron_demo_surface_reconstruction_plugin_dialog& dialog);
  void advancing_front_reconstruction (const Polyhedron_demo_surface_reconstruction_plugin_dialog& dialog);
  void scale_space_reconstruction (const Polyhedron_demo_surface_reconstruction_plugin_dialog& dialog);
  void poisson_reconstruction (const Polyhedron_demo_surface_reconstruction_plugin_dialog& dialog);
  void ransac_reconstruction (const Polyhedron_demo_surface_reconstruction_plugin_dialog& dialog);
  
  //! Applicate for Point_sets with normals.
  bool applicable(QAction*) const {
    return qobject_cast<Scene_points_with_normal_item*>(scene->item(scene->mainSelectionIndex()));
  }

  QList<QAction*> actions() const {
    return QList<QAction*>() << actionSurfaceReconstruction;
  }

private:

  template <typename Traits, typename Shape_detection>
  void ransac_reconstruction_impl (const Polyhedron_demo_surface_reconstruction_plugin_dialog& dialog)
  {
    const CGAL::Three::Scene_interface::Item_id index = scene->mainSelectionIndex();

    Scene_points_with_normal_item* point_set_item =
      qobject_cast<Scene_points_with_normal_item*>(scene->item(index));

    if(point_set_item)
    {
      // Gets point set
      Point_set* points = point_set_item->point_set();
      if(!points) return;

      QApplication::setOverrideCursor(Qt::WaitCursor);

      CGAL::Timer global_timer;
      global_timer.start();

      CGAL::Timer local_timer;

      if (!(point_set_item->has_normals()))
      {
        local_timer.start();
                
        std::cerr << "Estimation of normal vectors... ";
        points->add_normal_map();
        CGAL::jet_estimate_normals<Concurrency_tag>(*points, 12);
        local_timer.stop();
        point_set_item->setRenderingMode(PointsPlusNormals);

        std::cerr << "done in " << local_timer.time() << " second(s)" << std::endl;
        local_timer.reset();
      }

      local_timer.start();
      Shape_detection shape_detection;
      shape_detection.set_input(*points, points->point_map(), points->normal_map());

      shape_detection.template add_shape_factory<CGAL::Shape_detection_3::Plane<Traits> >();

      typename Shape_detection::Parameters op;
      op.min_points = dialog.min_size_subset();
      op.epsilon = dialog.noise_tolerance();
      op.cluster_epsilon = dialog.connectivity_tolerance();
      op.normal_threshold = 0.7;

      shape_detection.detect(op);
      local_timer.stop();
      std::cout << shape_detection.shapes().size() << " plane(s) found in "
                << local_timer.time() << " second(s)" << std::endl;
      local_timer.reset();
      
      std::cout << "Structuring point set... " << std::endl;
      typedef CGAL::Point_set_with_structure<Kernel> Structuring;
      typename Shape_detection::Plane_range planes = shape_detection.planes();
      
      local_timer.start();
      Structuring structuring (*points,
                               planes,
                               op.cluster_epsilon,
                               points->parameters().
                               plane_map(CGAL::Shape_detection_3::Plane_map<Traits>()).
                               plane_index_map(CGAL::Shape_detection_3::Point_to_shape_index_map<Traits>(*points, planes)));


      Scene_points_with_normal_item *structured = new Scene_points_with_normal_item;
      structured->point_set()->add_normal_map();
      for (std::size_t i = 0; i < structuring.size(); ++ i)
        structured->point_set()->insert (structuring.point(i), structuring.normal(i));

      local_timer.stop ();
      std::cerr << structured->point_set()->size() << " point(s) generated in "
                << local_timer.time() << std::endl;
      local_timer.reset();

      std::cerr << "Reconstructing... ";
      local_timer.start();

      Priority_with_structure_coherence<Structuring> priority (structuring, 10. * op.cluster_epsilon);
<<<<<<< HEAD
      
      Scene_surface_mesh_item* reco_item = new Scene_surface_mesh_item(SMesh());
      SMesh& P = * const_cast<SMesh*>(reco_item->polyhedron());
      Construct<SMesh, Traits> construct(P,structured->point_set()->points().begin(),structured->point_set()->points().end());
      CGAL::advancing_front_surface_reconstruction(structured->point_set()->points().begin(),
                                                   structured->point_set()->points().end(),
                                                   construct,
                                                   priority,
                                                   5.,
                                                   0.52);
      local_timer.stop();
      std::cerr << "done in " << local_timer.time() << " second(s)" << std::endl;
      reco_item->setName(tr("%1 (RANSAC-based reconstruction)").arg(scene->item(index)->name()));
      reco_item->setColor(Qt::magenta);
      reco_item->setRenderingMode(FlatPlusEdges);
      scene->addItem(reco_item);
      
=======

      if(mw->property("is_polyhedron_mode").toBool())
      {
        Scene_polyhedron_item* reco_item = new Scene_polyhedron_item(Polyhedron());
        Polyhedron& P = * const_cast<Polyhedron*>(reco_item->polyhedron());
        Construct<Polyhedron, Traits> construct(P,structured->point_set()->points().begin(),structured->point_set()->points().end());
        CGAL::advancing_front_surface_reconstruction(structured->point_set()->points().begin(),
                                                     structured->point_set()->points().end(),
                                                     construct,
                                                     priority,
                                                     5.,
                                                     0.52);
        local_timer.stop();
        std::cerr << "done in " << local_timer.time() << " second(s)" << std::endl;

        reco_item->setName(tr("%1 (RANSAC-based reconstruction)").arg(scene->item(index)->name()));
        reco_item->setColor(Qt::magenta);
        reco_item->setRenderingMode(FlatPlusEdges);
        reco_item->invalidateOpenGLBuffers();
        scene->addItem(reco_item);
      }
      else
      {
        Scene_surface_mesh_item* reco_item = new Scene_surface_mesh_item(SMesh());
        SMesh& P = * const_cast<SMesh*>(reco_item->polyhedron());
        Construct<SMesh, Traits> construct(P,structured->point_set()->points().begin(),structured->point_set()->points().end());
        CGAL::advancing_front_surface_reconstruction(structured->point_set()->points().begin(),
                                                     structured->point_set()->points().end(),
                                                     construct,
                                                     priority,
                                                     5.,
                                                     0.52);
        local_timer.stop();
        std::cerr << "done in " << local_timer.time() << " second(s)" << std::endl;
        reco_item->setName(tr("%1 (RANSAC-based reconstruction)").arg(scene->item(index)->name()));
        reco_item->setColor(Qt::magenta);
        reco_item->setRenderingMode(FlatPlusEdges);
        scene->addItem(reco_item);
      }
>>>>>>> 636fa74f
      if (dialog.generate_structured ())
      {
        structured->setName(tr("%1 (structured)").arg(point_set_item->name()));
        structured->setRenderingMode(PointsPlusNormals);
        structured->setColor(Qt::blue);
        scene->addItem (structured);
      }
      else
        delete structured;

      std::cerr << "All done in " << global_timer.time() << " seconds." << std::endl;
      
      QApplication::restoreOverrideCursor();
    }
  }

public Q_SLOTS:
  void on_actionSurfaceReconstruction_triggered();
}; // end class Polyhedron_surface_reconstruction_plugin


void Polyhedron_demo_surface_reconstruction_plugin::on_actionSurfaceReconstruction_triggered()
{
  const CGAL::Three::Scene_interface::Item_id index = scene->mainSelectionIndex();

  Scene_points_with_normal_item* pts_item =
    qobject_cast<Scene_points_with_normal_item*>(scene->item(index));

  if(pts_item)
    {
      //generate the dialog box to set the options
      Polyhedron_demo_surface_reconstruction_plugin_dialog dialog;
      dialog.setWindowFlags(Qt::Dialog|Qt::CustomizeWindowHint|Qt::WindowCloseButtonHint);
      if(!dialog.exec())
	return;

      unsigned int method = dialog.method ();
      switch (method)
        {
        case 0:
          advancing_front_reconstruction (dialog);
          break;
        case 1:
          poisson_reconstruction (dialog);
          break;
        case 2:
          scale_space_reconstruction (dialog);
          break;
        case 3:
          ransac_reconstruction (dialog);
          break;
        case 4:
          automatic_reconstruction (dialog);
          break;
        default:
          std::cerr << "Error: unkown method." << std::endl;
          return;
        }
      

    }
}

void Polyhedron_demo_surface_reconstruction_plugin::automatic_reconstruction
(const Polyhedron_demo_surface_reconstruction_plugin_dialog& dialog)
{
  const CGAL::Three::Scene_interface::Item_id index = scene->mainSelectionIndex();

  Scene_points_with_normal_item* pts_item =
    qobject_cast<Scene_points_with_normal_item*>(scene->item(index));

  if(pts_item)
    {
      // Gets point set
      Point_set* points = pts_item->point_set();
      // wait cursor
      QApplication::setOverrideCursor(Qt::WaitCursor);

      QTime time;
      std::cout << "Meta surface reconstruction with the following requirements:" << std::endl
		<< (dialog.boundaries() ? " * Output shape has boundaries" : " * Output shape is closed") << std::endl
		<< (dialog.interpolate() ? " * Output shape passes through input points"
		    : " * Output shape approximates input points") << std::endl;

      Scene_points_with_normal_item* new_item = NULL;
      if (!(dialog.interpolate()))
	{
	  new_item = new Scene_points_with_normal_item(*pts_item);
	  new_item->setName(QString("%1 (preprocessed)").arg(pts_item->name()));
	  new_item->resetSelection();
	  new_item->invalidateOpenGLBuffers();

	  points = new_item->point_set();
	}

      std::cerr << "Analysing isotropy of point set... ";
      time.start();
      double aniso_size;
      unsigned int aniso_scale = SurfaceReconstruction::scale_of_anisotropy (*points, aniso_size);
      std::cerr << "ok (" << time.elapsed() << " ms)" << std::endl;

      std::cerr << " -> Scale / size = " << aniso_scale << " / " << aniso_size << std::endl;
      
      bool isotropic = (aniso_scale == 6);
      std::cerr << (isotropic ? " -> Point set is isotropic" : " -> Point set is anisotropic") << std::endl;
      if (!(dialog.interpolate()) && !isotropic)
	{
	  std::cerr << "Correcting anisotropy of point set... ";
	  time.restart();
	  std::size_t prev_size = points->size ();
	  SurfaceReconstruction::simplify_point_set (*points, aniso_size);
	  std::cerr << "ok (" << time.elapsed() << " ms)" << std::endl;
	  std::cerr << " -> " << prev_size - points->size() << " point(s) removed ("
		    << 100. * (prev_size - points->size()) / (double)(prev_size)
		    << "%)" << std::endl;
	}

      std::cerr << "Analysing noise of point set... ";
      time.restart();
      double noise_size;
      unsigned int noise_scale = SurfaceReconstruction::scale_of_noise (*points, noise_size);
      std::cerr << "ok (" << time.elapsed() << " ms)" << std::endl;
      
      std::cerr << " -> Scale / size = " << noise_scale << " / " << noise_size << std::endl;
      
      bool noisy = (noise_scale > 6);
      std::cerr << (noisy ? " -> Point set is noisy" : " -> Point set is noise-free") << std::endl;
      
      if (!(dialog.interpolate()) && noisy)
	{
	  std::cerr << "Denoising point set... ";
	  time.restart();
	  SurfaceReconstruction::smooth_point_set (*points, noise_scale);
          new_item->point_set()->remove_normal_map();
	  std::cerr << "ok (" << time.elapsed() << " ms)" << std::endl;
	}

      if (dialog.interpolate())
	{
	  if (noisy)
	    { 
	      std::cerr << "Scale space reconstruction... ";
	      time.restart();

              std::vector<Scene_polygon_soup_item*> reco_items;

	      SurfaceReconstruction::scale_space (*points, std::back_inserter (reco_items),
                                                  true,
                                                  4,
                                                  (std::max)(noise_scale, aniso_scale), 2, 2,
                                                  0, 0,
                                                  true,
                                                  false,
                                                  10. * (std::max)(noise_size, aniso_size), 5., 0.52,
                                                  false, false);
	      
              for (std::size_t i = 0; i < reco_items.size (); ++ i)
                {
                  reco_items[i]->setName(tr("%1 (scale space)").arg(scene->item(index)->name()));
                  scene->addItem (reco_items[i]);
                }

	      std::cerr << "ok (" << time.elapsed() << " ms)" << std::endl;
	    }
	  else
	    {
	      std::cerr << "Advancing front reconstruction... ";
	      time.restart();

<<<<<<< HEAD
              Scene_surface_mesh_item* reco_item = new Scene_surface_mesh_item(SMesh());
              SurfaceReconstruction::advancing_front (*points, reco_item, 10. * (std::max)(noise_size, aniso_size));
              
              reco_item->setName(tr("%1 (advancing front)").arg(scene->item(index)->name()));
              reco_item->setColor(Qt::lightGray);
              reco_item->setRenderingMode(FlatPlusEdges);
              scene->addItem(reco_item);
              std::cerr << "ok (" << time.elapsed() << " ms)" << std::endl;
=======
              if(mw->property("is_polyhedron_mode").toBool())
              {
                Scene_polyhedron_item* reco_item = new Scene_polyhedron_item(Polyhedron());
                SurfaceReconstruction::advancing_front (*points, reco_item, 10. * (std::max)(noise_size, aniso_size));

                reco_item->setName(tr("%1 (advancing front)").arg(scene->item(index)->name()));
                reco_item->setColor(Qt::lightGray);
                reco_item->setRenderingMode(FlatPlusEdges);
                reco_item->invalidateOpenGLBuffers();
                scene->addItem(reco_item);
              }
              else
              {
                Scene_surface_mesh_item* reco_item = new Scene_surface_mesh_item(SMesh());
                SurfaceReconstruction::advancing_front (*points, reco_item, 10. * (std::max)(noise_size, aniso_size));

                reco_item->setName(tr("%1 (advancing front)").arg(scene->item(index)->name()));
                reco_item->setColor(Qt::lightGray);
                reco_item->setRenderingMode(FlatPlusEdges);
                scene->addItem(reco_item);
              }
	      std::cerr << "ok (" << time.elapsed() << " ms)" << std::endl;
>>>>>>> 636fa74f
	    }

	}
      else
	{
	  if (dialog.boundaries())
	    {
	      std::cerr << "Advancing front reconstruction... ";
	      time.restart();

<<<<<<< HEAD
              Scene_surface_mesh_item* reco_item = new Scene_surface_mesh_item(SMesh());
              SurfaceReconstruction::advancing_front (*points, reco_item, 10. * (std::max)(noise_size, aniso_size));
              
              reco_item->setName(tr("%1 (advancing front)").arg(scene->item(index)->name()));
              reco_item->setColor(Qt::lightGray);
              reco_item->setRenderingMode(FlatPlusEdges);
              scene->addItem(reco_item);
              
=======
              if(mw->property("is_polyhedron_mode").toBool())
              {
                Scene_polyhedron_item* reco_item = new Scene_polyhedron_item(Polyhedron());
                SurfaceReconstruction::advancing_front (*points, reco_item, 10. * (std::max)(noise_size, aniso_size));

                reco_item->setName(tr("%1 (advancing front)").arg(scene->item(index)->name()));
                reco_item->setColor(Qt::lightGray);
                reco_item->setRenderingMode(FlatPlusEdges);
                scene->addItem(reco_item);
                reco_item->invalidateOpenGLBuffers();
              }
              else
              {
                Scene_surface_mesh_item* reco_item = new Scene_surface_mesh_item(SMesh());
                SurfaceReconstruction::advancing_front (*points, reco_item, 10. * (std::max)(noise_size, aniso_size));

                reco_item->setName(tr("%1 (advancing front)").arg(scene->item(index)->name()));
                reco_item->setColor(Qt::lightGray);
                reco_item->setRenderingMode(FlatPlusEdges);
                scene->addItem(reco_item);
              }
>>>>>>> 636fa74f

	      std::cerr << "ok (" << time.elapsed() << " ms)" << std::endl;
	    }
	  else
	    {
	      if (!(new_item->has_normals()))
		{
		  std::cerr << "Estimation of normal vectors... ";
		  time.restart();

		  SurfaceReconstruction::compute_normals (*points, noise_scale);
		  
		  new_item->point_set()->add_normal_map();
		  new_item->setRenderingMode(PointsPlusNormals);
		  
		  std::cerr << "ok (" << time.elapsed() << " ms)" << std::endl;
		}
	      
	      std::cerr << "Poisson reconstruction... ";
              time.restart();
              SMesh* smRemesh = NULL;
<<<<<<< HEAD
              
              smRemesh = poisson_reconstruct_sm(*points,
                                                20,
                                                100 * (std::max)(noise_size, aniso_size),
                                                (std::max)(noise_size, aniso_size),
                                                QString ("Eigen - built-in CG"), false, false);
              if(smRemesh)
=======
              if(mw->property("is_polyhedron_mode").toBool())
                pRemesh = poisson_reconstruct_polyhedron(*points,
                                                         20,
                                                         100 * (std::max)(noise_size, aniso_size),
                                                         (std::max)(noise_size, aniso_size),
                                                         QString ("Eigen - built-in CG"), false, false);
              else
                smRemesh = poisson_reconstruct_sm(*points,
                                                  20,
                                                  100 * (std::max)(noise_size, aniso_size),
                                                  (std::max)(noise_size, aniso_size),
                                                  QString ("Eigen - built-in CG"), false, false);
              if(pRemesh)
              {
                // Add polyhedron to scene
                Scene_polyhedron_item* reco_item = new Scene_polyhedron_item(pRemesh);
                reco_item->setName(tr("%1 (poisson)").arg(pts_item->name()));
                reco_item->setColor(Qt::lightGray);
                reco_item->invalidateOpenGLBuffers();
                scene->addItem(reco_item);
              }
              else if(smRemesh)
>>>>>>> 636fa74f
              {
                // Add polyhedron to scene
                Scene_surface_mesh_item* reco_item = new Scene_surface_mesh_item(smRemesh);
                reco_item->setName(tr("%1 (poisson)").arg(pts_item->name()));
                reco_item->setColor(Qt::lightGray);
                scene->addItem(reco_item);
              }


	      std::cerr << "ok (" << time.elapsed() << " ms)" << std::endl;
	    }
	}

      if (!(dialog.interpolate()))
	{
	  if (noisy || !isotropic)
	    scene->addItem(new_item);
	  else
	    delete new_item;
	}

      // default cursor
      QApplication::restoreOverrideCursor();
    }
}


void Polyhedron_demo_surface_reconstruction_plugin::advancing_front_reconstruction
(const Polyhedron_demo_surface_reconstruction_plugin_dialog& dialog)
{
  const CGAL::Three::Scene_interface::Item_id index = scene->mainSelectionIndex();

  Scene_points_with_normal_item* pts_item =
    qobject_cast<Scene_points_with_normal_item*>(scene->item(index));

  if(pts_item)
    {
      // Gets point set
      Point_set* points = pts_item->point_set();

      // wait cursor
      QApplication::setOverrideCursor(Qt::WaitCursor);

      std::cerr << "Advancing front reconstruction... ";
<<<<<<< HEAD
      
      Scene_surface_mesh_item* reco_item = new Scene_surface_mesh_item(SMesh());
      SurfaceReconstruction::advancing_front (*points, reco_item,
                                              dialog.longest_edge (),
                                              dialog.radius_ratio_bound (),
                                              CGAL_PI * dialog.beta_angle () / 180.);
      
      reco_item->setName(tr("%1 (advancing front)").arg(scene->item(index)->name()));
      reco_item->setColor(Qt::lightGray);
      reco_item->setRenderingMode(FlatPlusEdges);
      scene->addItem(reco_item);
=======

      if(mw->property("is_polyhedron_mode").toBool())
      {
        Scene_polyhedron_item* reco_item = new Scene_polyhedron_item(Polyhedron());
        SurfaceReconstruction::advancing_front (*points, reco_item,
                                                dialog.longest_edge (),
                                                dialog.radius_ratio_bound (),
                                                CGAL_PI * dialog.beta_angle () / 180.);

        reco_item->setName(tr("%1 (advancing front)").arg(scene->item(index)->name()));
        reco_item->setColor(Qt::lightGray);
        reco_item->setRenderingMode(FlatPlusEdges);
        reco_item->invalidateOpenGLBuffers();
        scene->addItem(reco_item);
      }
      else
      {
        Scene_surface_mesh_item* reco_item = new Scene_surface_mesh_item(SMesh());
        SurfaceReconstruction::advancing_front (*points, reco_item,
                                                dialog.longest_edge (),
                                                dialog.radius_ratio_bound (),
                                                CGAL_PI * dialog.beta_angle () / 180.);

        reco_item->setName(tr("%1 (advancing front)").arg(scene->item(index)->name()));
        reco_item->setColor(Qt::lightGray);
        reco_item->setRenderingMode(FlatPlusEdges);
        scene->addItem(reco_item);
      }

>>>>>>> 636fa74f
      QApplication::restoreOverrideCursor();
    }
}


void Polyhedron_demo_surface_reconstruction_plugin::scale_space_reconstruction
(const Polyhedron_demo_surface_reconstruction_plugin_dialog& dialog)
{
  const CGAL::Three::Scene_interface::Item_id index = scene->mainSelectionIndex();

  Scene_points_with_normal_item* pts_item =
    qobject_cast<Scene_points_with_normal_item*>(scene->item(index));

  if(pts_item)
    {
      // Gets point set
      Point_set* points = pts_item->point_set();

      // wait cursor
      QApplication::setOverrideCursor(Qt::WaitCursor);

      std::cout << "Scale scape surface reconstruction...";
      
      std::vector<Scene_polygon_soup_item*> reco_items;

      SurfaceReconstruction::scale_space (*points, std::back_inserter (reco_items),
                                          dialog.scalespace_js(),
                                          dialog.iterations(),
                                          dialog.neighbors(), dialog.fitting(), dialog.monge(),
                                          dialog.neighborhood_size (), dialog.samples(),
                                          dialog.scalespace_af(),
                                          dialog.generate_smoothed (),
                                          dialog.longest_edge_2(), dialog.radius_ratio_bound_2(),
                                          CGAL_PI * dialog.beta_angle_2 () / 180.,
                                          dialog.separate_shells (), dialog.force_manifold ());

      for (std::size_t i = 0; i < reco_items.size (); ++ i)
        {
          if (!(dialog.scalespace_af()))
          {
            if (dialog.force_manifold () && i > reco_items.size () - 3)
            {
              if (dialog.generate_smoothed () && i % 2)
                reco_items[i]->setName(tr("%1 (scale space smooth garbage)").arg(scene->item(index)->name()));
              else
                reco_items[i]->setName(tr("%1 (scale space garbage)").arg(scene->item(index)->name()));
            }
            else
            {
              if (dialog.generate_smoothed ())
                {
                  if (i % 2)
                    reco_items[i]->setName(tr("%1 (scale space smooth shell %2)").arg(scene->item(index)->name()).arg((i+1)/2));
                  else
                    reco_items[i]->setName(tr("%1 (scale space shell %2)").arg(scene->item(index)->name()).arg(((i+1)/2)+1));
                }
              else
                reco_items[i]->setName(tr("%1 (scale space shell %2)").arg(scene->item(index)->name()).arg(i+1));
            }
          }
          else
          {
            if (dialog.generate_smoothed ())
            {
              if (i % 2)
                reco_items[i]->setName(tr("%1 (scale space smooth)").arg(scene->item(index)->name()));
              else
                reco_items[i]->setName(tr("%1 (scale space)").arg(scene->item(index)->name()));
            }
            else
              reco_items[i]->setName(tr("%1 (scale space)").arg(scene->item(index)->name()));
          }
          scene->addItem (reco_items[i]);
        }

      QApplication::restoreOverrideCursor();
    }
}


void Polyhedron_demo_surface_reconstruction_plugin::poisson_reconstruction
(const Polyhedron_demo_surface_reconstruction_plugin_dialog& dialog)
{
  const CGAL::Three::Scene_interface::Item_id index = scene->mainSelectionIndex();

  Scene_points_with_normal_item* point_set_item =
    qobject_cast<Scene_points_with_normal_item*>(scene->item(index));

  if(point_set_item)
    {
      // Gets point set
      Point_set* points = point_set_item->point_set();
      if(!points) return;

      const double sm_angle     = dialog.angle ();
      const double sm_radius    = dialog.radius ();
      const double sm_distance  = dialog.distance ();
      const QString sm_solver   = dialog.solver();
      bool use_two_passes = dialog.two_passes();
      bool do_not_fill_holes = dialog.do_not_fill_holes();

      QApplication::setOverrideCursor(Qt::WaitCursor);

      if (!(point_set_item->has_normals()))
        {
          std::cerr << "Estimation of normal vectors... ";
          points->add_normal_map();
          SurfaceReconstruction::compute_normals (*points, 12);
		  

          point_set_item->setRenderingMode(PointsPlusNormals);

        }


      // Reconstruct point set as a polyhedron
      SMesh* smRemesh= NULL;
      smRemesh = poisson_reconstruct_sm(*points, sm_angle, sm_radius, sm_distance, sm_solver, use_two_passes,
                                        do_not_fill_holes);
      if(smRemesh)
      {
        // Add polyhedron to scene
        Scene_surface_mesh_item* new_item = new Scene_surface_mesh_item(smRemesh);
        new_item->setName(tr("%1 Poisson (%2 %3 %4)")
                          .arg(point_set_item->name())
                          .arg(sm_angle)
                          .arg(sm_radius)
                          .arg(sm_distance));
        new_item->setColor(Qt::lightGray);
        scene->addItem(new_item);


        // Hide point set
        point_set_item->setVisible(false);
        scene->itemChanged(index);
      }

      QApplication::restoreOverrideCursor();
    }
}

void Polyhedron_demo_surface_reconstruction_plugin::ransac_reconstruction
(const Polyhedron_demo_surface_reconstruction_plugin_dialog& dialog)
{
  typedef Point_set::Point_map PointMap;
  typedef Point_set::Vector_map NormalMap;
  typedef CGAL::Shape_detection_3::Shape_detection_traits<Kernel, Point_set, PointMap, NormalMap> Traits;
  
  if (dialog.region_growing())
    ransac_reconstruction_impl<Traits, typename CGAL::Shape_detection_3::Region_growing<Traits> >(dialog);
  else
    ransac_reconstruction_impl<Traits, typename CGAL::Shape_detection_3::Efficient_RANSAC<Traits> >(dialog);
}



#include "Surface_reconstruction_plugin.moc"<|MERGE_RESOLUTION|>--- conflicted
+++ resolved
@@ -865,8 +865,6 @@
       local_timer.start();
 
       Priority_with_structure_coherence<Structuring> priority (structuring, 10. * op.cluster_epsilon);
-<<<<<<< HEAD
-      
       Scene_surface_mesh_item* reco_item = new Scene_surface_mesh_item(SMesh());
       SMesh& P = * const_cast<SMesh*>(reco_item->polyhedron());
       Construct<SMesh, Traits> construct(P,structured->point_set()->points().begin(),structured->point_set()->points().end());
@@ -882,48 +880,6 @@
       reco_item->setColor(Qt::magenta);
       reco_item->setRenderingMode(FlatPlusEdges);
       scene->addItem(reco_item);
-      
-=======
-
-      if(mw->property("is_polyhedron_mode").toBool())
-      {
-        Scene_polyhedron_item* reco_item = new Scene_polyhedron_item(Polyhedron());
-        Polyhedron& P = * const_cast<Polyhedron*>(reco_item->polyhedron());
-        Construct<Polyhedron, Traits> construct(P,structured->point_set()->points().begin(),structured->point_set()->points().end());
-        CGAL::advancing_front_surface_reconstruction(structured->point_set()->points().begin(),
-                                                     structured->point_set()->points().end(),
-                                                     construct,
-                                                     priority,
-                                                     5.,
-                                                     0.52);
-        local_timer.stop();
-        std::cerr << "done in " << local_timer.time() << " second(s)" << std::endl;
-
-        reco_item->setName(tr("%1 (RANSAC-based reconstruction)").arg(scene->item(index)->name()));
-        reco_item->setColor(Qt::magenta);
-        reco_item->setRenderingMode(FlatPlusEdges);
-        reco_item->invalidateOpenGLBuffers();
-        scene->addItem(reco_item);
-      }
-      else
-      {
-        Scene_surface_mesh_item* reco_item = new Scene_surface_mesh_item(SMesh());
-        SMesh& P = * const_cast<SMesh*>(reco_item->polyhedron());
-        Construct<SMesh, Traits> construct(P,structured->point_set()->points().begin(),structured->point_set()->points().end());
-        CGAL::advancing_front_surface_reconstruction(structured->point_set()->points().begin(),
-                                                     structured->point_set()->points().end(),
-                                                     construct,
-                                                     priority,
-                                                     5.,
-                                                     0.52);
-        local_timer.stop();
-        std::cerr << "done in " << local_timer.time() << " second(s)" << std::endl;
-        reco_item->setName(tr("%1 (RANSAC-based reconstruction)").arg(scene->item(index)->name()));
-        reco_item->setColor(Qt::magenta);
-        reco_item->setRenderingMode(FlatPlusEdges);
-        scene->addItem(reco_item);
-      }
->>>>>>> 636fa74f
       if (dialog.generate_structured ())
       {
         structured->setName(tr("%1 (structured)").arg(point_set_item->name()));
@@ -1092,8 +1048,6 @@
 	    {
 	      std::cerr << "Advancing front reconstruction... ";
 	      time.restart();
-
-<<<<<<< HEAD
               Scene_surface_mesh_item* reco_item = new Scene_surface_mesh_item(SMesh());
               SurfaceReconstruction::advancing_front (*points, reco_item, 10. * (std::max)(noise_size, aniso_size));
               
@@ -1102,32 +1056,8 @@
               reco_item->setRenderingMode(FlatPlusEdges);
               scene->addItem(reco_item);
               std::cerr << "ok (" << time.elapsed() << " ms)" << std::endl;
-=======
-              if(mw->property("is_polyhedron_mode").toBool())
-              {
-                Scene_polyhedron_item* reco_item = new Scene_polyhedron_item(Polyhedron());
-                SurfaceReconstruction::advancing_front (*points, reco_item, 10. * (std::max)(noise_size, aniso_size));
-
-                reco_item->setName(tr("%1 (advancing front)").arg(scene->item(index)->name()));
-                reco_item->setColor(Qt::lightGray);
-                reco_item->setRenderingMode(FlatPlusEdges);
-                reco_item->invalidateOpenGLBuffers();
-                scene->addItem(reco_item);
-              }
-              else
-              {
-                Scene_surface_mesh_item* reco_item = new Scene_surface_mesh_item(SMesh());
-                SurfaceReconstruction::advancing_front (*points, reco_item, 10. * (std::max)(noise_size, aniso_size));
-
-                reco_item->setName(tr("%1 (advancing front)").arg(scene->item(index)->name()));
-                reco_item->setColor(Qt::lightGray);
-                reco_item->setRenderingMode(FlatPlusEdges);
-                scene->addItem(reco_item);
-              }
-	      std::cerr << "ok (" << time.elapsed() << " ms)" << std::endl;
->>>>>>> 636fa74f
+              
 	    }
-
 	}
       else
 	{
@@ -1135,8 +1065,6 @@
 	    {
 	      std::cerr << "Advancing front reconstruction... ";
 	      time.restart();
-
-<<<<<<< HEAD
               Scene_surface_mesh_item* reco_item = new Scene_surface_mesh_item(SMesh());
               SurfaceReconstruction::advancing_front (*points, reco_item, 10. * (std::max)(noise_size, aniso_size));
               
@@ -1145,30 +1073,6 @@
               reco_item->setRenderingMode(FlatPlusEdges);
               scene->addItem(reco_item);
               
-=======
-              if(mw->property("is_polyhedron_mode").toBool())
-              {
-                Scene_polyhedron_item* reco_item = new Scene_polyhedron_item(Polyhedron());
-                SurfaceReconstruction::advancing_front (*points, reco_item, 10. * (std::max)(noise_size, aniso_size));
-
-                reco_item->setName(tr("%1 (advancing front)").arg(scene->item(index)->name()));
-                reco_item->setColor(Qt::lightGray);
-                reco_item->setRenderingMode(FlatPlusEdges);
-                scene->addItem(reco_item);
-                reco_item->invalidateOpenGLBuffers();
-              }
-              else
-              {
-                Scene_surface_mesh_item* reco_item = new Scene_surface_mesh_item(SMesh());
-                SurfaceReconstruction::advancing_front (*points, reco_item, 10. * (std::max)(noise_size, aniso_size));
-
-                reco_item->setName(tr("%1 (advancing front)").arg(scene->item(index)->name()));
-                reco_item->setColor(Qt::lightGray);
-                reco_item->setRenderingMode(FlatPlusEdges);
-                scene->addItem(reco_item);
-              }
->>>>>>> 636fa74f
-
 	      std::cerr << "ok (" << time.elapsed() << " ms)" << std::endl;
 	    }
 	  else
@@ -1188,39 +1092,13 @@
 	      
 	      std::cerr << "Poisson reconstruction... ";
               time.restart();
-              SMesh* smRemesh = NULL;
-<<<<<<< HEAD
-              
-              smRemesh = poisson_reconstruct_sm(*points,
-                                                20,
-                                                100 * (std::max)(noise_size, aniso_size),
-                                                (std::max)(noise_size, aniso_size),
-                                                QString ("Eigen - built-in CG"), false, false);
+              SMesh* smRemesh = 
+                  poisson_reconstruct_sm(*points,
+                                         20,
+                                         100 * (std::max)(noise_size, aniso_size),
+                                         (std::max)(noise_size, aniso_size),
+                                         QString ("Eigen - built-in CG"), false, false);
               if(smRemesh)
-=======
-              if(mw->property("is_polyhedron_mode").toBool())
-                pRemesh = poisson_reconstruct_polyhedron(*points,
-                                                         20,
-                                                         100 * (std::max)(noise_size, aniso_size),
-                                                         (std::max)(noise_size, aniso_size),
-                                                         QString ("Eigen - built-in CG"), false, false);
-              else
-                smRemesh = poisson_reconstruct_sm(*points,
-                                                  20,
-                                                  100 * (std::max)(noise_size, aniso_size),
-                                                  (std::max)(noise_size, aniso_size),
-                                                  QString ("Eigen - built-in CG"), false, false);
-              if(pRemesh)
-              {
-                // Add polyhedron to scene
-                Scene_polyhedron_item* reco_item = new Scene_polyhedron_item(pRemesh);
-                reco_item->setName(tr("%1 (poisson)").arg(pts_item->name()));
-                reco_item->setColor(Qt::lightGray);
-                reco_item->invalidateOpenGLBuffers();
-                scene->addItem(reco_item);
-              }
-              else if(smRemesh)
->>>>>>> 636fa74f
               {
                 // Add polyhedron to scene
                 Scene_surface_mesh_item* reco_item = new Scene_surface_mesh_item(smRemesh);
@@ -1265,7 +1143,6 @@
       QApplication::setOverrideCursor(Qt::WaitCursor);
 
       std::cerr << "Advancing front reconstruction... ";
-<<<<<<< HEAD
       
       Scene_surface_mesh_item* reco_item = new Scene_surface_mesh_item(SMesh());
       SurfaceReconstruction::advancing_front (*points, reco_item,
@@ -1277,37 +1154,7 @@
       reco_item->setColor(Qt::lightGray);
       reco_item->setRenderingMode(FlatPlusEdges);
       scene->addItem(reco_item);
-=======
-
-      if(mw->property("is_polyhedron_mode").toBool())
-      {
-        Scene_polyhedron_item* reco_item = new Scene_polyhedron_item(Polyhedron());
-        SurfaceReconstruction::advancing_front (*points, reco_item,
-                                                dialog.longest_edge (),
-                                                dialog.radius_ratio_bound (),
-                                                CGAL_PI * dialog.beta_angle () / 180.);
-
-        reco_item->setName(tr("%1 (advancing front)").arg(scene->item(index)->name()));
-        reco_item->setColor(Qt::lightGray);
-        reco_item->setRenderingMode(FlatPlusEdges);
-        reco_item->invalidateOpenGLBuffers();
-        scene->addItem(reco_item);
-      }
-      else
-      {
-        Scene_surface_mesh_item* reco_item = new Scene_surface_mesh_item(SMesh());
-        SurfaceReconstruction::advancing_front (*points, reco_item,
-                                                dialog.longest_edge (),
-                                                dialog.radius_ratio_bound (),
-                                                CGAL_PI * dialog.beta_angle () / 180.);
-
-        reco_item->setName(tr("%1 (advancing front)").arg(scene->item(index)->name()));
-        reco_item->setColor(Qt::lightGray);
-        reco_item->setRenderingMode(FlatPlusEdges);
-        scene->addItem(reco_item);
-      }
-
->>>>>>> 636fa74f
+      
       QApplication::restoreOverrideCursor();
     }
 }
