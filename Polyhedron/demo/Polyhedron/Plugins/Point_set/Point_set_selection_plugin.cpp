--- conflicted
+++ resolved
@@ -763,7 +763,8 @@
   }
 
 protected Q_SLOTS:
-<<<<<<< HEAD
+
+  
   void connectNewViewer(QObject* o)
   {
     if(edit_box)
@@ -771,9 +772,7 @@
     o->installEventFilter(this);
     
   }
-=======
-
->>>>>>> 006ef808
+
   void select_points()
   {
     Scene_points_with_normal_item* point_set_item = getSelectedItem<Scene_points_with_normal_item>();
