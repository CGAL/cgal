cmake_minimum_required(VERSION 3.1...3.23)
project(Polyhedron_Demo)
include(FeatureSummary)


add_definitions ( -DCGAL_NO_DEPRECATED_CODE )

# Find includes in corresponding build directories
set(CMAKE_INCLUDE_CURRENT_DIR ON)

# Instruct CMake to run moc automatically when needed.
set(CMAKE_AUTOMOC ON)

#Defines flags to emulate windows behavior for linking error generation
if(CMAKE_CXX_COMPILER_ID EQUAL Clang
   OR CMAKE_COMPILER_IS_GNUCC
   OR CMAKE_COMPILER_IS_GNUCXX)
  if(UNIX OR APPLE)
    set(CMAKE_CXX_FLAGS "${CMAKE_CXX_FLAGS} -fvisibility=hidden")
  endif()
  if(UNIX AND NOT APPLE)
    set(CMAKE_EXE_LINKER_FLAGS "${CMAKE_EXE_LINKER_FLAGS} -z defs")
    set(CMAKE_MODULE_LINKER_FLAGS "${CMAKE_MODULE_LINKER_FLAGS} -z defs")
    set(CMAKE_SHARED_LINKER_FLAGS "${CMAKE_SHARED_LINKER_FLAGS} -z defs")
  endif()
endif()

# Let plugins be compiled in the same directory as the executable.
set(CMAKE_LIBRARY_OUTPUT_DIRECTORY "${CMAKE_RUNTIME_OUTPUT_DIRECTORY}")

# Include this package's headers first
include_directories(BEFORE ./ ./include ./CGAL_demo)
list(INSERT CMAKE_MODULE_PATH 0 "${CMAKE_CURRENT_SOURCE_DIR}")

option(POLYHEDRON_QTSCRIPT_DEBUGGER
       "Activate the use of Qt Script Debugger in Polyhedron_3 demo" OFF)

# Find CGAL
find_package(CGAL REQUIRED OPTIONAL_COMPONENTS Qt5 ImageIO)
set_package_properties(CGAL PROPERTIES TYPE REQUIRED)
include(${CGAL_USE_FILE})

# Find Qt5 itself
find_package(Qt5 QUIET
             COMPONENTS OpenGL Script Widgets
             OPTIONAL_COMPONENTS ScriptTools WebSockets Network)

set_package_properties(
  Qt5 PROPERTIES
  TYPE REQUIRED
  PURPOSE "Enables the 3D Features, for GUI and visualization."
  DESCRIPTION "To find this package, it should be sufficient to fill the Qt5_DIR variable with: <Qt_dir>/<Qt_version>/<Compilator>/lib/cmake/Qt5")

if(Qt5_FOUND)
  add_definitions(-DQT_NO_KEYWORDS)
  add_definitions(-DSCENE_IMAGE_GL_BUFFERS_AVAILABLE)
endif(Qt5_FOUND)

find_package(Eigen3 3.2.0 QUIET) #(requires 3.2.0 or greater)
set_package_properties(
  Eigen3 PROPERTIES
<<<<<<< HEAD
  DESCRIPTION "A library for linear algebra."
  PURPOSE "Required for most plugins (Meshing, Mesh and Point Set Processing, etc.).")
=======
  DESCRIPTION "A library for mathematical tools."
  PURPOSE
    "Required for the Polyhedron Edit, Parameterization, Jet fitting, Classification plugin, Surface reconstruction, Normal estimation, Smoothing, Average spacing, Feature detection, Hole Filling and Fairing plugins ."
)
>>>>>>> 5f8930db
include(CGAL_Eigen3_support)
if(NOT TARGET CGAL::Eigen3_support)
  message(STATUS "NOTICE: Eigen was not found.")
endif()

find_package(METIS QUIET)
include(CGAL_METIS_support)
set_package_properties(
  METIS PROPERTIES
<<<<<<< HEAD
  DESCRIPTION "A library for graph partitioning."
=======
  DESCRIPTION "A library for partitioning."
>>>>>>> 5f8930db
  PURPOSE "Required for the partition plugin.")

# Activate concurrency?
option(POLYHEDRON_DEMO_ACTIVATE_CONCURRENCY "Enable concurrency" ON)
if(POLYHEDRON_DEMO_ACTIVATE_CONCURRENCY)
  find_package(TBB QUIET)
  include(CGAL_TBB_support)
  if(NOT TARGET CGAL::TBB_support)
    message(STATUS "NOTICE: Intel TBB was not found. Bilateral smoothing and WLOP plugins are faster if TBB is linked.")
  endif()
endif()

#find libssh for scene sharing
find_package(LibSSH QUIET)
set_package_properties(
  LibSSH PROPERTIES
<<<<<<< HEAD
  DESCRIPTION "A library implementing the SSH protocol on client and server side. "
  PURPOSE "Required for loading (saving) a scene to (from) a distant server.")
=======
  DESCRIPTION "A library used to enable the SSH features. "
  PURPOSE "Required for loading (saving) a scene to (from) a distant server.")

>>>>>>> 5f8930db
if(NOT LIBSSH_FOUND)
  message(STATUS "NOTICE: The SSH features will be disabled.")
endif()

# Activate concurrency ? (turned OFF by default)
option(CGAL_ACTIVATE_CONCURRENT_MESH_3 "Activate parallelism in Mesh_3" OFF)

# And add -DCGAL_CONCURRENT_MESH_3 if that option is ON
if(CGAL_ACTIVATE_CONCURRENT_MESH_3 OR "$ENV{CGAL_ACTIVATE_CONCURRENT_MESH_3}")
  add_definitions(-DCGAL_CONCURRENT_MESH_3)
  if(NOT TBB_FOUND)
    find_package(TBB REQUIRED)
    include(CGAL_TBB_support)
    if(NOT TARGET CGAL::TBB_support)
      message(STATUS "NOTICE: Intel TBB was not found. Mesh_3 is faster if TBB is linked.")
    endif()
  endif()
else(CGAL_ACTIVATE_CONCURRENT_MESH_3 OR "$ENV{CGAL_ACTIVATE_CONCURRENT_MESH_3}")
  option(LINK_WITH_TBB "Link with TBB anyway so we can use TBB timers for profiling" ON)
  if(LINK_WITH_TBB)
    find_package(TBB)
    include(CGAL_TBB_support)
  endif(LINK_WITH_TBB)
endif()

set_package_properties(
  TBB PROPERTIES
<<<<<<< HEAD
  DESCRIPTION "A library for parallel programming."
  PURPOSE "Plugins such as Mesh_3, Bilateral smoothing, and WLOP are faster if TBB is linked.")
=======
  DESCRIPTION
    "A library for parallelism. Mesh_3, Bilateral smoothing and WLOP plugins are faster if TBB is linked."
  PURPOSE "Required for running some algorithms in parallel.")
>>>>>>> 5f8930db

if(CGAL_Qt5_FOUND AND Qt5_FOUND)
  include(${CGAL_USE_FILE})

  qt5_wrap_ui(MainWindowUI_files MainWindow.ui)
  qt5_wrap_ui(SubViewerUI_files SubViewer.ui)
  qt5_wrap_ui(statisticsUI_FILES Statistics_on_item_dialog.ui)
  qt5_wrap_ui(FileLoaderDialogUI_files FileLoaderDialog.ui)
  qt5_wrap_ui(Show_point_dialogUI_FILES Show_point_dialog.ui)
  qt5_wrap_ui(PreferencesUI_FILES Preferences.ui Details.ui SSH_dialog.ui)
  qt5_wrap_ui(Show_point_dialogUI_FILES Show_point_dialog.ui)
  qt5_wrap_ui(ViewerUI_FILES LightingDialog.ui)
  qt5_generate_moc("File_loader_dialog.h"
                   "${CMAKE_CURRENT_BINARY_DIR}/File_loader_dialog_moc.cpp")

  include(${CMAKE_CURRENT_SOURCE_DIR}/polyhedron_demo_macros.cmake)

  qt5_add_resources(CGAL_Qt5_RESOURCE_FILES Polyhedron_3.qrc)
  find_path(
    CGAL_THREE_HEADERS_PATH
    NAMES CGAL/Three/Scene_item.h
    HINTS ${CGAL_INCLUDE_DIRS}
    NO_DEFAULT_PATH NO_CMAKE_FIND_ROOT_PATH
    DOC "Path to CGAL/Three/Scene_item.h")

  if(CGAL_THREE_HEADERS_PATH)
    qt5_generate_moc("${CGAL_THREE_HEADERS_PATH}/CGAL/Three/Viewer_interface.h"
                     "${CMAKE_CURRENT_BINARY_DIR}/Viewer_interface_moc.cpp")
    qt5_generate_moc("${CGAL_THREE_HEADERS_PATH}/CGAL/Three/Scene_item.h"
                     "${CMAKE_CURRENT_BINARY_DIR}/Scene_item_moc.cpp")
    qt5_generate_moc("${CGAL_THREE_HEADERS_PATH}/CGAL/Three/Scene_group_item.h"
                     "${CMAKE_CURRENT_BINARY_DIR}/Scene_group_item_moc.cpp")
    qt5_generate_moc(
      "${CGAL_THREE_HEADERS_PATH}/CGAL/Three/Scene_item_rendering_helper.h"
      "${CMAKE_CURRENT_BINARY_DIR}/Scene_item_rendering_helper_moc.cpp")
    qt5_generate_moc("${CGAL_THREE_HEADERS_PATH}/CGAL/Three/TextRenderer.h"
                     "${CMAKE_CURRENT_BINARY_DIR}/TextRenderer_moc.cpp")
  else()
    message(FATAL_ERROR "Cannot find <CGAL/Three/Scene_item.h>")
  endif()

  unset(CGAL_THREE_HEADERS_PATH CACHE)

  # AUXILIARY LIBRARIES

  # put plugins (which are shared libraries) at the same location as
  # executable files
  set(CGAL_POLYHEDRON_DEMO_PLUGINS_DIR "${RUNTIME_OUTPUT_PATH}")
  set(LIBRARY_OUTPUT_PATH "${CGAL_POLYHEDRON_DEMO_PLUGINS_DIR}")

  add_library(
    demo_framework SHARED
    Scene.cpp
    Viewer.cpp
    Three.cpp
    ${ViewerUI_FILES}
    ${CGAL_Qt5_RESOURCE_FILES}
    ${CGAL_Qt5_MOC_FILES}
    Viewer_interface_moc.cpp
    Scene_item_moc.cpp
    Scene_item.cpp
    Triangle_container.cpp
    Edge_container.cpp
    Point_container.cpp
    Scene_group_item.cpp
    Scene_group_item_moc.cpp
    TextRenderer.cpp
    TextRenderer_moc.cpp
    Scene_item_rendering_helper.cpp
    Scene_item_rendering_helper_moc.cpp
    Primitive_container.cpp
    Polyhedron_demo_plugin_helper.cpp
    CGAL_double_edit.cpp)
  target_link_libraries(demo_framework PUBLIC Qt5::OpenGL Qt5::Widgets Qt5::Gui
                                              Qt5::Script CGAL::CGAL_Qt5)
  if(TARGET Qt5::WebSockets)
    target_link_libraries(demo_framework PUBLIC Qt5::WebSockets)
    message(STATUS "Qt5WebSockets was found. Using WebSockets is therefore possible.")
  endif()

  #compilation_of__demo_framework is defined in polyhedron_demo_macros.cmake
  # Let's define `three_EXPORT` during the compilation of `demo_framework`,
  # in addition of `demo_framework_EXPORT` (defined automatically by
  # CMake). That is to deal with the visibility of symbols of
  # `Three.h`/`Three.cpp`.
  target_compile_definitions(demo_framework PRIVATE three_EXPORTS=1)
  target_compile_definitions(demo_framework PRIVATE -DCGAL_USE_Qt5_RESOURCES)

  add_library(scene_basic_objects SHARED Scene_plane_item.cpp
                                         Scene_spheres_item.cpp)
  target_link_libraries(
    scene_basic_objects PUBLIC demo_framework ${CGAL_LIBRARIES} Qt5::OpenGL
                               Qt5::Gui Qt5::Script Qt5::Widgets)
  add_library(scene_color_ramp SHARED Color_ramp.cpp)
  target_link_libraries(scene_color_ramp PRIVATE Qt5::Core)

  add_library(scene_callback_signaler SHARED Callback_signaler.cpp)
  target_link_libraries(scene_callback_signaler PRIVATE Qt5::Core)

  add_library(point_dialog SHARED Show_point_dialog.cpp Show_point_dialog.ui
                                  ${Show_point_dialogUI_FILES})
  target_link_libraries(point_dialog PUBLIC Qt5::OpenGL Qt5::Gui Qt5::Script
                                            Qt5::Widgets)

  macro(add_item item_name)
    add_library(${item_name} SHARED ${ARGN})
    target_link_libraries(
      ${item_name} PUBLIC demo_framework ${CGAL_LIBRARIES} Qt5::OpenGL Qt5::Gui
                          Qt5::Script Qt5::Widgets)
    add_to_cached_list(CGAL_EXECUTABLE_TARGETS ${item_name})
  endmacro(add_item)

  add_item(scene_triangulation_3_item Scene_triangulation_3_item.cpp)
  target_link_libraries(scene_triangulation_3_item PUBLIC scene_basic_objects)

  add_item(scene_c3t3_item Scene_c3t3_item.cpp)
  target_link_libraries(
    scene_c3t3_item PUBLIC scene_triangulation_3_item
    scene_surface_mesh_item scene_polygon_soup_item
    scene_basic_objects ${TBB_LIBRARIES})

  if(TARGET CGAL::TBB_support)
    target_link_libraries(scene_c3t3_item PUBLIC CGAL::TBB_support)
    target_link_libraries(scene_triangulation_3_item PUBLIC CGAL::TBB_support)
  endif()
  if(COMMAND target_precompile_headers)
    # Support for precompiled headers, for Mesh_3 (since CMake 3.16)
    target_precompile_headers(scene_c3t3_item PUBLIC [["C3t3_type.h"]])
  endif()
  add_item(scene_tetrahedra_item Scene_tetrahedra_item.cpp)
  target_link_libraries(scene_tetrahedra_item PUBLIC scene_c3t3_item)

  add_item(scene_transform_item Plugins/PCA/Scene_facegraph_transform_item.cpp)
  add_item(scene_edit_box_item Plugins/PCA/Scene_edit_box_item.cpp)
  add_item(scene_image_item Scene_image_item.cpp)
  add_item(scene_surface_mesh_item Scene_surface_mesh_item.cpp)

  if(TBB_FOUND)
    target_link_libraries(scene_surface_mesh_item PUBLIC CGAL::TBB_support)
  endif()
  # special

  add_item(scene_item_decorator Scene_polyhedron_item_decorator.cpp)
  target_link_libraries(scene_item_decorator PUBLIC scene_surface_mesh_item)

  add_item(scene_k_ring_selection
           Plugins/PMP/Scene_facegraph_item_k_ring_selection.cpp)
  target_link_libraries(scene_k_ring_selection PUBLIC scene_surface_mesh_item)

  add_item(scene_selection_item Scene_polyhedron_selection_item.cpp)
  target_link_libraries(scene_selection_item PUBLIC scene_item_decorator
                                                    scene_k_ring_selection)
  if(TBB_FOUND)
    target_link_libraries(scene_selection_item PUBLIC CGAL::TBB_support)
  endif()

  add_item(scene_shortest_path_item
           Plugins/Surface_mesh/Scene_polyhedron_shortest_path_item.cpp)
  target_link_libraries(
    scene_shortest_path_item
    PUBLIC scene_item_decorator scene_surface_mesh_item scene_polylines_item)

  add_item(scene_movable_sm_item Plugins/AABB_tree/Scene_movable_sm_item.cpp)

  if(TARGET CGAL::Eigen3_support)
    add_item(scene_textured_item Scene_textured_surface_mesh_item.cpp
             texture.cpp)
    target_link_libraries(scene_textured_item PUBLIC CGAL::Eigen3_support)
    qt5_wrap_ui(editionUI_FILES Plugins/Surface_mesh_deformation/Deform_mesh.ui)
    add_item(scene_edit_item
             Plugins/Surface_mesh_deformation/Scene_edit_polyhedron_item.cpp
             ${editionUI_FILES})
    target_link_libraries(
      scene_edit_item PUBLIC CGAL::Eigen3_support scene_surface_mesh_item
                             scene_k_ring_selection scene_basic_objects)
    add_item(scene_mcf_item Plugins/PMP/Scene_mcf_item.cpp)
    target_link_libraries(scene_mcf_item PUBLIC CGAL::Eigen3_support)
  endif()

  add_item(scene_implicit_function_item Scene_implicit_function_item.cpp)
  target_link_libraries(scene_implicit_function_item PUBLIC scene_color_ramp)

  add_item(scene_polygon_soup_item Scene_polygon_soup_item.cpp)
  target_link_libraries(scene_polygon_soup_item PUBLIC scene_surface_mesh_item)

  add_item(scene_nef_polyhedron_item Scene_nef_polyhedron_item.cpp)
  target_link_libraries(scene_nef_polyhedron_item
                        PUBLIC scene_surface_mesh_item)

  add_item(scene_points_with_normal_item Scene_points_with_normal_item.cpp)
  if(TARGET CGAL::Eigen3_support)
    target_link_libraries(scene_points_with_normal_item
                          PUBLIC CGAL::Eigen3_support)
  endif()

  if(TBB_FOUND)
    target_link_libraries(scene_points_with_normal_item
                          PUBLIC CGAL::TBB_support)
  endif()

  add_item(scene_polylines_item Scene_polylines_item.cpp)
  target_link_libraries(
    scene_polylines_item PUBLIC scene_basic_objects
                                scene_points_with_normal_item)

  add_item(scene_lcc_item Scene_lcc_item.cpp)

  foreach(lib demo_framework scene_basic_objects scene_color_ramp
              scene_polygon_soup_item scene_nef_polyhedron_item)
    add_to_cached_list(CGAL_EXECUTABLE_TARGETS ${lib})
  endforeach()

  add_definitions(-DUSE_FORWARD_DECL)
  add_library(
    polyhedron_demo SHARED
    MainWindow.cpp
    Polyhedron_demo.cpp
    File_loader_dialog_moc.cpp
    Use_ssh.cpp
    ${CGAL_Qt5_RESOURCE_FILES}
    ${CGAL_Qt5_MOC_FILES}
    ${FileLoaderDialogUI_files}
    ${MainWindowUI_files}
    ${PreferencesUI_FILES}
    ${statisticsUI_FILES}
    ${SubViewerUI_files})
  target_link_libraries(
    polyhedron_demo PUBLIC demo_framework point_dialog Qt5::Gui Qt5::OpenGL
                           Qt5::Widgets Qt5::Script)
  if(LIBSSH_FOUND)
    target_compile_definitions(polyhedron_demo PRIVATE -DCGAL_USE_SSH)
    target_link_libraries(polyhedron_demo PRIVATE ${LIBSSH_LIBRARIES})
    target_include_directories(polyhedron_demo SYSTEM PRIVATE ${LIBSSH_INCLUDE_DIR})
  endif() #libssh
  if(TARGET Qt5::WebSockets)
    target_compile_definitions(polyhedron_demo PRIVATE -DCGAL_USE_WEBSOCKETS)
    target_compile_definitions(demo_framework PRIVATE -DCGAL_USE_WEBSOCKETS)
    target_link_libraries(polyhedron_demo PRIVATE Qt5::WebSockets)
  endif()
  add_executable(Polyhedron_3 Polyhedron_3.cpp)
  target_link_libraries(Polyhedron_3 PRIVATE polyhedron_demo)
  add_to_cached_list(CGAL_EXECUTABLE_TARGETS Polyhedron_3)

  if(POLYHEDRON_QTSCRIPT_DEBUGGER)
    if(TARGET Qt5::ScriptTools)
      target_link_libraries(polyhedron_demo PUBLIC Qt5::ScriptTools)
    else()
      message(STATUS "POLYHEDRON_QTSCRIPT_DEBUGGER is set to TRUE but the Qt5 ScriptTools library was not found.")
    endif()
  endif()
  target_link_libraries(Polyhedron_3 PRIVATE demo_framework)

  # Link with CGAL
  target_link_libraries(Polyhedron_3 PUBLIC ${CGAL_LIBRARIES}
                                            ${CGAL_3RD_PARTY_LIBRARIES})

  add_to_cached_list(CGAL_EXECUTABLE_TARGETS Polyhedron_3)

  ###########
  # PLUGINS #
  ###########

  file(
    GLOB DEMO_PLUGINS
    RELATIVE "${CMAKE_CURRENT_SOURCE_DIR}/Plugins/"
    "${CMAKE_CURRENT_SOURCE_DIR}/Plugins/*")
  foreach(SUB_DIR ${DEMO_PLUGINS})
    add_subdirectory("${CMAKE_CURRENT_SOURCE_DIR}/Plugins/${SUB_DIR}")
  endforeach()

  add_subdirectory(implicit_functions)

  #
  # EXECUTABLES
  #
  add_executable(CGAL_Mesh_3 Mesh_3.cpp)
  add_dependencies(CGAL_Mesh_3 Mesh_3)
  target_link_libraries(CGAL_Mesh_3 PRIVATE polyhedron_demo)
  add_to_cached_list(CGAL_EXECUTABLE_TARGETS CGAL_Mesh_3)

  add_executable(CGAL_Classification Classification.cpp)
  add_dependencies(CGAL_Classification Classification)
  target_link_libraries(CGAL_Classification PRIVATE polyhedron_demo)
  add_to_cached_list(CGAL_EXECUTABLE_TARGETS CGAL_Classification)

  add_executable(CGAL_PMP PMP.cpp)
  add_dependencies(CGAL_PMP PMP)
  target_link_libraries(CGAL_PMP PRIVATE polyhedron_demo)
  add_to_cached_list(CGAL_EXECUTABLE_TARGETS CGAL_PMP)

  #WS Server
  if(TARGET Qt5::WebSockets AND TARGET Qt5::Network)
    add_executable(WS_server Server_ws.cpp)
    target_link_libraries(WS_server PUBLIC Qt5::WebSockets Qt5::Widgets Qt5::Network)
    message(STATUS "Qt5WebSockets was found. Using WebSockets is therefore possible.")
  endif()
  #
  # Exporting
  #
  if(TARGET CGAL_Qt5)
    export(
      TARGETS CGAL CGAL_Qt5 CGAL_ImageIO
      FILE polyhedron_demo_targets.cmake
      NAMESPACE Polyhedron_)
  endif()
  if(TARGET CGAL_Qt5_moc_and_resources)
    export(
      TARGETS CGAL_Qt5_moc_and_resources
      NAMESPACE Polyhedron_ APPEND
      FILE polyhedron_demo_targets.cmake)
  endif()
  export(
    TARGETS demo_framework
            scene_surface_mesh_item
            scene_points_with_normal_item
            scene_color_ramp
            scene_implicit_function_item
            scene_polylines_item
            scene_basic_objects
            scene_selection_item
            scene_item_decorator
            scene_k_ring_selection
    NAMESPACE Polyhedron_ APPEND
    FILE polyhedron_demo_targets.cmake)

  configure_file(CGAL_polyhedron_demoConfig.cmake.in
                 CGAL_polyhedron_demoConfig.cmake)
  #TO DO script the activation of all the plugins.

else(CGAL_Qt5_FOUND AND Qt5_FOUND)

  set(POLYHEDRON_MISSING_DEPS "")

  if(NOT CGAL_Qt5_FOUND)
    set(POLYHEDRON_MISSING_DEPS "the CGAL Qt5 library, ${POLYHEDRON_MISSING_DEPS}")
  endif()

  if(NOT Qt5_FOUND)
    set(POLYHEDRON_MISSING_DEPS "Qt5, ${POLYHEDRON_MISSING_DEPS}")
  endif()

  message("NOTICE: This demo requires ${POLYHEDRON_MISSING_DEPS} and will not be compiled.")

endif(CGAL_Qt5_FOUND AND Qt5_FOUND)

feature_summary(
  WHAT REQUIRED_PACKAGES_NOT_FOUND
  INCLUDE_QUIET_PACKAGES
  DESCRIPTION "NOTICE: Missing required packages that prevent the demo from being compiled:"
  QUIET_ON_EMPTY
  VAR NotFound_REQ_PACKAGES)
if(NOT ${NotFound_REQ_PACKAGES} STREQUAL "")
  message("${NotFound_REQ_PACKAGES}")
endif()

feature_summary(
  WHAT OPTIONAL_PACKAGES_NOT_FOUND INCLUDE_QUIET_PACKAGES
  DESCRIPTION "Missing optional packages:"
  QUIET_ON_EMPTY
  VAR NotFound_PACKAGES)
if(NOT ${NotFound_PACKAGES} STREQUAL "")
  message(STATUS "${NotFound_PACKAGES}")
endif()

feature_summary(
  WHAT DISABLED_FEATURES
  DESCRIPTION "Missing Packages Components:"
  QUIET_ON_EMPTY
  VAR Disabled_Features)
if(NOT ${Disabled_Features} STREQUAL "")
  message(STATUS "${Disabled_Features}")
endif()<|MERGE_RESOLUTION|>--- conflicted
+++ resolved
@@ -59,15 +59,8 @@
 find_package(Eigen3 3.2.0 QUIET) #(requires 3.2.0 or greater)
 set_package_properties(
   Eigen3 PROPERTIES
-<<<<<<< HEAD
   DESCRIPTION "A library for linear algebra."
   PURPOSE "Required for most plugins (Meshing, Mesh and Point Set Processing, etc.).")
-=======
-  DESCRIPTION "A library for mathematical tools."
-  PURPOSE
-    "Required for the Polyhedron Edit, Parameterization, Jet fitting, Classification plugin, Surface reconstruction, Normal estimation, Smoothing, Average spacing, Feature detection, Hole Filling and Fairing plugins ."
-)
->>>>>>> 5f8930db
 include(CGAL_Eigen3_support)
 if(NOT TARGET CGAL::Eigen3_support)
   message(STATUS "NOTICE: Eigen was not found.")
@@ -77,11 +70,7 @@
 include(CGAL_METIS_support)
 set_package_properties(
   METIS PROPERTIES
-<<<<<<< HEAD
   DESCRIPTION "A library for graph partitioning."
-=======
-  DESCRIPTION "A library for partitioning."
->>>>>>> 5f8930db
   PURPOSE "Required for the partition plugin.")
 
 # Activate concurrency?
@@ -98,14 +87,8 @@
 find_package(LibSSH QUIET)
 set_package_properties(
   LibSSH PROPERTIES
-<<<<<<< HEAD
   DESCRIPTION "A library implementing the SSH protocol on client and server side. "
   PURPOSE "Required for loading (saving) a scene to (from) a distant server.")
-=======
-  DESCRIPTION "A library used to enable the SSH features. "
-  PURPOSE "Required for loading (saving) a scene to (from) a distant server.")
-
->>>>>>> 5f8930db
 if(NOT LIBSSH_FOUND)
   message(STATUS "NOTICE: The SSH features will be disabled.")
 endif()
@@ -133,14 +116,8 @@
 
 set_package_properties(
   TBB PROPERTIES
-<<<<<<< HEAD
   DESCRIPTION "A library for parallel programming."
   PURPOSE "Plugins such as Mesh_3, Bilateral smoothing, and WLOP are faster if TBB is linked.")
-=======
-  DESCRIPTION
-    "A library for parallelism. Mesh_3, Bilateral smoothing and WLOP plugins are faster if TBB is linked."
-  PURPOSE "Required for running some algorithms in parallel.")
->>>>>>> 5f8930db
 
 if(CGAL_Qt5_FOUND AND Qt5_FOUND)
   include(${CGAL_USE_FILE})
