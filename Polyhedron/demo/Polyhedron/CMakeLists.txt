--- conflicted
+++ resolved
@@ -346,13 +346,10 @@
     scene_points_with_normal_item
     scene_implicit_function_item
     scene_polylines_item
-<<<<<<< HEAD
     scene_basic_objects
-=======
     scene_polyhedron_selection_item
     scene_polyhedron_item_decorator
     scene_polyhedron_item_k_ring_selection
->>>>>>> dab8b7e3
     NAMESPACE Polyhedron_
     APPEND FILE polyhedron_demo_targets.cmake)
 
