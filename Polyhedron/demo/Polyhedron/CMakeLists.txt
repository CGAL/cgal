--- conflicted
+++ resolved
@@ -1,31 +1,12 @@
 cmake_minimum_required(VERSION 3.1...3.20)
 project( Polyhedron_Demo )
-<<<<<<< HEAD
-
-if(NOT POLICY CMP0070 AND POLICY CMP0053)
-  # Only set CMP0053 to OLD with CMake<3.10, otherwise there is a warning.
-  cmake_policy(SET CMP0053 OLD)
-endif()
-if(POLICY CMP0071)
-  cmake_policy(SET CMP0071 NEW)
-endif()
-if(POLICY CMP0072)
-  # About the use of OpenGL
-  cmake_policy(SET CMP0072 NEW)
-endif()
-
-if(POLICY CMP0074)
-  cmake_policy(SET CMP0074 NEW)
-endif()
 
 if(${CMAKE_VERSION} VERSION_LESS "3.18.0")
   set(USE_PCH FALSE)
 else()
   set(USE_PCH TRUE)
 endif()
-=======
 include(FeatureSummary)
->>>>>>> 8738d8de
 
 # Find includes in corresponding build directories
 set(CMAKE_INCLUDE_CURRENT_DIR ON)
@@ -253,10 +234,7 @@
   # CMake). That is to deal with the visibility of symbols of
   # `Three.h`/`Three.cpp`.
   target_compile_definitions(demo_framework PRIVATE three_EXPORTS=1)
-<<<<<<< HEAD
-  if(CGAL_HEADER_ONLY)
-    target_compile_definitions(demo_framework PRIVATE -DCGAL_USE_Qt5_RESOURCES)
-  endif()
+  target_compile_definitions(demo_framework PRIVATE -DCGAL_USE_Qt5_RESOURCES)
   if(COMMAND target_precompile_headers)
     target_precompile_headers(demo_framework PRIVATE
     <QApplication>
@@ -268,7 +246,7 @@
     <QString>
     <vector>
     )
-endif()#target_precompile_headers
+  endif()#target_precompile_headers
   add_library(scene_basic_objects SHARED
     Scene_plane_item.cpp
     Scene_spheres_item.cpp
@@ -279,16 +257,6 @@
     ${CGAL_LIBRARIES}
     Qt5::OpenGL Qt5::Gui Qt5::Script Qt5::Widgets)
 
-
-=======
-  target_compile_definitions(demo_framework PRIVATE -DCGAL_USE_Qt5_RESOURCES)
-
-  add_library(scene_basic_objects SHARED Scene_plane_item.cpp
-                                         Scene_spheres_item.cpp)
-  target_link_libraries(
-    scene_basic_objects PUBLIC demo_framework ${CGAL_LIBRARIES} Qt5::OpenGL
-                               Qt5::Gui Qt5::Script Qt5::Widgets)
->>>>>>> 8738d8de
   add_library(scene_color_ramp SHARED Color_ramp.cpp)
   target_link_libraries(scene_color_ramp PRIVATE Qt5::Core)
 
@@ -327,18 +295,9 @@
   if(TARGET CGAL::TBB_support)
     target_link_libraries(scene_c3t3_item PUBLIC CGAL::TBB_support)
   endif()
-<<<<<<< HEAD
 
   add_item(scene_transform_item Plugins/PCA/Scene_facegraph_transform_item.cpp )
   add_item(scene_edit_box_item Plugins/PCA/Scene_edit_box_item.cpp )
-=======
-  if(COMMAND target_precompile_headers)
-    # Support for precompiled headers, for Mesh_3 (since CMake 3.16)
-    target_precompile_headers(scene_c3t3_item PUBLIC [["C3t3_type.h"]])
-  endif()
-  add_item(scene_transform_item Plugins/PCA/Scene_facegraph_transform_item.cpp)
-  add_item(scene_edit_box_item Plugins/PCA/Scene_edit_box_item.cpp)
->>>>>>> 8738d8de
   add_item(scene_image_item Scene_image_item.cpp)
   add_item(scene_surface_mesh_item Scene_surface_mesh_item.cpp)
 
