--- conflicted
+++ resolved
@@ -537,7 +537,6 @@
 
 bool MainWindow::load_plugin(QString fileName, bool blacklisted)
 {
-<<<<<<< HEAD
   if(fileName.contains("plugin") && QLibrary::isLibrary(fileName)) {
     //set plugin name
     QFileInfo fileinfo(fileName);
@@ -549,9 +548,10 @@
     if(blacklisted)
     {
       if ( plugin_blacklist.contains(name) ){
-        pluginsStatus_map[name] = QString("ignored");
+        pluginsStatus_map[name] = QString("Blacklisted.");
+        ignored_map[name] = true;
         //qDebug("### Ignoring plugin \"%s\".", qPrintable(fileName));
-        PathNames_map[fileinfo.absoluteDir().absolutePath()].push_back(name);
+        PathNames_map[name].push_back(fileinfo.absoluteDir().absolutePath());
         return true;
       }
     }
@@ -560,8 +560,28 @@
       qdebug << "### Loading \"" << fileName.toUtf8().data() << "\"... ";
     QPluginLoader loader;
     loader.setFileName(fileinfo.absoluteFilePath());
+    QJsonArray keywords = loader.metaData().value("MetaData").toObject().value("Keywords").toArray();
+    QString date = loader.metaData().value("MetaData").toObject().value("ConfigDate").toString();
+    QStringList s_keywords;
+    for(int i = 0; i < keywords.size(); ++i)
+    {
+      s_keywords.append(keywords[i].toString());
+    }
+    plugin_metadata_map[name] = qMakePair(s_keywords, date);
     QObject *obj = loader.instance();
-    if(obj) {
+    bool do_load = accepted_keywords.empty();
+    if(!do_load)
+    {
+      Q_FOREACH(QString k, s_keywords)
+      {
+        if(accepted_keywords.contains(k))
+        {
+          do_load = true;
+          break;
+        }
+      }
+    }
+    if(do_load && obj) {
       obj->setObjectName(name);
       bool init1 = initPlugin(obj);
       bool init2 = initIOPlugin(obj);
@@ -574,83 +594,17 @@
         //qdebug << "success";
         pluginsStatus_map[name] = QString("success");
     }
-    else {
+    else if(!do_load)
+    {
+      pluginsStatus_map[name]="Wrong Keywords.";
+      ignored_map[name] = true;
+    }
+    else{
       //qdebug << "error: " << qPrintable(loader.errorString());
       pluginsStatus_map[name] = loader.errorString();
-
-=======
-    if(fileName.contains("plugin") && QLibrary::isLibrary(fileName)) {
-      //set plugin name
-      QFileInfo fileinfo(fileName);
-      //set plugin name
-      QString name = fileinfo.fileName();
-      name.remove(QRegExp("^lib"));
-      name.remove(QRegExp("\\..*"));
-      //do not load it if it is in the blacklist
-      if(blacklisted)
-      {
-        if ( plugin_blacklist.contains(name) ){
-          pluginsStatus_map[name] = QString("Blacklisted.");
-          ignored_map[name] = true;
-          //qDebug("### Ignoring plugin \"%s\".", qPrintable(fileName));
-          PathNames_map[name].push_back(fileinfo.absoluteDir().absolutePath());
-          return true;
-        }
-      }
-      QDebug qdebug = qDebug();
-      if(verbose)
-        qdebug << "### Loading \"" << fileName.toUtf8().data() << "\"... ";
-      QPluginLoader loader;
-      loader.setFileName(fileinfo.absoluteFilePath());
-      QJsonArray keywords = loader.metaData().value("MetaData").toObject().value("Keywords").toArray();
-      QString date = loader.metaData().value("MetaData").toObject().value("ConfigDate").toString();
-      QStringList s_keywords;
-      for(int i = 0; i < keywords.size(); ++i)
-      {
-        s_keywords.append(keywords[i].toString());
-      }
-      plugin_metadata_map[name] = qMakePair(s_keywords, date);
-      QObject *obj = loader.instance();
-      bool do_load = accepted_keywords.empty();
-      if(!do_load)
-      {
-        Q_FOREACH(QString k, s_keywords)
-        {
-          if(accepted_keywords.contains(k))
-          {
-            do_load = true;
-            break;
-          }
-        }
-      }
-      if(do_load && obj) {
-        obj->setObjectName(name);
-        bool init1 = initPlugin(obj);
-        bool init2 = initIOPlugin(obj);
-        if (!init1 && !init2)
-        {
-          //qdebug << "not for this program";
-          pluginsStatus_map[name] = QString("Not for this program.");
-        }
-        else
-          //qdebug << "success";
-          pluginsStatus_map[name] = QString("success");
-      }
-      else if(!do_load)
-      {
-        pluginsStatus_map[name]="Wrong Keywords.";
-        ignored_map[name] = true;
-      }
-      else{
-        //qdebug << "error: " << qPrintable(loader.errorString());
-        pluginsStatus_map[name] = loader.errorString();
-
-      }
-      PathNames_map[name].push_back(fileinfo.absoluteDir().absolutePath());
-      return true;
->>>>>>> 160ec157
-    }
-    PathNames_map[fileinfo.absoluteDir().absolutePath()].push_back(name);
+      
+    }
+    PathNames_map[name].push_back(fileinfo.absoluteDir().absolutePath());
     return true;
   }
   return false;
