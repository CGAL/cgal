--- conflicted
+++ resolved
@@ -63,11 +63,7 @@
     highp vec4 specular = pow(max(dot(R,V), 0.0), spec_power) * light_spec;
     vec4 ret_color = highp vec4((my_color*light_amb).xyz + diffuse.xyz + specular.xyz,1);
     if(is_selected)
-<<<<<<< HEAD
-      gl_FragColor = highp vec4(ret_color.r+70.0/255.0, ret_color.g+70.0/255.0, ret_color.b+70.0/255.0, alpha);
-=======
       gl_FragColor = vec4(ret_color.r+35.0/255.0, ret_color.g+35.0/255.0, ret_color.b+35.0/255.0, alpha);
->>>>>>> 53fd5fea
     else
       gl_FragColor = highp vec4(ret_color.xyz, alpha);
   }
