// Copyright (c) 2023 GeometryFactory Sarl (France).
// All rights reserved.
//
// This file is part of CGAL (www.cgal.org).
//
// $URL$
// $Id$
// SPDX-License-Identifier: GPL-3.0-or-later OR LicenseRef-Commercial
//
//
// Author(s)     : Sven Oesau, Florent Lafarge, Dmitry Anisimov, Simon Giraudot

#ifndef CGAL_KSP_3_INITIALIZER_H
#define CGAL_KSP_3_INITIALIZER_H

#include <CGAL/license/Kinetic_space_partition.h>

// CGAL includes.
#include <CGAL/Timer.h>
//#include <CGAL/optimal_bounding_box.h>
//#include <CGAL/Boolean_set_operations_2.h>
#include <CGAL/Exact_predicates_inexact_constructions_kernel.h>
#include <CGAL/Exact_predicates_exact_constructions_kernel.h>
#include <CGAL/intersections.h>
#include <CGAL/min_quadrilateral_2.h>
//#include <CGAL/Aff_transformation_2.h>
//#include <boost/optional/optional_io.hpp>

// Internal includes.
#include <CGAL/KSP/utils.h>
#include <CGAL/KSP/debug.h>
#include <CGAL/KSP/parameters.h>

#include <CGAL/KSP_3/Data_structure.h>

#include <CGAL/Real_timer.h>

namespace CGAL {
namespace KSP_3 {
namespace internal {

#ifdef DOXYGEN_RUNNING
#else

template<typename GeomTraits, typename IntersectionKernel>
class Initializer {

public:
  using Kernel = GeomTraits;
  using Intersection_kernel = IntersectionKernel;

private:
  using FT = typename Kernel::FT;
  using Point_2 = typename Kernel::Point_2;
  using Point_3 = typename Kernel::Point_3;
  using Vector_2 = typename Kernel::Vector_2;
  using Segment_2 = typename Kernel::Segment_2;
  using Segment_3 = typename Kernel::Segment_3;
  using Line_2 = typename Kernel::Line_2;
  using Transform_3 = CGAL::Aff_transformation_3<Kernel>;
  using Direction_2 = typename Kernel::Direction_2;

  using Data_structure = KSP_3::internal::Data_structure<Kernel, Intersection_kernel>;
  using Support_plane = typename Data_structure::Support_plane;
  using IEdge = typename Data_structure::IEdge;
  using IFace = typename Data_structure::IFace;
  using Face_property = typename Data_structure::Intersection_graph::Face_property;
  using Intersection_graph = typename Data_structure::Intersection_graph;
  using IEdge_set = typename Data_structure::IEdge_set;

  using IVertex = typename Data_structure::IVertex;

  using To_exact = CGAL::Cartesian_converter<Kernel, Intersection_kernel>;
  using From_exact = CGAL::Cartesian_converter<Intersection_kernel, Kernel>;

  using Bbox_3 = CGAL::Bbox_3;
  //using OBB_traits = CGAL::Oriented_bounding_box_traits_3<Kernel>;

  using Parameters = KSP::internal::Parameters_3<FT>;

  using Timer = CGAL::Real_timer;

public:
  Initializer(std::vector<std::vector<Point_3> >& input_polygons, Data_structure& data, const Parameters& parameters) :
    m_input_polygons(input_polygons), m_data(data), m_parameters(parameters)
  { }

  Initializer(std::vector<std::vector<Point_3> >& input_polygons, std::vector<typename Intersection_kernel::Plane_3>& input_planes, Data_structure& data, const Parameters& parameters) :
    m_input_polygons(input_polygons), m_input_planes(input_planes), m_data(data), m_parameters(parameters)
  { }

  void initialize(const std::array<typename Intersection_kernel::Point_3, 8>& bbox, std::vector<std::size_t>& input_polygons) {
    Timer timer;
    timer.reset();
    timer.start();

    std::vector< std::vector<typename Intersection_kernel::Point_3> > bbox_faces;
    bounding_box_to_polygons(bbox, bbox_faces);
    add_polygons(bbox_faces, input_polygons);

    m_data.igraph().finished_bbox();

    if (m_parameters.verbose)
      std::cout << "* intersecting input polygons ... ";

    // Fills in the ivertices on support plane intersections inside the bbox.
    make_polygons_intersection_free();

    // Generation of ifaces
    create_ifaces();

    // Splitting the input polygons along intersection lines.
    initial_polygon_iedge_intersections();

    create_bbox_meshes();

    // Starting from here the intersection graph is const, it won't change anymore.
    if (m_parameters.verbose)
      std::cout << "done" << std::endl;

    if (m_parameters.debug)
      KSP_3::internal::dump(m_data, m_data.prefix() + "intersected");

    CGAL_assertion(m_data.check_bbox());
    //m_data.set_limit_lines();
    m_data.precompute_iedge_data();

    m_data.initialization_done();

    if (m_parameters.debug) {
      for (std::size_t sp = 0; sp < m_data.number_of_support_planes(); sp++)
        dump_2d_surface_mesh(m_data, sp, m_data.prefix() + "before-partition-sp" + std::to_string(sp));
    }

    if (m_parameters.verbose) {
      std::cout << "v: " << m_data.igraph().number_of_vertices() << " f: " << m_data.igraph().number_of_faces() << std::endl;
    }
  }

  void clear() {
    // to be added
  }

private:
  std::vector<std::vector<Point_3> >& m_input_polygons;
  std::vector<typename Intersection_kernel::Plane_3>& m_input_planes;
  Data_structure& m_data;
  const Parameters& m_parameters;

  void add_iface_from_iedge(std::size_t sp_idx, IEdge edge, IEdge next, bool cw) {
    IVertex s = m_data.source(edge);
    IVertex t = m_data.target(edge);

    IFace face_idx = m_data.add_iface(sp_idx);
    Face_property& face = m_data.igraph().face(face_idx);
    face.pts.push_back(m_data.support_plane(sp_idx).to_2d(m_data.igraph().point_3(s)));
    face.pts.push_back(m_data.support_plane(sp_idx).to_2d(m_data.igraph().point_3(t)));
    face.vertices.push_back(s);
    face.vertices.push_back(t);
    face.edges.push_back(edge);
    m_data.igraph().add_face(sp_idx, edge, face_idx);

    face.edges.push_back(next);
    m_data.igraph().add_face(sp_idx, next, face_idx);

    std::size_t iterations = 0;

    int dir = (cw) ? -1 : 1;
    const std::size_t uninitialized = static_cast<std::size_t>(-1);
    std::size_t inext;
    while (s != m_data.target(next) && iterations < 10000) {
      face.vertices.push_back(m_data.target(next));
      face.pts.push_back(m_data.support_plane(sp_idx).to_2d(m_data.igraph().point_3(m_data.target(next))));

      IEdge enext, eprev;
      get_prev_next(sp_idx, next, eprev, enext);

      std::vector<std::pair<IEdge, Direction_2> > connected;
      m_data.get_and_sort_all_connected_iedges(sp_idx, m_data.target(next), connected);
      inext = uninitialized;
      for (std::size_t idx = 0; idx < connected.size(); idx++) {
        if (connected[idx].first == next) {
          inext = (idx + dir + connected.size()) % connected.size();
          break;
        }
      }
      CGAL_assertion(inext != uninitialized);

      next = connected[inext].first;
      face.edges.push_back(next);
      m_data.igraph().add_face(sp_idx, next, face_idx);

      iterations++;
    }

    // Loop complete, connecting face with all edges.
    for (IEdge edge : face.edges) {
      m_data.support_plane(sp_idx).add_neighbor(edge, face_idx);
      CGAL_assertion_code(IFace f1 = m_data.support_plane(sp_idx).iface(edge);)
      CGAL_assertion_code(IFace f2 = m_data.support_plane(sp_idx).other(edge, f1);)
      CGAL_assertion(f1 == face_idx || f2 == face_idx);
    }

    std::vector<typename Intersection_kernel::Point_2> pts;
    pts.reserve(face.pts.size());
    for (auto p : face.pts)
      pts.push_back(p);

    face.poly = Polygon_2<Intersection_kernel>(pts.begin(), pts.end());

    if (face.poly.orientation() != CGAL::COUNTERCLOCKWISE) {
      face.poly.reverse_orientation();
      std::reverse(face.pts.begin(), face.pts.end());
      std::reverse(face.vertices.begin(), face.vertices.end());
      std::reverse(face.edges.begin(), face.edges.end());
    }

    CGAL_assertion(face.poly.orientation() == CGAL::COUNTERCLOCKWISE);
    CGAL_assertion(face.poly.is_convex());
    CGAL_assertion(face.poly.is_simple());
  }

  void get_prev_next(std::size_t sp_idx, IEdge edge, IEdge& prev, IEdge& next) {
    CGAL_assertion(edge != Intersection_graph::null_iedge());
    CGAL_assertion(sp_idx != static_cast<std::size_t>(-1));

    std::vector<std::pair<IEdge, Direction_2> > connected;
    m_data.get_and_sort_all_connected_iedges(sp_idx, m_data.target(edge), connected);
    //if (connected.size() <= 2) ivertex is on bbox edge
    std::size_t inext = static_cast<std::size_t>(-1), iprev = static_cast<std::size_t>(-1);
    for (std::size_t idx = 0; idx < connected.size(); idx++) {
      if (connected[idx].first == edge) {
        iprev = (idx - 1 + connected.size()) % connected.size();
        inext = (idx + 1) % connected.size();
        break;
      }
    }

    CGAL_assertion(inext != static_cast<std::size_t>(-1));
    CGAL_assertion(iprev != static_cast<std::size_t>(-1));
    prev = connected[iprev].first;
    next = connected[inext].first;
  }

  void create_ifaces() {
    for (std::size_t sp_idx = 0; sp_idx < m_data.number_of_support_planes(); sp_idx++) {
      const IEdge_set& uiedges = m_data.support_plane(sp_idx).unique_iedges();

      // Special case bbox without splits
      if (sp_idx < 6 && uiedges.size() == 4) {
        // Get first edge
        IEdge first = *uiedges.begin();
        IEdge edge = first;
        IVertex s = m_data.source(edge);
        IVertex t = m_data.target(edge);

        // Create single IFace for unsplit bbox face
        IFace face_idx = m_data.add_iface(sp_idx);
        Face_property& face = m_data.igraph().face(face_idx);

        // Add first edge, vertices and points to face properties
        face.pts.push_back(m_data.support_plane(sp_idx).to_2d(m_data.igraph().point_3(s)));
        face.pts.push_back(m_data.support_plane(sp_idx).to_2d(m_data.igraph().point_3(t)));
        face.vertices.push_back(s);
        face.vertices.push_back(t);
        face.edges.push_back(edge);

        // Link edge and face
        m_data.igraph().add_face(sp_idx, edge, face_idx);

        // Walk around bbox face
        while (s != t) {
          auto inc_iedges = m_data.incident_iedges(t);
          for (auto next : inc_iedges) {
            // Filter edges that are not in this bbox face
            const auto iplanes = m_data.intersected_planes(next);
            if (iplanes.find(sp_idx) == iplanes.end()) {
              continue;
            }

            // Skip current edge
            if (edge == next)
              continue;

            // The only left edge is the next one.
            edge = next;
            break;
          }
          t = (m_data.target(edge) == t) ? m_data.source(edge) : m_data.target(edge);
          face.vertices.push_back(t);
          face.pts.push_back(m_data.support_plane(sp_idx).to_2d(m_data.igraph().point_3(t)));
          face.edges.push_back(edge);
          m_data.igraph().add_face(sp_idx, edge, face_idx);
        }

        // create polygon in proper order
      }

      bool all_on_bbox = true;
      for (auto edge : uiedges) {
        bool on_edge = m_data.igraph().iedge_is_on_bbox(edge);
        //if (m_data.igraph().iedge_is_on_bbox(edge))
        //  continue;
        //
        //Note the number of bbox lines during creation and skip all those.

        // If non-bbox support plane is treated, skip all edges on bbox as they only have one face.
        if (sp_idx >= 6 && on_edge)
          continue;

        // If bbox support plane is treated, skip edges on bbox edge.
        if (sp_idx < 6 && m_data.igraph().line_is_bbox_edge(m_data.line_idx(edge)))
          continue;

        all_on_bbox = false;

        IFace n1 = m_data.support_plane(sp_idx).iface(edge);
        IFace n2 = m_data.support_plane(sp_idx).other(edge, n1);
        if (n1 != Intersection_graph::null_iface() && n2 != Intersection_graph::null_iface())
          continue;

        Face_property np1, np2;
        if (n1 != Intersection_graph::null_iface())
          np1 = m_data.igraph().face(n1);

        if (n2 != Intersection_graph::null_iface())
          np2 = m_data.igraph().face(n2);

        IEdge next, prev;
        get_prev_next(sp_idx, edge, prev, next);

        // Check if cw face already exists.
        bool skip = false;
        if (n1 != Intersection_graph::null_iface()) {
          if (np1.is_part(edge, next))
            skip = true;
        }

        if (!skip && n2 != Intersection_graph::null_iface()) {
          if (np2.is_part(edge, next))
            skip = true;
        }

        if (!skip) {
          add_iface_from_iedge(sp_idx, edge, next, false);
        }

        // Check if cw face already exists.
        skip = false;
        if (n1 != Intersection_graph::null_iface()) {
          if (np1.is_part(edge, prev))
            skip = true;
        }

        if (!skip && n2 != Intersection_graph::null_iface()) {
          if (np2.is_part(edge, prev))
            skip = true;
        }

        if (!skip) {
          add_iface_from_iedge(sp_idx, edge, prev, true);
        }
      }

      // Special case if the input polygon only intersects with the bbox.
      if (all_on_bbox) {
        IEdge next, prev;
        get_prev_next(sp_idx, *uiedges.begin(), prev, next);
        add_iface_from_iedge(sp_idx, *uiedges.begin(), prev, true);
      }
    }
  }

  void initial_polygon_iedge_intersections() {
    To_exact to_exact;
    From_exact from_exact;

    for (std::size_t sp_idx = 0; sp_idx < m_data.number_of_support_planes(); sp_idx++) {
      bool polygons_assigned = false;
      Support_plane& sp = m_data.support_plane(sp_idx);
      if (sp.is_bbox())
        continue;

      sp.mesh().clear_without_removing_property_maps();

      std::map<std::size_t, std::vector<IEdge> > line2edges;
      // Get all iedges, sort into lines and test intersection per line?
      for (const IEdge& edge : sp.unique_iedges()) {

        if (m_data.is_bbox_iedge(edge))
          continue;

        std::size_t line = m_data.igraph().line(edge);

        line2edges[line].push_back(edge);
      }

      for (auto pair : line2edges) {
        // Get line
        //Line_2 l(sp.to_2d(m_data.point_3(m_data.source(pair.second[0]))),sp.to_2d(m_data.point_3(m_data.target(pair.second[0]))));

        typename Intersection_kernel::Point_2 a(sp.to_2d(m_data.point_3(m_data.source(pair.second[0]))));
        typename Intersection_kernel::Point_2 b(sp.to_2d(m_data.point_3(m_data.target(pair.second[0]))));
        typename Intersection_kernel::Line_2 exact_line(a, b);

        typename Intersection_kernel::Vector_2 ldir = exact_line.to_vector();
        ldir = (typename Intersection_kernel::FT(1.0) / CGAL::approximate_sqrt(ldir * ldir)) * ldir;
        Vector_2 dir = from_exact(ldir);

        std::vector<typename Intersection_kernel::Segment_2> crossing_polygon_segments;
        std::vector<IEdge> crossing_iedges;
        typename Intersection_kernel::FT emin = (std::numeric_limits<double>::max)();
        typename Intersection_kernel::FT emax = -(std::numeric_limits<double>::max)();
        FT min_speed = (std::numeric_limits<double>::max)(), max_speed = -(std::numeric_limits<double>::max)();
        CGAL::Oriented_side last_side = exact_line.oriented_side(sp.data().exact_vertices.back());
        Point_2 minp, maxp;
        typename Intersection_kernel::Point_2 eminp, emaxp;

        // Map polygon to line and get min&max projection
        for (std::size_t v = 0; v < sp.data().original_vertices.size(); v++) {
          CGAL::Oriented_side s = exact_line.oriented_side(sp.data().exact_vertices[v]);
          if (last_side != s) {
            // Fetch former point to add segment.
            auto eprev = sp.data().exact_vertices[(v + sp.data().exact_vertices.size() - 1) % sp.data().exact_vertices.size()];
            const Vector_2 edge_dir = sp.original_edge_direction((v + sp.data().original_vertices.size() - 1) % sp.data().original_vertices.size(), v);

            typename Intersection_kernel::Segment_2 seg(eprev, sp.data().exact_vertices[v]);
            const auto result = CGAL::intersection(seg, exact_line);

            typename Intersection_kernel::Point_2 intersection;

            if (result && CGAL::assign(intersection, result)) {
              typename Intersection_kernel::FT eproj = (intersection - exact_line.point()) * ldir;

              if (eproj < emin) {
                eminp = intersection;
                emin = eproj;
                minp = from_exact(intersection);
<<<<<<< HEAD
                //min = proj;
                typename Intersection_kernel::FT p = dir * edge_dir;
                CGAL_assertion(p != 0);
                min_speed = CGAL::approximate_sqrt(edge_dir * edge_dir) / from_exact(p);
=======
                FT p = dir * edge_dir;
                min_speed = CGAL::approximate_sqrt(edge_dir * edge_dir) / p;
>>>>>>> 3fa3568e
              }
              if (emax < eproj) {
                emaxp = intersection;
                emax = eproj;
                maxp = from_exact(intersection);
                typename Intersection_kernel::FT p = dir * edge_dir;
<<<<<<< HEAD
                CGAL_assertion(p != 0);
=======
>>>>>>> 3fa3568e
                max_speed = CGAL::approximate_sqrt(edge_dir * edge_dir) / from_exact(p);
              }
            }
            else std::cout << "crossing segment does not intersect line" << std::endl;
            crossing_polygon_segments.push_back(seg);
          }

          last_side = s;
        }

        // Is there any intersection?
        // As the polygon is convex there can only be one line segment on the inside of the polygon
        if (emin < emax) {
          m_data.support_plane(sp_idx).set_crossed_line(pair.first);
          // Collect crossing edges by overlapping min/max barycentric coordinates on line
          for (IEdge e : pair.second) {
            std::pair<IFace, IFace> faces;
            m_data.igraph().get_faces(sp_idx, e, faces);
            IVertex lower = m_data.source(e);
            IVertex upper = m_data.target(e);
            if (lower > upper) {
              IVertex tmp = upper;
              upper = lower;
              lower = tmp;
            }
            typename Intersection_kernel::FT s = (sp.to_2d(m_data.point_3(lower)) - exact_line.point()) * ldir;
            typename Intersection_kernel::FT t = (sp.to_2d(m_data.point_3(upper)) - exact_line.point()) * ldir;

            if (s < t) {
              if (s < emax && emin < t) {
                std::pair<IFace, IFace> faces;
                m_data.igraph().get_faces(sp_idx, e, faces);

                polygons_assigned = true;

                if (!m_data.igraph().face(faces.first).part_of_partition) {
                  auto pface = m_data.add_iface_to_mesh(sp_idx, faces.first);
                  sp.data().initial_ifaces.push_back(faces.first);
                  sp.set_initial(pface.second);
                }

                if (!m_data.igraph().face(faces.second).part_of_partition) {
                  auto pface = m_data.add_iface_to_mesh(sp_idx, faces.second);
                  sp.data().initial_ifaces.push_back(faces.second);
                  sp.set_initial(pface.second);
                }

                typename Intersection_graph::Kinetic_interval& kinetic_interval = m_data.igraph().kinetic_interval(e, sp_idx);
                crossing_iedges.push_back(e);
                if (emin > s || std::isinf(min_speed)) {
                  typename Intersection_kernel::FT bary_edge_exact = (emin - s) / (t - s);
                  FT bary_edge = from_exact((emin - s) / (t - s));
                  CGAL_assertion(bary_edge_exact >= 0);
                  FT time = CGAL::abs(from_exact(s - emin) / min_speed);
                  kinetic_interval.push_back(std::pair<FT, FT>(0, time)); // border barycentric coordinate
                  kinetic_interval.push_back(std::pair<FT, FT>(bary_edge, 0));
                }
                else {
                  kinetic_interval.push_back(std::pair<FT, FT>(0, 0));
                }

                if (t > emax || std::isinf(max_speed)) {
                  typename Intersection_kernel::FT bary_edge_exact = (emax - s) / (t - s);
                  FT bary_edge = from_exact((emax - s) / (t - s));
                  CGAL_assertion(0 <= bary_edge_exact && bary_edge_exact <= 1);
                  FT time = CGAL::abs(from_exact(emax - t) / max_speed);
                  kinetic_interval.push_back(std::pair<FT, FT>(bary_edge, 0));
                  kinetic_interval.push_back(std::pair<FT, FT>(1, time)); // border barycentric coordinate
                }
                else
                  kinetic_interval.push_back(std::pair<FT, FT>(1, 0));
              }
            }
            else if (t < emax && emin < s) {
              std::pair<IFace, IFace> faces;
              m_data.igraph().get_faces(sp_idx, e, faces);

              polygons_assigned = true;

              if (!m_data.igraph().face(faces.first).part_of_partition) {
                auto pface = m_data.add_iface_to_mesh(sp_idx, faces.first);
                sp.data().initial_ifaces.push_back(faces.first);
                sp.set_initial(pface.second);
              }

              if (!m_data.igraph().face(faces.second).part_of_partition) {
                auto pface = m_data.add_iface_to_mesh(sp_idx, faces.second);
                sp.data().initial_ifaces.push_back(faces.second);
                sp.set_initial(pface.second);
              }

              typename Intersection_graph::Kinetic_interval& kinetic_interval = m_data.igraph().kinetic_interval(e, sp_idx);
              crossing_iedges.push_back(e);
              if (s > emax) {
                typename Intersection_kernel::FT bary_edge_exact = (s - emax) / (s - t);
                FT bary_edge = from_exact((s - emax) / (s - t));
                CGAL_assertion(0 <= bary_edge_exact && bary_edge_exact <= 1);
                FT time = CGAL::abs(from_exact(emax - s) / max_speed);
                kinetic_interval.push_back(std::pair<FT, FT>(0, time)); // border barycentric coordinate
                kinetic_interval.push_back(std::pair<FT, FT>(bary_edge, 0));
              }
              else
                kinetic_interval.push_back(std::pair<FT, FT>(0, 0));

              if (emin > t) {
                typename Intersection_kernel::FT bary_edge_exact = (s - emin) / (s - t);
                FT bary_edge = from_exact(bary_edge_exact);
                CGAL_assertion(0 <= bary_edge_exact && bary_edge_exact <= 1);
                FT time = CGAL::abs(from_exact(t - emin) / min_speed);
                kinetic_interval.push_back(std::pair<FT, FT>(bary_edge, 0));
                kinetic_interval.push_back(std::pair<FT, FT>(1, time)); // border barycentric coordinate
              }
              else
                kinetic_interval.push_back(std::pair<FT, FT>(1, 0));
            }
          }
        }
      }

      // If no faces have been assigned, the input polygon lies completely inside a face.
      // Every IFace is checked whether the polygon, or just a single vertex, lies inside.
      // The implementation takes advantage of the IFace being convex.
      if (!polygons_assigned) {
        IFace face = IFace(-1);
        for (auto& f : sp.ifaces()) {
          Face_property& fp = m_data.igraph().face(f);

          typename Intersection_kernel::Point_2 p = to_exact(sp.data().centroid);
          bool outside = false;

          // poly, vertices and edges in IFace are oriented ccw
          for (std::size_t i = 0; i < fp.pts.size(); i++) {
            typename Intersection_kernel::Vector_2 ts = fp.pts[(i + fp.pts.size() - 1) % fp.pts.size()] - p;
            typename Intersection_kernel::Vector_2 tt = fp.pts[i] - p;

            bool ccw = (tt.x() * ts.y() - tt.y() * ts.x()) <= 0;
            if (!ccw) {
              outside = true;
              break;
            }
          }
          if (!outside) {
            if (face == IFace(-1))
              face = f;
            else {
              std::cout << "Two faces found for " << sp_idx << " sp, f1 " << face << " f2 " << f << std::endl;
            }
          }
        }
        if (face != IFace(-1)) {
          if (!m_data.igraph().face(face).part_of_partition) {
            auto pface = m_data.add_iface_to_mesh(sp_idx, face);
            sp.data().initial_ifaces.push_back(face);
            sp.set_initial(pface.second);
          }
        }
        else
          std::cout << "No IFace found for sp " << sp_idx << std::endl;
      }
    }
  }

  void bounding_box_to_polygons(const std::array<typename Intersection_kernel::Point_3, 8>& bbox, std::vector<std::vector<typename Intersection_kernel::Point_3> >& bbox_faces) const {
    bbox_faces.clear();
    bbox_faces.reserve(6);

    bbox_faces.push_back({ bbox[0], bbox[1], bbox[2], bbox[3] }); // zmin
    bbox_faces.push_back({ bbox[0], bbox[5], bbox[6], bbox[1] }); // ymin
    bbox_faces.push_back({ bbox[1], bbox[6], bbox[7], bbox[2] }); // xmax
    bbox_faces.push_back({ bbox[2], bbox[7], bbox[4], bbox[3] }); // ymax
    bbox_faces.push_back({ bbox[3], bbox[4], bbox[5], bbox[0] }); // xmin
    bbox_faces.push_back({ bbox[5], bbox[4], bbox[7], bbox[6] }); // zmax
    CGAL_assertion(bbox_faces.size() == 6);
  }

  void add_polygons(const std::vector<std::vector<typename Intersection_kernel::Point_3> >& bbox_faces, std::vector<std::size_t>& input_polygons) {
    add_bbox_faces(bbox_faces);

    // Filter input polygons
    std::vector<bool> remove(input_polygons.size(), false);
    for (std::size_t i = 0; i < 6; i++)
      for (std::size_t j = 0; j < m_input_planes.size(); j++)
        if (m_data.support_plane(i).exact_plane() == m_input_planes[j] || m_data.support_plane(i).exact_plane() == m_input_planes[j].opposite()) {
          m_data.support_plane(i).set_input_polygon(j);
          remove[j] = true;
        }

    std::size_t write = 0;
    for (std::size_t i = 0; i < input_polygons.size(); i++)
      if (!remove[i]) {
        m_input_polygons[write] = m_input_polygons[i];
        m_input_planes[write] = m_input_planes[i];
        input_polygons[write] = input_polygons[i];
        write++;
      }
    m_input_polygons.resize(write);
    m_input_planes.resize(write);
    input_polygons.resize(write);
    add_input_polygons();
  }

  void add_bbox_faces(const std::vector< std::vector<typename Intersection_kernel::Point_3> >& bbox_faces) {
    for (const auto& bbox_face : bbox_faces)
      m_data.add_bbox_polygon(bbox_face);

    CGAL_assertion(m_data.number_of_support_planes() == 6);
    CGAL_assertion(m_data.ivertices().size() == 8);
    CGAL_assertion(m_data.iedges().size() == 12);

    if (m_parameters.verbose) {
      std::cout << "* inserted bbox faces: " << bbox_faces.size() << std::endl;
    }
  }

  void add_input_polygons() {
    using Polygon_2 = std::vector<typename Intersection_kernel::Point_2>;
    using Indices = std::vector<std::size_t>;

    std::map< std::size_t, std::pair<Polygon_2, Indices> > polygons;
    preprocess_polygons(polygons);

    for (const auto& item : polygons) {
      const std::size_t support_plane_idx = item.first;
      const auto& pair = item.second;
      const Polygon_2& polygon = pair.first;
      const Indices& input_indices = pair.second;
      m_data.add_input_polygon(support_plane_idx, input_indices, polygon);
      m_data.support_plane(support_plane_idx).set_input_polygon(static_cast<int>(item.first) - 6);
    }
    //dump_polygons(m_data, polygons, m_data.prefix() + "inserted-polygons");

    CGAL_assertion(m_data.number_of_support_planes() >= 6);
    if (m_parameters.verbose) {
      std::cout << "* provided input polygons: " << m_data.input_polygons().size() << std::endl;
      std::cout << "* inserted input polygons: " << polygons.size() << std::endl;
    }
  }

  template<typename PointRange>
  void convert_polygon(const std::size_t support_plane_idx, const PointRange& polygon_3, std::vector<typename Intersection_kernel::Point_2>& polygon_2) {
    polygon_2.clear();
    polygon_2.reserve(polygon_3.size());
    To_exact to_exact;
    for (const auto& point : polygon_3) {
      polygon_2.push_back(m_data.support_plane(support_plane_idx).to_2d(to_exact(point)));
    }
    CGAL_assertion(polygon_2.size() == polygon_3.size());
  }

  void preprocess_polygons(std::map< std::size_t, std::pair<std::vector<typename Intersection_kernel::Point_2>, std::vector<std::size_t> > >& polygons) {
    std::size_t input_index = 0;
    std::vector<typename Intersection_kernel::Point_2> polygon_2;
    std::vector<std::size_t> input_indices;
    for (std::size_t i = 0; i < m_input_polygons.size(); i++) {
      bool is_added = true;
      std::size_t support_plane_idx = std::size_t(-1);
      std::tie(support_plane_idx, is_added) = m_data.add_support_plane(m_input_polygons[i], false, m_input_planes[i]);
      CGAL_assertion(support_plane_idx != std::size_t(-1));
      convert_polygon(support_plane_idx, m_input_polygons[i], polygon_2);

      if (is_added) {
        input_indices.clear();
        input_indices.push_back(input_index);
        polygons[support_plane_idx] = std::make_pair(polygon_2, input_indices);

      }
      else {
        CGAL_assertion(polygons.find(support_plane_idx) != polygons.end());
        auto& pair = polygons.at(support_plane_idx);
        auto& other_polygon = pair.first;
        auto& other_indices = pair.second;
        other_indices.push_back(input_index);
        merge_polygons(support_plane_idx, polygon_2, other_polygon);
      }
      ++input_index;
    }
  }

  void merge_polygons(const std::size_t support_plane_idx, const std::vector<typename Intersection_kernel::Point_2>& polygon_a, std::vector<typename Intersection_kernel::Point_2>& polygon_b) {
    const bool is_debug = true;
    CGAL_assertion(support_plane_idx >= 6);
    if (is_debug) {
      std::cout << std::endl << "support plane idx: " << support_plane_idx << std::endl;
    }

    // Add points from a to b.
    auto& points = polygon_b;
    for (const auto& point : polygon_a) {
      points.push_back(point);
    }

    // Create the merged polygon.
    std::vector<typename Intersection_kernel::Point_2> merged;
    create_merged_polygon(points, merged);

    if (is_debug) {
      std::cout << "merged polygon: " << std::endl;
      From_exact from_exact;
      for (std::size_t i = 0; i < merged.size(); ++i) {
        const std::size_t ip = (i + 1) % merged.size();
        const auto& p = merged[i];
        const auto& q = merged[ip];
        std::cout << "2 " <<
          m_data.to_3d(support_plane_idx, from_exact(p)) << " " <<
          m_data.to_3d(support_plane_idx, from_exact(q)) << std::endl;
      }
    }

    // Update b with the new merged polygon.
    polygon_b = merged;
  }

  void create_merged_polygon(const std::vector<typename Intersection_kernel::Point_2>& points, std::vector<typename Intersection_kernel::Point_2>& merged) const {
    merged.clear();

    CGAL::convex_hull_2(points.begin(), points.end(), std::back_inserter(merged));

    CGAL_assertion(merged.size() >= 3);
  }

  void create_bbox_meshes() {
    for (std::size_t i = 0; i < 6; i++) {
      m_data.clear_pfaces(i);
      std::set<IFace> ifaces = m_data.support_plane(i).ifaces();

      for (auto iface : ifaces) {
        m_data.add_iface_to_mesh(i, iface);
      }
    }
  }

  void make_polygons_intersection_free() {
    // First, create all transverse intersection lines.
    using Map_p2vv = std::map<std::set<std::size_t>, std::pair<IVertex, IVertex> >;
    Map_p2vv map_p2vv;

    for (const auto ivertex : m_data.ivertices()) {
      const auto key = m_data.intersected_planes(ivertex, false);
      if (key.size() < 2) {
        continue;
      }

      const auto pair = map_p2vv.insert(
        std::make_pair(key, std::make_pair(ivertex, IVertex())));
      const bool is_inserted = pair.second;
      if (!is_inserted) {
        pair.first->second.second = ivertex;
      }
    }

    // Then, intersect these lines to find internal intersection vertices.
    using Pair_pv = std::pair< std::set<std::size_t>, std::vector<IVertex> >;
    std::vector<Pair_pv> todo;
    for (auto it_a = map_p2vv.begin(); it_a != map_p2vv.end(); ++it_a) {
      const auto& set_a = it_a->first;

      todo.push_back(std::make_pair(set_a, std::vector<IVertex>()));
      auto& crossed_vertices = todo.back().second;
      crossed_vertices.push_back(it_a->second.first);

      std::set<std::set<std::size_t>> done;
      for (auto it_b = map_p2vv.begin(); it_b != map_p2vv.end(); ++it_b) {
        const auto& set_b = it_b->first;

        std::size_t common_plane_idx = std::size_t(-1);
        const std::function<void(const std::size_t idx)> lambda =
          [&](const std::size_t idx) {
          common_plane_idx = idx;
          };

        std::set_intersection(
          set_a.begin(), set_a.end(),
          set_b.begin(), set_b.end(),
          boost::make_function_output_iterator(lambda)
        );

        if (common_plane_idx != std::size_t(-1)) {
          auto union_set = set_a;
          union_set.insert(set_b.begin(), set_b.end());
          if (!done.insert(union_set).second) {
            continue;
          }

          typename Intersection_kernel::Point_2 point;
          typename Intersection_kernel::Segment_3 seg_a(m_data.point_3(it_a->second.first), m_data.point_3(it_a->second.second));
          typename Intersection_kernel::Segment_3 seg_b(m_data.point_3(it_b->second.first), m_data.point_3(it_b->second.second));
          if (!intersection(m_data.support_plane(common_plane_idx).to_2d(seg_a), m_data.support_plane(common_plane_idx).to_2d(seg_b), point))
            continue;

          crossed_vertices.push_back(
            m_data.add_ivertex(m_data.support_plane(common_plane_idx).to_3d(point), union_set));
        }
      }
      crossed_vertices.push_back(it_a->second.second);
    }

    for (auto& t : todo) {
      m_data.add_iedge(t.first, t.second);
    }

    return;
  }

  template<typename Type1, typename Type2, typename ResultType>
  inline bool intersection(const Type1& t1, const Type2& t2, ResultType& result) const {

    const auto inter = CGAL::intersection(t1, t2);
    if (!inter) return false;
    if (CGAL::assign(result, inter))
      return true;

    return false;
  }
};

#endif //DOXYGEN_RUNNING

} // namespace internal
} // namespace KSP_3
} // namespace CGAL

#endif // CGAL_KSP_3_INITIALIZER_H<|MERGE_RESOLUTION|>--- conflicted
+++ resolved
@@ -436,25 +436,14 @@
                 eminp = intersection;
                 emin = eproj;
                 minp = from_exact(intersection);
-<<<<<<< HEAD
-                //min = proj;
-                typename Intersection_kernel::FT p = dir * edge_dir;
-                CGAL_assertion(p != 0);
-                min_speed = CGAL::approximate_sqrt(edge_dir * edge_dir) / from_exact(p);
-=======
                 FT p = dir * edge_dir;
                 min_speed = CGAL::approximate_sqrt(edge_dir * edge_dir) / p;
->>>>>>> 3fa3568e
               }
               if (emax < eproj) {
                 emaxp = intersection;
                 emax = eproj;
                 maxp = from_exact(intersection);
                 typename Intersection_kernel::FT p = dir * edge_dir;
-<<<<<<< HEAD
-                CGAL_assertion(p != 0);
-=======
->>>>>>> 3fa3568e
                 max_speed = CGAL::approximate_sqrt(edge_dir * edge_dir) / from_exact(p);
               }
             }
