--- conflicted
+++ resolved
@@ -4,27 +4,16 @@
 cmake_minimum_required(VERSION 3.12...3.29)
 project(Straight_skeleton_extrusion_2_Tests)
 
-<<<<<<< HEAD
 find_package(CGAL REQUIRED COMPONENTS Qt6 Core)
-=======
-find_package(CGAL REQUIRED COMPONENTS Qt5 Core)
->>>>>>> 108d8671
 find_package(LEDA QUIET)
 
 include_directories(BEFORE "include")
 
 if (CGAL_Core_FOUND OR LEDA_FOUND)
   create_single_source_cgal_program("test_sls_extrude.cpp")
-<<<<<<< HEAD
   if(CGAL_Qt6_FOUND)
-    target_link_libraries(test_sls_extrude PUBLIC CGAL::CGAL_Basic_viewer)
+    target_link_libraries(test_sls_extrude PRIVATE CGAL::CGAL_Basic_viewer)
   endif()
 else()
   message("NOTICE: Tests require CGAL_Core (or LEDA), and will not be compiled.")
-=======
-
-  if(CGAL_Qt5_FOUND)
-    target_link_libraries(test_sls_extrude PUBLIC CGAL::CGAL_Basic_viewer)
-  endif()
->>>>>>> 108d8671
 endif()