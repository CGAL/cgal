// Copyright (c) 2011 GeometryFactory Sarl (France)
// All rights reserved.
//
// This file is part of CGAL (www.cgal.org)
//
// $URL$
// $Id$
// SPDX-License-Identifier: LGPL-3.0-or-later OR LicenseRef-Commercial
//
//
// Author(s)     : Laurent Rineau


#ifndef CGAL_INTERNAL_STATIC_FILTERS_ANGLE_3_H
#define CGAL_INTERNAL_STATIC_FILTERS_ANGLE_3_H

#include <CGAL/Bbox_3.h>
#include <CGAL/Profile_counter.h>
#include <CGAL/internal/Static_filters/Static_filter_error.h>
#include <CGAL/internal/Static_filters/tools.h>
#include <cmath>
#include <iostream>

// inspired from http://cag.csail.mit.edu/~amy/papers/box-jgt.pdf

namespace CGAL {

namespace internal {

namespace Static_filters_predicates {


template < typename K_base >
class Angle_3
  : public K_base::Angle_3
{
  typedef typename K_base::Point_3   Point_3;
  typedef typename K_base::Angle_3 Base;

public:

  typedef typename Base::result_type  result_type;


#ifndef CGAL_CFG_MATCHING_BUG_6
  using Base::operator();
#else // CGAL_CFG_MATCHING_BUG_6
  template <typename T1, typename T2>
  result_type
  operator()(const T1& t1, const T2& t2) const
  {
    return Base()(t1,t2);
  }

  template <typename T1, typename T2, typename T3, typename T4>
  result_type
  operator()(const T1& t1, const T2& t2, const T3& t3, const T4& t4) const
  {
    return Base()(t1,t2,t3,t4);
  }
#endif // CGAL_CFG_MATCHING_BUG_6


  Sign sign_with_error(const double x, const double error) const {
    if(x > error) return POSITIVE;
    else if( x < - error) return NEGATIVE;
    else return ZERO;
  }

  result_type operator()(const Point_3 &p, const Point_3& q, const Point_3& r) const
  {
    CGAL_BRANCH_PROFILER_3("semi-static failures/attempts/calls to   : Angle_3", tmp);

    double px, py, pz, qx, qy, qz, rx, ry, rz;

<<<<<<< HEAD
    if (fit_in_double(get_approx(p).x(), px) && fit_in_double(get_approx(p).y(), py) &&
        fit_in_double(get_approx(p).z(), pz) &&
        fit_in_double(get_approx(q).x(), qx) && fit_in_double(get_approx(q).y(), qy) &&
        fit_in_double(get_approx(q).z(), qz) &&
        fit_in_double(get_approx(r).x(), rx) && fit_in_double(get_approx(r).y(), ry) &&
        fit_in_double(get_approx(r).z(), rz) )
=======
    if (fit_in_double(p.x(), px) && fit_in_double(p.y(), py) &&
        fit_in_double(p.z(), pz) &&
        fit_in_double(q.x(), qx) && fit_in_double(q.y(), qy) &&
        fit_in_double(q.z(), qz) &&
        fit_in_double(r.x(), rx) && fit_in_double(r.y(), ry) &&
        fit_in_double(r.z(), rz) )      
>>>>>>> 5a9fc4c5
    {
      CGAL_BRANCH_PROFILER_BRANCH_1(tmp);

      double pqx = px-qx;
      double rqx = rx-qx;
      double pqy = py-qy;
      double rqy = ry-qy;
      double pqz = pz-qz;
      double rqz = rz-qz;

      double maxpq = CGAL::abs(pqx);
      double maxrq = CGAL::abs(rqx);
      double apqy  = CGAL::abs(pqy);
      double arqy  = CGAL::abs(rqy);
      double apqz  = CGAL::abs(pqz);
      double arqz  = CGAL::abs(rqz);

      if(maxpq < apqy) maxpq = apqy;
      if(maxrq < arqy) maxrq = arqy;
      if(maxpq < apqz) maxpq = apqz;
      if(maxrq < arqz) maxrq = arqz;

      if(maxrq < maxpq) std::swap(maxrq, maxpq);
      // then maxrq >= maxpq

      // Protect against underflow in the computation of eps.
      if (maxpq < 1e-146) /* sqrt(min_double/eps) */ {
        if (maxpq == 0)
          return RIGHT;
      }
      // Protect against overflow in the computation of scal.
      else if (maxrq < 7e153) /* sqrt(max_double / 3) */ {
        double scal = pqx * rqx + pqy * rqy + pqz * rqz;

        double eps = 1.6e-15 * maxpq * maxrq;

        if(scal > eps) return ACUTE;
        if(scal < -eps) return OBTUSE;
      }

      CGAL_BRANCH_PROFILER_BRANCH_2(tmp);
    }
    return Base::operator()(p, q, r);
  }


  // Computes the epsilon for Bbox_3_Segment_3_do_intersect.
  static double compute_epsilon()
  {
    typedef Static_filter_error F;
    // F t1 = F(1);
    // F f = ((t1 - t1) * (t1 - t1)) +
    //   ((t1 - t1) * (t1 - t1)) +
    //   ((t1 - t1) * (t1 - t1));
    F t1 = F(1, F::ulp()/2);         // First translation
    F f = t1*t1 + t1*t1 + t1*t1;

    double err = f.error();
    err += err * 2 * F::ulp(); // Correction due to "eps * m * m ".
    std::cerr << "*** epsilon for Angle_3(Point_3, Point_3, Point_3) = "
              << err << std::endl;
    std::cerr << "\n"
              << "Now for underflow/overflows...\n"
              << "       min_double/eps  = "
              << (std::numeric_limits<double>::min)() / err << std::endl
              << "  sqrt(min_double/eps) = "
              << CGAL::sqrt((std::numeric_limits<double>::min)() / err) << std::endl
              << "    sqrt(max_double/3) = "
              << CGAL::sqrt((std::numeric_limits<double>::max)() / 3) << std::endl;
    return err;
  }

}; // end class Angle_3

} // end namespace Static_filters_predicates

} // end namespace internal

} // end namespace CGAL

#endif  // CGAL_INTERNAL_STATIC_FILTERS_ANGLE_3_H<|MERGE_RESOLUTION|>--- conflicted
+++ resolved
@@ -73,21 +73,12 @@
 
     double px, py, pz, qx, qy, qz, rx, ry, rz;
 
-<<<<<<< HEAD
-    if (fit_in_double(get_approx(p).x(), px) && fit_in_double(get_approx(p).y(), py) &&
-        fit_in_double(get_approx(p).z(), pz) &&
-        fit_in_double(get_approx(q).x(), qx) && fit_in_double(get_approx(q).y(), qy) &&
-        fit_in_double(get_approx(q).z(), qz) &&
-        fit_in_double(get_approx(r).x(), rx) && fit_in_double(get_approx(r).y(), ry) &&
-        fit_in_double(get_approx(r).z(), rz) )
-=======
     if (fit_in_double(p.x(), px) && fit_in_double(p.y(), py) &&
         fit_in_double(p.z(), pz) &&
         fit_in_double(q.x(), qx) && fit_in_double(q.y(), qy) &&
         fit_in_double(q.z(), qz) &&
         fit_in_double(r.x(), rx) && fit_in_double(r.y(), ry) &&
         fit_in_double(r.z(), rz) )      
->>>>>>> 5a9fc4c5
     {
       CGAL_BRANCH_PROFILER_BRANCH_1(tmp);
 
@@ -144,14 +135,14 @@
     //   ((t1 - t1) * (t1 - t1));
     F t1 = F(1, F::ulp()/2);         // First translation
     F f = t1*t1 + t1*t1 + t1*t1;
-
+      
     double err = f.error();
     err += err * 2 * F::ulp(); // Correction due to "eps * m * m ".
     std::cerr << "*** epsilon for Angle_3(Point_3, Point_3, Point_3) = "
               << err << std::endl;
     std::cerr << "\n"
               << "Now for underflow/overflows...\n"
-              << "       min_double/eps  = "
+              << "       min_double/eps  = " 
               << (std::numeric_limits<double>::min)() / err << std::endl
               << "  sqrt(min_double/eps) = "
               << CGAL::sqrt((std::numeric_limits<double>::min)() / err) << std::endl
