--- conflicted
+++ resolved
@@ -70,49 +70,37 @@
   }
 
 
-  // The internal::do_intersect(..) function
+  // The internal::do_intersect(..) function 
   // only performs orientation tests on the vertices
   // of the triangle and the segment
   // By calling the do_intersect function with
   // the  statically filtered kernel we avoid
   // that doubles are put into Interval_nt
   // to get taken out again with fit_in_double
-  result_type
+  result_type 
   operator()(const Segment_3 &s, const Triangle_3& t) const
   {
     return Intersections::internal::do_intersect(t,s, SFK());
   }
 
-  result_type
+  result_type 
   operator()(const Triangle_3& t, const Segment_3 &s) const
   {
     return Intersections::internal::do_intersect(t,s, SFK());
   }
 
-  result_type
+  result_type 
   operator()(const Bbox_3& b, const Segment_3 &s) const
   {
     return this->operator()(s, b);
   }
 
-  result_type
+  result_type 
   operator()(const Segment_3 &s, const Bbox_3& b) const
   {
     CGAL_BRANCH_PROFILER_3(std::string("semi-static failures/attempts/calls to   : ") +
                            std::string(CGAL_PRETTY_FUNCTION), tmp);
 
-<<<<<<< HEAD
-    Get_approx<Point_3> get_approx; // Identity functor for all points
-                                    // but lazy points
-    const Point_3& p = s.source();
-    const Point_3& q = s.target();
-
-    double px, py, pz, qx, qy, qz;
-    if (fit_in_double(get_approx(p).x(), px) && fit_in_double(get_approx(p).y(), py) &&
-        fit_in_double(get_approx(p).z(), pz) &&
-        fit_in_double(get_approx(q).x(), qx) && fit_in_double(get_approx(q).y(), qy) &&
-        fit_in_double(get_approx(q).z(), qz) )
-=======
     const Point_3& p = s.source(); 
     const Point_3& q = s.target(); 
 
@@ -121,15 +109,14 @@
         fit_in_double(p.z(), pz) &&
         fit_in_double(q.x(), qx) && fit_in_double(q.y(), qy) &&
         fit_in_double(q.z(), qz) )   
->>>>>>> 5a9fc4c5
     {
       CGAL_BRANCH_PROFILER_BRANCH_1(tmp);
 
-      const Uncertain<result_type> ub =
+      const Uncertain<result_type> ub = 
         Intersections::internal::do_intersect_bbox_segment_aux
         <double,
-         true, // bounded at t=0
-         true, // bounded at t=1
+         true, // bounded at t=0 
+         true, // bounded at t=1 
          true> // do use static filters
         (px, py, pz,
          qx, qy, qz,
@@ -143,30 +130,18 @@
 
 
 
-  result_type
+  result_type 
   operator()(const Bbox_3& b, const Ray_3 &r) const
   {
     return this->operator()(r, b);
   }
 
-  result_type
+  result_type 
   operator()(const Ray_3 &r, const Bbox_3& b) const
   {
     CGAL_BRANCH_PROFILER_3(std::string("semi-static failures/attempts/calls to   : ") +
                            std::string(CGAL_PRETTY_FUNCTION), tmp);
 
-<<<<<<< HEAD
-    Get_approx<Point_3> get_approx; // Identity functor for all points
-    // but lazy points.
-    const Point_3& p = r.source();
-    const Point_3& q = r.second_point();
-
-    double px, py, pz, qx, qy, qz;
-    if (fit_in_double(get_approx(p).x(), px) && fit_in_double(get_approx(p).y(), py) &&
-        fit_in_double(get_approx(p).z(), pz) &&
-        fit_in_double(get_approx(q).x(), qx) && fit_in_double(get_approx(q).y(), qy) &&
-        fit_in_double(get_approx(q).z(), qz) )
-=======
     const Point_3& p = r.source(); 
     const Point_3& q = r.second_point(); 
 
@@ -175,15 +150,14 @@
         fit_in_double(p.z(), pz) &&
         fit_in_double(q.x(), qx) && fit_in_double(q.y(), qy) &&
         fit_in_double(q.z(), qz) )   
->>>>>>> 5a9fc4c5
     {
       CGAL_BRANCH_PROFILER_BRANCH_1(tmp);
 
-      const Uncertain<result_type> ub =
+      const Uncertain<result_type> ub = 
         Intersections::internal::do_intersect_bbox_segment_aux
         <double,
-         true, // bounded at t=0
-         false,// not bounded at t=1
+         true, // bounded at t=0 
+         false,// not bounded at t=1 
          true> // do use static filters
         (px, py, pz,
          qx, qy, qz,
@@ -195,25 +169,20 @@
     return Base::operator()(r,b);
   }
 
-  result_type
+  result_type 
   operator()(const Bbox_3& b, const Sphere_3 &s) const
   {
     return this->operator()(s, b);
   }
 
-  result_type
+  result_type 
   operator()(const Sphere_3 &s, const Bbox_3& b) const
   {
     CGAL_BRANCH_PROFILER_3(std::string("semi-static failures/attempts/calls to   : ") +
                            std::string(CGAL_PRETTY_FUNCTION), tmp);
-<<<<<<< HEAD
-
-    Get_approx<Point_3> get_approx; // Identity functor for all points
-=======
     
->>>>>>> 5a9fc4c5
     const Point_3& c = s.center();
-
+    
     double scx, scy, scz, ssr, bxmin, bymin, bzmin, bxmax, bymax, bzmax;
 
     if (fit_in_double(c.x(), scx) &&
@@ -228,15 +197,15 @@
         fit_in_double(b.zmax(), bzmax))
     {
       CGAL_BRANCH_PROFILER_BRANCH_1(tmp);
-
+      
       double distance = 0;
       double max1 = 0;
-
+  
       if(scx < bxmin)
       {
         double bxmin_scx = bxmin - scx;
         max1 = bxmin_scx;
-
+    
         distance = square(bxmin_scx);
       }
       else if(scx > bxmax)
@@ -283,7 +252,7 @@
 
       double double_tmp_result = (distance - ssr);
       double max2 = CGAL::abs(ssr);
-
+  
       if ((max1 < 3.33558365626356687717e-147) || (max2 < 1.11261183279326254436e-293)){
         CGAL_BRANCH_PROFILER_BRANCH_2(tmp);
         return Base::operator()(s,b);
@@ -294,10 +263,10 @@
       }
 
       double eps = 1.99986535548615598560e-15 * (std::max) (max2, (max1 * max1));
-
+  
       if (double_tmp_result > eps)
         return false;
-      else
+      else 
       {
         if (double_tmp_result < -eps)
           return true;
@@ -328,14 +297,14 @@
               << "  degre " << f1bis.degree() << ": " <<  f1bis.error() << "\n"
               << "  degre " << f2.degree() << ": " <<  f2.error() << "\n"
               << "  degre " << f3.degree() << ": " <<  f3.error() << "\n";
-
+      
     double err = f.error();
     err += err * 2 *  F::ulp(); // Correction due to "eps * m * m".  Do we need 2 ?
     std::cerr << "*** epsilon for Do_intersect_3(Bbox_3, Segment_3) = "
               << err << std::endl;
     std::cerr << "\n"
               << "Now for underflow/overflows...\n"
-              << "        min_double/eps = "
+              << "        min_double/eps = " 
               << (std::numeric_limits<double>::min)() / err << std::endl
               << "  sqrt(min_double/eps) = "
               << CGAL::sqrt((std::numeric_limits<double>::min)() / err) << std::endl;
