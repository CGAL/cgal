--- conflicted
+++ resolved
@@ -370,184 +370,6 @@
         if( max5 < aqx_rx ) max5 = aqx_rx;
         double max6 = CGAL::abs(qy_ry);
         if( max6 < apy_ry ) max6 = apy_ry;
-<<<<<<< HEAD
-        if( (cmp != 0) )
-        {
-            int int_tmp_result_FFWKCAA;
-            double double_tmp_result;
-            double_tmp_result = ((px_rx * qy_ry) - (qx_rx * py_ry));
-            lower_bound_1 = max5;
-            upper_bound_1 = max5;
-            if( (max6 < lower_bound_1) ) lower_bound_1 = max6;
-            else
-            {
-                if( (max6 > upper_bound_1) ) upper_bound_1 = max6;
-            }
-            if( (lower_bound_1 < 5.00368081960964690982e-147) )
-            {
-              CGAL_BRANCH_PROFILER_BRANCH_2(tmp);
-              return Base::operator()(p,q,r,t);
-            }
-            else
-            {
-                if( (upper_bound_1 > 7.23700557733225980357e+75) )
-                {
-                  CGAL_BRANCH_PROFILER_BRANCH_2(tmp);
-                  return Base::operator()(p,q,r,t);
-                }
-                double eps = (8.88720573725927976811e-16 * (max5 * max6));
-                if( (double_tmp_result > eps) ) int_tmp_result_FFWKCAA = 1;
-                else
-                {
-                    if( (double_tmp_result < -eps) )
-                    {
-                        int_tmp_result_FFWKCAA = -1;
-                    }
-                    else
-                    {
-                      CGAL_BRANCH_PROFILER_BRANCH_2(tmp);
-                      return Base::operator()(p,q,r,t);
-                    }
-                }
-            }
-            return static_cast<Oriented_side>(cmp * int_tmp_result_FFWKCAA);
-        }
-        int int_tmp_result_k60Ocge;
-        double RT_tmp_result_3SPBwDj = CGAL::determinant( dpx, dpz, dpt, dqx, dqz, dqt, drx, drz, drt );
-        lower_bound_1 = max1;
-        upper_bound_1 = max1;
-        if( (max7 < lower_bound_1) ) lower_bound_1 = max7;
-        if( (max2 < lower_bound_1) ) lower_bound_1 = max2;
-        //handwritten workaround to handle case where all weights are equal
-        //if( ((lower_bound_1 < 2.92391967062015793913e-74) || (max4 < 8.54930624023949352313e-148)) )
-        if( ((lower_bound_1 < 2.92391967062015793913e-74) || (max4 < 8.54930624023949352313e-148 && max4!=0)) )
-        {
-          CGAL_BRANCH_PROFILER_BRANCH_2(tmp);
-          return Base::operator()(p,q,r,t);
-        }
-        else
-        {
-            if( ((upper_bound_1 > 7.23700557733225980357e+75) || (max4 > 5.23742497263382350320e+151)) )
-            {
-              CGAL_BRANCH_PROFILER_BRANCH_2(tmp);
-              return Base::operator()(p,q,r,t);
-            }
-            eps = (3.04426660386257731823e-14 * ((max2 * max7) * (CGAL::max)( max4, (max1 * max1) )));
-            if( (RT_tmp_result_3SPBwDj > eps) )
-            {
-                int_tmp_result_k60Ocge = 1;
-            }
-            else
-            {
-                if( (RT_tmp_result_3SPBwDj < -eps) )
-                {
-                    int_tmp_result_k60Ocge = -1;
-                }
-                else
-                {
-                  CGAL_BRANCH_PROFILER_BRANCH_2(tmp);
-                  return Base::operator()(p,q,r,t);
-                }
-            }
-        }
-        cmp = int_tmp_result_k60Ocge;
-        double qz_rz = (qz - rz);
-        double pz_rz = (pz - rz);
-        double max8 = CGAL::abs(qz_rz);
-        double apz_rz =  CGAL::abs(pz_rz);
-        if( max8 < apz_rz ) max8 = apz_rz;
-        if( (cmp != 0) )
-        {
-            int int_tmp_result_k3Lzf6g;
-            double double_tmp_result_Gx4H;
-            double_tmp_result_Gx4H = ((px_rx * qz_rz) - (qx_rx * pz_rz));
-            lower_bound_1 = max5;
-            upper_bound_1 = max5;
-            if( (max8 < lower_bound_1) ) lower_bound_1 = max8;
-            else
-            {
-                if( (max8 > upper_bound_1) ) upper_bound_1 = max8;
-            }
-            if( (lower_bound_1 < 5.00368081960964690982e-147) )
-            {
-              CGAL_BRANCH_PROFILER_BRANCH_2(tmp);
-              return Base::operator()(p,q,r,t);
-            }
-            else
-            {
-                if( (upper_bound_1 > 7.23700557733225980357e+75) )
-                {
-                  CGAL_BRANCH_PROFILER_BRANCH_2(tmp);
-                  return Base::operator()(p,q,r,t);
-                }
-                eps = (8.88720573725927976811e-16 * (max5 * max8));
-                if( (double_tmp_result_Gx4H > eps) )
-                {
-                    int_tmp_result_k3Lzf6g = 1;
-                }
-                else
-                {
-                    if( (double_tmp_result_Gx4H < -eps) )
-                    {
-                        int_tmp_result_k3Lzf6g = -1;
-                    }
-                    else
-                    {
-                      CGAL_BRANCH_PROFILER_BRANCH_2(tmp);
-                      return Base::operator()(p,q,r,t);
-                    }
-                }
-            }
-            return static_cast<Oriented_side>(cmp * int_tmp_result_k3Lzf6g);
-        }
-        int int_tmp_result_AvrrXBP;
-        double RT_tmp_result_feLwnHn = CGAL::determinant( dpy, dpz, dpt, dqy, dqz, dqt, dry, drz, drt );
-        lower_bound_1 = max1;
-        upper_bound_1 = max1;
-        if( (max7 < lower_bound_1) ) lower_bound_1 = max7;
-        if( (max3 < lower_bound_1) ) lower_bound_1 = max3;
-        //handwritten workaround to handle case where all weights are equal
-        //if( ((lower_bound_1 < 2.92391967062015793913e-74) || (max4 < 8.54930624023949352313e-148)) )
-        if( ((lower_bound_1 < 2.92391967062015793913e-74) || (max4 < 8.54930624023949352313e-148 && max4!=0)) )
-        {
-          CGAL_BRANCH_PROFILER_BRANCH_2(tmp);
-          return Base::operator()(p,q,r,t);
-        }
-        else
-        {
-            if( ((upper_bound_1 > 7.23700557733225980357e+75) || (max4 > 5.23742497263382350320e+151)) )
-            {
-              CGAL_BRANCH_PROFILER_BRANCH_2(tmp);
-              return Base::operator()(p,q,r,t);
-            }
-            eps = (3.04426660386257731823e-14 * ((max3 * max7) * (CGAL::max)( max4, (max1 * max1) )));
-            if( (RT_tmp_result_feLwnHn > eps) )
-            {
-                int_tmp_result_AvrrXBP = 1;
-            }
-            else
-            {
-                if( (RT_tmp_result_feLwnHn < -eps) )
-                {
-                    int_tmp_result_AvrrXBP = -1;
-                }
-                else
-                {
-                  CGAL_BRANCH_PROFILER_BRANCH_2(tmp);
-                  return Base::operator()(p,q,r,t);
-                }
-            }
-        }
-        cmp = int_tmp_result_AvrrXBP;
-        int int_tmp_result_agX3WsT;
-        double double_tmp_result_Dw20Kqh = ((py_ry * qz_rz) - (qy_ry * pz_rz));
-        lower_bound_1 = max8;
-        upper_bound_1 = max8;
-        if( (max6 < lower_bound_1) )
-        {
-            lower_bound_1 = max6;
-        }
-=======
 
         int int_tmp_result_FFWKCAA;
         double double_tmp_result;
@@ -555,7 +377,6 @@
         lower_bound_1 = max5;
         upper_bound_1 = max5;
         if( (max6 < lower_bound_1) ) lower_bound_1 = max6;
->>>>>>> 36d98614
         else
           {
             if( (max6 > upper_bound_1) ) upper_bound_1 = max6;
@@ -581,23 +402,13 @@
                     int_tmp_result_FFWKCAA = -1;
                   }
                 else
-<<<<<<< HEAD
-                {
-                  CGAL_BRANCH_PROFILER_BRANCH_2(tmp);
-                  return Base::operator()(p,q,r,t);
-                }
-            }
-        }
-        return static_cast<Oriented_side>(cmp * int_tmp_result_agX3WsT);
-=======
                   {
                     CGAL_BRANCH_PROFILER_BRANCH_2(tmp);
                     return Base::operator()(p,q,r,t);
                   }
               }
           }
-        return static_cast<result_type>(cmp * int_tmp_result_FFWKCAA);
->>>>>>> 36d98614
+        return static_cast<Oriented_side>(cmp * int_tmp_result_FFWKCAA);
       }
       else
         return Base::operator()(p,q,r,t);
