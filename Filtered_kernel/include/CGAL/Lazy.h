--- conflicted
+++ resolved
@@ -1203,14 +1203,6 @@
   {
     {
       Protect_FPU_rounding<Protection> P;
-
-<<<<<<< HEAD
-      const typename AK::Point_3 ap = *oap;
-      // rep = LazyPointRep(2,ap, ec, l1, l2, l3);
-      rep.~LazyPointRep(); new (&rep) LazyPointRep(2, ap, ec, l1, l2, l3);
-      typename LK::Point_3 lp(&rep);
-      return boost::make_optional(lp);
-=======
       try {
         boost::optional<typename AK::Point_3> oap = ac(CGAL::approx(l1),CGAL::approx(l2),CGAL::approx(l3));
         if(oap == boost::none){
@@ -1219,10 +1211,10 @@
         // Now we have to construct a rep for a lazy point with the three lazy planes.
         typedef Lazy_rep_optional_n<typename AK::Point_3, typename EK::Point_3, AC, EC, E2A, L1, L1, L1> LazyPointRep;
         CGAL_STATIC_THREAD_LOCAL_VARIABLE_0(LazyPointRep, rep);
->>>>>>> 2ba64da4
 
         const typename AK::Point_3 ap = *oap;
-        rep = LazyPointRep(2,ap, ec, l1, l2, l3);
+        // rep = LazyPointRep(2,ap, ec, l1, l2, l3);
+        rep.~LazyPointRep(); new (&rep) LazyPointRep(2, ap, ec, l1, l2, l3);
         typename LK::Point_3 lp(&rep);
         return boost::make_optional(lp);
 
@@ -1239,8 +1231,6 @@
     LazyPointRep *rep = new LazyPointRep(ep);
     typename LK::Point_3 lp(rep);
     return boost::make_optional(lp);
-    // AF can we get here??
-    return boost::none;
   }
 
   // for Intersect_point_3 with  Plane_3  Line_3
@@ -1250,15 +1240,6 @@
 
     {
       Protect_FPU_rounding<Protection> P;
-
-<<<<<<< HEAD
-      CGAL_STATIC_THREAD_LOCAL_VARIABLE_0(LazyPointRep, rep);
-      const typename AK::Point_3 ap = *oap;
-      // rep = LazyPointRep(2, ap, ec, l1, l2);
-      rep.~LazyPointRep(); new (&rep) LazyPointRep(2, ap, ec, l1, l2);
-      typename LK::Point_3 lp(&rep);
-      return boost::make_optional(lp);
-=======
       try {
         boost::optional<typename AK::Point_3> oap = ac(CGAL::approx(l1),CGAL::approx(l2));
         if(oap == boost::none){
@@ -1266,11 +1247,11 @@
         }
         // Now we have to construct a rep for a lazy point with the line and the plane.
         typedef Lazy_rep_optional_n<typename AK::Point_3, typename EK::Point_3, AC, EC, E2A, L1, L2> LazyPointRep;
->>>>>>> 2ba64da4
 
         CGAL_STATIC_THREAD_LOCAL_VARIABLE_0(LazyPointRep, rep);
         const typename AK::Point_3 ap = *oap;
-        rep = LazyPointRep(2, ap, ec, l1, l2);
+        // rep = LazyPointRep(2, ap, ec, l1, l2);
+        rep.~LazyPointRep(); new (&rep) LazyPointRep(2, ap, ec, l1, l2);
         typename LK::Point_3 lp(&rep);
         return boost::make_optional(lp);
 
@@ -1287,8 +1268,6 @@
     LazyPointRep *rep = new LazyPointRep(ep);
     typename LK::Point_3 lp(rep);
     return boost::make_optional(lp);
-    // AF can we get here??
-    return boost::none;
   }
 };
 
@@ -1314,21 +1293,11 @@
     typedef std::remove_cv_t<std::remove_reference_t<decltype(ec(CGAL::exact(l)...))>> ET;
     typedef std::remove_cv_t<std::remove_reference_t<decltype(ac(CGAL::approx(l)...))>> AT;
     CGAL_BRANCH_PROFILER(std::string(" failures/calls to   : ") + std::string(CGAL_PRETTY_FUNCTION), tmp);
-<<<<<<< HEAD
-    Protect_FPU_rounding<Protection> P;
-    try {
-      return new Lazy_rep_n<AT, ET, AC, EC, To_interval<ET>, false, L... >(ac, ec, l...);
-    } catch (Uncertain_conversion_exception&) {
-      CGAL_BRANCH_PROFILER_BRANCH(tmp);
-      Protect_FPU_rounding<!Protection> P2(CGAL_FE_TONEAREST);
-      return new Lazy_rep_0<AT,ET,To_interval<ET> >(ec( CGAL::exact(l)... ));
-=======
     {
       Protect_FPU_rounding<Protection> P;
       try {
-        return new Lazy_rep_n<AT, ET, AC, EC, To_interval<ET>, L... >(ac, ec, l...);
+        return new Lazy_rep_n<AT, ET, AC, EC, To_interval<ET>, false, L... >(ac, ec, l...);
       } catch (Uncertain_conversion_exception&) {}
->>>>>>> 2ba64da4
     }
     CGAL_BRANCH_PROFILER_BRANCH(tmp);
     Protect_FPU_rounding<!Protection> P2(CGAL_FE_TONEAREST);
@@ -1615,33 +1584,16 @@
     typedef Lazy<typename R1::AT, typename R1::ET, E2A> Handle_1;
     typedef Lazy<typename R2::AT, typename R2::ET, E2A> Handle_2;
     CGAL_BRANCH_PROFILER(std::string(" failures/calls to   : ") + std::string(CGAL_PRETTY_FUNCTION), tmp);
-<<<<<<< HEAD
-    Protect_FPU_rounding<Protection> P;
-    try {
-      typedef Lazy<std::pair<typename R1::AT, typename R2::AT>, std::pair<typename R1::ET, typename R2::ET>, E2A> Lazy_pair;
-      Lazy_pair lv(new Lazy_rep_2_2<AC, EC, E2A, L1, L2, R1, R2>(ac, ec, l1, l2));
-      // lv->approx() is a std::pair<R1::AT, R2::AT>;
-      r1 = R1(Handle_1(new Lazy_rep_n<void, void, First<std::pair<typename R1::AT, typename R2::AT> >, First<std::pair<typename R1::ET, typename R2::ET> >, E2A, false, Lazy_pair>(First<std::pair<typename R1::AT, typename R2::AT> >(), First<std::pair<typename R1::ET, typename R2::ET> >(), lv)));
-      r2 = R2(Handle_2(new Lazy_rep_n<void, void, Second<std::pair<typename R1::AT, typename R2::AT> >, Second<std::pair<typename R1::ET, typename R2::ET> >, E2A, false, Lazy_pair>(Second<std::pair<typename R1::AT, typename R2::AT> >(), Second<std::pair<typename R1::ET, typename R2::ET> >(), lv)));
-    } catch (Uncertain_conversion_exception&) {
-      CGAL_BRANCH_PROFILER_BRANCH(tmp);
-      Protect_FPU_rounding<!Protection> P2(CGAL_FE_TONEAREST);
-      typename R1::ET et1, et2;
-      ec(CGAL::exact(l1), CGAL::exact(l2), et1, et2);
-      r1 = R1(Handle_1(new Lazy_rep_0<typename R1::AT,typename R1::ET,E2A>(et1)));
-      r2 = R2(Handle_2(new Lazy_rep_0<typename R2::AT,typename R2::ET,E2A>(et2)));
-=======
     {
       Protect_FPU_rounding<Protection> P;
       try {
         typedef Lazy<std::pair<typename R1::AT, typename R2::AT>, std::pair<typename R1::ET, typename R2::ET>, E2A> Lazy_pair;
         Lazy_pair lv(new Lazy_rep_2_2<AC, EC, E2A, L1, L2, R1, R2>(ac, ec, l1, l2));
         // lv->approx() is a std::pair<R1::AT, R2::AT>;
-        r1 = R1(Handle_1(new Lazy_rep_n<void, void, First<std::pair<typename R1::AT, typename R2::AT> >, First<std::pair<typename R1::ET, typename R2::ET> >, E2A, Lazy_pair>(First<std::pair<typename R1::AT, typename R2::AT> >(), First<std::pair<typename R1::ET, typename R2::ET> >(), lv)));
-        r2 = R2(Handle_2(new Lazy_rep_n<void, void, Second<std::pair<typename R1::AT, typename R2::AT> >, Second<std::pair<typename R1::ET, typename R2::ET> >, E2A, Lazy_pair>(Second<std::pair<typename R1::AT, typename R2::AT> >(), Second<std::pair<typename R1::ET, typename R2::ET> >(), lv)));
+        r1 = R1(Handle_1(new Lazy_rep_n<void, void, First<std::pair<typename R1::AT, typename R2::AT> >, First<std::pair<typename R1::ET, typename R2::ET> >, E2A, false, Lazy_pair>(First<std::pair<typename R1::AT, typename R2::AT> >(), First<std::pair<typename R1::ET, typename R2::ET> >(), lv)));
+        r2 = R2(Handle_2(new Lazy_rep_n<void, void, Second<std::pair<typename R1::AT, typename R2::AT> >, Second<std::pair<typename R1::ET, typename R2::ET> >, E2A, false, Lazy_pair>(Second<std::pair<typename R1::AT, typename R2::AT> >(), Second<std::pair<typename R1::ET, typename R2::ET> >(), lv)));
         return;
       } catch (Uncertain_conversion_exception&) {}
->>>>>>> 2ba64da4
     }
     CGAL_BRANCH_PROFILER_BRANCH(tmp);
     Protect_FPU_rounding<!Protection> P2(CGAL_FE_TONEAREST);
@@ -1679,20 +1631,6 @@
   operator()(const L1& l1, const L2& l2, OutputIterator it) const
   {
     CGAL_BRANCH_PROFILER(std::string(" failures/calls to   : ") + std::string(CGAL_PRETTY_FUNCTION), tmp);
-<<<<<<< HEAD
-    Protect_FPU_rounding<Protection> P;
-    try {
-      Lazy_vector lv(new Lazy_rep_with_vector_2<AC, EC, E2A, L1, L2>(ac, ec, l1, l2));
-      // lv.approx() is a std::vector<Object([AK::Point_2,AK::Segment_2])>
-      // that is, when we get here we have constructed all approximate results
-      for (unsigned int i = 0; i < lv.approx().size(); i++) {
-// FIXME : I'm not sure how this work...
-#define CGAL_Kernel_obj(X) if (object_cast<typename AK::X>(& (lv.approx()[i]))) { \
-          *it++ = make_object(typename LK::X(new Lazy_rep_n<typename AK::X, typename EK::X, Ith<typename AK::X>, \
-                                                                      Ith<typename EK::X>, E2A, false, Lazy_vector> \
-                                                 (Ith<typename AK::X>(i), Ith<typename EK::X>(i), lv))); \
-          continue; \
-=======
     {
       Protect_FPU_rounding<Protection> P;
       try {
@@ -1703,7 +1641,7 @@
   // FIXME : I'm not sure how this work...
   #define CGAL_Kernel_obj(X) if (object_cast<typename AK::X>(& (lv.approx()[i]))) { \
             *it++ = make_object(typename LK::X(new Lazy_rep_n<typename AK::X, typename EK::X, Ith<typename AK::X>, \
-                                                                        Ith<typename EK::X>, E2A, Lazy_vector> \
+                                                                        Ith<typename EK::X>, E2A, false, Lazy_vector> \
                                                    (Ith<typename AK::X>(i), Ith<typename EK::X>(i), lv))); \
             continue; \
           }
@@ -1711,9 +1649,8 @@
   #include <CGAL/Kernel/interface_macros.h>
 
           std::cerr << "we need  more casts" << std::endl;
->>>>>>> 2ba64da4
         }
-      return it;
+        return it;
       } catch (Uncertain_conversion_exception&) {}
     }
     CGAL_BRANCH_PROFILER_BRANCH(tmp);
@@ -1774,43 +1711,26 @@
   operator()(const L1& l1) const
   {
     CGAL_BRANCH_PROFILER(std::string(" failures/calls to   : ") + std::string(CGAL_PRETTY_FUNCTION), tmp);
-<<<<<<< HEAD
-    Protect_FPU_rounding<Protection> P;
-    try {
-      Lazy_object lo(new Lazy_rep_n<result_type, result_type, AC, EC, E2A, false, L1>(ac, ec, l1));
-
-      if(lo.approx().is_empty())
-        return Object();
-
-#define CGAL_Kernel_obj(X) \
-      if (object_cast<typename AK::X>(& (lo.approx()))) { \
-        typedef Lazy_rep_n< typename AK::X, typename EK::X, Object_cast<typename AK::X>, Object_cast<typename EK::X>, E2A, false, Lazy_object> Lcr; \
-        Lcr * lcr = new Lcr(Object_cast<typename AK::X>(), Object_cast<typename EK::X>(), lo); \
-        return make_object(typename LK::X(lcr)); \
-      }
-
-#include <CGAL/Kernel/interface_macros.h>
-=======
     {
       Protect_FPU_rounding<Protection> P;
       try {
-        Lazy_object lo(new Lazy_rep_n<result_type, result_type, AC, EC, E2A, L1>(ac, ec, l1));
+        Lazy_object lo(new Lazy_rep_n<result_type, result_type, AC, EC, E2A, false, L1>(ac, ec, l1));
 
         if(lo.approx().is_empty())
           return Object();
 
-  #define CGAL_Kernel_obj(X) \
+#define CGAL_Kernel_obj(X) \
         if (object_cast<typename AK::X>(& (lo.approx()))) { \
-          typedef Lazy_rep_n< typename AK::X, typename EK::X, Object_cast<typename AK::X>, Object_cast<typename EK::X>, E2A, Lazy_object> Lcr; \
+          typedef Lazy_rep_n< typename AK::X, typename EK::X, Object_cast<typename AK::X>, Object_cast<typename EK::X>, E2A, false, Lazy_object> Lcr; \
           Lcr * lcr = new Lcr(Object_cast<typename AK::X>(), Object_cast<typename EK::X>(), lo); \
           return make_object(typename LK::X(lcr)); \
         }
->>>>>>> 2ba64da4
-
-  #include <CGAL/Kernel/interface_macros.h>
+
+#include <CGAL/Kernel/interface_macros.h>
 
         std::cerr << "object_cast inside Lazy_construction_rep::operator() failed. It needs more else if's (#1)" << std::endl;
         std::cerr << "dynamic type of the Object : " << lo.approx().type().name() << std::endl;
+
         return Object();
       } catch (Uncertain_conversion_exception&) {}
     }
@@ -1826,55 +1746,49 @@
   operator()(const L1& l1, const L2& l2) const
   {
     CGAL_BRANCH_PROFILER(std::string(" failures/calls to   : ") + std::string(CGAL_PRETTY_FUNCTION), tmp);
-<<<<<<< HEAD
-    Protect_FPU_rounding<Protection> P;
-    try {
-      Lazy_object lo(new Lazy_rep_n<result_type, result_type, AC, EC, E2A, false, L1, L2>(ac, ec, l1, l2));
-=======
     {
       Protect_FPU_rounding<Protection> P;
       try {
-        Lazy_object lo(new Lazy_rep_n<result_type, result_type, AC, EC, E2A, L1, L2>(ac, ec, l1, l2));
->>>>>>> 2ba64da4
+        Lazy_object lo(new Lazy_rep_n<result_type, result_type, AC, EC, E2A, false, L1, L2>(ac, ec, l1, l2));
 
         if(lo.approx().is_empty())
           return Object();
 
-#define CGAL_Kernel_obj(X) \
-      if (object_cast<typename AK::X>(& (lo.approx()))) { \
-        typedef Lazy_rep_n<typename AK::X, typename EK::X, Object_cast<typename AK::X>, Object_cast<typename EK::X>, E2A, false, Lazy_object> Lcr; \
-        Lcr * lcr = new Lcr(Object_cast<typename AK::X>(), Object_cast<typename EK::X>(), lo); \
-        return make_object(typename LK::X(lcr)); \
-      }
-
-#include <CGAL/Kernel/interface_macros.h>
+  #define CGAL_Kernel_obj(X) \
+        if (object_cast<typename AK::X>(& (lo.approx()))) { \
+          typedef Lazy_rep_n<typename AK::X, typename EK::X, Object_cast<typename AK::X>, Object_cast<typename EK::X>, E2A, false, Lazy_object> Lcr; \
+          Lcr * lcr = new Lcr(Object_cast<typename AK::X>(), Object_cast<typename EK::X>(), lo); \
+          return make_object(typename LK::X(lcr)); \
+        }
+
+  #include <CGAL/Kernel/interface_macros.h>
 
       // We now check vector<X>
 
-#define CGAL_Kernel_obj(X) \
-      {  \
-        const std::vector<typename AK::X>* v_ptr;\
-        if ( (v_ptr = object_cast<std::vector<typename AK::X> >(& (lo.approx()))) ) { \
-          std::vector<typename LK::X> V;\
-          V.resize(v_ptr->size());                           \
-          for (unsigned int i = 0; i < v_ptr->size(); i++) {               \
-            V[i] = typename LK::X(new Lazy_rep_n<typename AK::X, typename EK::X, Ith_for_intersection<typename AK::X>, \
-                                                 Ith_for_intersection<typename EK::X>, E2A, false, Lazy_object> \
-                                  (Ith_for_intersection<typename AK::X>(i), Ith_for_intersection<typename EK::X>(i), lo)); \
-          }                                                           \
-          return make_object(V);                                      \
-        }\
-      }
-
-      CGAL_Kernel_obj(Point_2)
-      CGAL_Kernel_obj(Point_3)
-#undef CGAL_Kernel_obj
+  #define CGAL_Kernel_obj(X) \
+        {  \
+          const std::vector<typename AK::X>* v_ptr;\
+          if ( (v_ptr = object_cast<std::vector<typename AK::X> >(& (lo.approx()))) ) { \
+            std::vector<typename LK::X> V;\
+            V.resize(v_ptr->size());                           \
+            for (unsigned int i = 0; i < v_ptr->size(); i++) {               \
+              V[i] = typename LK::X(new Lazy_rep_n<typename AK::X, typename EK::X, Ith_for_intersection<typename AK::X>, \
+                                                   Ith_for_intersection<typename EK::X>, E2A, false, Lazy_object> \
+                                    (Ith_for_intersection<typename AK::X>(i), Ith_for_intersection<typename EK::X>(i), lo)); \
+            }                                                           \
+            return make_object(V);                                      \
+          }\
+        }
+
+  CGAL_Kernel_obj(Point_2)
+  CGAL_Kernel_obj(Point_3)
+  #undef CGAL_Kernel_obj
 
         std::cerr << "object_cast inside Lazy_construction_rep::operator() failed. It needs more else if's (#1)" << std::endl;
         std::cerr << "dynamic type of the Object : " << lo.approx().type().name() << std::endl;
 
-        return Object();
       } catch (Uncertain_conversion_exception&) {}
+      return Object();
     }
     CGAL_BRANCH_PROFILER_BRANCH(tmp);
     Protect_FPU_rounding<!Protection> P2(CGAL_FE_TONEAREST);
@@ -1888,28 +1802,22 @@
   operator()(const L1& l1, const L2& l2, const L3& l3) const
   {
     CGAL_BRANCH_PROFILER(std::string(" failures/calls to   : ") + std::string(CGAL_PRETTY_FUNCTION), tmp);
-<<<<<<< HEAD
-    Protect_FPU_rounding<Protection> P;
-    try {
-      Lazy_object lo(new Lazy_rep_n<result_type, result_type, AC, EC, E2A, false, L1, L2, L3>(ac, ec, l1, l2, l3));
-=======
     {
       Protect_FPU_rounding<Protection> P;
       try {
-        Lazy_object lo(new Lazy_rep_n<result_type, result_type, AC, EC, E2A, L1, L2, L3>(ac, ec, l1, l2, l3));
->>>>>>> 2ba64da4
+        Lazy_object lo(new Lazy_rep_n<result_type, result_type, AC, EC, E2A, false, L1, L2, L3>(ac, ec, l1, l2, l3));
 
         if(lo.approx().is_empty())
           return Object();
 
-#define CGAL_Kernel_obj(X) \
-      if (object_cast<typename AK::X>(& (lo.approx()))) { \
-        typedef Lazy_rep_n<typename AK::X, typename EK::X, Object_cast<typename AK::X>, Object_cast<typename EK::X>, E2A, false, Lazy_object> Lcr; \
-        Lcr * lcr = new Lcr(Object_cast<typename AK::X>(), Object_cast<typename EK::X>(), lo); \
-        return make_object(typename LK::X(lcr)); \
-      }
-
-#include <CGAL/Kernel/interface_macros.h>
+  #define CGAL_Kernel_obj(X) \
+        if (object_cast<typename AK::X>(& (lo.approx()))) { \
+          typedef Lazy_rep_n<typename AK::X, typename EK::X, Object_cast<typename AK::X>, Object_cast<typename EK::X>, E2A, false, Lazy_object> Lcr; \
+          Lcr * lcr = new Lcr(Object_cast<typename AK::X>(), Object_cast<typename EK::X>(), lo); \
+          return make_object(typename LK::X(lcr)); \
+        }
+
+  #include <CGAL/Kernel/interface_macros.h>
 
         std::cerr << "object_cast inside Lazy_construction_rep::operator() failed. It needs more else if's (#1)" << std::endl;
         std::cerr << "dynamic type of the Object : " << lo.approx().type().name() << std::endl;
@@ -1922,7 +1830,6 @@
     ET eto = ec(CGAL::exact(l1), CGAL::exact(l2), CGAL::exact(l3));
     return make_lazy<LK>(eto);
   }
-
 };
 
 
@@ -2060,6 +1967,7 @@
   template <typename L1, typename L2>
   decltype(auto)
   operator()(const L1& l1, const L2& l2) const {
+
     typedef typename result<Lazy_construction_variant(L1, L2)>::type result_type;
 
     // typedef decltype(std::declval<AC>()(std::declval<typename Type_mapper<L1, LK, AK>::type>(),
@@ -2071,35 +1979,11 @@
     typedef decltype(std::declval<EC const&>()( CGAL::exact(l1),  CGAL::exact(l2))) ET;
 
     CGAL_BRANCH_PROFILER(std::string(" failures/calls to   : ") + std::string(CGAL_PRETTY_FUNCTION), tmp);
-<<<<<<< HEAD
-    Protect_FPU_rounding<Protection> P;
-
-    try {
-      Lazy<AT, ET, E2A> lazy(new Lazy_rep_n<AT, ET, AC, EC, E2A, false, L1, L2>(AC(), EC(), l1, l2));
-
-      // the approximate result requires the trait with types from the AK
-      AT approx_v = lazy.approx();
-      // the result we build
-      result_type res;
-
-      if(!approx_v) {
-        // empty
-        return res;
-      }
-
-      // the static visitor fills the result_type with the correct unwrapped type
-      internal::Fill_lazy_variant_visitor_2< result_type, AK, LK, EK, Lazy<AT, ET, E2A> > visitor(res, lazy);
-      boost::apply_visitor(visitor, *approx_v);
-
-      return res;
-    } catch (Uncertain_conversion_exception&) {
-      CGAL_BRANCH_PROFILER_BRANCH(tmp);
-      Protect_FPU_rounding<!Protection> P2(CGAL_FE_TONEAREST);
-=======
     {
       Protect_FPU_rounding<Protection> P;
+
       try {
-        Lazy<AT, ET, E2A> lazy(new Lazy_rep_n<AT, ET, AC, EC, E2A, L1, L2>(AC(), EC(), l1, l2));
+        Lazy<AT, ET, E2A> lazy(new Lazy_rep_n<AT, ET, AC, EC, E2A, false, L1, L2>(AC(), EC(), l1, l2));
 
         // the approximate result requires the trait with types from the AK
         AT approx_v = lazy.approx();
@@ -2110,7 +1994,6 @@
           // empty
           return res;
         }
->>>>>>> 2ba64da4
 
         // the static visitor fills the result_type with the correct unwrapped type
         internal::Fill_lazy_variant_visitor_2< result_type, AK, LK, EK, Lazy<AT, ET, E2A> > visitor(res, lazy);
@@ -2150,16 +2033,11 @@
     typedef decltype(std::declval<EC const&>()( CGAL::exact(l1),  CGAL::exact(l2),  CGAL::exact(l3))) ET;
 
     CGAL_BRANCH_PROFILER(std::string(" failures/calls to   : ") + std::string(CGAL_PRETTY_FUNCTION), tmp);
-<<<<<<< HEAD
-    Protect_FPU_rounding<Protection> P;
-
-    try {
-      Lazy<AT, ET, E2A> lazy(new Lazy_rep_n<AT, ET, AC, EC, E2A, false, L1, L2, L3>(AC(), EC(), l1, l2, l3));
-=======
     {
       Protect_FPU_rounding<Protection> P;
+
       try {
-        Lazy<AT, ET, E2A> lazy(new Lazy_rep_n<AT, ET, AC, EC, E2A, L1, L2, L3>(AC(), EC(), l1, l2, l3));
+        Lazy<AT, ET, E2A> lazy(new Lazy_rep_n<AT, ET, AC, EC, E2A, false, L1, L2, L3>(AC(), EC(), l1, l2, l3));
 
         // the approximate result requires the trait with types from the AK
         AT approx_v = lazy.approx();
@@ -2170,7 +2048,6 @@
           // empty
           return res;
         }
->>>>>>> 2ba64da4
 
         // the static visitor fills the result_type with the correct unwrapped type
         internal::Fill_lazy_variant_visitor_2< result_type, AK, LK, EK, Lazy<AT, ET, E2A> > visitor(res, lazy);
@@ -2179,7 +2056,6 @@
         return res;
       } catch (Uncertain_conversion_exception&) {}
     }
-
     CGAL_BRANCH_PROFILER_BRANCH(tmp);
     Protect_FPU_rounding<!Protection> P2(CGAL_FE_TONEAREST);
     CGAL_expensive_assertion(FPU_get_cw() == CGAL_FE_TONEAREST);
@@ -2231,25 +2107,15 @@
   operator()( BOOST_PP_ENUM(n, CGAL_LARGS, _) ) const {                 \
     typedef Lazy< AT, ET, E2A> Handle;                                  \
     CGAL_BRANCH_PROFILER(std::string(" failures/calls to   : ") + std::string(CGAL_PRETTY_FUNCTION), tmp); \
-<<<<<<< HEAD
-    Protect_FPU_rounding<Protection> P;                                 \
-    try {                                                               \
-      return result_type( Handle(new Lazy_rep_n<AT, ET, AC, EC, E2A, noprune, BOOST_PP_ENUM_PARAMS(n, L)>(ac, ec, BOOST_PP_ENUM_PARAMS(n, l)))); \
-    } catch (Uncertain_conversion_exception&) {                          \
-      CGAL_BRANCH_PROFILER_BRANCH(tmp);                                 \
-      Protect_FPU_rounding<!Protection> P2(CGAL_FE_TONEAREST);          \
-      return result_type( Handle(new Lazy_rep_0<AT,ET,E2A>(ec( BOOST_PP_ENUM(n, CGAL_LEXACT, _) ))) ); \
-=======
     {                                                                   \
-      Protect_FPU_rounding<Protection> P;                                 \
-      try {                                                               \
-        return result_type( Handle(new Lazy_rep_n<AT, ET, AC, EC, E2A, BOOST_PP_ENUM_PARAMS(n, L)>(ac, ec, BOOST_PP_ENUM_PARAMS(n, l)))); \
+      Protect_FPU_rounding<Protection> P;                               \
+      try {                                                             \
+        return result_type( Handle(new Lazy_rep_n<AT, ET, AC, EC, E2A, noprune, BOOST_PP_ENUM_PARAMS(n, L)>(ac, ec, BOOST_PP_ENUM_PARAMS(n, l)))); \
       } catch (Uncertain_conversion_exception&) {}                      \
->>>>>>> 2ba64da4
     }                                                                   \
-    CGAL_BRANCH_PROFILER_BRANCH(tmp);                                 \
-    Protect_FPU_rounding<!Protection> P2(CGAL_FE_TONEAREST);          \
-    CGAL_expensive_assertion(FPU_get_cw() == CGAL_FE_TONEAREST);      \
+    CGAL_BRANCH_PROFILER_BRANCH(tmp);                                   \
+    Protect_FPU_rounding<!Protection> P2(CGAL_FE_TONEAREST);            \
+    CGAL_expensive_assertion(FPU_get_cw() == CGAL_FE_TONEAREST);        \
     return result_type( Handle(new Lazy_rep_0<AT,ET,E2A>(ec( BOOST_PP_ENUM(n, CGAL_LEXACT, _) ))) ); \
   }
 
@@ -2303,22 +2169,12 @@
     typedef Lazy< AT, ET, E2A> Handle; \
     typedef typename result<Lazy_construction(BOOST_PP_ENUM_PARAMS(n, L))>::type result_type; \
     CGAL_BRANCH_PROFILER(std::string(" failures/calls to   : ") + std::string(CGAL_PRETTY_FUNCTION), tmp); \
-<<<<<<< HEAD
-    Protect_FPU_rounding<Protection> P;                                   \
-    try {                                                                 \
-      return result_type( Handle(new Lazy_rep_n<AT, ET, AC, EC, E2A, noprune, BOOST_PP_ENUM_PARAMS(n, L)>(ac, ec, BOOST_PP_ENUM_PARAMS(n, l)))); \
-    } catch (Uncertain_conversion_exception&) {                          \
-      CGAL_BRANCH_PROFILER_BRANCH(tmp);                                 \
-      Protect_FPU_rounding<!Protection> P2(CGAL_FE_TONEAREST);          \
-      return result_type( Handle(new Lazy_rep_0<AT,ET,E2A>(ec( BOOST_PP_ENUM(n, CGAL_LEXACT, _) ))) ); \
-=======
-    { \
-      Protect_FPU_rounding<Protection> P;                                 \
-      try {                                                               \
-        return result_type( Handle(new Lazy_rep_n<AT, ET, AC, EC, E2A, BOOST_PP_ENUM_PARAMS(n, L)>(ac, ec, BOOST_PP_ENUM_PARAMS(n, l)))); \
-      } catch (Uncertain_conversion_exception&) {}                      \
->>>>>>> 2ba64da4
-    }                                                                   \
+    {  \
+      Protect_FPU_rounding<Protection> P;                                   \
+      try {                                                                 \
+        return result_type( Handle(new Lazy_rep_n<AT, ET, AC, EC, E2A, noprune, BOOST_PP_ENUM_PARAMS(n, L)>(ac, ec, BOOST_PP_ENUM_PARAMS(n, l)))); \
+      } catch (Uncertain_conversion_exception&) {}                         \
+    } \
     CGAL_BRANCH_PROFILER_BRANCH(tmp);                                 \
     Protect_FPU_rounding<!Protection> P2(CGAL_FE_TONEAREST);          \
     CGAL_expensive_assertion(FPU_get_cw() == CGAL_FE_TONEAREST);      \
