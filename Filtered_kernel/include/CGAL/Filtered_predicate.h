// Copyright (c) 2001-2005  INRIA Sophia-Antipolis (France).
// All rights reserved.
//
// This file is part of CGAL (www.cgal.org)
//
// $URL$
// $Id$
// SPDX-License-Identifier: LGPL-3.0-or-later OR LicenseRef-Commercial
//
//
// Author(s)     : Sylvain Pion

#ifndef CGAL_FILTERED_PREDICATE_H
#define CGAL_FILTERED_PREDICATE_H

#include <string>
#include <CGAL/config.h>
#include <CGAL/Interval_nt.h>
#include <CGAL/Uncertain.h>
#include <CGAL/Profile_counter.h>

#include <type_traits>

namespace CGAL {

// This template class is a wrapper that implements the filtering for any
// predicate (dynamic filters with IA).

// TODO :
// - each predicate in the default kernel should define a tag that says if it
//   wants to be filtered or not (=> all homogeneous predicate define this
//   tag).  We could even test-suite that automatically.  It makes a strong
//   new requirement on the kernel though...
//   Could be done with a traits mechanism ?
//   A default template could use the current IA, but other tags or whatever
//   could specify no filtering at all, or static filtering...
// - same thing for constructions => virtual operator() ?
// - similarly, constructions should have a tag saying if they can throw or
//   not, or we let all this up to the compiler optimizer to figure out ?
// - Some caching could be done at the Point_2 level.

// Protection is undocumented and currently always true, meaning that it
// assumes a default rounding mode of round-to-nearest. false would correspond
// to a default of round-towards-infinity, so interval arithmetic does not
// require protection but regular code may.

template <class EP, class AP, class C2E, class C2A, bool Protection = true>
class Filtered_predicate
{
  C2E c2e;
  C2A c2a;
  EP  ep;
  AP  ap;

  typedef typename AP::result_type  Ares;

public:

  typedef AP    Approximate_predicate;
  typedef EP    Exact_predicate;
  typedef C2E   To_exact_converter;
  typedef C2A   To_approximate_converter;

  typedef typename EP::result_type  result_type;
  // AP::result_type must be convertible to EP::result_type.

  Filtered_predicate()
  {}

  // These constructors are used for constructive predicates.
  // You should try to avoid constructive predicates, as they will construct
  // the exact values systematically (in the ctor), rather than lazily.
  template <class O>
  Filtered_predicate(const O &o1)
    : c2e(), c2a(), ep(c2e(o1)), ap(c2a(o1))
  {}

  template <class O1, class O2>
  Filtered_predicate(const O1 &o1, const O2 &o2)
    : c2e(), c2a(), ep(c2e(o1), c2e(o2)), ap(c2a(o1), c2a(o2))
  {}

  explicit Filtered_predicate(const EP&  e, const AP&  a)
    : ep(e), ap(a)
  {}

  template <typename... Args>
  result_type
  operator()(const Args&... args) const
  {
<<<<<<< HEAD
=======

#ifndef CGAL_EPICK_NO_INTERVALS
>>>>>>> 7e2e4448
    CGAL_BRANCH_PROFILER(std::string(" failures/calls to   : ") + std::string(CGAL_PRETTY_FUNCTION), tmp);
    // Protection is outside the try block as VC8 has the CGAL_CFG_FPU_ROUNDING_MODE_UNWINDING_VC_BUG
    {
      Protect_FPU_rounding<Protection> p;
      try
        {
          Ares res = ap(c2a(args)...);
          if (is_certain(res))
            return get_certain(res);
        }
      catch (Uncertain_conversion_exception&) {}
    }
    CGAL_BRANCH_PROFILER_BRANCH(tmp);
    Protect_FPU_rounding<!Protection> p(CGAL_FE_TONEAREST);
    CGAL_expensive_assertion(FPU_get_cw() == CGAL_FE_TONEAREST);
<<<<<<< HEAD
=======
#endif // CGAL_EPICK_NO_INTERVALS
>>>>>>> 7e2e4448
    return ep(c2e(args)...);
  }
};

template <class EP_RT, class EP_FT, class AP, class C2E_RT, class C2E_FT, class C2A, bool Protection = true>
class Filtered_predicate_RT_FT
{
  C2E_RT c2e_rt;
  C2E_FT c2e_ft;
  C2A c2a;
  EP_RT ep_rt;
  EP_FT ep_ft;
  AP ap;

  using Ares = typename Remove_needs_FT<typename AP::result_type>::Type;

public:
  using result_type = typename Remove_needs_FT<typename EP_FT::result_type>::Type;

private:
  template <typename... Args>
  struct Call_operator_needs_FT
  {
    using Actual_approx_res = decltype(ap(c2a(std::declval<const Args&>())...));
    using Approx_res = std::remove_cv_t<std::remove_reference_t<Actual_approx_res> >;
    enum { value = std::is_same<Approx_res, Needs_FT<Ares> >::value };
  };

  template <typename... Args,
            std::enable_if_t<Call_operator_needs_FT<Args...>::value>* = nullptr>
  result_type call(const Args&... args) const { return ep_ft(c2e_ft(args)...); }

  template <typename... Args,
            std::enable_if_t<! Call_operator_needs_FT<Args...>::value>* = nullptr>
  result_type call(const Args&... args) const { return ep_rt(c2e_rt(args)...); }

public:
  // ## Important note
  //
  // If you want to remove of rename that member function template `needs_FT`,
  // please also change the lines with
  // `CGAL_GENERATE_MEMBER_DETECTOR(needs_FT);`
  // or `has_needs_FT<typename R::Compare_distance_3>` in
  // the file `Kernel_23/test/Kernel_23/include/CGAL/_test_new_3.h`.
<<<<<<< HEAD
  template <typename... Args>
  bool needs_FT(const Args&...) const { return Call_operator_needs_FT<Args...>::value; }

  template <typename... Args>
  result_type
  operator()(const Args&... args) const
  {
=======
  template <typename... Args>
  bool needs_FT(const Args&...) const { return Call_operator_needs_FT<Args...>::value; }

  template <typename... Args>
  result_type
  operator()(const Args&... args) const
  {
#ifndef CGAL_EPICK_NO_INTERVALS
>>>>>>> 7e2e4448
    CGAL_BRANCH_PROFILER(std::string(" failures/calls to   : ") + std::string(CGAL_PRETTY_FUNCTION), tmp);
    // Protection is outside the try block as VC8 has the CGAL_CFG_FPU_ROUNDING_MODE_UNWINDING_VC_BUG
    {
      Protect_FPU_rounding<Protection> p;
      try
        {
          Ares res = ap(c2a(args)...);
          if (is_certain(res))
            return get_certain(res);
        }
      catch (Uncertain_conversion_exception&) {}
    }
    CGAL_BRANCH_PROFILER_BRANCH(tmp);
    Protect_FPU_rounding<!Protection> p(CGAL_FE_TONEAREST);
    CGAL_expensive_assertion(FPU_get_cw() == CGAL_FE_TONEAREST);
<<<<<<< HEAD

    return call(args...);
  }
};

=======
#endif // CGAL_EPICK_NO_INTERVALS
    return call(args...);
  }
};

>>>>>>> 7e2e4448
} // namespace CGAL

#endif // CGAL_FILTERED_PREDICATE_H<|MERGE_RESOLUTION|>--- conflicted
+++ resolved
@@ -88,11 +88,8 @@
   result_type
   operator()(const Args&... args) const
   {
-<<<<<<< HEAD
-=======
 
 #ifndef CGAL_EPICK_NO_INTERVALS
->>>>>>> 7e2e4448
     CGAL_BRANCH_PROFILER(std::string(" failures/calls to   : ") + std::string(CGAL_PRETTY_FUNCTION), tmp);
     // Protection is outside the try block as VC8 has the CGAL_CFG_FPU_ROUNDING_MODE_UNWINDING_VC_BUG
     {
@@ -108,10 +105,7 @@
     CGAL_BRANCH_PROFILER_BRANCH(tmp);
     Protect_FPU_rounding<!Protection> p(CGAL_FE_TONEAREST);
     CGAL_expensive_assertion(FPU_get_cw() == CGAL_FE_TONEAREST);
-<<<<<<< HEAD
-=======
 #endif // CGAL_EPICK_NO_INTERVALS
->>>>>>> 7e2e4448
     return ep(c2e(args)...);
   }
 };
@@ -156,15 +150,6 @@
   // `CGAL_GENERATE_MEMBER_DETECTOR(needs_FT);`
   // or `has_needs_FT<typename R::Compare_distance_3>` in
   // the file `Kernel_23/test/Kernel_23/include/CGAL/_test_new_3.h`.
-<<<<<<< HEAD
-  template <typename... Args>
-  bool needs_FT(const Args&...) const { return Call_operator_needs_FT<Args...>::value; }
-
-  template <typename... Args>
-  result_type
-  operator()(const Args&... args) const
-  {
-=======
   template <typename... Args>
   bool needs_FT(const Args&...) const { return Call_operator_needs_FT<Args...>::value; }
 
@@ -173,7 +158,6 @@
   operator()(const Args&... args) const
   {
 #ifndef CGAL_EPICK_NO_INTERVALS
->>>>>>> 7e2e4448
     CGAL_BRANCH_PROFILER(std::string(" failures/calls to   : ") + std::string(CGAL_PRETTY_FUNCTION), tmp);
     // Protection is outside the try block as VC8 has the CGAL_CFG_FPU_ROUNDING_MODE_UNWINDING_VC_BUG
     {
@@ -189,19 +173,11 @@
     CGAL_BRANCH_PROFILER_BRANCH(tmp);
     Protect_FPU_rounding<!Protection> p(CGAL_FE_TONEAREST);
     CGAL_expensive_assertion(FPU_get_cw() == CGAL_FE_TONEAREST);
-<<<<<<< HEAD
-
-    return call(args...);
-  }
-};
-
-=======
 #endif // CGAL_EPICK_NO_INTERVALS
     return call(args...);
   }
 };
 
->>>>>>> 7e2e4448
 } // namespace CGAL
 
 #endif // CGAL_FILTERED_PREDICATE_H