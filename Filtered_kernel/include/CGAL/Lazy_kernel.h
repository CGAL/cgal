--- conflicted
+++ resolved
@@ -342,24 +342,20 @@
                          typename Approximate_kernel::Construct_weighted_point_2,
                          typename Exact_kernel::Construct_weighted_point_2,
                          E2A_,
+                         true,
                          Return_base_tag,
                          Point_2,
                          int
                          > LRint;
 
-<<<<<<< HEAD
-      LR * lr = dynamic_cast<LR*>(p.ptr());
-      // Another thread could reset lr->l between the next 2 lines, so we disable reset for Construct_weighted_point_2 in MT-mode.
-      // We could also always disable reset for Construct_weighted_point_2 and return lr->l here even if update_exact has run.
-      if(lr && lr->is_lazy()){
-        return std::get<2>(lr->l);
-=======
       auto& obj = *p.ptr();
       const char* tn = typeid(obj).name();
 
       if(tn == typeid(LR).name()){
         LR * lr = static_cast<LR*>(p.ptr());
         if(lr->is_lazy()){
+          // Another thread could reset lr->l before this line, so we disable reset for Construct_weighted_point_2 in MT-mode.
+          // We could also always disable reset for Construct_weighted_point_2 and return lr->l here even if update_exact has run.
           return std::get<2>(lr->l);
         }
       }else{
@@ -369,7 +365,6 @@
             return std::get<2>(lrint->l);
           }
         }
->>>>>>> 500f8dad
       }
 
       return BaseClass().compute_weight_2_object()(p);
@@ -403,6 +398,7 @@
                          typename Approximate_kernel::Construct_weighted_point_3,
                          typename Exact_kernel::Construct_weighted_point_3,
                          E2A_,
+                         true,
                          Return_base_tag,
                          Point_3,
                          int
@@ -411,11 +407,6 @@
       auto& obj = *p.ptr();
       const char* tn = typeid(obj).name();
 
-<<<<<<< HEAD
-      LR * lr = dynamic_cast<LR*>(p.ptr());
-      if(lr && lr->is_lazy()){
-        return std::get<2>(lr->l);
-=======
       if(tn == typeid(LR).name()){
         LR * lr = static_cast<LR*>(p.ptr());
         if(lr->is_lazy()){
@@ -428,7 +419,6 @@
             return std::get<2>(lrint->l);
           }
         }
->>>>>>> 500f8dad
       }
 
       return BaseClass().compute_weight_3_object()(p);
@@ -475,16 +465,6 @@
                          int
                          > LRint;
 
-<<<<<<< HEAD
-      LR * lr = dynamic_cast<LR*>(p.ptr());
-      if(lr){
-        if(lr->is_lazy())
-          return std::get<1>(lr->l);
-      } else {
-        LRint* lrint = dynamic_cast<LRint*>(p.ptr());
-        if(lrint && lrint->is_lazy()){
-          return std::get<1>(lrint->l);
-=======
       auto& obj = *p.ptr();
       const char* tn = typeid(obj).name();
 
@@ -499,7 +479,6 @@
           if(lrint->is_lazy()){
             return std::get<1>(lrint->l);
           }
->>>>>>> 500f8dad
         }
       }
 
@@ -550,16 +529,6 @@
       auto& obj = *p.ptr();
       const char* tn = typeid(obj).name();
 
-<<<<<<< HEAD
-      LR * lr = dynamic_cast<LR*>(p.ptr());
-      if(lr){
-        if(lr->is_lazy())
-          return std::get<1>(lr->l);
-      }else{
-        LRint* lrint = dynamic_cast<LRint*>(p.ptr());
-        if(lrint && lrint->is_lazy()){
-          return std::get<1>(lrint->l);
-=======
       if(tn == typeid(LR).name()){
         LR * lr = static_cast<LR*>(p.ptr());
         if(lr->is_lazy()){
@@ -571,7 +540,6 @@
           if(lrint->is_lazy()){
             return std::get<1>(lrint->l);
           }
->>>>>>> 500f8dad
         }
       }
 
