--- conflicted
+++ resolved
@@ -37,56 +37,6 @@
 
 namespace CGAL {
 
-<<<<<<< HEAD
-=======
-namespace internal {
-
-// SFINAE way to detect result_type typedefs.
-template<typename T>
-class Has_result_type_helper
-{
-  typedef char one;
-  typedef struct { char arr[2]; } two;
-
-  template<typename _Up>
-  struct Wrapper {};
-
-  template<typename U>
-  static one test(Wrapper<typename U::result_type>*);
-
-  template<typename U>
-  static two test(...);
-
-public:
-  static const bool value = sizeof(test<T>(0)) == 1;
-};
-
-template<typename T>
-struct Has_result_type
-  : std::integral_constant< bool,
-                              Has_result_type_helper< std::remove_cv_t<T>>::value>
-{};
-
-template <typename T>
-struct Get_result_type {
-  typedef typename T::result_type type;
-};
-
-template <typename T>
-struct Lazy_result_type
-  : boost::mpl::eval_if< Has_result_type<T>,
-                         Get_result_type<T>,
-                         boost::mpl::identity<void> >
-{};
-
-class Enum_holder {
-protected:
-  enum { NONE, NT, VARIANT, OBJECT, BBOX, OPTIONAL_ };
-};
-
-} // internal
-
->>>>>>> 36d98614
 // Exact_kernel = exact kernel that will be made lazy
 // Kernel = lazy kernel
 
@@ -179,103 +129,6 @@
   typedef CGAL::Aff_transformationC2<Kernel>              Aff_transformation_2;
   typedef CGAL::Aff_transformationC3<Kernel>              Aff_transformation_3;
 
-<<<<<<< HEAD
-=======
-private:
-  // We use a combination of partial and logic to extract the right
-  // construction. Constructions without a result_type always have to
-  // be done through specializations.
-  //
-  // The case distinction goes as follows:
-  // result_type == FT                              => NT
-  // result_type == Object                          => Object
-  // result_type == std::optional                 => OPTIONAL_    Only for Intersect_point_3_for_polyhedral_envelope which returns a handle for a singleton
-  // result_type == Bbox_2 || result_type == Bbox_3 => BBOX
-  // default                                        => NONE
-  // no result_type                                 => NONE
-  //
-  //
-  // we require a Dummy because we cannot have complete
-  // specializations inside a non-namespace scope.
-  // The default implementation does some default handling,
-  // the special cases are filtered by partial specializations.
-  template <typename Construction, typename Dummy = std::nullopt_t>
-  struct Lazy_wrapper_traits :
-    boost::mpl::eval_if< internal::Has_result_type<Construction>,
-                         boost::mpl::eval_if< std::is_same< std::remove_cv_t<
-                                                            std::remove_reference_t<
-                                                              typename internal::Lazy_result_type<Construction>::type
-                                                                  > >,
-                                                            typename Approximate_kernel::FT>,
-                                              boost::mpl::int_<NT>,
-                                              boost::mpl::eval_if< std::is_same< typename internal::Lazy_result_type<Construction>::type,
-                                                                                   CGAL::Object >,
-                                                                   boost::mpl::int_<OBJECT>,
-                                                                   boost::mpl::eval_if< std::bool_constant<
-                                                                                          std::is_same_v< typename internal::Lazy_result_type<Construction>::type, CGAL::Bbox_2 > ||
-                                                                                          std::is_same_v< typename internal::Lazy_result_type<Construction>::type, CGAL::Bbox_3 > >,
-                                                                                        boost::mpl::int_<BBOX>,
-                                                                                        boost::mpl::int_<NONE> > > >,
-                         boost::mpl::int_<NONE> >::type {};
-
-#define CGAL_WRAPPER_TRAIT(NAME, WRAPPER)                               \
-  template<typename Dummy>                                              \
-  struct Lazy_wrapper_traits<typename Approximate_kernel::NAME, Dummy>  \
-    : boost::mpl::int_<WRAPPER> {};
-
-  CGAL_WRAPPER_TRAIT(Intersect_2, VARIANT)
-  CGAL_WRAPPER_TRAIT(Intersect_3, VARIANT)
-  CGAL_WRAPPER_TRAIT(Intersect_point_3_for_polyhedral_envelope, OPTIONAL_)
-  CGAL_WRAPPER_TRAIT(Compute_squared_radius_2, NT)
-  CGAL_WRAPPER_TRAIT(Compute_x_3, NT)
-  CGAL_WRAPPER_TRAIT(Compute_y_3, NT)
-  CGAL_WRAPPER_TRAIT(Compute_z_3, NT)
-
-#undef CGAL_WRAPPER_TRAIT
-
-  template <typename Construction, int Type = Lazy_wrapper_traits<Construction>::value>
-  struct Select_wrapper_impl;
-
-  template <typename Construction>
-  struct Select_wrapper_impl<Construction, NONE> {
-    template<typename Kernel, typename AKC, typename EKC>
-    struct apply { typedef Lazy_construction<Kernel, AKC, EKC> type; };
-  };
-
-  template <typename Construction>
-  struct Select_wrapper_impl<Construction, NT> {
-    template<typename Kernel, typename AKC, typename EKC>
-    struct apply { typedef Lazy_construction_nt<Kernel, AKC, EKC> type; };
-  };
-
-  template <typename Construction>
-  struct Select_wrapper_impl<Construction, VARIANT> {
-    template<typename Kernel, typename AKC, typename EKC>
-    struct apply { typedef Lazy_construction_variant<Kernel, AKC, EKC> type; };
-  };
-
-  template <typename Construction>
-  struct Select_wrapper_impl<Construction, OBJECT> {
-    template<typename Kernel, typename AKC, typename EKC>
-    struct apply { typedef Lazy_construction_object<Kernel, AKC, EKC> type; };
-  };
-
-  template <typename Construction>
-  struct Select_wrapper_impl<Construction, BBOX> {
-    template<typename Kernel, typename AKC, typename EKC>
-    struct apply { typedef Lazy_construction_bbox<Kernel, AKC, EKC> type; };
-  };
-
-  template <typename Construction>
-  struct Select_wrapper_impl<Construction, OPTIONAL_> {
-    template<typename Kernel, typename AKC, typename EKC>
-    struct apply { typedef Lazy_construction_optional_for_polygonal_envelope<Kernel, AKC, EKC> type; };
-  };
-
-  template <typename Construction>
-  struct Select_wrapper : Select_wrapper_impl<Construction> {};
-
->>>>>>> 36d98614
 public:
 #ifdef CGAL_NO_STATIC_FILTERS_FOR_LAZY_KERNEL
 #define CGAL_Kernel_pred(P, Pf)                                         \
@@ -306,14 +159,6 @@
   struct Handle { typedef T   type; };
 };
 
-<<<<<<< HEAD
-=======
-
-
-
-
-
->>>>>>> 36d98614
 template < typename EK_, typename AK_, typename E2A_, typename Kernel_ >
 class Lazy_kernel_base
   : public Lazy_kernel_generic_base<EK_, AK_, E2A_, Kernel_>
