// Copyright (c) 2020-2021 GeometryFactory SARL (France).
// All rights reserved.
//
// This file is part of CGAL (www.cgal.org)
//
// $URL$
// $Id$
// SPDX-License-Identifier: LGPL-3.0-or-later OR LicenseRef-Commercial
//
// Author(s)     : Dmitry Anisimov
//                 Mael Rouxel-Labbé
//

#ifndef CGAL_OSQP_QUADRATIC_PROGRAM_TRAITS_H
#define CGAL_OSQP_QUADRATIC_PROGRAM_TRAITS_H

#if defined(CGAL_USE_OSQP) || defined(DOXYGEN_RUNNING)

// STL includes.
#include <tuple>
#include <vector>
#include <utility>
#include <exception>
#include <memory>

// CGAL includes.
#include <CGAL/assertions.h>

// OSQP includes.
#include <osqp/osqp.h>

namespace CGAL {

/*!
  \ingroup PkgSolverInterfaceNLP

  \brief wraps the external OSQP solver.

  This class provides an interface for formulating and solving
  constrained or unconstrained quadratic programs using the \ref thirdpartyOSQP "OSQP"
  library, which must be available on the system.

  \tparam FT
  number type that `FieldNumberType`

  \note The `FT` type is provided for convenience. Internally, this FT type is converted
<<<<<<< HEAD
  to `c_float` type that can be set either to `float` or `double`. By default, the `double`
  type is used. After the optimization is complete, the `c_float` type is converted back to `FT`.
  See more about `c_float` <a href="https://osqp.org/docs/interfaces/C.html#data-types">here</a>.
=======
  to `OSQPFloat` type that can be set either to `float` or `double`. By default, the `double`
  type is used. After the optimization is complete, the `OSQPFloat` type is converted back to `FT`.
  See more about `OSQPFloat` <a href="https://osqp.org/docs/interfaces/C.html#data-types">here</a>.
>>>>>>> 7e2e4448

  \cgalModels `QuadraticProgramTraits`
*/
template<typename FT>
class OSQP_quadratic_program_traits
{
  using Triplet = std::tuple<std::size_t, std::size_t, FT>; // row, col, value

private:
  std::size_t n; // number of variables
  std::size_t m; // number of constraints

  std::vector<Triplet> P_vec, A_vec;
  std::vector<FT> q_vec, l_vec, u_vec;

public:
  /// %Default constructor
  OSQP_quadratic_program_traits() : n(0), m(0) { }

  /// Constructor
  /// \param n the number of variables
  OSQP_quadratic_program_traits(const std::size_t n)
    : n(n), m(0)
  {
    // 6*n, just guessing that this is some kind of sparse problem on a nice 2D mesh
    P_vec.reserve(6 * n);
    q_vec.reserve(n);
  }

  /// Constructor
  /// \param n the number of variables
  /// \param m the number of constraints
  OSQP_quadratic_program_traits(const std::size_t n, const std::size_t m)
    : n(n), m(m)
  {
    P_vec.reserve(6 * n);
    q_vec.reserve(n);

    A_vec.reserve(m);
    l_vec.reserve(m);
    u_vec.reserve(m);
  }

public:
  /// Resets the problem, removing all existing entries and setting sizes to `0`.
  void clear()
  {
    n = m = 0;
    P_vec.clear();
    A_vec.clear();
    q_vec.clear();
    l_vec.clear();
    u_vec.clear();
  }

  /// Changes the number of variables and the number of constraints of the problem.
  ///
  /// \warning Calling this function also clears all previous entries.
  void resize(const std::size_t new_n,
              const std::size_t new_m = 0)
  {
    clear();
    n = new_n;
    m = new_m;
    P_vec.reserve(6 * n);
    q_vec.reserve(n);
    if(m > 0)
    {
      A_vec.reserve(m);
      l_vec.reserve(m);
      u_vec.reserve(m);
    }
  }

  /// \cond SKIP_IN_MANUAL
  void set_P(const std::size_t i, const std::size_t j, const FT value)
  {
    if(j < i)
      return;
    if(j >= n) // no need to test i since j >= i
      n = j+1;

    P_vec.emplace_back(i, j, value);
  }

  void set_q(const std::size_t i, const FT value)
  {
    if(i >= n)
      n = i+1;
    if(i >= q_vec.size())
      q_vec.resize(n);

    q_vec[i] = value;
  }

  void set_r(const FT) {
    // is not used here
  }

  void set_A(const std::size_t i, const std::size_t j, const FT value)
  {
    if(i >= m)
      m = i+1;
    if(j >= n)
      n = j+1;

    A_vec.emplace_back(i, j, value);
  }

  void set_l(const std::size_t i, const FT value)
  {
    if(i >= m)
      m = i+1;
    if(i >= l_vec.size())
      l_vec.resize(m);

    l_vec[i] = value;
  }

  void set_u(const std::size_t i, const FT value)
  {
    if(i >= m)
      m = i+1;
    if(i >= u_vec.size())
      u_vec.resize(m);

    u_vec[i] = value;
  }

  template<typename OutIterator>
  bool solve(OutIterator solution,
             const double eps_abs = 1e-10,
             const double eps_rel = 1e-15,
             const bool verbose = false)
  {
    if(verbose)
    {
      std::cout << "num variables = " << n << std::endl;
      std::cout << "num constraints = " << m << std::endl;
    }
    CGAL_precondition(n >= 1); // m >= 0

    CGAL_precondition(q_vec.size() == n);
    CGAL_precondition(l_vec.size() == m && l_vec.size() == m);

    const OSQPInt P_nnz = static_cast<OSQPInt>(P_vec.size());
    auto P_x = std::make_unique<OSQPFloat[]>(P_nnz);
    auto P_i = std::make_unique<OSQPInt[]>(P_nnz);
    auto P_p = std::make_unique<OSQPInt[]>(n + 1);
    set_matrix_from_triplets("P", P_vec, P_x.get(), P_i.get(), P_p.get());
    if(verbose) std::cout << "P_nnz: " << P_nnz << std::endl;

    const OSQPInt A_nnz = static_cast<OSQPInt>(A_vec.size());
    auto A_x = std::make_unique<OSQPFloat[]>(A_nnz);
    auto A_i = std::make_unique<OSQPInt[]>(A_nnz);
    auto A_p = std::make_unique<OSQPInt[]>(n + 1);
    set_matrix_from_triplets("A", A_vec, A_x.get(), A_i.get(), A_p.get());
    if(verbose) std::cout << "A_nnz: " << A_nnz << std::endl;

    const OSQPInt q_size = static_cast<OSQPInt>(q_vec.size());
    const OSQPInt l_size = static_cast<OSQPInt>(l_vec.size());
    const OSQPInt u_size = static_cast<OSQPInt>(u_vec.size());

    auto q_x = std::make_unique<OSQPFloat[]>(q_size);
    auto l_x = std::make_unique<OSQPFloat[]>(l_size);
    auto u_x = std::make_unique<OSQPFloat[]>(u_size);
    set_qlu_data(q_x.get(), l_x.get(), u_x.get());

    // Problem settings.
    OSQPSettings *settings = (OSQPSettings *) malloc(sizeof(OSQPSettings));
    CGAL_assertion(settings);

    // Structures.
    OSQPCscMatrix* P = static_cast<OSQPCscMatrix*>(malloc(sizeof(OSQPCscMatrix)));
    OSQPCscMatrix* A = static_cast<OSQPCscMatrix*>(malloc(sizeof(OSQPCscMatrix)));

    csc_set_data(A, m, n, A_nnz, A_x.get(), A_i.get(), A_p.get());
    csc_set_data(P, n, n, P_nnz, P_x.get(), P_i.get(), P_p.get());

    // Set solver settings.
    osqp_set_default_settings(settings);
    settings->eps_abs = eps_abs;
    settings->eps_rel = eps_rel;
    settings->verbose = verbose;

    OSQPSolver* solver = NULL;
    OSQPInt exitflag = osqp_setup(&solver, P, q_x.get(), A, l_x.get(), u_x.get(), m, n, settings);

    try
    {
      if (!exitflag)
        exitflag = osqp_solve(solver);

      const OSQPFloat* x = solver->solution->x;
      for (std::size_t i = 0; i < n; ++i)
      {
        const FT value{ x[i] };
        *(++solution) = value;
      }
    }
    catch (std::exception& e)
    {
      std::cerr << "ERROR: OSQP solver has thrown an exception!" << std::endl;
      std::cerr << e.what() << std::endl;
    }

    osqp_cleanup(solver);
    if (A) free(A);
    if (P) free(P);
    if (settings) free(settings);

    return (exitflag == 0);
  }
  /// \endcond

private:
  // Based on the code in scipy, function coo_tocsr()
  void set_matrix_from_triplets(const std::string /* name */,
                                const std::vector<Triplet>& triplets,
                                OSQPFloat *M_x,
                                OSQPInt *M_i,
                                OSQPInt *M_p) const
  {
    const std::size_t nnz = triplets.size();

    // Compute the number of non-zero entries in each column of the sparse matrix A
    std::fill(M_p, M_p + n, 0);
    for(std::size_t k=0; k<nnz; ++k)
    {
      M_p[std::get<1>(triplets[k])]++;
    }

    // Fill M_p
    OSQPInt cumsum = 0;
    for(std::size_t j=0; j<n; ++j)
    {
      const OSQPInt tmp = M_p[j];
      M_p[j] = cumsum;
      cumsum += tmp;
    }
    M_p[n] = nnz;

    // Write Ai, Ax into M_i, M_x
    for(std::size_t k=0; k<nnz; ++k)
    {
      const OSQPInt col = static_cast<OSQPInt>(std::get<1>(triplets[k]));
      const OSQPInt dest = M_p[col];

      M_i[dest] = static_cast<OSQPInt>(std::get<0>(triplets[k]));
      M_x[dest] = OSQPFloat(CGAL::to_double(std::get<2>(triplets[k])));

      M_p[col]++;
    }

    OSQPInt last = 0;
    for(std::size_t j=0; j<=n; ++j)
    {
      const OSQPInt tmp = M_p[j];
      M_p[j] = last;
      last = tmp;
    }

    // std::cout << name + "_x: ";
    // for(std::size_t i=0; i<nnz; ++i)
    //   std::cout << M_x[i] << " ";
    // std::cout << std::endl;

    // std::cout << name + "_i: ";
    // for(std::size_t i=0; i<nnz; ++i)
    //   std::cout << M_i[i] << " ";
    // std::cout << std::endl;

    // std::cout << name + "_p: ";
    // for(std::size_t i=0; i<(n+1); ++i)
    //   std::cout << M_p[i] << " ";
    // std::cout << std::endl;
  }

  void set_qlu_data(OSQPFloat *q_x,
                    OSQPFloat *l_x,
                    OSQPFloat *u_x) const
  {
    for(std::size_t i=0; i<n; ++i)
    {
      q_x[i] = OSQPFloat(CGAL::to_double(q_vec[i]));
    }

    for(std::size_t i=0; i<m; ++i)
    {
      l_x[i] = OSQPFloat(CGAL::to_double(l_vec[i]));
      u_x[i] = OSQPFloat(CGAL::to_double(u_vec[i]));
    }

    // std::cout << "q_x: ";
    // for(std::size_t i=0; i<n; ++i)
    //   std::cout << q_x[i] << " ";
    // std::cout << std::endl;

    // std::cout << "l_x: ";
    // for(std::size_t i=0; i<m; ++i)
    //   std::cout << l_x[i] << " ";
    // std::cout << std::endl;

    // std::cout << "u_x: ";
    // for(std::size_t i=0; i<m; ++i)
    //   std::cout << u_x[i] << " ";
    // std::cout << std::endl;
  }
};

} // namespace CGAL

#endif // CGAL_USE_OSQP or DOXYGEN_RUNNING

#endif // CGAL_OSQP_QUADRATIC_PROGRAM_TRAITS_H<|MERGE_RESOLUTION|>--- conflicted
+++ resolved
@@ -44,15 +44,9 @@
   number type that `FieldNumberType`
 
   \note The `FT` type is provided for convenience. Internally, this FT type is converted
-<<<<<<< HEAD
-  to `c_float` type that can be set either to `float` or `double`. By default, the `double`
-  type is used. After the optimization is complete, the `c_float` type is converted back to `FT`.
-  See more about `c_float` <a href="https://osqp.org/docs/interfaces/C.html#data-types">here</a>.
-=======
   to `OSQPFloat` type that can be set either to `float` or `double`. By default, the `double`
   type is used. After the optimization is complete, the `OSQPFloat` type is converted back to `FT`.
   See more about `OSQPFloat` <a href="https://osqp.org/docs/interfaces/C.html#data-types">here</a>.
->>>>>>> 7e2e4448
 
   \cgalModels `QuadraticProgramTraits`
 */
