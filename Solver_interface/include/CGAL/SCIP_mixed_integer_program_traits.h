// Copyright (c) 2018  Liangliang Nan. All rights reserved.
//
// This file is part of CGAL (www.cgal.org)
//
// $URL$
// $Id$
// SPDX-License-Identifier: LGPL-3.0-or-later OR LicenseRef-Commercial
//
// Author(s) : Liangliang Nan

#ifndef CGAL_SCIP_MIXED_INTEGER_PROGRAM_TRAITS_H
#define CGAL_SCIP_MIXED_INTEGER_PROGRAM_TRAITS_H

#include <CGAL/Mixed_integer_program_traits.h>

#if defined(CGAL_USE_SCIP) || defined(DOXYGEN_RUNNING)

#include "scip/scip.h"
#include "scip/scipdefplugins.h"

#include <cmath>
#include <iostream>
#include <string>
#include <vector>

namespace CGAL {

<<<<<<< HEAD
/// \ingroup PkgSolver
///
/// This class provides an interface for formulating and solving
/// constrained or unconstrained mixed integer programs using
/// \ref thirdpartySCIP (which must be available on the system).
///
/// \cgalModels `MixedIntegerProgramTraits`
///
/// \sa `GLPK_mixed_integer_program_traits`
template <typename FT>
class SCIP_mixed_integer_program_traits
  : public Mixed_integer_program_traits<FT>
{
  /// \cond SKIP_IN_MANUAL
public:
  typedef CGAL::Mixed_integer_program_traits<FT>          Base_class;
  typedef typename Base_class::Variable                   Variable;
  typedef typename Base_class::Linear_constraint          Linear_constraint;
  typedef typename Base_class::Linear_objective           Linear_objective;
  typedef typename Linear_objective::Sense                Sense;
  typedef typename Variable::Variable_type                Variable_type;

public:
  /// Solves the program. Returns `false` if fails.
  virtual bool solve()
  {
    Base_class::error_message_.clear();

    Scip* scip = 0;
    SCIP_CALL(SCIPcreate(&scip));
    SCIP_CALL(SCIPincludeDefaultPlugins(scip));

    // Disables scip output to stdout
    SCIPmessagehdlrSetQuiet(SCIPgetMessagehdlr(scip), TRUE);

    // Uses wall clock time because getting CPU user seconds
    // involves calling times() which is very expensive
    SCIP_CALL(SCIPsetIntParam(scip, "timing/clocktype", SCIP_CLOCKTYPE_WALL));

    // Creates empty problem
    SCIP_CALL(SCIPcreateProbBasic(scip, "Solver_interface"));

    // Creates variables
    std::vector<SCIP_VAR*> scip_variables;
    for (std::size_t i = 0; i < Base_class::variables_.size(); ++i) {
      const Variable* var = Base_class::variables_[i];
      SCIP_VAR* v = 0;

      double lb, ub;
      var->get_bounds(lb, ub);

      switch (var->variable_type())
      {
        case Variable::CONTINUOUS:
          SCIP_CALL(SCIPcreateVar(scip, &v, var->name().c_str(), lb, ub, 0.0, SCIP_VARTYPE_CONTINUOUS, TRUE, FALSE, 0, 0, 0, 0, 0));
          break;
        case Variable::INTEGER:
          SCIP_CALL(SCIPcreateVar(scip, &v, var->name().c_str(), lb, ub, 0.0, SCIP_VARTYPE_INTEGER, TRUE, FALSE, 0, 0, 0, 0, 0));
          break;
        case Variable::BINARY:
          SCIP_CALL(SCIPcreateVar(scip, &v, var->name().c_str(), 0, 1, 0.0, SCIP_VARTYPE_BINARY, TRUE, FALSE, 0, 0, 0, 0, 0));
          break;
      }
      // Adds the SCIP_VAR object to the scip problem
      SCIP_CALL(SCIPaddVar(scip, v));

      // Stores the SCIP_VAR pointer for later access
      scip_variables.push_back(v);
    }

    // Adds constraints

    std::vector<SCIP_CONS*> scip_constraints;
    for (std::size_t i = 0; i < Base_class::constraints_.size(); ++i) {
      const Linear_constraint* c = Base_class::constraints_[i];
      const std::unordered_map<const Variable*, double>& coeffs = c->coefficients();
      typename std::unordered_map<const Variable*, double>::const_iterator cur = coeffs.begin();

      std::vector<SCIP_VAR*>  cstr_variables(coeffs.size());
      std::vector<double>    cstr_values(coeffs.size());
      std::size_t idx = 0;
      for (; cur != coeffs.end(); ++cur) {
        std::size_t var_idx = cur->first->index();
        double coeff = cur->second;
        cstr_variables[idx] = scip_variables[var_idx];
        cstr_values[idx] = coeff;
        ++idx;
      }

      // Creates SCIP_CONS object
      SCIP_CONS* cons = 0;
      const std::string& name = c->name();

      double lb, ub;
      c->get_bounds(lb, ub);

      SCIP_CALL(SCIPcreateConsLinear(scip, &cons, name.c_str(), int(coeffs.size()), cstr_variables.data(), cstr_values.data(), lb, ub, TRUE, TRUE, TRUE, TRUE, TRUE, FALSE, FALSE, FALSE, FALSE, FALSE));

      // Adds the constraint to scip
      SCIP_CALL(SCIPaddCons(scip, cons));

      // Stores the constraint for later on
      scip_constraints.push_back(cons);
    }

    // Sets objective

    // Determines the coefficient of each variable in the objective function
    const std::unordered_map<const Variable*, double>& obj_coeffs = Base_class::objective_->coefficients();
    typename std::unordered_map<const Variable*, double>::const_iterator cur = obj_coeffs.begin();
    for (; cur != obj_coeffs.end(); ++cur) {
      const Variable* var = cur->first;
      double coeff = cur->second;
      SCIP_CALL(SCIPchgVarObj(scip, scip_variables[var->index()], coeff));
    }

    // Sets the objective sense
    bool minimize = (Base_class::objective_->sense() == Linear_objective::MINIMIZE);
    SCIP_CALL(SCIPsetObjsense(scip, minimize ? SCIP_OBJSENSE_MINIMIZE : SCIP_OBJSENSE_MAXIMIZE));

    // Turns presolve on (it's the SCIP default).
    bool presolve = true;
    if (presolve)
      SCIP_CALL(SCIPsetIntParam(scip, "presolving/maxrounds", -1)); // maximal number of presolving rounds (-1: unlimited, 0: off)
    else
      SCIP_CALL(SCIPsetIntParam(scip, "presolving/maxrounds", 0));  // disable presolve

    bool status = false;
    // This tells scip to start the solution process
    if (SCIPsolve(scip) == SCIP_OKAY) {
      // Gets the best found solution from scip
      SCIP_SOL* sol = SCIPgetBestSol(scip);
      if (sol) {
        // If optimal or feasible solution is found.
        Base_class::result_.resize(Base_class::variables_.size());
        for (std::size_t i = 0; i < Base_class::variables_.size(); ++i) {
          FT x = SCIPgetSolVal(scip, sol, scip_variables[i]);

          Variable* v = Base_class::variables_[i];
          if (v->variable_type() != Variable::CONTINUOUS)
            x = static_cast<int>(std::round(x));

          v->set_solution_value(x);
          Base_class::result_[i] = x;
=======
        /// \ingroup PkgSolverInterfaceRef
        ///
        /// This class provides an interface for formulating and solving
        /// mixed integer programs (constrained or unconstrained) using
        /// \ref thirdpartySCIP.
        ///
        /// \ref thirdpartySCIP must be available on the system.
        ///
        /// \cond SKIP_IN_MANUAL
        /// \tparam FT Number type
        /// \endcond
        ///
        /// \cgalModels `MixedIntegerProgramTraits`
        ///
        /// \sa `GLPK_mixed_integer_program_traits`
        template <typename FT>
        class SCIP_mixed_integer_program_traits : public Mixed_integer_program_traits<FT>
        {
                /// \cond SKIP_IN_MANUAL
        public:
                typedef CGAL::Mixed_integer_program_traits<FT>                Base_class;
                typedef typename Base_class::Variable                        Variable;
                typedef typename Base_class::Linear_constraint          Linear_constraint;
                typedef typename Base_class::Linear_objective           Linear_objective;
                typedef typename Linear_objective::Sense                Sense;
                typedef typename Variable::Variable_type                Variable_type;

        public:

                /// Solves the program. Returns false if fails.
                virtual bool solve();
                /// \endcond
        };

        //////////////////////////////////////////////////////////////////////////

        // implementation

        template<typename FT>
        bool SCIP_mixed_integer_program_traits<FT>::solve()
        {
                Base_class::error_message_.clear();

                Scip* scip = 0;
                SCIP_CALL(SCIPcreate(&scip));
                SCIP_CALL(SCIPincludeDefaultPlugins(scip));

                // Disables scip output to stdout
                SCIPmessagehdlrSetQuiet(SCIPgetMessagehdlr(scip), TRUE);

                // Uses wall clock time because getting CPU user seconds
                // involves calling times() which is very expensive
                SCIP_CALL(SCIPsetIntParam(scip, "timing/clocktype", SCIP_CLOCKTYPE_WALL));

                // Creates empty problem
                SCIP_CALL(SCIPcreateProbBasic(scip, "Solver_interface"));

                // Creates variables
                std::vector<SCIP_VAR*> scip_variables;
                for (std::size_t i = 0; i < Base_class::variables_.size(); ++i) {
                        const Variable* var = Base_class::variables_[i];
                        SCIP_VAR* v = 0;

                        double lb, ub;
                        var->get_bounds(lb, ub);

                        switch (var->variable_type())
                        {
                        case Variable::CONTINUOUS:
                                SCIP_CALL(SCIPcreateVar(scip, &v, var->name().c_str(), lb, ub, 0.0, SCIP_VARTYPE_CONTINUOUS, TRUE, FALSE, 0, 0, 0, 0, 0));
                                break;
                        case Variable::INTEGER:
                                SCIP_CALL(SCIPcreateVar(scip, &v, var->name().c_str(), lb, ub, 0.0, SCIP_VARTYPE_INTEGER, TRUE, FALSE, 0, 0, 0, 0, 0));
                                break;
                        case Variable::BINARY:
                                SCIP_CALL(SCIPcreateVar(scip, &v, var->name().c_str(), 0, 1, 0.0, SCIP_VARTYPE_BINARY, TRUE, FALSE, 0, 0, 0, 0, 0));
                                break;
                        }
                        // Adds the SCIP_VAR object to the scip problem
                        SCIP_CALL(SCIPaddVar(scip, v));

                        // Stores the SCIP_VAR pointer for later access
                        scip_variables.push_back(v);
                }

                // Adds constraints

                std::vector<SCIP_CONS*> scip_constraints;
                for (std::size_t i = 0; i < Base_class::constraints_.size(); ++i) {
                        const Linear_constraint* c = Base_class::constraints_[i];
                        const std::unordered_map<const Variable*, double>& coeffs = c->coefficients();
                        typename std::unordered_map<const Variable*, double>::const_iterator cur = coeffs.begin();

                        std::vector<SCIP_VAR*>        cstr_variables(coeffs.size());
                        std::vector<double>                cstr_values(coeffs.size());
                        std::size_t idx = 0;
                        for (; cur != coeffs.end(); ++cur) {
                                std::size_t var_idx = cur->first->index();
                                double coeff = cur->second;
                                cstr_variables[idx] = scip_variables[var_idx];
                                cstr_values[idx] = coeff;
                                ++idx;
                        }

                        // Creates SCIP_CONS object
                        SCIP_CONS* cons = 0;
                        const std::string& name = c->name();

                        double lb, ub;
                        c->get_bounds(lb, ub);

                        SCIP_CALL(SCIPcreateConsLinear(scip, &cons, name.c_str(), int(coeffs.size()), cstr_variables.data(), cstr_values.data(), lb, ub, TRUE, TRUE, TRUE, TRUE, TRUE, FALSE, FALSE, FALSE, FALSE, FALSE));

                        // Adds the constraint to scip
                        SCIP_CALL(SCIPaddCons(scip, cons));

                        // Stores the constraint for later on
                        scip_constraints.push_back(cons);
                }

                // Sets objective

                // Determines the coefficient of each variable in the objective function
                const std::unordered_map<const Variable*, double>& obj_coeffs = Base_class::objective_->coefficients();
                typename std::unordered_map<const Variable*, double>::const_iterator cur = obj_coeffs.begin();
                for (; cur != obj_coeffs.end(); ++cur) {
                        const Variable* var = cur->first;
                        double coeff = cur->second;
                        SCIP_CALL(SCIPchgVarObj(scip, scip_variables[var->index()], coeff));
                }

                // Sets the objective sense
                bool minimize = (Base_class::objective_->sense() == Linear_objective::MINIMIZE);
                SCIP_CALL(SCIPsetObjsense(scip, minimize ? SCIP_OBJSENSE_MINIMIZE : SCIP_OBJSENSE_MAXIMIZE));

                // Turns presolve on (it's the SCIP default).
                bool presolve = true;
                if (presolve)
                        SCIP_CALL(SCIPsetIntParam(scip, "presolving/maxrounds", -1)); // maximal number of presolving rounds (-1: unlimited, 0: off)
                else
                        SCIP_CALL(SCIPsetIntParam(scip, "presolving/maxrounds", 0));  // disable presolve

                bool status = false;
                // This tells scip to start the solution process
                if (SCIPsolve(scip) == SCIP_OKAY) {
                        // Gets the best found solution from scip
                        SCIP_SOL* sol = SCIPgetBestSol(scip);
                        if (sol) {
                                // If optimal or feasible solution is found.
                                Base_class::result_.resize(Base_class::variables_.size());
                                for (std::size_t i = 0; i < Base_class::variables_.size(); ++i) {
                                        FT x = SCIPgetSolVal(scip, sol, scip_variables[i]);

                                        Variable* v = Base_class::variables_[i];
                                        if (v->variable_type() != Variable::CONTINUOUS)
                                                x = static_cast<int>(std::round(x));

                                        v->set_solution_value(x);
                                        Base_class::result_[i] = x;
                                }
                                status = true;
                        }
                }

                // Reports the status: optimal, infeasible, etc.
                SCIP_STATUS scip_status = SCIPgetStatus(scip);
                switch (scip_status) {
                case SCIP_STATUS_OPTIMAL:
                        // Provides info only if fails.
                        break;
                case SCIP_STATUS_GAPLIMIT:
                        // To be consistent with the other solvers.
                        // Provides info only if fails.
                        break;
                case SCIP_STATUS_INFEASIBLE:
                        Base_class::error_message_ = "model was infeasible";
                        break;
                case SCIP_STATUS_UNBOUNDED:
                        Base_class::error_message_ = "model was unbounded";
                        break;
                case SCIP_STATUS_INFORUNBD:
                        Base_class::error_message_ = "model was either infeasible or unbounded";
                        break;
                case SCIP_STATUS_TIMELIMIT:
                        Base_class::error_message_ = "aborted due to time limit";
                        break;
                default:
                        Base_class::error_message_ = "aborted with status: " + std::to_string(scip_status);
                        break;
                }

                SCIP_CALL(SCIPresetParams(scip));

                // Since the SCIPcreateVar captures all variables, we have to release them now
                for (std::size_t i = 0; i < scip_variables.size(); ++i)
                        SCIP_CALL(SCIPreleaseVar(scip, &scip_variables[i]));
                scip_variables.clear();

                // The same for the constraints
                for (std::size_t i = 0; i < scip_constraints.size(); ++i)
                        SCIP_CALL(SCIPreleaseCons(scip, &scip_constraints[i]));
                scip_constraints.clear();

                // After releasing all vars and cons we can free the scip problem.
                // Remember this has always to be the last call to scip
                SCIP_CALL(SCIPfree(&scip));

                return status;
>>>>>>> 67b53fae
        }
        status = true;
      }
    }

    // Reports the status: optimal, infeasible, etc.
    SCIP_STATUS scip_status = SCIPgetStatus(scip);
    switch (scip_status) {
      case SCIP_STATUS_OPTIMAL:
        // Provides info only if fails.
        break;
      case SCIP_STATUS_GAPLIMIT:
        // To be consistent with the other solvers.
        // Provides info only if fails.
        break;
      case SCIP_STATUS_INFEASIBLE:
        Base_class::error_message_ = "model was infeasible";
        break;
      case SCIP_STATUS_UNBOUNDED:
        Base_class::error_message_ = "model was unbounded";
        break;
      case SCIP_STATUS_INFORUNBD:
        Base_class::error_message_ = "model was either infeasible or unbounded";
        break;
      case SCIP_STATUS_TIMELIMIT:
        Base_class::error_message_ = "aborted due to time limit";
        break;
      default:
        Base_class::error_message_ = "aborted with status: " + std::to_string(scip_status);
        break;
    }

    SCIP_CALL(SCIPresetParams(scip));

    // Since the SCIPcreateVar captures all variables, we have to release them now
    for (std::size_t i = 0; i < scip_variables.size(); ++i)
      SCIP_CALL(SCIPreleaseVar(scip, &scip_variables[i]));
    scip_variables.clear();

    // The same for the constraints
    for (std::size_t i = 0; i < scip_constraints.size(); ++i)
      SCIP_CALL(SCIPreleaseCons(scip, &scip_constraints[i]));
    scip_constraints.clear();

    // After releasing all vars and cons we can free the scip problem.
    // Remember this has always to be the last call to scip
    SCIP_CALL(SCIPfree(&scip));

    return status;
  }
  /// \endcond
};

} // namespace CGAL

#endif // CGAL_USE_SCIP or DOXYGEN_RUNNING

#endif // CGAL_SCIP_MIXED_INTEGER_PROGRAM_TRAITS_H<|MERGE_RESOLUTION|>--- conflicted
+++ resolved
@@ -25,8 +25,7 @@
 
 namespace CGAL {
 
-<<<<<<< HEAD
-/// \ingroup PkgSolver
+/// \ingroup PkgSolverInterfaceRef
 ///
 /// This class provides an interface for formulating and solving
 /// constrained or unconstrained mixed integer programs using
@@ -170,216 +169,6 @@
 
           v->set_solution_value(x);
           Base_class::result_[i] = x;
-=======
-        /// \ingroup PkgSolverInterfaceRef
-        ///
-        /// This class provides an interface for formulating and solving
-        /// mixed integer programs (constrained or unconstrained) using
-        /// \ref thirdpartySCIP.
-        ///
-        /// \ref thirdpartySCIP must be available on the system.
-        ///
-        /// \cond SKIP_IN_MANUAL
-        /// \tparam FT Number type
-        /// \endcond
-        ///
-        /// \cgalModels `MixedIntegerProgramTraits`
-        ///
-        /// \sa `GLPK_mixed_integer_program_traits`
-        template <typename FT>
-        class SCIP_mixed_integer_program_traits : public Mixed_integer_program_traits<FT>
-        {
-                /// \cond SKIP_IN_MANUAL
-        public:
-                typedef CGAL::Mixed_integer_program_traits<FT>                Base_class;
-                typedef typename Base_class::Variable                        Variable;
-                typedef typename Base_class::Linear_constraint          Linear_constraint;
-                typedef typename Base_class::Linear_objective           Linear_objective;
-                typedef typename Linear_objective::Sense                Sense;
-                typedef typename Variable::Variable_type                Variable_type;
-
-        public:
-
-                /// Solves the program. Returns false if fails.
-                virtual bool solve();
-                /// \endcond
-        };
-
-        //////////////////////////////////////////////////////////////////////////
-
-        // implementation
-
-        template<typename FT>
-        bool SCIP_mixed_integer_program_traits<FT>::solve()
-        {
-                Base_class::error_message_.clear();
-
-                Scip* scip = 0;
-                SCIP_CALL(SCIPcreate(&scip));
-                SCIP_CALL(SCIPincludeDefaultPlugins(scip));
-
-                // Disables scip output to stdout
-                SCIPmessagehdlrSetQuiet(SCIPgetMessagehdlr(scip), TRUE);
-
-                // Uses wall clock time because getting CPU user seconds
-                // involves calling times() which is very expensive
-                SCIP_CALL(SCIPsetIntParam(scip, "timing/clocktype", SCIP_CLOCKTYPE_WALL));
-
-                // Creates empty problem
-                SCIP_CALL(SCIPcreateProbBasic(scip, "Solver_interface"));
-
-                // Creates variables
-                std::vector<SCIP_VAR*> scip_variables;
-                for (std::size_t i = 0; i < Base_class::variables_.size(); ++i) {
-                        const Variable* var = Base_class::variables_[i];
-                        SCIP_VAR* v = 0;
-
-                        double lb, ub;
-                        var->get_bounds(lb, ub);
-
-                        switch (var->variable_type())
-                        {
-                        case Variable::CONTINUOUS:
-                                SCIP_CALL(SCIPcreateVar(scip, &v, var->name().c_str(), lb, ub, 0.0, SCIP_VARTYPE_CONTINUOUS, TRUE, FALSE, 0, 0, 0, 0, 0));
-                                break;
-                        case Variable::INTEGER:
-                                SCIP_CALL(SCIPcreateVar(scip, &v, var->name().c_str(), lb, ub, 0.0, SCIP_VARTYPE_INTEGER, TRUE, FALSE, 0, 0, 0, 0, 0));
-                                break;
-                        case Variable::BINARY:
-                                SCIP_CALL(SCIPcreateVar(scip, &v, var->name().c_str(), 0, 1, 0.0, SCIP_VARTYPE_BINARY, TRUE, FALSE, 0, 0, 0, 0, 0));
-                                break;
-                        }
-                        // Adds the SCIP_VAR object to the scip problem
-                        SCIP_CALL(SCIPaddVar(scip, v));
-
-                        // Stores the SCIP_VAR pointer for later access
-                        scip_variables.push_back(v);
-                }
-
-                // Adds constraints
-
-                std::vector<SCIP_CONS*> scip_constraints;
-                for (std::size_t i = 0; i < Base_class::constraints_.size(); ++i) {
-                        const Linear_constraint* c = Base_class::constraints_[i];
-                        const std::unordered_map<const Variable*, double>& coeffs = c->coefficients();
-                        typename std::unordered_map<const Variable*, double>::const_iterator cur = coeffs.begin();
-
-                        std::vector<SCIP_VAR*>        cstr_variables(coeffs.size());
-                        std::vector<double>                cstr_values(coeffs.size());
-                        std::size_t idx = 0;
-                        for (; cur != coeffs.end(); ++cur) {
-                                std::size_t var_idx = cur->first->index();
-                                double coeff = cur->second;
-                                cstr_variables[idx] = scip_variables[var_idx];
-                                cstr_values[idx] = coeff;
-                                ++idx;
-                        }
-
-                        // Creates SCIP_CONS object
-                        SCIP_CONS* cons = 0;
-                        const std::string& name = c->name();
-
-                        double lb, ub;
-                        c->get_bounds(lb, ub);
-
-                        SCIP_CALL(SCIPcreateConsLinear(scip, &cons, name.c_str(), int(coeffs.size()), cstr_variables.data(), cstr_values.data(), lb, ub, TRUE, TRUE, TRUE, TRUE, TRUE, FALSE, FALSE, FALSE, FALSE, FALSE));
-
-                        // Adds the constraint to scip
-                        SCIP_CALL(SCIPaddCons(scip, cons));
-
-                        // Stores the constraint for later on
-                        scip_constraints.push_back(cons);
-                }
-
-                // Sets objective
-
-                // Determines the coefficient of each variable in the objective function
-                const std::unordered_map<const Variable*, double>& obj_coeffs = Base_class::objective_->coefficients();
-                typename std::unordered_map<const Variable*, double>::const_iterator cur = obj_coeffs.begin();
-                for (; cur != obj_coeffs.end(); ++cur) {
-                        const Variable* var = cur->first;
-                        double coeff = cur->second;
-                        SCIP_CALL(SCIPchgVarObj(scip, scip_variables[var->index()], coeff));
-                }
-
-                // Sets the objective sense
-                bool minimize = (Base_class::objective_->sense() == Linear_objective::MINIMIZE);
-                SCIP_CALL(SCIPsetObjsense(scip, minimize ? SCIP_OBJSENSE_MINIMIZE : SCIP_OBJSENSE_MAXIMIZE));
-
-                // Turns presolve on (it's the SCIP default).
-                bool presolve = true;
-                if (presolve)
-                        SCIP_CALL(SCIPsetIntParam(scip, "presolving/maxrounds", -1)); // maximal number of presolving rounds (-1: unlimited, 0: off)
-                else
-                        SCIP_CALL(SCIPsetIntParam(scip, "presolving/maxrounds", 0));  // disable presolve
-
-                bool status = false;
-                // This tells scip to start the solution process
-                if (SCIPsolve(scip) == SCIP_OKAY) {
-                        // Gets the best found solution from scip
-                        SCIP_SOL* sol = SCIPgetBestSol(scip);
-                        if (sol) {
-                                // If optimal or feasible solution is found.
-                                Base_class::result_.resize(Base_class::variables_.size());
-                                for (std::size_t i = 0; i < Base_class::variables_.size(); ++i) {
-                                        FT x = SCIPgetSolVal(scip, sol, scip_variables[i]);
-
-                                        Variable* v = Base_class::variables_[i];
-                                        if (v->variable_type() != Variable::CONTINUOUS)
-                                                x = static_cast<int>(std::round(x));
-
-                                        v->set_solution_value(x);
-                                        Base_class::result_[i] = x;
-                                }
-                                status = true;
-                        }
-                }
-
-                // Reports the status: optimal, infeasible, etc.
-                SCIP_STATUS scip_status = SCIPgetStatus(scip);
-                switch (scip_status) {
-                case SCIP_STATUS_OPTIMAL:
-                        // Provides info only if fails.
-                        break;
-                case SCIP_STATUS_GAPLIMIT:
-                        // To be consistent with the other solvers.
-                        // Provides info only if fails.
-                        break;
-                case SCIP_STATUS_INFEASIBLE:
-                        Base_class::error_message_ = "model was infeasible";
-                        break;
-                case SCIP_STATUS_UNBOUNDED:
-                        Base_class::error_message_ = "model was unbounded";
-                        break;
-                case SCIP_STATUS_INFORUNBD:
-                        Base_class::error_message_ = "model was either infeasible or unbounded";
-                        break;
-                case SCIP_STATUS_TIMELIMIT:
-                        Base_class::error_message_ = "aborted due to time limit";
-                        break;
-                default:
-                        Base_class::error_message_ = "aborted with status: " + std::to_string(scip_status);
-                        break;
-                }
-
-                SCIP_CALL(SCIPresetParams(scip));
-
-                // Since the SCIPcreateVar captures all variables, we have to release them now
-                for (std::size_t i = 0; i < scip_variables.size(); ++i)
-                        SCIP_CALL(SCIPreleaseVar(scip, &scip_variables[i]));
-                scip_variables.clear();
-
-                // The same for the constraints
-                for (std::size_t i = 0; i < scip_constraints.size(); ++i)
-                        SCIP_CALL(SCIPreleaseCons(scip, &scip_constraints[i]));
-                scip_constraints.clear();
-
-                // After releasing all vars and cons we can free the scip problem.
-                // Remember this has always to be the last call to scip
-                SCIP_CALL(SCIPfree(&scip));
-
-                return status;
->>>>>>> 67b53fae
         }
         status = true;
       }
