--- conflicted
+++ resolved
@@ -113,14 +113,15 @@
       return m_solver_sptr->info() == Eigen::Success;
    }
 
-<<<<<<< HEAD
   bool factor (const Matrix& A, NT& D)
   {
     D = 1;
     
     m_mat = &A.eigen_object();
     solver().compute(*m_mat);
-=======
+    return solver().info() == Eigen::Success;
+  }
+
    /// Solve the sparse linear system "At*A*X = At*B".
    bool linear_solver_non_symmetric(const Matrix& A, const Vector& B, Vector& X, NT& D)
    {
@@ -155,26 +156,16 @@
     typename Matrix::EigenType At = A.eigen_object().transpose(); 
     m_mat = &A.eigen_object();
     solver().compute(At * A.eigen_object());
->>>>>>> cdc7ac20
     return solver().info() == Eigen::Success;
   }
 	
   bool linear_solver(const Vector& B, Vector& X)
   {
-<<<<<<< HEAD
     CGAL_precondition(m_mat!=NULL); //factor should have been called first
     X = solver().solve(B);
     return solver().info() == Eigen::Success;
   }
 protected:
-=======
-    CGAL_precondition(m_mat!=NULL); //pre_factor should have been called first
-    X = solver().solve(B);
-    return solver().info() == Eigen::Success;
-  }
-   
-protected: 
->>>>>>> cdc7ac20
   const typename Matrix::EigenType* m_mat;
   boost::shared_ptr<EigenSolverT> m_solver_sptr;
 
