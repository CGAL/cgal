// Copyright (c) 2012  INRIA Bordeaux Sud-Ouest (France), All rights reserved.
//
// This file is part of CGAL (www.cgal.org)
//
// $URL$
// $Id$
// SPDX-License-Identifier: LGPL-3.0-or-later OR LicenseRef-Commercial
//
// Author(s)     : Gael Guennebaud

#ifndef CGAL_SOLVER_INTERFACE_EIGEN_MATRIX_H
#define CGAL_SOLVER_INTERFACE_EIGEN_MATRIX_H

#include <CGAL/basic.h> // include basic.h before testing #defines

#include <CGAL/Eigen_sparse_matrix.h> // for backward compatibility

#include <Eigen/Dense>

namespace CGAL {

/*!
\ingroup PkgSolverInterfaceRef

The class `Eigen_matrix` is a wrapper around `Eigen` matrix type
<a href="http://eigen.tuxfamily.org/dox/classEigen_1_1Matrix.html">`Eigen::Matrix`</a>.

\cgalModels `SvdTraits::Matrix` 

\tparam T Number type.
\tparam D1 Number of rows, or Dynamic
\tparam D2 Number of columns, or Dynamic

\sa `CGAL::Eigen_vector<T>`
\sa `CGAL::Eigen_sparse_matrix<T>`
\sa `CGAL::Eigen_sparse_symmetric_matrix<T>`
*/
template <class FT, int D1 = ::Eigen::Dynamic, int D2 = ::Eigen::Dynamic>
struct Eigen_matrix
  : public ::Eigen::Matrix<FT, D1, D2>
{
  /// The internal matrix type from \ref thirdpartyEigen "Eigen".
<<<<<<< HEAD
  typedef Eigen::SparseMatrix<T>      EigenType;

  typedef T                           NT;
  /// @}

  Eigen_sparse_matrix(const EigenType& et)
    : m_is_already_built(true), m_matrix(et), m_is_symmetric(false)
  {}

  // Public operations
public:
  Eigen_sparse_matrix()  :
      m_is_already_built(false)
  {}

  /// Create a square matrix initialized with zeros.
  Eigen_sparse_matrix(std::size_t  dim,           ///< Matrix dimension.
                      bool is_symmetric = false)  ///< Symmetric/hermitian?
    :
      m_is_already_built(false),
      m_matrix(static_cast<int>(dim), static_cast<int>(dim))
  {
    CGAL_precondition(dim > 0);

    m_is_symmetric = is_symmetric;
    m_triplets.reserve(dim); // reserve memory for a regular 3D grid
  }

  /// Create a square matrix initialized with zeros.
  Eigen_sparse_matrix(int dim,                    ///< Matrix dimension.
                      bool is_symmetric = false)  ///< Symmetric/hermitian?
    : m_is_already_built(false),
      m_matrix(dim, dim)
  {
    CGAL_precondition(dim > 0);

    m_is_symmetric = is_symmetric;
    // reserve memory for a regular 3D grid
    m_triplets.reserve(dim);
  }

  /// Create a rectangular matrix initialized with zeros.
  ///
  /// \pre rows == columns if `is_symmetric` is true.
  Eigen_sparse_matrix(std::size_t rows,          ///< Number of rows.
                      std::size_t columns,       ///< Number of columns.
                      bool is_symmetric = false) ///< Symmetric/hermitian?
    : m_is_already_built(false),
      m_matrix(static_cast<int>(rows), static_cast<int>(columns))
  {
    CGAL_precondition(rows > 0);
    CGAL_precondition(columns > 0);
    if(m_is_symmetric)
    {
      CGAL_precondition(rows == columns);
    }

    m_is_symmetric = is_symmetric;
    // reserve memory for a regular 3D grid
    m_triplets.reserve(rows);
  }

  void swap(Eigen_sparse_matrix& other)
  {
    std::swap(m_is_already_built, other.m_is_already_built);
    std::swap(m_is_symmetric, other.m_is_symmetric);
    m_matrix.swap(other.m_matrix);
    m_triplets.swap(other.m_triplets);
  }


  /// Delete this object and the wrapped matrix.
  ~Eigen_sparse_matrix() { }

  /// Create a rectangular matrix initialized with zeros.
  ///
  /// \pre rows == columns if `is_symmetric` is true.
  Eigen_sparse_matrix(int rows,                  ///< Number of rows.
                      int columns,               ///< Number of columns.
                      bool is_symmetric = false) ///< Symmetric/hermitian?
    : m_is_already_built(false),
      m_matrix(rows,columns)
  {
    CGAL_precondition(rows > 0);
    CGAL_precondition(columns > 0);
    if(is_symmetric)
    {
      CGAL_precondition(rows == columns);
    }

    m_is_symmetric = is_symmetric;
    // reserve memory for a regular 3D grid
    m_triplets.reserve(rows);
  }

  /// Return the matrix number of rows
  int row_dimension() const { return static_cast<int>(m_matrix.rows()); }
  /// Return the matrix number of columns
  int column_dimension() const { return static_cast<int>(m_matrix.cols()); }

  /// Write access to a matrix coefficient: a_ij <- val.
  ///
  /// Users can optimize calls to this function by setting 'new_coef' to `true`
  /// if the coefficient does not already exist in the matrix.
  ///
  /// \warning For symmetric matrices, `Eigen_sparse_matrix` only stores the lower triangle
  ///   and `set_coef()` does nothing if (i, j) belongs to the upper triangle.
  ///
  /// \pre 0 <= i < row_dimension().
  /// \pre 0 <= j < column_dimension().
  void set_coef(std::size_t i_, std::size_t j_, T val, bool new_coef = false)
  {
    int i = static_cast<int>(i_);
    int j = static_cast<int>(j_);
    CGAL_precondition(i < row_dimension());
    CGAL_precondition(j < column_dimension());

    if (m_is_symmetric && (j > i))
      return;

    if(m_is_already_built)
    {
      m_matrix.coeffRef(i,j) = val;
    }
    else
    {
      if(new_coef == false)
      {
        assemble_matrix();
        m_matrix.coeffRef(i,j) = val;
      }
      else
      {
        m_triplets.push_back(Triplet(i,j,val));
      }
    }
  }

  /// Write access to a matrix coefficient: a_ij <- a_ij + val.
  ///
  /// \warning For symmetric matrices, Eigen_sparse_matrix only stores the lower triangle
  /// `add_coef()` does nothing if (i, j) belongs to the upper triangle.
  ///
  /// \pre 0 <= i < row_dimension().
  /// \pre 0 <= j < column_dimension().
  void add_coef(std::size_t i_, std::size_t j_, T  val)
  {
    int i = static_cast<int>(i_);
    int j = static_cast<int>(j_);
    if(m_is_symmetric && (j > i))
      return;

    if(m_is_already_built){
      CGAL_precondition(i < row_dimension());
      CGAL_precondition(j < column_dimension());
      m_matrix.coeffRef(i,j) += val;
    }else{
      m_triplets.push_back(Triplet(i,j,val));
    }
  }

  /// Read access to a matrix coefficient.
  ///
  /// \warning Complexity:
  /// - O(log(n)) if the matrix is already built.
  /// - O(n) if the matrix is not built.
  /// `n` being the number of entries in the matrix.
  ///
  /// \pre 0 <= i < row_dimension().
  /// \pre 0 <= j < column_dimension().
  NT get_coef (std::size_t i_, std::size_t j_) const
  {
    int i = static_cast<int>(i_);
    int j = static_cast<int>(j_);
    CGAL_precondition(i < row_dimension());
    CGAL_precondition(j < column_dimension());

    if(m_is_symmetric && j > i)
      std::swap(i, j);

    if (m_is_already_built)
      return m_matrix.coeffRef(i,j);
    else
    {
      NT val = 0;
      for(std::size_t t=0; t<m_triplets.size(); ++t)
      {
        if(m_triplets[t].col() == j &&
           m_triplets[t].row() == i)
          val += m_triplets[t].value();
      }
      return val;
    }
  }
=======
  typedef ::Eigen::Matrix<FT, D1, D2> EigenType;

  /// Constructs a null matrix.
  Eigen_matrix() { }

  /// Constructs an uninitialized matrix with `nr` rows and `nc` columns.
  /// This is useful for dynamic-size matrices.
  /// For fixed-size matrices, it is redundant to pass these parameters.
  Eigen_matrix(std::size_t nr, std::size_t nc) : EigenType(nr, nc) { }
>>>>>>> 4b04b752

  /// Constructs a matrix from an Eigen matrix.
  Eigen_matrix(const EigenType& b) : EigenType(b) { }

  /// Returns the matrix number of rows.
  std::size_t number_of_rows() const { return this->rows(); }
  /// Returns the matrix number of columns.
  std::size_t number_of_columns() const { return this->cols(); }

  /// Returns the value of the matrix at position (i,j).
  FT operator()( std::size_t i , std::size_t j ) const { return EigenType::operator()(i,j); }

  /// Writes access to a matrix coefficient: `a_ij` <- `val`.
  void set(std::size_t i, std::size_t j, FT value) { this->coeffRef(i,j) = value; }

<<<<<<< HEAD
    // turns the matrix into compressed mode:
    //  -> release some memory
    //  -> required for some external solvers
    m_matrix.makeCompressed();
    return m_matrix;
  }

=======
  /// Returns the internal matrix, with type `EigenType`.
  const EigenType& eigen_object() const { return static_cast<const EigenType&>(*this); }
>>>>>>> 4b04b752

public:
  /// \cond SKIP_IN_MANUAL
  friend Eigen_matrix operator*(const FT c, const Eigen_matrix& M)
  {
    return Eigen_matrix(c * M.eigen_object());
  }
<<<<<<< HEAD


  friend Eigen_sparse_matrix
  operator+(const Eigen_sparse_matrix& M0, const Eigen_sparse_matrix& M1)
  {
    return Eigen_sparse_matrix(M0.eigen_object()+ M1.eigen_object());
  }
  /// \endcond


  // Fields
private:
  mutable bool m_is_already_built;

  typedef Eigen::Triplet<T,int> Triplet;
  mutable std::vector<Triplet> m_triplets;

  mutable EigenType m_matrix;

  // Symmetric/hermitian?
  bool m_is_symmetric;
}; // Eigen_sparse_matrix


/*!
\ingroup PkgSolverInterfaceRef
=======
>>>>>>> 4b04b752

  friend Eigen_matrix operator*(const Eigen_matrix& M0, const Eigen_matrix& M1)
  {
    return Eigen_matrix(M0.eigen_object() * M1.eigen_object());
  }

  friend Eigen_matrix operator+(const Eigen_matrix& M0, const Eigen_matrix& M1)
  {
    return Eigen_matrix(M0.eigen_object() + M1.eigen_object());
  }
<<<<<<< HEAD
};

/*!
\ingroup PkgSolverInterfaceRef

The class `Eigen_matrix` is a wrapper around `Eigen` matrix type
<a href="http://eigen.tuxfamily.org/dox/classEigen_1_1Matrix.html">`Eigen::Matrix`</a>.

\cgalModels `SvdTraits::Matrix`

\tparam T Number type.

\sa `CGAL::Eigen_vector<T>`
\sa `CGAL::Eigen_sparse_matrix<T>`
\sa `CGAL::Eigen_sparse_symmetric_matrix<T>`
*/
template <class FT>
struct Eigen_matrix
  : public ::Eigen::Matrix<FT, ::Eigen::Dynamic, ::Eigen::Dynamic>
{
  /// The internal matrix type from \ref thirdpartyEigen "Eigen".
  typedef ::Eigen::Matrix<FT, ::Eigen::Dynamic, ::Eigen::Dynamic> EigenType;

  /// Construct a matrix with `nr` rows and `nc` columns.
  Eigen_matrix(std::size_t nr, std::size_t nc) : EigenType(nr, nc) { }

  /// Return the matrix number of rows.
  std::size_t number_of_rows() const { return this->rows(); }
  /// Return the matrix number of columns.
  std::size_t number_of_columns() const { return this->cols(); }

  /// Return the value of the matrix at position (i,j).
  FT operator()( std::size_t i , std::size_t j ) const { return EigenType::operator()(i,j); }

  /// Write access to a matrix coefficient: `a_ij` <- `val`.
  void set(std::size_t i, std::size_t j, FT value) { this->coeffRef(i,j) = value; }

  /// Return the internal matrix, with type `EigenType`.
  const EigenType& eigen_object() const { return static_cast<const EigenType&>(*this); }
=======
  /// \endcond
>>>>>>> 4b04b752
};

} //namespace CGAL

#endif // CGAL_SOLVER_INTERFACE_EIGEN_MATRIX_H<|MERGE_RESOLUTION|>--- conflicted
+++ resolved
@@ -40,202 +40,6 @@
   : public ::Eigen::Matrix<FT, D1, D2>
 {
   /// The internal matrix type from \ref thirdpartyEigen "Eigen".
-<<<<<<< HEAD
-  typedef Eigen::SparseMatrix<T>      EigenType;
-
-  typedef T                           NT;
-  /// @}
-
-  Eigen_sparse_matrix(const EigenType& et)
-    : m_is_already_built(true), m_matrix(et), m_is_symmetric(false)
-  {}
-
-  // Public operations
-public:
-  Eigen_sparse_matrix()  :
-      m_is_already_built(false)
-  {}
-
-  /// Create a square matrix initialized with zeros.
-  Eigen_sparse_matrix(std::size_t  dim,           ///< Matrix dimension.
-                      bool is_symmetric = false)  ///< Symmetric/hermitian?
-    :
-      m_is_already_built(false),
-      m_matrix(static_cast<int>(dim), static_cast<int>(dim))
-  {
-    CGAL_precondition(dim > 0);
-
-    m_is_symmetric = is_symmetric;
-    m_triplets.reserve(dim); // reserve memory for a regular 3D grid
-  }
-
-  /// Create a square matrix initialized with zeros.
-  Eigen_sparse_matrix(int dim,                    ///< Matrix dimension.
-                      bool is_symmetric = false)  ///< Symmetric/hermitian?
-    : m_is_already_built(false),
-      m_matrix(dim, dim)
-  {
-    CGAL_precondition(dim > 0);
-
-    m_is_symmetric = is_symmetric;
-    // reserve memory for a regular 3D grid
-    m_triplets.reserve(dim);
-  }
-
-  /// Create a rectangular matrix initialized with zeros.
-  ///
-  /// \pre rows == columns if `is_symmetric` is true.
-  Eigen_sparse_matrix(std::size_t rows,          ///< Number of rows.
-                      std::size_t columns,       ///< Number of columns.
-                      bool is_symmetric = false) ///< Symmetric/hermitian?
-    : m_is_already_built(false),
-      m_matrix(static_cast<int>(rows), static_cast<int>(columns))
-  {
-    CGAL_precondition(rows > 0);
-    CGAL_precondition(columns > 0);
-    if(m_is_symmetric)
-    {
-      CGAL_precondition(rows == columns);
-    }
-
-    m_is_symmetric = is_symmetric;
-    // reserve memory for a regular 3D grid
-    m_triplets.reserve(rows);
-  }
-
-  void swap(Eigen_sparse_matrix& other)
-  {
-    std::swap(m_is_already_built, other.m_is_already_built);
-    std::swap(m_is_symmetric, other.m_is_symmetric);
-    m_matrix.swap(other.m_matrix);
-    m_triplets.swap(other.m_triplets);
-  }
-
-
-  /// Delete this object and the wrapped matrix.
-  ~Eigen_sparse_matrix() { }
-
-  /// Create a rectangular matrix initialized with zeros.
-  ///
-  /// \pre rows == columns if `is_symmetric` is true.
-  Eigen_sparse_matrix(int rows,                  ///< Number of rows.
-                      int columns,               ///< Number of columns.
-                      bool is_symmetric = false) ///< Symmetric/hermitian?
-    : m_is_already_built(false),
-      m_matrix(rows,columns)
-  {
-    CGAL_precondition(rows > 0);
-    CGAL_precondition(columns > 0);
-    if(is_symmetric)
-    {
-      CGAL_precondition(rows == columns);
-    }
-
-    m_is_symmetric = is_symmetric;
-    // reserve memory for a regular 3D grid
-    m_triplets.reserve(rows);
-  }
-
-  /// Return the matrix number of rows
-  int row_dimension() const { return static_cast<int>(m_matrix.rows()); }
-  /// Return the matrix number of columns
-  int column_dimension() const { return static_cast<int>(m_matrix.cols()); }
-
-  /// Write access to a matrix coefficient: a_ij <- val.
-  ///
-  /// Users can optimize calls to this function by setting 'new_coef' to `true`
-  /// if the coefficient does not already exist in the matrix.
-  ///
-  /// \warning For symmetric matrices, `Eigen_sparse_matrix` only stores the lower triangle
-  ///   and `set_coef()` does nothing if (i, j) belongs to the upper triangle.
-  ///
-  /// \pre 0 <= i < row_dimension().
-  /// \pre 0 <= j < column_dimension().
-  void set_coef(std::size_t i_, std::size_t j_, T val, bool new_coef = false)
-  {
-    int i = static_cast<int>(i_);
-    int j = static_cast<int>(j_);
-    CGAL_precondition(i < row_dimension());
-    CGAL_precondition(j < column_dimension());
-
-    if (m_is_symmetric && (j > i))
-      return;
-
-    if(m_is_already_built)
-    {
-      m_matrix.coeffRef(i,j) = val;
-    }
-    else
-    {
-      if(new_coef == false)
-      {
-        assemble_matrix();
-        m_matrix.coeffRef(i,j) = val;
-      }
-      else
-      {
-        m_triplets.push_back(Triplet(i,j,val));
-      }
-    }
-  }
-
-  /// Write access to a matrix coefficient: a_ij <- a_ij + val.
-  ///
-  /// \warning For symmetric matrices, Eigen_sparse_matrix only stores the lower triangle
-  /// `add_coef()` does nothing if (i, j) belongs to the upper triangle.
-  ///
-  /// \pre 0 <= i < row_dimension().
-  /// \pre 0 <= j < column_dimension().
-  void add_coef(std::size_t i_, std::size_t j_, T  val)
-  {
-    int i = static_cast<int>(i_);
-    int j = static_cast<int>(j_);
-    if(m_is_symmetric && (j > i))
-      return;
-
-    if(m_is_already_built){
-      CGAL_precondition(i < row_dimension());
-      CGAL_precondition(j < column_dimension());
-      m_matrix.coeffRef(i,j) += val;
-    }else{
-      m_triplets.push_back(Triplet(i,j,val));
-    }
-  }
-
-  /// Read access to a matrix coefficient.
-  ///
-  /// \warning Complexity:
-  /// - O(log(n)) if the matrix is already built.
-  /// - O(n) if the matrix is not built.
-  /// `n` being the number of entries in the matrix.
-  ///
-  /// \pre 0 <= i < row_dimension().
-  /// \pre 0 <= j < column_dimension().
-  NT get_coef (std::size_t i_, std::size_t j_) const
-  {
-    int i = static_cast<int>(i_);
-    int j = static_cast<int>(j_);
-    CGAL_precondition(i < row_dimension());
-    CGAL_precondition(j < column_dimension());
-
-    if(m_is_symmetric && j > i)
-      std::swap(i, j);
-
-    if (m_is_already_built)
-      return m_matrix.coeffRef(i,j);
-    else
-    {
-      NT val = 0;
-      for(std::size_t t=0; t<m_triplets.size(); ++t)
-      {
-        if(m_triplets[t].col() == j &&
-           m_triplets[t].row() == i)
-          val += m_triplets[t].value();
-      }
-      return val;
-    }
-  }
-=======
   typedef ::Eigen::Matrix<FT, D1, D2> EigenType;
 
   /// Constructs a null matrix.
@@ -245,7 +49,6 @@
   /// This is useful for dynamic-size matrices.
   /// For fixed-size matrices, it is redundant to pass these parameters.
   Eigen_matrix(std::size_t nr, std::size_t nc) : EigenType(nr, nc) { }
->>>>>>> 4b04b752
 
   /// Constructs a matrix from an Eigen matrix.
   Eigen_matrix(const EigenType& b) : EigenType(b) { }
@@ -261,18 +64,8 @@
   /// Writes access to a matrix coefficient: `a_ij` <- `val`.
   void set(std::size_t i, std::size_t j, FT value) { this->coeffRef(i,j) = value; }
 
-<<<<<<< HEAD
-    // turns the matrix into compressed mode:
-    //  -> release some memory
-    //  -> required for some external solvers
-    m_matrix.makeCompressed();
-    return m_matrix;
-  }
-
-=======
   /// Returns the internal matrix, with type `EigenType`.
   const EigenType& eigen_object() const { return static_cast<const EigenType&>(*this); }
->>>>>>> 4b04b752
 
 public:
   /// \cond SKIP_IN_MANUAL
@@ -280,35 +73,6 @@
   {
     return Eigen_matrix(c * M.eigen_object());
   }
-<<<<<<< HEAD
-
-
-  friend Eigen_sparse_matrix
-  operator+(const Eigen_sparse_matrix& M0, const Eigen_sparse_matrix& M1)
-  {
-    return Eigen_sparse_matrix(M0.eigen_object()+ M1.eigen_object());
-  }
-  /// \endcond
-
-
-  // Fields
-private:
-  mutable bool m_is_already_built;
-
-  typedef Eigen::Triplet<T,int> Triplet;
-  mutable std::vector<Triplet> m_triplets;
-
-  mutable EigenType m_matrix;
-
-  // Symmetric/hermitian?
-  bool m_is_symmetric;
-}; // Eigen_sparse_matrix
-
-
-/*!
-\ingroup PkgSolverInterfaceRef
-=======
->>>>>>> 4b04b752
 
   friend Eigen_matrix operator*(const Eigen_matrix& M0, const Eigen_matrix& M1)
   {
@@ -319,49 +83,7 @@
   {
     return Eigen_matrix(M0.eigen_object() + M1.eigen_object());
   }
-<<<<<<< HEAD
-};
-
-/*!
-\ingroup PkgSolverInterfaceRef
-
-The class `Eigen_matrix` is a wrapper around `Eigen` matrix type
-<a href="http://eigen.tuxfamily.org/dox/classEigen_1_1Matrix.html">`Eigen::Matrix`</a>.
-
-\cgalModels `SvdTraits::Matrix`
-
-\tparam T Number type.
-
-\sa `CGAL::Eigen_vector<T>`
-\sa `CGAL::Eigen_sparse_matrix<T>`
-\sa `CGAL::Eigen_sparse_symmetric_matrix<T>`
-*/
-template <class FT>
-struct Eigen_matrix
-  : public ::Eigen::Matrix<FT, ::Eigen::Dynamic, ::Eigen::Dynamic>
-{
-  /// The internal matrix type from \ref thirdpartyEigen "Eigen".
-  typedef ::Eigen::Matrix<FT, ::Eigen::Dynamic, ::Eigen::Dynamic> EigenType;
-
-  /// Construct a matrix with `nr` rows and `nc` columns.
-  Eigen_matrix(std::size_t nr, std::size_t nc) : EigenType(nr, nc) { }
-
-  /// Return the matrix number of rows.
-  std::size_t number_of_rows() const { return this->rows(); }
-  /// Return the matrix number of columns.
-  std::size_t number_of_columns() const { return this->cols(); }
-
-  /// Return the value of the matrix at position (i,j).
-  FT operator()( std::size_t i , std::size_t j ) const { return EigenType::operator()(i,j); }
-
-  /// Write access to a matrix coefficient: `a_ij` <- `val`.
-  void set(std::size_t i, std::size_t j, FT value) { this->coeffRef(i,j) = value; }
-
-  /// Return the internal matrix, with type `EigenType`.
-  const EigenType& eigen_object() const { return static_cast<const EigenType&>(*this); }
-=======
   /// \endcond
->>>>>>> 4b04b752
 };
 
 } //namespace CGAL
