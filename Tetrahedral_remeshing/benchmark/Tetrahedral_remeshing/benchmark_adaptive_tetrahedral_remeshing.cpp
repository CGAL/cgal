--- conflicted
+++ resolved
@@ -72,11 +72,7 @@
         CGAL::create_adaptive_remeshing_sizing_field(tr),
         CGAL::parameters::number_of_iterations(num_iterations));
     t.stop();
-<<<<<<< HEAD
     generate_quality_metrics(c3t3, results_json);
-=======
-    //generate_quality_metrics(temp_tr, results_json);
->>>>>>> e881b42f
     append_metric_result(results_json, "Performance", "Memory", "Value", CGAL::Memory_sizer().virtual_size() >> 20);
     append_metric_result(results_json, "Performance", "Total_Time", "Value", t.time());
     // Status
