// Copyright (c) 2020 GeometryFactory (France) and Telecom Paris (France).
// All rights reserved.
//
// This file is part of CGAL (www.cgal.org)
//
// $URL$
// $Id$
// SPDX-License-Identifier: GPL-3.0-or-later OR LicenseRef-Commercial
//
//
// Author(s)     : Jane Tournois, Noura Faraj, Jean-Marc Thiery, Tamy Boubekeur

#ifndef TETRAHEDRAL_REMESHING_H
#define TETRAHEDRAL_REMESHING_H

#include <CGAL/license/Tetrahedral_remeshing.h>

#include <CGAL/Triangulation_3.h>
#include <CGAL/Mesh_complex_3_in_triangulation_3.h>

#include <CGAL/Tetrahedral_remeshing/Uniform_sizing_field.h>
#include <CGAL/Tetrahedral_remeshing/internal/tetrahedral_adaptive_remeshing_impl.h>
#include <CGAL/Tetrahedral_remeshing/internal/compute_c3t3_statistics.h>

#include <CGAL/Named_function_parameters.h>
#include <CGAL/boost/graph/named_params_helper.h>

#include <CGAL/property_map.h>

#ifdef CGAL_DUMP_REMESHING_STEPS
#include <sstream>
#endif

namespace CGAL
{
///////////////////////////////////////////////////
///////////////// TRIANGULATION_3 /////////////////
///////////////////////////////////////////////////
/*!
* \ingroup PkgTetrahedralRemeshingRef
* remeshes a tetrahedral mesh.
*
* It is recommended to use `CGAL::Tetrahedral_remeshing::Remeshing_triangulation_3`
* for the first parameter, as it inherits from `Triangulation_3` with a `TDS` suitable for this function.
*
* This function takes as input a 3-dimensional triangulation
* and performs a sequence of atomic operations
* in order to generate as output a high quality mesh with a prescribed
* uniform density.
* These atomic operations are performed as follows:
*   - edge splits, until all edges satisfy a prescribed length criterion,
*   - edge collapses, until all edges satisfy a prescribed length criterion,
*   - edge flips, to locally improve dihedral angles, until they can
*     no longer be improved by flipping,
*   - global smoothing by vertex relocations,
*   - re-projection of boundary vertices to the initial surface.
*
* This remeshing function can deal with multi-domains, boundaries, and features.
* It preserves the geometry of
* subdomains throughout the remeshing process.
*
* Subdomains are defined by indices that
* are stored in the cells of the input triangulation, following the `SimplicialMeshCellBase_3`
* concept (refined by `RemeshingCellBase_3`).
* The surfacic interfaces between subdomains are formed by facets whose two incident cells
* have different subdomain indices.
* The edges where three or more subdomains meet form feature polylines,
* and are considered as constrained edges.
*
*
* @tparam Traits is the geometric traits, model of `RemeshingTriangulationTraits_3`
* @tparam TDS is the triangulation data structure for `Triangulation_3`,
*             model of ` TriangulationDataStructure_3`,
*             with cell base model of `RemeshingCellBase_3`
*             and vertex base model of `RemeshingVertexBase_3`.
* @tparam SLDS is an optional parameter for `Triangulation_3`, that
*             specifies the type of the spatial lock data structure.
* @tparam SizingFunction a sizing field functional,
*             model of `RemeshingSizingField_3`, or type convertible to `double`.
* @tparam NamedParameters a sequence of \ref bgl_namedparameters "Named Parameters"
*
* @param tr the triangulation to be remeshed, of type `Triangulation_3<Traits, TDS, SLDS>`.
*           `Remeshing_triangulation` is a helper class that satisfies all the requirements
*           of its template parameters.
* @param sizing the target edge length. This parameter provides a
*          mesh density target for the remeshing algorithm.
*          It can be a number convertible to `double`,
*          or an instance of a model of `SizingField_3`.
* @param np optional sequence of \ref bgl_namedparameters "Named Parameters"
*          among the ones listed below
*
* \cgalNamedParamsBegin
*   \cgalParamNBegin{number_of_iterations}
*     \cgalParamDescription{the number of iterations for the full sequence of atomic operations
*                           performed (listed in the above description)}
*     \cgalParamType{unsigned int}
*     \cgalParamDefault{`1`}
*   \cgalParamNEnd
*
*   \cgalParamNBegin{remesh_boundaries}
*     \cgalParamDescription{If `false`, none of the input volume boundaries can be modified.
*                           Otherwise, the topology is preserved, but atomic operations
*                           can be performed on the surfaces, and along feature polylines,
*                           such that boundaries are remeshed.}
*     \cgalParamType{`bool`}
*     \cgalParamDefault{`true`}
*     \cgalParamExtra{Boundaries are between the exterior and the interior,
*                     between two subdomains, between the areas selected or not for remeshing
*                     (cf `Remeshing_cell_is_selected_map`), or defined
*                     by `Remeshing_edge_is_constrained_map` and `Remeshing_facet_is_constrained_map`.}
*   \cgalParamNEnd
*
*   \cgalParamNBegin{edge_is_constrained_map}
*     \cgalParamDescription{a property map containing the constrained-or-not status of each edge of `tr`.}
*     \cgalParamType{a class model of `ReadWritePropertyMap` with `std::pair<Triangulation_3::Vertex_handle, Triangulation_3::Vertex_handle>`
*                    as key type and `bool` as value type. It must be default constructible.}
*     \cgalParamDefault{a default property map where no edge is constrained}
*     \cgalParamExtra{A constrained edge can be split or collapsed, but not flipped.}
*     \cgalParamExtra{The pairs must be ordered to ensure consistency.}
*     \cgalParamExtra{During the meshing process, the set of constrained edges evolves consistently
*                     with edge splits and collapses, so the property map must be writable.}
*   \cgalParamNEnd
*
*   \cgalParamNBegin{facet_is_constrained_map}
*     \cgalParamDescription{a property map containing the constrained-or-not status of each facet of `tr`.}
*     \cgalParamType{a class model of `ReadablePropertyMap` with `Triangulation_3::Facet`
*                    as key type and `bool` as value type. It must be default constructible.}
*     \cgalParamDefault{a default property map where no facet is constrained}
*     \cgalParamExtra{A constrained facet can be split or collapsed, but not flipped.}
*     \cgalParamExtra{This map, contrary to the others, is not updated throughout the remeshing process.}
*   \cgalParamNEnd
*
*   \cgalParamNBegin{cell_is_selected_map}
*     \cgalParamDescription{a property map containing the selected - or - not status for each cell of `tr` for remeshing.
*                           Only selected cells are modified (and possibly their neighbors if surfaces are modified) by remeshing.}
*     \cgalParamType{a class model of `ReadWritePropertyMap` with `Triangulation_3::Cell_handle`
*                    as key type and `bool` as value type. It must be default constructible.}
*     \cgalParamDefault{a default property map where all cells of the domain
*                       (i.e. with a non-zero `Subdomain_index`) are selected.}
*     \cgalParamExtra{During the meshing process, the set of selected cells evolves consistently with
*                     the atomic operations that are performed, so the property map must be writable.}
*   \cgalParamNEnd
*
*   \cgalParamNBegin{smooth_constrained_edges}
*     \cgalParamDescription{If `true`, the end vertices of the edges set as
*                           constrained in `edge_is_constrained_map` move along the
*                           constrained polylines they belong to.}
*     \cgalParamType{`bool`}
*     \cgalParamDefault{`false`}
*     \cgalParamExtra{The endvertices of constraints listed
*                     by `edge_is_constrained_map`, and edges incident to at least three subdomains
*                     are made eligible to one dimensional smoothing, along the constrained polylines they belong to.
*                     Corners (i.e. vertices incident to more than 2 constrained edges) are not allowed
*                     to move at all.\n
*                     Note that activating the smoothing step on polyline constraints tends to reduce
*                     the quality of the minimal dihedral angle in the mesh.\n
*                     If `remesh_boundaries` is set to `false`, this parameter is ignored.}
*   \cgalParamNEnd
*
*  \cgalNamedParamsEnd
*
* \sa `CGAL::Tetrahedral_remeshing::Remeshing_triangulation_3`
*/
template<typename Traits, typename TDS, typename SLDS,
         typename SizingFunction,
         typename NamedParameters = parameters::Default_named_parameters>
void tetrahedral_isotropic_remeshing(
  CGAL::Triangulation_3<Traits, TDS, SLDS>& tr,
  const SizingFunction& sizing,
  const NamedParameters& np = parameters::default_values())
{
  CGAL_assertion(tr.is_valid());

  using Tr = CGAL::Triangulation_3<Traits, TDS, SLDS>;
  using Remesher_types
    = typename Tetrahedral_remeshing::internal::Adaptive_remesher_type_generator
        <Tr, SizingFunction, NamedParameters>;

  using parameters::choose_parameter;
  using parameters::get_parameter;

  bool remesh_surfaces = choose_parameter(get_parameter(np, internal_np::remesh_boundaries),
                                          true);
  bool protect = !remesh_surfaces;

  std::size_t max_it = choose_parameter(get_parameter(np, internal_np::number_of_iterations),
                                        1);
  bool smooth_constrained_edges
    = choose_parameter(get_parameter(np, internal_np::smooth_constrained_edges),
                       false);

  auto cell_select
    = choose_parameter(get_parameter(np, internal_np::cell_selector),
        typename Remesher_types::Default_Selection_functor());

  auto ecmap
    = choose_parameter(get_parameter(np, internal_np::edge_is_constrained),
        typename Remesher_types::Default_ECMap(false));

  auto fcmap
    = choose_parameter(get_parameter(np, internal_np::facet_is_constrained),
        typename Remesher_types::Default_FCMap(false));

  // Advanced and non documented parameters
  auto visitor
    = choose_parameter(get_parameter(np, internal_np::visitor),
        typename Remesher_types::Default_Visitor());

  auto nb_extra_iterations
    = choose_parameter(get_parameter(np, internal_np::nb_flip_smooth_iterations),
        std::size_t(3));

#ifdef CGAL_TETRAHEDRAL_REMESHING_VERBOSE
  std::cout << "Tetrahedral remeshing ("
            << "nb_iter = " << max_it << ", "
            << "protect = " << std::boolalpha << protect
            << ")" << std::endl;

  std::cout << "Init tetrahedral remeshing...";
  std::cout.flush();
#endif

  using Remesher = typename Remesher_types::type;
  Remesher remesher(tr, sizing, protect
                  , ecmap, fcmap
                  , smooth_constrained_edges
                  , cell_select
                  , visitor);

#ifdef CGAL_TETRAHEDRAL_REMESHING_VERBOSE
  std::cout << "done." << std::endl;
#endif
#ifdef CGAL_TETRAHEDRAL_REMESHING_DEBUG
  Tetrahedral_remeshing::internal::compute_statistics(
    remesher.tr(), cell_select, "statistics_begin.txt");
#endif

  // perform remeshing
<<<<<<< HEAD
  std::size_t nb_extra_iterations = 3;
#ifdef CGAL_TETRAHEDRAL_REMESHING_NO_EXTRA_ITERATIONS
  nb_extra_iterations = 0;
#endif

=======
>>>>>>> e31259e7
  remesher.remesh(max_it, nb_extra_iterations);

#ifdef CGAL_TETRAHEDRAL_REMESHING_DEBUG
  const double angle_bound = 5.0;
  Tetrahedral_remeshing::debug::dump_cells_with_small_dihedral_angle(tr,
    angle_bound, cell_select, "bad_cells.mesh");
  Tetrahedral_remeshing::internal::compute_statistics(tr,
    cell_select, "statistics_end.txt");
#endif
}

template<typename Traits, typename TDS, typename SLDS,
         typename NamedParameters = parameters::Default_named_parameters>
void tetrahedral_isotropic_remeshing(
  CGAL::Triangulation_3<Traits, TDS, SLDS>& tr,
  const double target_edge_length,
  const NamedParameters& np = parameters::default_values())
{
  typedef typename TDS::Vertex::Index Index;
  tetrahedral_isotropic_remeshing(
    tr,
    [target_edge_length]
      (const typename Traits::Point_3& /* p */, const int&, const Index&)
        {return target_edge_length; },
    np);
}

template<typename Traits, typename TDS, typename SLDS,
         typename NamedParameters = parameters::Default_named_parameters>
void tetrahedral_isotropic_remeshing(
  CGAL::Triangulation_3<Traits, TDS, SLDS>& tr,
  const float target_edge_length,
  const NamedParameters& np = parameters::default_values())
{
   typedef typename TDS::Vertex::Index Index;
   tetrahedral_isotropic_remeshing(
     tr,
     [target_edge_length]
       (const typename Traits::Point_3& /* p */, const int&, const Index&)
         {return target_edge_length;},
     np);
}


/*!
* \ingroup PkgTetrahedralRemeshingRef
* converts the triangulation contained in the input to a `Triangulation_3`.
*
* This function should be used to generate a valid triangulation
* for tetrahedral remeshing, when the input triangulation is generated with the
* tetrahedral mesh generation package.
*
* @tparam Tr is the underlying triangulation for `Mesh_complex_3_in_triangulation_3`.
*            It can be instantiated with any 3D regular triangulation of CGAL provided
*            that its vertex and cell base classes are models of the concepts
*            `SimplicialMeshCellBase_3` (refined by `RemeshingCellBase_3`)
*            and `SimplicialMeshVertexBase_3` (refined by `RemeshingVertexBase_3`), respectively.
* @tparam CornerIndex is the type of the indices for feature corners.
*            If `c3t3` has been generated using `CGAL::make_mesh_3()`, it must match
*            `MeshDomainWithFeatures_3::Corner_index`.
* @tparam CurveIndex is the type of the indices for feature curves.
*            If `c3t3` has been generated using `CGAL::make_mesh_3()`, it must match
*            `MeshDomainWithFeatures_3::Curve_index`.
* @tparam NamedParameters a sequence of \ref bgl_namedparameters "Named Parameters"
*
* @param c3t3 the complex containing the triangulation to be remeshed.
* @param np optional sequence of \ref bgl_namedparameters "Named Parameters"
*          among the ones listed below
*
* \cgalNamedParamsBegin
*   \cgalParamNBegin{edge_is_constrained_map}
*     \cgalParamDescription{a property map containing the constrained-or-not status of each edge of
*                     `c3t3.triangulation()`.
*                     For each edge `e` for which `c3t3.is_in_complex(e)` returns `true`,
*                     the constrained status of `e` is set to `true`.}
*     \cgalParamType{a class model of `ReadWritePropertyMap`
*         with `std::pair<Triangulation_3::Vertex_handle, Triangulation_3::Vertex_handle>`
*         as key type and `bool` as value type. It must be default constructible.}
*     \cgalParamDefault{a default property map where no edge is constrained}
*   \cgalParamNEnd
*
* \cgalNamedParamsEnd
*/

template<typename Tr,
         typename CornerIndex,
         typename CurveIndex,
         typename NamedParameters = parameters::Default_named_parameters>
CGAL::Triangulation_3<typename Tr::Geom_traits,
                      typename Tr::Triangulation_data_structure>
convert_to_triangulation_3(
  CGAL::Mesh_complex_3_in_triangulation_3<Tr, CornerIndex, CurveIndex> c3t3,
  const NamedParameters& np = parameters::default_values())
{
  using parameters::get_parameter;
  using parameters::choose_parameter;

  using GT   = typename Tr::Geom_traits;
  using TDS  = typename Tr::Triangulation_data_structure;

  using Vertex_handle = typename Tr::Vertex_handle;
  using Edge_vv = std::pair<Vertex_handle, Vertex_handle>;
  using Default_pmap = Constant_property_map<Edge_vv, bool>;
  using ECMap = typename internal_np::Lookup_named_param_def <
                internal_np::edge_is_constrained_t,
                NamedParameters,
                Default_pmap
                >::type;
  ECMap ecmap = choose_parameter(get_parameter(np, internal_np::edge_is_constrained),
                                 Default_pmap(false));

  if (!std::is_same_v<ECMap, Default_pmap>)
  {
    for (auto e : c3t3.edges_in_complex())
    {
      const Edge_vv evv
        = CGAL::Tetrahedral_remeshing::make_vertex_pair(e);//ordered pair
      put(ecmap, evv, true);
    }
  }

  CGAL::Triangulation_3<GT, TDS> tr;
  tr.swap(c3t3.triangulation());
  return tr;
}

///////////////////////////////////////////////////
/////// MESH_COMPLEX_3_IN_TRIANGULATION_3 /////////
///////////////////////////////////////////////////

///////
////// Warning with using this version :
////// the triangulation after remeshing is not regular anymore
////// the empty-sphere property is not respected
///////
template<typename Tr,
         typename CornerIndex, typename CurveIndex,
         typename NamedParameters = parameters::Default_named_parameters>
void tetrahedral_isotropic_remeshing(
  CGAL::Mesh_complex_3_in_triangulation_3<Tr, CornerIndex, CurveIndex>& c3t3,
  const double target_edge_length,
  const NamedParameters& np = parameters::default_values())
{
  using P = typename Tr::Geom_traits::Point_3;
  using Index = typename Tr::Triangulation_data_structure::Vertex::Index;
  tetrahedral_isotropic_remeshing(
    c3t3,
    [target_edge_length]
      (const P& /* p */, const int&, const Index&)
        { return target_edge_length; },
    np);
}

template<typename Tr,
         typename CornerIndex, typename CurveIndex,
         typename NamedParameters = parameters::Default_named_parameters>
void tetrahedral_isotropic_remeshing(
  CGAL::Mesh_complex_3_in_triangulation_3<Tr, CornerIndex, CurveIndex>& c3t3,
  const float target_edge_length,
  const NamedParameters& np = parameters::default_values())
{
  using P = typename Tr::Geom_traits::Point_3;
  using Index = typename Tr::Triangulation_data_structure::Vertex::Index;
  tetrahedral_isotropic_remeshing(
    c3t3,
    [target_edge_length]
      (const P& /* p */, const int&, const Index&)
        { return target_edge_length; },
    np);
}

template<typename Tr,
         typename CornerIndex, typename CurveIndex,
         typename SizingFunction,
         typename NamedParameters = parameters::Default_named_parameters>
void tetrahedral_isotropic_remeshing(
  CGAL::Mesh_complex_3_in_triangulation_3<Tr, CornerIndex, CurveIndex>& c3t3,
  const SizingFunction& sizing,
  const NamedParameters& np = parameters::default_values())
{
  CGAL_assertion(c3t3.triangulation().tds().is_valid());

  using parameters::get_parameter;
  using parameters::choose_parameter;

  using Remesher_types
    = Tetrahedral_remeshing::internal::Adaptive_remesher_type_generator
        <Tr, SizingFunction, NamedParameters, CornerIndex, CurveIndex>;

  bool remesh_surfaces = choose_parameter(get_parameter(np, internal_np::remesh_boundaries),
                                          true);
  bool protect = !remesh_surfaces;
  std::size_t max_it = choose_parameter(get_parameter(np, internal_np::number_of_iterations), 1);

  bool smooth_constrained_edges
    = choose_parameter(get_parameter(np, internal_np::smooth_constrained_edges),
        false);

  auto cell_select
    = choose_parameter(get_parameter(np, internal_np::cell_selector),
        typename Remesher_types::Default_Selection_functor());

  auto ecmap
    = choose_parameter(get_parameter(np, internal_np::edge_is_constrained),
        typename Remesher_types::Default_ECMap(false));

  auto fcmap
    = choose_parameter(get_parameter(np, internal_np::facet_is_constrained),
        typename Remesher_types::Default_FCMap(false));

  // Advanced and non documented parameters
  auto visitor
    = choose_parameter(get_parameter(np, internal_np::visitor),
        typename Remesher_types::Default_Visitor());

  auto nb_extra_iterations
    = choose_parameter(get_parameter(np, internal_np::nb_flip_smooth_iterations),
        std::size_t(3));

#ifdef CGAL_TETRAHEDRAL_REMESHING_VERBOSE
  std::cout << "Tetrahedral remeshing ("
            << "nb_iter = " << max_it << ", "
            << "protect = " << std::boolalpha << protect
            << ")" << std::endl;

  std::cout << "Init tetrahedral remeshing...";
  std::cout.flush();
#endif

  typename Remesher_types::type
    remesher(c3t3, sizing, protect
                    , ecmap, fcmap
                    , smooth_constrained_edges
                    , cell_select
                    , visitor);

#ifdef CGAL_TETRAHEDRAL_REMESHING_VERBOSE
  std::cout << "done." << std::endl;
  Tetrahedral_remeshing::internal::compute_statistics(
    remesher.tr(),
    cell_select, "statistics_begin.txt");
#endif

  // perform remeshing
<<<<<<< HEAD
  std::size_t nb_extra_iterations = 3;
#ifdef CGAL_TETRAHEDRAL_REMESHING_NO_EXTRA_ITERATIONS
  nb_extra_iterations = 0;
#endif

=======
>>>>>>> e31259e7
  remesher.remesh(max_it, nb_extra_iterations);

#ifdef CGAL_TETRAHEDRAL_REMESHING_VERBOSE
  const double angle_bound = 5.0;
  Tetrahedral_remeshing::debug::dump_cells_with_small_dihedral_angle(
    c3t3.triangulation(),
    angle_bound, cell_select, "bad_cells.mesh");
#endif
#ifdef CGAL_TETRAHEDRAL_REMESHING_VERBOSE
  Tetrahedral_remeshing::internal::compute_statistics(
    c3t3.triangulation(),
    cell_select, "statistics_end.txt");
#endif
}

}//end namespace CGAL

#endif //TETRAHEDRAL_REMESHING_H<|MERGE_RESOLUTION|>--- conflicted
+++ resolved
@@ -236,14 +236,10 @@
 #endif
 
   // perform remeshing
-<<<<<<< HEAD
-  std::size_t nb_extra_iterations = 3;
 #ifdef CGAL_TETRAHEDRAL_REMESHING_NO_EXTRA_ITERATIONS
   nb_extra_iterations = 0;
 #endif
 
-=======
->>>>>>> e31259e7
   remesher.remesh(max_it, nb_extra_iterations);
 
 #ifdef CGAL_TETRAHEDRAL_REMESHING_DEBUG
@@ -488,14 +484,10 @@
 #endif
 
   // perform remeshing
-<<<<<<< HEAD
-  std::size_t nb_extra_iterations = 3;
 #ifdef CGAL_TETRAHEDRAL_REMESHING_NO_EXTRA_ITERATIONS
   nb_extra_iterations = 0;
 #endif
 
-=======
->>>>>>> e31259e7
   remesher.remesh(max_it, nb_extra_iterations);
 
 #ifdef CGAL_TETRAHEDRAL_REMESHING_VERBOSE
