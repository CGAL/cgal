# Release History

## [Release 6.2](https://github.com/CGAL/cgal/releases/tag/v6.2)

Release date: July 2026

### [2D Arrangements](https://doc.cgal.org/6.2/Manual/packages.html#PkgArrangementOnSurface2)

- Introduced a Geometry Traits concept for arrangement on surfaces that enables the provision of the disconnected portions of an approximation of a curve within a given bounding box.
- Made the `Arr_linear_traits_2` a model of the new concept.
- Added overloads of `draw(Arrangement_on_surface_2& arr, Bbox& bbox, ...)` that enable the drawing of arrangements induced by unbounded curves.

### [Linear Cell Complex](https://doc.cgal.org/6.2/Manual/packages.html#PkgLinearCellComplex)

- **API Changes**: The following import functions have been deprecated and renamed for better naming clarity and consistency:
  - `import_from_plane_graph()` → `read_plane_graph_in_lcc()`
  - `import_from_polyhedron_3()` → `polyhedron_3_to_lcc()`
  - `import_from_triangulation_3()` → `triangulation_3_to_lcc()`
- The old function names are still available but marked as deprecated for backward compatibility.

### [Surface Mesh Simplification](https://doc.cgal.org/6.2/Manual/packages.html#PkgSurfaceMeshSimplification)

- Added the class `CGAL::Surface_mesh_simplification::GarlandHeckbert_plane_and_line_policies`, which provides improved output for `CGAL::Surface_mesh_simplification::edge_collapse()`.
    That class works the same as previous `GarlandHeckbert_policies`.
    Its constructor accepts a `Mesh` and optional named parameters to set the weight of the line policy relative to the plane policy, set the boundary cost multiplier or provide vertex normals.
- **Breaking change**: `CGAL::Surface_mesh_simplification::GarlandHeckbert_policies.h` is now an alias of `CGAL::Surface_mesh_simplification::GarlandHeckbert_plane_and_line_policies.h` and is no longer deprecated.

### [2D Regularized Boolean Set-Operations](https://doc.cgal.org/6.2/Manual/packages.html#PkgBooleanSetOperations2)

- Optimized `do_intersect()`: (i) made it robust even with an inexact-predicate kernel, and (ii) made it quit
    once an intersection is detected. (In the past, the intersection was computed in one phase and examined in a
    subsequent phase.) This optimization somehow breaks backward compatibility as follows.
    The variants of the free function `do_intersect()` that accept a third optional parameter, namely UsePolylines,
    which determines whether the boundaries of the input polygons are treated as cyclic sequences of
    (`x`-monotone) segments or as a cyclic sequences of (`x`-monotone) polylines, do not accept this third
    parameter any longer. (This third optional parameter was introduced a few years ago, and now abandoned only for
    `do_intersect()`.)

### [Stream Support](https://doc.cgal.org/6.2/Manual/packages.html#PkgStreamSupport)

- Added new stream formatting capabilities for improved debugging and logging:
  - [`CGAL::IO::Basic_indenting_streambuf`](https://doc.cgal.org/6.2/Stream_support/classCGAL_1_1IO_1_1Basic__indenting__streambuf.html)
    and [`CGAL::IO::Basic_indenting_stream_guard`](https://doc.cgal.org/6.2/Stream_support/classCGAL_1_1IO_1_1Basic__indenting__stream__guard.html)
    for automatic indentation of output streams
  - [`CGAL::IO::Basic_color_streambuf`](https://doc.cgal.org/6.2/Stream_support/classCGAL_1_1IO_1_1Basic__color__streambuf.html)
    and [`CGAL::IO::Basic_color_stream_guard`](https://doc.cgal.org/6.2/Stream_support/classCGAL_1_1IO_1_1Basic__color__stream__guard.html)
    for ANSI color support in terminal output

## [Release 6.1](https://github.com/CGAL/cgal/releases/tag/v6.1)

Release date: Sept 2025

### General Changes

- The new list of supported compilers is:
  - Visual C++ 15.9, 16.10, 17.0 (from Visual Studio 2017, 2019 and 2022) or later
  - Gnu g++ 12.2.0 or later (on Linux)
  - LLVM Clang version 20.1.6 or later (on Linux)
  - Apple Clang compiler versions 12.0.5 and 12.0.5 (on macOS)
- The minimal supported version of Boost is now 1.74.0.

### [3D Constrained Triangulations](https://doc.cgal.org/6.1/Manual/packages.html#PkgConstrainedTriangulation3) (new package)

- This package implements the construction of a 3D Constrained Delaunay triangulation.
    This triangulation is a generalization of a 3D Delaunay Triangulation which conforms to
    the set of faces of a 3D piecewise linear complex (PLC), ensuring that these faces are
    part of the triangulation. As not all PLCs are tetrahedralizable, the algorithm may
    insert Steiner points to construct the constrained triangulation.
    The main entry point is the function
    [`CGAL::make_conforming_constrained_Delaunay_triangulation_3()`](https://doc.cgal.org/6.1/Constrained_triangulation_3/group__PkgConstrainedTriangulation3FunctionsPolygonSoupOrMesh.html).

### [3D Isosurfacing](https://doc.cgal.org/6.1/Manual/packages.html#PkgIsosurfacing3) (new package)

- This package provides algorithms to extract isosurfaces from scalar fields.
    The algorithms provided in this first version include Marching Cubes, Topologically Correct
    Marching Cubes, and Dual Contouring. The algorithm is generic with respect to the scalar field
    representation (implicit function, discrete values, ...) and the discretization data structure
    (Cartesian grid, octree, ...). The output is an indexed face set that stores an isosurface in the
    form of a surface mesh.

### [dD Fréchet Distance](https://doc.cgal.org/6.1/Manual/packages.html#PkgFrechetDistance) (new package)

- This package provides functions for computing the Fréchet distance of polylines
    in any dimension under the Euclidean metric.

### [2D Triangulations on Hyperbolic Surfaces](https://doc.cgal.org/6.1/Manual/packages.html#PkgHyperbolicSurfaceTriangulation2) (new package)

- This package enables building and handling triangulations of closed orientable hyperbolic surfaces.
    It offers functions for the generation of the triangulation from a convex fundamental domain,
    the Delaunay flip algorithm, and the construction of a portion of the lift of the triangulation
    in the Poincaré disk. A method is offered that generates such domains in genus two.

    See also the associated [news entry](https://www.cgal.org/2025/06/24/triangulations-on-hyperbolic-surfaces/).

### [Polygon Repair](https://doc.cgal.org/6.1/Manual/packages.html#PkgPolygonRepair)

- Added the [non-zero rule](https://doc.cgal.org/6.1/Polygon_repair/structCGAL_1_1Polygon__repair_1_1Non__zero__rule.html)
    (areas with non-zero winding number are kept), as well as two functions to compute the
    conservative inner and outer hull of similar polygons:
  - [`CGAL::Polygon_repair::join()`](https://doc.cgal.org/6.1/Polygon_repair/group__PkgPolygonRepairFunctions.html#gad5b959666d952392c0e3b8d4b1b1847a)
  - [`CGAL::Polygon_repair::intersect()`](https://doc.cgal.org/6.1/Polygon_repair/group__PkgPolygonRepairFunctions.html#ga780e31115643e3d0b406349b56c9f3d5)

  See also the associated [news entry](https://www.cgal.org/2025/05/22/Polygon_repair/).

### [Polygon Mesh Processing](https://doc.cgal.org/6.1/Manual/packages.html#PkgPolygonMeshProcessing)

- Added the parameter `apply_iterative_snap_rounding` to the function
    [`CGAL::Polygon_mesh_processing::autorefine_triangle_soup()`](https://doc.cgal.org/6.1/Polygon_mesh_processing/group__PMP__corefinement__grp.html#gaf7747d676c459d9e5da9b13be7d12bb5).
    When set to `true`, the coordinates are rounded to fit in double and may perform additional
    subdivisions to ensure the output is free of self-intersections.
    See also the associated [news entry](https://www.cgal.org/2025/06/13/autorefine-and-snap/).
- Added the function [`CGAL::Polygon_mesh_processing::approximated_centroidal_Voronoi_diagram_remeshing()`](https://doc.cgal.org/6.1/Polygon_mesh_processing/group__PkgPolygonMeshProcessingRef.html#gaed23e63b12c7fe8268927d17b4d379f1)
    to remesh triangle meshes. This remeshing algorithm uses clustering on polygonal meshes as to
    approximate a Centroidal Voronoi Diagram construction, and can move vertices as to recover
    sharp features and corners.
    See also the associated [news entry](https://www.cgal.org/2025/05/22/Surface_remeshing/).
- New implementation of [`CGAL::Polygon_mesh_processing::clip()`](https://doc.cgal.org/6.1/Polygon_mesh_processing/group__PMP__corefinement__grp.html#ga2c73d3460872e601f84a03f58dd069ae)
    and [`CGAL::Polygon_mesh_processing::split()`](https://doc.cgal.org/6.1/Polygon_mesh_processing/group__PMP__corefinement__grp.html#ga6738052411a4d548a5b375f11b913924)
    with a plane as clipper that is much faster and is now able to handle non-triangulated surface meshes.
    See also the associated [news entry](https://www.cgal.org/2025/06/06/new_clip/).
- Added the function [`CGAL::Polygon_mesh_processing::refine_with_plane()`](https://doc.cgal.org/6.1/Polygon_mesh_processing/group__PMP__corefinement__grp.html#gacb9d68fa4dea8fd03ec53b56a16d6fc6),
    which enables users to refine a mesh with its intersection with a plane.
- Added a function in the [visitor of the corefinement based methods](https://doc.cgal.org/6.1/Polygon_mesh_processing/classPMPCorefinementVisitor.html)
    to trace faces in the output meshes which correspond to coplanar faces of the input.
- Added the function [`CGAL::Polygon_mesh_processing::discrete_mean_curvature()`](https://doc.cgal.org/6.1/Polygon_mesh_processing/group__PMP__measure__grp.html#ga1a31fa9412b4643dc7202a54246db78b)
    and [`CGAL::Polygon_mesh_processing::discrete_Gaussian_curvature()`](https://doc.cgal.org/6.1/Polygon_mesh_processing/group__PMP__measure__grp.html#ga11a2d646d4636605d185653bff5bbbbb)
    to evaluate the discrete curvature at a vertex of a mesh.
- Added the function [`CGAL::Polygon_mesh_processing::angle_sum()`](https://doc.cgal.org/6.1/Polygon_mesh_processing/group__PMP__measure__grp.html#ga25d3836c21931610cf76b6716a06254c)
    to compute the sum of the angles around a vertex.

### [Point Set Processing](https://doc.cgal.org/6.1/Manual/packages.html#PkgPointSetProcessing3)

- Added [`CGAL::poisson_eliminate()`](https://doc.cgal.org/6.1/Point_set_processing_3/group__PkgPointSetProcessing3Algorithms.html#ga2d73d46ca766656a219bf5e6045b837a),
    which can be used to downsample a point cloud to a target size while providing Poisson disk property,
    i.e., a larger minimal distance between points.

### [CGAL and the Boost Graph Library (BGL)](https://doc.cgal.org/6.1/Manual/packages.html#PkgBGL)

- Added the function [`dijkstra_shortest_path()`](https://doc.cgal.org/6.1/BGL/group__PkgBGLTraversal.html#gaa4058482db0089886b84a8c6a341e528),
    which can be used to compute the geometrically shortest sequence of halfedges between two vertices.
- Added the function [`CGAL::Euler::remove_degree_2_vertex()`](https://doc.cgal.org/6.1/BGL/group__PkgBGLEulerOperations.html#gab3455663b7db4624529e54ae3ce2387c),
    which enables users to remove vertices which have exactly two incident edges.

### [2D Arrangements](https://doc.cgal.org/6.1/Manual/packages.html#PkgArrangementOnSurface2)

- **Breaking change**: Renamed the concept `AosApproximateTraits_2` to [`AosApproximatePointTraits_2`](https://doc.cgal.org/6.1/Arrangement_on_surface_2/classAosApproximatePointTraits__2.html)
    to make room for the new concept [`AosApproximateTraits_2`](https://doc.cgal.org/6.1/Arrangement_on_surface_2/classAosApproximateTraits__2.html).
    This concept requires the provision of a functor called `Approximate_2` that has an operator
    that approximates the coordinates of a point.
- **Breaking change**: The concept [`AosApproximateTraits_2`](https://doc.cgal.org/6.1/Arrangement_on_surface_2/classAosApproximateTraits__2.html)
    now refines the concept [`AosApproximatePointTraits_2`](https://doc.cgal.org/6.1/Arrangement_on_surface_2/classAosApproximatePointTraits__2.html)
    and requires the provision of a functor called `Approximate_2`. In addition to an operator
    that approximates the coordinates of a point, it also requires the provision of (i) an operator
    that approximates a points, and (ii) an operator that approximates a curve.
- Renamed the prefix of the names of all concepts in the Arrangement_on_surface_2 package from "Arrangement" to "Aos".
- Introduced two traits decorators, namely [`CGAL::Arr_tracing_traits_2`](https://doc.cgal.org/6.1/Arrangement_on_surface_2/classCGAL_1_1Arr__tracing__traits__2.html)
    and [`CGAL::Arr_counting_traits_2`](https://doc.cgal.org/6.1/Arrangement_on_surface_2/classCGAL_1_1Arr__counting__traits__2.html),
    which can be used to extract debugging and informative metadata about the traits in use
    while a program is being executed.
- Fixed the Landmark point-location strategy so that it can be applied to arrangements on a sphere.
- Fixed a bug in the extensions of vertex and halfedge types of the DCEL when used to instantiate Arrangement_with_history_2 or similar arrangement classes that derive from Arrangement_2.
- Fixed `do_intersect()` of a 2D Arrangement with a curve.

### Triangulations

- All triangulations now offer the functions `point(Vertex_handle)` and `point(Simplex, int)`,
    which enables users to access the geometric position of a vertex and of the i-th vertex
    of a simplex of a triangulation.

### [Poisson Surface Reconstruction](https://doc.cgal.org/6.1/Manual/packages.html#PkgPoissonSurfaceReconstruction3)

- Added a new mesh domain `Poisson_mesh_domain_3` that integrates some optimizations from the deprecated 3D Surface Mesh Generation package.

### [2D Triangulations](https://doc.cgal.org/6.1/Manual/packages.html#PkgTriangulation2)

- **Breaking change**: In the class template [`Constrained_triangulation_plus_2`](https://doc.cgal.org/6.1/Triangulation_2/classCGAL_1_1Constrained__triangulation__plus__2.html),
    the value type of the range returned by [`subconstraints()`](https://doc.cgal.org/6.1/Triangulation_2/classCGAL_1_1Constrained__triangulation__plus__2.html#af25114a7e1675194367f8f9de9de90d2)
    has changed from `const std::pair<const Subconstraint, std::list<Context>*>` to `Subconstraint`.
    The old range type is now returned by a new function named `subconstraints_and_contexts()`.

### [3D Mesh Generation](https://doc.cgal.org/6.1/Manual/packages.html#PkgMesh3)

- Added two new meshing parameters that enable custom mesh initialization:
- [`initial_points_generator`](https://doc.cgal.org/6.1/Mesh_3/group__PkgMesh3Parameters.html#gaf53777b83f1b2f3e7d49275dbab6e46b):
    enables the user to specify a functor that generates initial points,
- [`initial_points`](https://doc.cgal.org/6.1/Mesh_3/group__PkgMesh3Parameters.html#gaf26d164d1845dcd66dc4861b6920b5ec):
    enables the user to specify a `Range` of initial points.
- Added a new meshing parameter [`surface_only`](https://doc.cgal.org/6.1/Mesh_3/group__PkgMesh3Parameters.html#gaa2618c09b6117d7caab12dccca16ee58),
    which can be used to improve performance when only surface mesh generation is sought.
- Added a new mesh domain [`Poisson_mesh_domain_3`](https://doc.cgal.org/6.1/Poisson_surface_reconstruction_3/classCGAL_1_1Poisson__mesh__domain__3.html),
    which should be used when generating a mesh from a Poisson surface
    obtained with the package [Poisson Surface Reconstruction](https://doc.cgal.org/6.1/Manual/packages.html#PkgPoissonSurfaceReconstruction3).
    This mesh domain re-integrates some optimizations for Poisson surface mesh generation that were lost
    when the package [3D Mesh Generation](https://doc.cgal.org/6.1/Manual/packages.html#PkgMesh3) had to be replaced instead of the deprecated package [3D Surface Mesh Generation](https://doc.cgal.org/latest/Manual/packages.html#PkgSurfaceMesher3).

### [3D Subdivision Methods](https://doc.cgal.org/6.1/Manual/packages.html#PkgSurfaceSubdivisionMethod3)

- Added a new named parameter for [`CGAL::Subdivision_method_3::Loop_subdivision()`](https://doc.cgal.org/6.1/Subdivision_method_3/group__PkgSurfaceSubdivisionMethod3Functions.html#gafa1e441c4e07eb06e1f6efecef7ff268)
    and [`CGAL::Subdivision_method_3::CatmullClark_subdivision()`](https://doc.cgal.org/6.1/Subdivision_method_3/group__PkgSurfaceSubdivisionMethod3Functions.html#ga8e6c8dd3c26d7a27c070b3a091684679),
    which enables users to subdivide a mesh without modifying its geometry.

### [Algebraic Kernel](https://doc.cgal.org/6.1/Manual/packages.html#PkgAlgebraicKernelD)

- **Breaking change**: Classes based on the RS Library are no longer provided.

## [Release 6.0.1](https://github.com/CGAL/cgal/releases/tag/v6.0.1)

Release date: October 2024

### [Poisson Surface Reconstruction](https://doc.cgal.org/6.0.1/Manual/packages.html#PkgPoissonSurfaceReconstruction3)

- Made the implicit function thread-safe so that the parallel version of [`CGAL::make_mesh_3()`](https://doc.cgal.org/6.0.1/Mesh_3/group__PkgMesh3Functions.html#gac8599a0c967075f740bf8e2e92c4770e)
    can be used.

## [Release 6.0](https://github.com/CGAL/cgal/releases/tag/v6.0)

Release date: September 2024

### General Changes

- CGAL 6.0 is the first release of CGAL that requires a C++ compiler
  with the support of C++17 or later. The new list of supported compilers is:
  - Visual C++ 15.9, 16.10, 17.0 (from Visual Studio 2017, 2019 and 2022) or later
  - Gnu g++ 11.4.0 or later (on Linux or macOS)
  - LLVM Clang version 15.0.7 or later (on Linux)
  - Apple Clang compiler versions 10.0.1, 12.0.5, and 15.0.0 (on macOS)
- The minimal supported version of Boost is now 1.72.0.
- GMP/MPFR are no longer mandatory to use CGAL, [Boost.Multiprecision](https://www.boost.org/doc/libs/1_72_0/libs/multiprecision/doc/html/index.html).
  can be used instead.
- The CGAL `Core` library is no longer based on GMP, but on
  [Boost.Multiprecision](https://www.boost.org/doc/libs/1_72_0/libs/multiprecision/doc/html/index.html).
  Either GMP backend or Boost backend can be used.
- All demos are now based on Qt6.
- **Breaking change**: The CMake file `UseCGAL.cmake` has been removed from CGAL.
  Usages of the CMake variables `${CGAL_USE_FILE}` and `${CGAL_LIBRARIES}` must be replaced
  by a link to the imported target `CGAL::CGAL`, for example:
  `target_link_library(your_target PRIVATE CGAL::CGAL)`.

### [Kinetic Space Partition](https://doc.cgal.org/6.0/Manual/packages.html#PkgKineticSpacePartition) (new package)

- This package implements kinetic space partition: based on a set of planar input shapes,
    the bounding box of the input data is split into convex volumes. The complexity of the partition
    can be adjusted with a single parameter.

### [Kinetic Surface Reconstruction](https://doc.cgal.org/6.0/Manual/packages.html#PkgKineticSurfaceReconstruction) (new package)

- The package implements a piece-wise planar surface reconstruction pipeline from point clouds
    combining methods from the [Shape Detection](https://doc.cgal.org/6.0/Manual/packages.html#PkgShapeDetection),
    [Shape Regularization](https://doc.cgal.org/6.0/Manual/packages.html#PkgShapeRegularization)
    and [Kinetic Shape Partition](https://doc.cgal.org/6.0/Manual/packages.html#PkgKineticSpacePartition) packages
    and graph-cut to reconstruct surfaces from point clouds.

### [Basic Viewer](https://doc.cgal.org/6.0/Basic_viewer/index.html#Chapter_Basic_viewer) (new package)

- The basic viewer package provides interactive visualization for most CGAL packages,
    such as [2D Arrangements](https://doc.cgal.org/6.0/Manual/packages.html#PkgArrangementOnSurface2),
    [2D Regularized Boolean Set-Operations](https://doc.cgal.org/6.0/Manual/packages.html#PkgBooleanSetOperations2),
    [Linear Cell Complex](https://doc.cgal.org/6.0/Manual/packages.html#PkgLinearCellComplex),
    [3D Boolean Operations on Nef Polyhedra](https://doc.cgal.org/6.0/Manual/packages.html#PkgNef3),
    [2D Periodic Triangulations](https://doc.cgal.org/6.0/Manual/packages.html#PkgPeriodic2Triangulation2),
    [3D Point Set](https://doc.cgal.org/6.0/Manual/packages.html#PkgPointSet3),
    [2D Polygons](https://doc.cgal.org/6.0/Manual/packages.html#PkgPolygon2),
    [3D Polyhedral Surface](https://doc.cgal.org/6.0/Manual/packages.html#PkgPolyhedron),
    [2D Straight Skeleton and Polygon Offsetting](https://doc.cgal.org/6.0/Manual/packages.html#PkgStraightSkeleton2),
    [Surface Mesh](https://doc.cgal.org/6.0/Manual/packages.html#PkgSurfaceMesh),
    [2D Triangulations](https://doc.cgal.org/6.0/Manual/packages.html#PkgTriangulation2),
    [3D Triangulations](https://doc.cgal.org/6.0/Manual/packages.html#PkgTriangulation3),
    [2D Voronoi Diagrams](https://doc.cgal.org/6.0/Manual/packages.html#PkgVoronoiDiagram2),
    and more.
    The most simple use case of the basic viewer is the call of the global `CGAL::draw()` function.
    There is one such `draw()` function for each CGAL package that has a basic viewer. Such a call opens
    an interactive window showing the given model and allowing to navigate in the scene,
    show or hide some specific cells, show the interior of the model if any, etc.
    The `Basic_viewer` is based on Qt6.

### [Polygon Repair](https://doc.cgal.org/6.0/Manual/packages.html#PkgPolygonRepair) (new package)

- This package provides algorithms to repair 2D polygons, polygons with holes,
    and multipolygons with holes, by selecting faces of the arrangement of the input
    using the odd-even heuristic.

### [2D and 3D Linear Geometry Kernel](https://doc.cgal.org/6.0/Manual/packages.html#PkgKernel23)

- **Breaking change**: Replaced all instances of `boost::variant` with `std::variant`
    in the intersection functions.
- **Breaking change**: Replaced all instances of `boost::optional` with `std::optional`
    in the intersection functions.

### [3D Polyhedral Surface](https://doc.cgal.org/6.0/Manual/packages.html#PkgPolyhedron)

- The demo of this package, also known as "Polyhedron Demo" has been renamed "CGAL Lab"
    and moved to its own package ("Lab").

### [2D and 3D Fast Intersection and Distance Computation (AABB Tree)](https://doc.cgal.org/6.0/Manual/packages.html#PkgAABBTree)

- The AABB tree can now be used with 2D or 3D primitives:
  - The concepts `AABBGeomTraits` and `AABBRayIntersectionGeomTraits`
    have been replaced by [`AABBGeomTraits_3`](https://doc.cgal.org/6.0/AABB_tree/classAABBGeomTraits__3.html)
    and by [`AABBRayIntersectionGeomTraits_3`](https://doc.cgal.org/6.0/AABB_tree/classAABBRayIntersectionGeomTraits__3.html),
    respectively.
  - The concepts [`AABBGeomTraits_2`](https://doc.cgal.org/6.0/AABB_tree/classAABBGeomTraits__2.html)
    and [`AABBRayIntersectionGeomTraits_2`](https://doc.cgal.org/6.0/AABB_tree/classAABBRayIntersectionGeomTraits__2.html)
    have been introduced, as the 2D counterparts.
  - The class [`CGAL::AABB_traits`](https://doc.cgal.org/6.0/AABB_tree/group__PkgAABBTreeRef.html#ga764f0fc59c96355877536810aa1aca5b)
    is deprecated and replaced by [`CGAL::AABB_traits_3`](https://doc.cgal.org/6.0/AABB_tree/classCGAL_1_1AABB__traits__3.html).
  - The class [`CGAL::AABB_traits_2`](https://doc.cgal.org/6.0/AABB_tree/classCGAL_1_1AABB__traits__2.html) is introduced as the 2D counterpart.
  - The class [`CGAL::AABB_segment_primitive`](https://doc.cgal.org/6.0/AABB_tree/group__PkgAABBTreeRef.html#gad0acfd5c4a3c081b7570cc6bd4594c8d)
    has been deprecated and replaced by the class [`CGAL::AABB_segment_primitive_3`](https://doc.cgal.org/6.0/AABB_tree/classCGAL_1_1AABB__segment__primitive__3.html).
  - The class [`CGAL::AABB_triangle_primitive`](https://doc.cgal.org/6.0/AABB_tree/group__PkgAABBTreeRef.html#ga54a56f01dc8024624f7d83ee0a01add0)
    has been deprecated and replaced by the class [`CGAL::AABB_triangle_primitive_3`](https://doc.cgal.org/6.0/AABB_tree/classCGAL_1_1AABB__triangle__primitive__3.html).
  - The following 2D primitive classes have been added:
    [`CGAL::AABB_segment_primitive_2`](https://doc.cgal.org/6.0/AABB_tree/classCGAL_1_1AABB__segment__primitive__2.html),
    [`CGAL::AABB_polyline_segment_primitive_2`](https://doc.cgal.org/6.0/AABB_tree/classCGAL_1_1AABB__polyline__segment__primitive__2.html),
    [`CGAL::AABB_triangle_primitive_2`](https://doc.cgal.org/6.0/AABB_tree/classCGAL_1_1AABB__triangle__primitive__2.html),
    [`CGAL::AABB_indexed_triangle_primitive_2`](https://doc.cgal.org/6.0/AABB_tree/classCGAL_1_1AABB__indexed__triangle__primitive__2.html).
- **Breaking change**: The concept [`AABBTraits`](https://doc.cgal.org/6.0/AABB_tree/classAABBTraits.html)
    now refines the concept [`SearchTraits`](https://doc.cgal.org/6.0/Spatial_searching/classSearchTraits.html).
- **Breaking change**: Replaced all instances of `boost::optional` with `std::optional`.

### [2D Arrangements](https://doc.cgal.org/6.0/Manual/packages.html#PkgArrangementOnSurface2)

- **Breaking change**: Replaced all instances of `boost::variant` with `std::variant`.
- **Breaking change**: The type of the result of point location queries has been changed to
    `std::variant`. Support for the old macro `CGAL_ARR_POINT_LOCATION_VERSION`
    has been removed.
- **Breaking change**: Eliminated the error-prone C-type casting that was used to define observers.
    In general, backward compatibility was maintained; however, the class template
    [`CGAL::Arr_observer`](https://doc.cgal.org/6.0/Arrangement_on_surface_2/group__PkgArrangementOnSurface2Ref.html#ga8019f986f5469920136c4b92290b7b1b)
    has been replaced by an alias template. (The class `CGAL::Arr_observer`
    was renamed to [`CGAL::Aos_observer`](https://doc.cgal.org/6.0/Arrangement_on_surface_2/classCGAL_1_1Aos__observer.html)).
- Introduced [`Arr_dcel`](https://doc.cgal.org/6.0/Arrangement_on_surface_2/classCGAL_1_1Arr__dcel.html),
    which essentially replaces the former `CGAL::Arr_default_dcel`.
    Backward compatibility was maintained by the introduction of the alias template
    [`CGAL::Arr_default_dcel`](https://doc.cgal.org/6.0/Arrangement_on_surface_2/group__PkgArrangementOnSurface2DCEL.html#gaf9635869a3794a46d7dcfce63d7de2a6).
    `CGAL::Arr_dcel`, as opposed to the former `CGAL::Arr_default_dcel` is templated
    (in addition to the geometry traits) by `Vertex`, `Halfedge`, and `Face` template parameters,
    and they have default type values. All this enables the layered extension of DCEL records.
- Fixed a bug in the zone construction code applied to arrangements of geodesic arcs on a sphere,
    when inserting an arc that lies on the identification curve.
- Introduced a new interactive program that demonstrates 2D arrangements embedded on the sphere
    called `earth`. The program (i) reads a database of all administrative boundaries of the countries
    in the world, (ii) displays the globe with all countries and land covered by water (which is land
    not covered by countries) on a window, and (ii) enables interaction with the user.

### [3D Envelopes](https://doc.cgal.org/6.0/Manual/packages.html#PkgEnvelope3)

- **Breaking change**: [`Construct_projected_boundary_2`](https://doc.cgal.org/6.0/Envelope_3/classEnvelopeTraits__3.html#ac7b8f72870f0572834a0a3de62c67bc1)
    in [`EnvelopeTraits_3`](https://doc.cgal.org/6.0/Envelope_3/classEnvelopeTraits__3.html)
    now uses `std::variant` instead of [`CGAL::Object`](https://doc.cgal.org/6.0/STL_Extension/classCGAL_1_1Object.html).
- Passed the base class of [`CGAL::Env_plane_traits_3`](https://doc.cgal.org/6.0/Envelope_3/classCGAL_1_1Env__plane__traits__3.html)
    as a template parameter with a default value (being the 2D arrangement linear traits).
    Similarly, passed the base class of `CGAL::Env_triangle_traits_3` as a template parameter
    with a default value (being the 2D arrangement segment traits).

### [Combinatorial Maps](https://doc.cgal.org/6.0/Manual/packages.html#PkgCombinatorialMaps) and [Generalized Maps](https://doc.cgal.org/6.0/Manual/packages.html#PkgGeneralizedMaps)

- Added the function [`insert_cell_1_between_two_cells_2()`](https://doc.cgal.org/6.0/Combinatorial_map/classGenericMap.html#aa29570a0812094c7876e24a228373f12)
    to the [`GenericMap`](https://doc.cgal.org/6.0/Combinatorial_map/classGenericMap.html)
    concept, which enables users to insert an edge between two different faces in order to create faces with holes.

### [Quadtrees, Octrees, and Orthtrees](https://doc.cgal.org/6.0/Manual/packages.html#PkgOrthtree)

- **Breaking change**:
  - Node splitting behavior and per-node data are now customizable via the Traits class.
  - Nodes are now stored as a property map, with properties of each node accessed by index.
  - Nearest neighbors functions only work for Orthtrees which provide the necessary functionality.

### [CGAL and the Boost Graph Library (BGL)](https://doc.cgal.org/6.0/Manual/packages.html#PkgBGL)

- Added the function [`CGAL::remove_all_elements()`](https://doc.cgal.org/6.0/BGL/group__PkgBGLHelperFct.html#gac7e199820c95ed1fc6ab536750749358),
    which removes vertices, halfedges, and faces without collecting garbage and without removing properties.
- [Dynamic property maps](https://doc.cgal.org/6.0/BGL/group__PkgBGLPropertiesDynamic.html)
    can now have a default value.
- The class [`CGAL::Face_filtered_graph`](https://doc.cgal.org/6.0/BGL/structCGAL_1_1Face__filtered__graph.html)
    now supports patch IDs of any type and not just `faces_size_type`. The only requirement is that
    the type is hashable.

### [Polygon Mesh Processing](https://doc.cgal.org/6.0/Manual/packages.html#PkgPolygonMeshProcessing)

- Added the function [`CGAL::Polygon_mesh_processing::autorefine_triangle_soup()`](https://doc.cgal.org/6.0/Polygon_mesh_processing/group__PMP__corefinement__grp.html#gaec85370aa0b2acc0919e5f8406cfb74c),
    which can be used to refine a soup of triangles such that no pair of triangles intersects
    in their interiors. Also added, the function [`CGAL::Polygon_mesh_processing::autorefine()`](https://doc.cgal.org/6.0/Polygon_mesh_processing/group__PMP__corefinement__grp.html#ga3e3a0a82b6c04bdc3a6c070e8da4aed5)
    operating directly on a triangle mesh and updating it using the aforementioned function on a triangle soup.
- Added the class [`CGAL::Corefinement::Non_manifold_output_visitor`](https://doc.cgal.org/6.0/Polygon_mesh_processing/structCGAL_1_1Polygon__mesh__processing_1_1Corefinement_1_1Non__manifold__output__visitor.html),
    which can be used in corefinement based functions to deal with non-manifold outputs.
- Added the option to use a variable sizing field for [`CGAL::Polygon_mesh_processing::isotropic_remeshing()`](https://doc.cgal.org/6.0/Polygon_mesh_processing/group__PMP__meshing__grp.html#ga66cb01cf228ed22f0a2a474cfa2aeb3f),
    and a sizing function based on a measure of local curvature for adaptive remeshing.
- Added the function [`CGAL::Polygon_mesh_processing::interpolated_corrected_curvatures()`](https://doc.cgal.org/6.0/Polygon_mesh_processing/group__PMP__corrected__curvatures__grp.html#ga22665c9ce92aaedab07df1b05f20bdb2)
    which can be used to compute the mean and Gaussian curvatures, as well as the principal curvature
    and directions.
- Added the function [`CGAL::Polygon_mesh_processing::refine_mesh_at_isolevel()`](https://doc.cgal.org/6.0/Polygon_mesh_processing/group__PkgPolygonMeshProcessingRef.html#ga396505d5a60b5f6d29792b214fa59352)
    which can be used to refine a polygon mesh along an isocurve.
- Added the function [`CGAL::Polygon_mesh_processing::add_bbox()`](https://doc.cgal.org/6.0/Polygon_mesh_processing/group__PkgPolygonMeshProcessingRef.html#gabaf98d2fd9ae599ff1f3a5a6cde79cf3),
    which enables adding a tight or extended, triangulated or not, bounding box to a face graph.

### [2D Triangulations](https://doc.cgal.org/6.0/Manual/packages.html#PkgTriangulation2)

- **Breaking change**: the concept [`TriangulationTraits_2`](https://doc.cgal.org/6.0/Triangulation_2/classTriangulationTraits__2.html) now requires an additional functor `Compare_xy_2`.

### [3D Triangulations](https://doc.cgal.org/6.0/Manual/packages.html#PkgTriangulation3)

- Added three member functions [`vertices()`](https://doc.cgal.org/6.0/Triangulation_3/classCGAL_1_1Triangulation__3.html#a02faf334255e1ca8caa1a6f412533759)
    to the class [`CGAL::Triangulation_3`](https://doc.cgal.org/6.0/Triangulation_3/classCGAL_1_1Triangulation__3.html).
    Each of them returns an array containing the vertices of the given triangulation simplex.

### [dD Triangulations](https://doc.cgal.org/6.0/Manual/packages.html#PkgTriangulations)

- **Breaking change**: `CGAL::TDS_full_cell_mirror_storage_policy` is now unsupported in dimension larger than 127.
- **Breaking change**: Inserting multiple unweighted points in the same
    position now keeps the first one, instead of switching to the latest. This
    only affects custom point types where not all points in the same position
    are equivalent.

### [Tetrahedral Remeshing](https://doc.cgal.org/6.0/Manual/packages.html#PkgTetrahedralRemeshing)

- Added a sizing field as new parameter of [`CGAL::tetrahedral_isotropic_remeshing()`](https://doc.cgal.org/6.0/Tetrahedral_remeshing/group__PkgTetrahedralRemeshingRef.html#ga263775c52eeb483a86a16aeb9eb31af0),
    which can be used to perform non-uniform and adaptive remeshing.
- **Breaking change**: The template parameters of
    [`CGAL::Tetrahedral_remeshing::Remeshing_cell_base_3`](https://doc.cgal.org/6.0/Tetrahedral_remeshing/classCGAL_1_1Tetrahedral__remeshing_1_1Remeshing__cell__base__3.html)
    have been modified, reverting changes introduced in CGAL 5.6.
- **Breaking change**: The vertex base of
    [`CGAL::Tetrahedral_remeshing::Remeshing_vertex_base_3`](https://doc.cgal.org/6.0/Tetrahedral_remeshing/classCGAL_1_1Tetrahedral__remeshing_1_1Remeshing__vertex__base__3.html)
    must now be a model of the concept
    [`SimplicialMeshVertexBase_3`](https://doc.cgal.org/6.0/SMDS_3/classSimplicialMeshVertexBase__3.html)
    (and not only [`TriangulationVertexBase_3`](https://doc.cgal.org/6.0/Triangulation_3/classTriangulationVertexBase__3.html)).

### [3D Simplicial Mesh Data Structure](https://doc.cgal.org/6.0/Manual/packages.html#PkgSMDS3)

- **Breaking change**: The template parameters of
    [`CGAL::Simplicial_mesh_cell_base_3`](https://doc.cgal.org/6.0/SMDS_3/classCGAL_1_1Simplicial__mesh__cell__base__3.html)
    have been modified to enable passing a geometric traits and a custom cell base class.

### [3D Mesh Generation](https://doc.cgal.org/6.0/Manual/packages.html#PkgMesh3)

- **Breaking change**: Removed the concept `TriangleAccessor`, the template parameter `TriangleAccessor`,
    as well as the class `Triangle_accessor`. These were no longer used for several releases.
- **Breaking change**: Removed the class templates `CGAL::Gray_image_mesh_domain_3`, `CGAL::Implicit_mesh_domain_3`,
    and `CGAL::Labeled_image_mesh_domain_3`, which were deprecated since CGAL-4.13.
- Added new meshing criterion `edge_distance`, an upper bound for the distance from the edge to the 1D feature.
- **Breaking change**: the concept `MeshEdgeCriteria_3` was modified to include the new meshing criterion `edge_distance`.

### [3D Surface Mesh Generation](https://doc.cgal.org/6.0/Manual/packages.html#PkgSurfaceMesher3)

- This package is deprecated and the package [3D Mesh Generation](https://doc.cgal.org/6.0/Manual/packages.html#PkgMesh3) should
    be used instead.

### [Surface Mesh Parameterization](https://doc.cgal.org/6.0/Manual/packages.html#PkgSurfaceMeshParameterization)

- **Breaking change**: The method [`CGAL::Surface_mesh_parameterization::LSCM_parameterizer_3`](https://doc.cgal.org/6.0/Surface_mesh_parameterization/classCGAL_1_1Surface__mesh__parameterization_1_1LSCM__parameterizer__3.html)
    now requires the Eigen library.
- **Breaking change**: CGAL no longer ships its own version of OpenNL.

### [Surface Mesh](https://doc.cgal.org/6.0/Manual/packages.html#PkgSurfaceMesh)

- **Breaking change**: The return type of [`CGAL::Surface_mesh::property_map()`](https://doc.cgal.org/6.0/Surface_mesh/classCGAL_1_1Surface__mesh.html#afc99c7ea179dc1c21a2ab59ed183184a)
    has been changed to `std::optional`.

### [3D Point Set](https://doc.cgal.org/6.0/Manual/packages.html#PkgPointSet3)

- **Breaking change**: The return type of [`CGAL::Point_set_3::property_map()`](https://doc.cgal.org/6.0/Point_set_3/classCGAL_1_1Point__set__3.html#a571ecc603cd32d78c7effaf86fe120ad)
    has been changed to `std::optional`.

### [Shape Detection](https://doc.cgal.org/6.0/Manual/packages.html#PkgShapeDetection)

- **Breaking change**: Replaced all instances of `boost::shared_ptr` with `std::shared_ptr`.

### [2D Straight Skeleton and Polygon Offsetting](https://doc.cgal.org/6.0/Manual/packages.html#PkgStraightSkeleton2)

- **Breaking change**: Replaced all instances of `boost::shared_ptr` with `std::shared_ptr`.
- **Breaking change**: Replaced all instances of `boost::optional` with `std::optional`.

## [Release 5.6](https://github.com/CGAL/cgal/releases/tag/v5.6)

Release date: July 2023

### General Changes

- **Breaking change**: Package-specific assertions, preconditions, and postconditions (such as
    `CGAL_triangulation_assertion`) have been removed. Corresponding CGAL-wide versions (such as
    `CGAL_assertion`) should be used instead.

### [Shape Detection](https://doc.cgal.org/5.6/Manual/packages.html#PkgShapeDetection) (major changes)

- **Breaking change**: The region growing part of the package have been reworked to fix design
    issues introduced with the handling of `FaceGraph` models. In particular, the notion of `Item`
    has been introduced to reference an element in the input range of elements. Region maps now
    operates on `Item` and no longer on the value type of the input range.
- **Breaking change**: The method `update()` in the concept `RegionType` now returns a `Boolean`
    instead of `void`, that is used inside the class `Region_growing` for detecting if the input
    conditions for the new region are satisfied. This change affects only user-defined types of regions.
- **Breaking change**: The constructors of all models used together with the region growing algorithm
    now enable users to provide parameters through the [named parameters](https://doc.cgal.org/5.6/BGL/group__bgl__namedparameters.html) mechanism.
- All fitting classes in the region growing framework are now using better versions of the region
    conditions, more precise and faster, including the correct normal orientations.
- Added new models of the concept `RegionType` for getting linear regions in a set of 2D and 3D
    segments and on 2D and 3D polylines.
- Added the class `Polyline_graph` for extracting a set of polylines from a face graph, which splits
    this graph into a set of user-defined regions.
- Added new shapes to the Region Growing algorithm on a point set: circles in 2D, spheres in 3D,
    and cylinders in 3D.

### [2D Straight Skeleton and Polygon Offsetting](https://doc.cgal.org/5.6/Manual/packages.html#PkgStraightSkeleton2) (major changes)

- Added weighted straight skeletons: weighted straight skeletons are a generalization of
    straight skeletons. Contour edges are assigned a positive weight, which can be understood
    as assigning a speed to the wavefront spawned from the contour edge.
- Added straight skeleton extrusion: this CGAL package now implements the extrusion of weighted
    straight skeletons of polygons with holes. The output is a closed, combinatorially 2-manifold
    surface triangle mesh.

    See also the [news entry](https://www.cgal.org/2023/05/09/improved_straight_skeleton/).

### [2D and 3D Linear Geometry Kernel](https://doc.cgal.org/5.6/Manual/packages.html#PkgKernel23)

- Added the functor
    [`CompareAngle_3`](https://doc.cgal.org/5.6/Kernel_23/classKernel_1_1CompareAngle__3.html)
    to the concept
    [`Kernel`](https://doc.cgal.org/5.6/Kernel_23/classKernel.html) to compare
    an angle defined by three points to the cosinus of another angle.

### [Combinatorial Maps](https://doc.cgal.org/5.6/Manual/packages.html#PkgCombinatorialMaps), [Generalized Maps](https://doc.cgal.org/5.6/Manual/packages.html#PkgGeneralizedMaps), and [Linear Cell Complex](https://doc.cgal.org/5.6/Manual/packages.html#PkgLinearCellComplex)

- Added a version that uses indices instead of handles as dart and attribute descriptors.
    As the indices are integers convertible from and to `std::size_t`, they can be used as index
    into vectors which store properties. To use the index version, `Use_index` must be defined
    and be equal to `CGAL::Tag_true` in the item class.

### [Linear Cell Complex](https://doc.cgal.org/5.6/Manual/packages.html#PkgLinearCellComplex)

- Added the class
    [`Linear_cell_complex_incremental_builder_3`](https://doc.cgal.org/5.6/Linear_cell_complex/classCGAL_1_1Linear__cell__complex__incremental__builder__3.html).

### [2D Arrangements](https://doc.cgal.org/5.6/Manual/packages.html#PkgArrangementOnSurface2)

- Introduced an overload function template, namely `draw(arr)`, that renders arrangements based
    on the `Basic_viewer_qt` class template. As of now, only 2D arrangements on the plane induced
    by (i) segments, (ii) conics, and (iii) circular arcs or (linear) segments are supported.
- Improved the traits class template that handles conics, namely
    [`Arr_conic_traits_2`](https://doc.cgal.org/5.6/Arrangement_on_surface_2/classCGAL_1_1Arr__conic__traits__2.html).
    This includes the following:
    1. Fixed a couple of bugs and slightly optimized some functions.
    2. Introduced functionality that approximates conics with polylines. (This is used to draw conic curves.)
    3. **Breaking change**: Changed the interface to generate conic curves. In the past, curves where
    generated directly using the constructors of the conic and x-monotone conic constructs. Now,
    they are constructed via function objects provided by the traits. This eliminates the constructions
    of temporary kernels. The old functionality is obsolete, but still supported for a limited number
    of versions. It depends on a static member function of the traits. In a future version this function
    will no longer be static, implying that the old functionality will no longer be supported.
- Introduced functionality that approximates circular segments with polylines. (This is used to draw conic curves.)

### [Polygon Mesh Processing](https://doc.cgal.org/5.6/Manual/packages.html#PkgPolygonMeshProcessing)

- Added functions
    [`CGAL::Polygon_mesh_processing::region_growing_of_planes_on_faces()`](https://doc.cgal.org/5.6/Polygon_mesh_processing/group__PkgPolygonMeshProcessingRef.html#ga50dcd2f6295f584d2e378b57290ae2af)
    and
    [`CGAL::Polygon_mesh_processing::detect_corners_of_regions()`](https://doc.cgal.org/5.6/Polygon_mesh_processing/group__PkgPolygonMeshProcessingRef.html#gac8e445730d718a2fc49604e865017d2e),
    which enable partitioning a mesh into planar regions using the region growing algorithm
    from the [Shape Detection](https://doc.cgal.org/5.6/Manual/packages.html#PkgShapeDetection) package.

- Added the functions
    [`CGAL::Polygon_mesh_processing::remesh_planar_patches()`](https://doc.cgal.org/5.6/Polygon_mesh_processing/group__PMP__meshing__grp.html#ga7fca6fa2db94560ab6d32e6a77fc35b6)
    and
    [`CGAL::Polygon_mesh_processing::remesh_almost_planar_patches()`](https://doc.cgal.org/5.6/Polygon_mesh_processing/group__PMP__meshing__grp.html#ga0e6da479548199a5d82c3cf0ed36e8a0),
    which can be used to remesh patches of coplanar faces in a mesh.

- Added the function
    [`CGAL::Polygon_mesh_processing::surface_Delaunay_remeshing()`](https://doc.cgal.org/5.6/Polygon_mesh_processing/group__PMP__meshing__grp.html#gaff62f9415d2fe96d1d3095351f156ced),
    which can be used to remesh a surface triangle mesh using the Delaunay refinement algorithm
    from the [3D Mesh Generation](https://doc.cgal.org/5.6/Manual/packages.html#PkgMesh3) package.

- Added the function
    [`CGAL::Polygon_mesh_processing::remove_almost_degenerate_faces()`](https://doc.cgal.org/5.6/Polygon_mesh_processing/group__PMP__geometric__repair__grp.html#ga48008d2b66de8a68a7068f29db15dad6),
    which can be used to remove badly shaped triangles faces in a mesh.

- Added the functions
    [`CGAL::Polygon_mesh_processing::does_triangle_soup_self_intersect()`](https://doc.cgal.org/5.6/Polygon_mesh_processing/group__PMP__intersection__grp.html#ga4909920dc48b8285e69feb845feb1e53)
    and
    [`CGAL::Polygon_mesh_processing::triangle_soup_self_intersections()`](https://doc.cgal.org/5.6/Polygon_mesh_processing/group__PMP__intersection__grp.html#ga1c5fee17bd0d92d5a2fba77ed94d4b4d)
    to identify and report self-intersections in a triangle soup, similarly to existing functions on triangle meshes.

- Added the function
    [`CGAL::Polygon_mesh_processing::triangulate_polygons()`](https://doc.cgal.org/5.6/Polygon_mesh_processing/group__PMP__meshing__grp.html#ga8b7db6aa8c3e79526b594739ba926d82),
    which allows users to triangulate polygon soups.

- Added a named parameter to
    [`CGAL::Polygon_mesh_processing::smooth_shape()`](https://doc.cgal.org/5.6/Polygon_mesh_processing/group__PMP__meshing__grp.html#ga57fa999abe8dc557003482444df2a189)
    to disable the scaling, which otherwise aims to compensate volume loss during smoothing.

- Deprecated the overloads of functions
    [`CGAL::Polygon_mesh_processing::triangulate_hole()`](https://doc.cgal.org/5.6/Polygon_mesh_processing/group__PMP__hole__filling__grp.html#ga3abdf2d0558822e85f060966b69cae98),
    [`CGAL::Polygon_mesh_processing::triangulate_and_refine_hole()`](https://doc.cgal.org/5.6/Polygon_mesh_processing/group__PMP__hole__filling__grp.html#ga9868fac4d9dca77462ad7828bc99d8a1),
    and
    [`CGAL::Polygon_mesh_processing::triangulate_refine_and_fair_hole()`](https://doc.cgal.org/5.6/Polygon_mesh_processing/group__PMP__hole__filling__grp.html#ga18eac756a8f8e5d5f73e645fd4e26cad)
    which have output iterators for vertices and faces as parameter. They are replaced by overloads
    with two additional named parameters.

### [2D Convex Hulls](https://doc.cgal.org/5.6/Manual/packages.html#PkgConvexHull2)

- **Breaking change**: The concept
    [`ConvexHullTraits_2`](https://doc.cgal.org/5.6/Convex_hull_2/classConvexHullTraits__2.html)
    no longer requires the functor `Less_signed_distance_to_line_2`, but requires the functor
    `Compare_signed_distance_to_line_2`
    instead.
- The long-deprecated classes `Convex_hull_projective_xy_traits_2`, `Convex_hull_projective_xz_traits_2`,
    and `Convex_hull_projective_yz_traits_2` have been removed. Users should use
    [`Projection_traits_xy_3`](https://doc.cgal.org/5.6/Kernel_23/classCGAL_1_1Projection__traits__xy__3.html),
    [`Projection_traits_xz_3`](https://doc.cgal.org/5.6/Kernel_23/classCGAL_1_1Projection__traits__xz__3.html),
    and
    [`Projection_traits_yz_3`](https://doc.cgal.org/5.6/Kernel_23/classCGAL_1_1Projection__traits__yz__3.html)
    instead.

### [2D Triangulations](https://doc.cgal.org/5.6/Manual/packages.html#PkgTriangulation2)

- Added the function
    [`CGAL::mark_domain_in_triangulation()`](https://doc.cgal.org/5.6/Triangulation_2/group__PkgTriangulation2Miscellaneous.html#ga0409755d0eb89100810230443a85e7eb)
    to mark faces connected with non-constrained edges as inside of the domain based on the nesting level.

### [2D Conforming Triangulations and Meshes](https://doc.cgal.org/5.6/Manual/packages.html#PkgMesh2)

- Added new overloads to the function
    [`write_VTU()`](https://doc.cgal.org/5.6/Mesh_2/group__PkgMesh2IO.html),
    with property maps for specifying the domain.
- Deprecated usage of boost parameters in favor of function named parameters in
    [`CGAL::lloyd_optimize_mesh_2()`](https://doc.cgal.org/5.6/Mesh_2/group__PkgMesh2Functions.html#gafeaf59d3fa014da287f8514913b38d05).
- Deprecated two overloads of the function
    [`refine_Delaunay_mesh()`](https://doc.cgal.org/5.6/Mesh_2/group__PkgMesh2Functions.html),
    and replaced them with versions using function named parameters.

### [2D Hyperbolic Triangulations](https://doc.cgal.org/5.6/Manual/packages.html#PkgHyperbolicTriangulation2)

- **Breaking change**: the concept
    [`HyperbolicTriangulationFaceBase_2`](https://doc.cgal.org/5.6/Hyperbolic_triangulation_2/classHyperbolicTriangulationFaceBase__2.html)
    has been modified to
    better reflect the triangulation's requirements and avoid a conflict with the requirements
    described by the concept `TriangulationDataStructure_2::Face`. The model
    [`CGAL::Hyperbolic_triangulation_face_base_2`](https://doc.cgal.org/5.6/Hyperbolic_triangulation_2/classCGAL_1_1Hyperbolic__triangulation__face__base__2.html)
    has been adapted correspondingly.

### [3D Simplicial Mesh Data Structure](https://doc.cgal.org/5.6/Manual/packages.html#PkgSMDS3) (new package)

- This new package wraps all the existing code that deals with a
    [`MeshComplex_3InTriangulation_3`](https://doc.cgal.org/5.6/SMDS_3/classMeshComplex__3InTriangulation__3.html)
    to describe 3D simplicial meshes, and makes the data structure independent
    from the [tetrahedral mesh generation](https://doc.cgal.org/5.6/Manual/packages.html#PkgMesh3) package.

### [Tetrahedral Remeshing](https://doc.cgal.org/5.6/Manual/packages.html#PkgTetrahedralRemeshing)

- **Breaking change**: The template parameters of
    [`CGAL::Tetrahedral_remeshing::Remeshing_vertex_base_3`](https://doc.cgal.org/5.6/Tetrahedral_remeshing/group__PkgTetrahedralRemeshingClasses.html#ga7ef4f8c0c1ed715c34389ea4ee851a92)
    and
    [`CGAL::Tetrahedral_remeshing::Remeshing_cell_base_3`](https://doc.cgal.org/5.6/Tetrahedral_remeshing/classCGAL_1_1Tetrahedral__remeshing_1_1Remeshing__cell__base__3.html)
    have been modified.

### [3D Mesh Generation](https://doc.cgal.org/5.6/Manual/packages.html#PkgMesh3)

- Added two new named parameters to the named constructor
    [`CGAL::create_labeled_image_mesh_domain()`](https://doc.cgal.org/5.6/Mesh_3/classCGAL_1_1Labeled__mesh__domain__3.html#aec3f58e9883a8036a1b3e379df7d8fa9)
    for automatic detection and protection of 1D-curves that lie at the intersection of
    three or more subdomains extracted from labeled images.
- Added
    [`CGAL::Sizing_field_with_aabb_tree`](https://doc.cgal.org/5.6/Mesh_3/structCGAL_1_1Sizing__field__with__aabb__tree.html),
    a geometry-aware sizing field for feature edges in polyhedral domains.
- Added new meshing criterion
    [`edge_min_size`](https://doc.cgal.org/5.6/Mesh_3/classCGAL_1_1Mesh__criteria__3.html#a5f1c2649cb7ea346a3b6a2a8724b4df1)
    to avoid subdividing sharp edges that are shorter than a prescribed size bound.
- Added new meshing criteria
    [`facet_min_size`](https://doc.cgal.org/5.6/Mesh_3/classCGAL_1_1Mesh__criteria__3.html#a5f1c2649cb7ea346a3b6a2a8724b4df1)
    and
    [`cell_min_size`](https://doc.cgal.org/5.6/Mesh_3/classCGAL_1_1Mesh__criteria__3.html#a5f1c2649cb7ea346a3b6a2a8724b4df1)
    to prevent Delaunay refinement from creating simplices smaller than a prescribed bound.
- Deprecated usage of boost parameters in favor of function named parameters.

### [3D Periodic Mesh Generation](https://doc.cgal.org/5.6/Manual/packages.html#PkgPeriodic3Mesh3)

- Periodic Mesh Generation now supports non-cubic domains.
- Deprecated usage of boost parameters in favor of function named parameters.

### [Surface Mesh Simplification](https://doc.cgal.org/5.6/Manual/packages.html#PkgSurfaceMeshSimplification)

- The stop predicates
    [`Count_stop_predicate`](https://doc.cgal.org/5.6/Surface_mesh_simplification/classCGAL_1_1Surface__mesh__simplification_1_1Count__stop__predicate.html)
    and
    [`Count_ratio_stop_predicate`](https://doc.cgal.org/5.6/Surface_mesh_simplification/classCGAL_1_1Surface__mesh__simplification_1_1Count__ratio__stop__predicate.html)
    are renamed to
    [`Edge_count_stop_predicate`](https://doc.cgal.org/5.6/Surface_mesh_simplification/classCGAL_1_1Surface__mesh__simplification_1_1Edge__count__stop__predicate.html)
    and
    [`Edge_count_ratio_stop_predicate`](https://doc.cgal.org/5.6/Surface_mesh_simplification/classCGAL_1_1Surface__mesh__simplification_1_1Edge__count__ratio__stop__predicate.html).
    Older versions have been deprecated.
- Introduced
    [`Face_count_stop_predicate`](https://doc.cgal.org/5.6/Surface_mesh_simplification/classCGAL_1_1Surface__mesh__simplification_1_1Face__count__stop__predicate.html)
    and
    [`Face_count_ratio_stop_predicate`](https://doc.cgal.org/5.6/Surface_mesh_simplification/classCGAL_1_1Surface__mesh__simplification_1_1Face__count__ratio__stop__predicate.html),
    which can be used to stop the simplification algorithm based on a desired number of faces in the output, or a ratio between input and output face numbers.

### [2D Regularized Boolean Set Operations](https://doc.cgal.org/5.6/Manual/packages.html#PkgBooleanSetOperations2)

- Exposed all required member functions of the
    [`GeneralPolygonWithHoles_2`](https://doc.cgal.org/5.6/Polygon/classGeneralPolygonWithHoles__2.html)
    concept (e.g.,
    [`clear_outer_boundary()`](https://doc.cgal.org/5.6/Polygon/classGeneralPolygonWithHoles__2.html#a9f5f035047505a2ccab3e68770f51bc6),
    [`clear_holes()`](https://doc.cgal.org/5.6/Polygon/classGeneralPolygonWithHoles__2.html#a2a507be648f127ac605da8c670ea2580),
    and
    [`clear()`](https://doc.cgal.org/5.6/Polygon/classGeneralPolygonWithHoles__2.html#a2ca4d9b43cc9216c1b2cdb080a915944)
    ).

## [Release 5.5](https://github.com/CGAL/cgal/releases/tag/v5.5)

Release date: June 2022

### [3D Alpha Wrapping](https://doc.cgal.org/5.5/Manual/packages.html#PkgAlphaWrap3) (new package)

- This component takes a 3D triangle mesh, soup, or point set as input, and generates a valid
    (watertight, intersection-free, and combinatorially 2-manifold) surface triangle mesh
    that contains the input.
    The algorithm proceeds by shrink-wrapping and refining a 3D Delaunay triangulation,
    starting from a loose bounding box of the input.
    Two user-defined parameters, alpha and offset, offer control over the maximum size of cavities
    where the shrink-wrapping process can enter, and the tightness of the final surface mesh
    to the input, respectively. Once combined, these parameters provide a means to trade fidelity
    to the input for complexity of the output.

    See also the [announcement page](https://www.cgal.org/2022/05/18/alpha_wrap/).

### [2D Straight Skeleton and Polygon Offsetting](https://doc.cgal.org/5.5/Manual/packages.html#PkgStraightSkeleton2) (breaking change)

- Fix the output of the function [`CGAL::create_exterior_skeleton_and_offset_polygons_with_holes_2()`](https://doc.cgal.org/5.5/Straight_skeleton_2/group__PkgStraightSkeleton2OffsetFunctions.html#gaa159f093e5d6d7fdb62c1660a44f95fe)
    to not take into account the offset of the outer frame.
- Fix the computation of the exterior offset of a polygon with holes that was not computing the offset of the holes

### [3D Convex Hulls](https://doc.cgal.org/5.5/Manual/packages.html#PkgConvexHull3)

- Added an [overload of the function `CGAL::convex_hull_3()`](https://doc.cgal.org/5.5/Convex_hull_3/group__PkgConvexHull3Functions.html#ga52fca4745c2ef0351063fbe66b035fd1), which writes the result in an indexed triangle set.

### [2D Polygons](https://doc.cgal.org/5.5/Manual/packages.html#PkgPolygon2)

- Add vertex, edge, and hole ranges.
- The concept [`GeneralPolygonWithHoles_2`](https://doc.cgal.org/5.5/Polygon/classGeneralPolygonWithHoles__2.html) now requires the nested type `Polygon_2` instead of `General_polygon_2`.

### [2D Regularized Boolean Set-Operations](https://doc.cgal.org/5.5/Manual/packages.html#PkgBooleanSetOperations2)

- The concept [`GeneralPolygonSetTraits_2`](https://doc.cgal.org/5.5/Boolean_set_operations_2/classGeneralPolygonSetTraits__2.html) now requires the nested type `Construct_polygon_with_holes_2` instead of `Construct_general_polygon_with_holes_2`.

### [Combinatorial Maps](https://doc.cgal.org/5.5/Manual/packages.html#PkgCombinatorialMaps)

- Removed old code deprecated in CGAL 4.9 and 4.10 (global functions, and information associated with darts).

### [2D Arrangements](https://doc.cgal.org/5.5/Manual/packages.html#PkgArrangementOnSurface2)

- Fixed the `intersect_2`, `compare_y_at_x_right`, and `compare_y_at_x_left` function objects of the traits class template [`Arr_geodesic_arc_on_sphere_traits_2`](https://doc.cgal.org/5.5/Arrangement_on_surface_2/classCGAL_1_1Arr__geodesic__arc__on__sphere__traits__2.html) that handles geodesic arcs on sphere and applied a small syntactical fix to the tracing traits.

### [Tetrahedral Mesh Generation](https://doc.cgal.org/5.5/Manual/packages.html#PkgMesh3)

- Added the function
    [`remove_isolated_vertices()`](https://doc.cgal.org/5.5/Mesh_3/classCGAL_1_1Mesh__complex__3__in__triangulation__3.html#ace57c4e777da457c6e33b4f6e89949ce)
    as a post-processing step for the tetrahedral mesh generation.

### [Polygon Mesh Processing](https://doc.cgal.org/5.5/Manual/packages.html#PkgPolygonMeshProcessing)

- Added the function [`CGAL::Polygon_mesh_processing::orient_triangle_soup_with_reference_triangle_soup()`](https://doc.cgal.org/5.5/Polygon_mesh_processing/group__PMP__orientation__grp.html#ga855b1c55c201b91ab04eebd2811a87fd), which enables re-orienting the faces of a triangle soup based on the orientation of the nearest face in a reference triangle soup.
- Added the function [`CGAL::Polygon_mesh_processing::compatible_orientations()`](https://doc.cgal.org/5.5/Polygon_mesh_processing/group__PMP__orientation__grp.html#ga9ac9b9434084b64f3304df636c3178a3), which enables to retrieve the (in)compatibility of orientations of faces from different connected components.
- Added the function [`CGAL::Polygon_mesh_processing::tangential_relaxation()`](https://doc.cgal.org/5.5/Polygon_mesh_processing/group__PMP__meshing__grp.html#ga136c659162e5360354db5879db7431b4), which applies an area-based tangential mesh smoothing to the vertices of a surface triangle mesh.
- Added the named parameter `visitor` to the function [`triangulate_hole()`](https://doc.cgal.org/5.5/Polygon_mesh_processing/group__PMP__hole__filling__grp.html#gad2d3c43bce0ef90a16530478196d7f42), which enables to track progress with callbacks.
- Added more functions in the [visitor of the corefinement based methods](https://doc.cgal.org/5.5/Polygon_mesh_processing/classPMPCorefinementVisitor.html) to track progress.

### [Surface Mesh Simplification](https://doc.cgal.org/5.5/Manual/packages.html#PkgSurfaceMeshSimplification)

- Introduced four variations of the Garland-Heckbert simplification algorithm based on the probabilistic approach of Trettner and Kobbelt (Fast and Robust QEF Minimization using Probabilistic Quadrics): [`GarlandHeckbert_plane_policies`](https://doc.cgal.org/5.5/Surface_mesh_simplification/classCGAL_1_1Surface__mesh__simplification_1_1GarlandHeckbert__plane__policies.html), [`GarlandHeckbert_probabilistic_plane_policies`](https://doc.cgal.org/5.5/Surface_mesh_simplification/classCGAL_1_1Surface__mesh__simplification_1_1GarlandHeckbert__probabilistic__plane__policies.html), [`GarlandHeckbert_triangle_policies`](https://doc.cgal.org/5.5/Surface_mesh_simplification/classCGAL_1_1Surface__mesh__simplification_1_1GarlandHeckbert__triangle__policies.html), and [`GarlandHeckbert_probabilistic_triangle_policies`](https://doc.cgal.org/5.5/Surface_mesh_simplification/classCGAL_1_1Surface__mesh__simplification_1_1GarlandHeckbert__probabilistic__triangle__policies.html).
- The class `GarlandHeckbert_policies` has been deprecated, `GarlandHeckbert_plane_policies` replaces it.

### [Point Set Processing](https://doc.cgal.org/5.5/Manual/packages.html#PkgPointSetProcessing3)

- A new optional named parameter, `min_points_per_cell` has been added to [`grid_simplify_point_set()`](https://doc.cgal.org/5.5/Point_set_processing_3/group__PkgPointSetProcessing3Algorithms.html#ga7757ef9b3900e42fde26f5a0ac56e20f). By adding a minimal number of points in a cell such that a point is retained, one can also filter out low density areas and outliers: in the case of densely sampled point clouds, this yields better results than using grid simplification and then outlier removal, while being very vast. The default value is `1` to keep the previous behavior as default.

### [dD Spatial Searching](https://doc.cgal.org/5.5/Manual/packages.html#PkgSpatialSearchingD)

- Added the member function [`write_graphviz()`](https://doc.cgal.org/5.5/Spatial_searching/classCGAL_1_1Kd__tree.html#ac2851b5cafb8d5cce0dc5fb107c8f13f) to the class `Kd_tree` that writes the tree in a stream in the [Graphviz](https://graphviz.org/) format.

### [CGAL and the Boost Graph Library (BGL)](https://doc.cgal.org/5.5/Manual/packages.html#PkgBGL)

- Added the function [`invert_selection()`](https://doc.cgal.org/5.5/BGL/structCGAL_1_1Face__filtered__graph.html#aa428541ebbdd35f9a6e9a3ffd60178df) in the class [`Face_filtered_graph`](https://doc.cgal.org/5.5/BGL/structCGAL_1_1Face__filtered__graph.html), which toggles the selected status of a graph: selected faces are deselected, and unselected faces are selected.

## [Release 5.4](https://github.com/CGAL/cgal/releases/tag/v5.4)

Release date: January 2022

### [General changes](https://doc.cgal.org/5.4/Manual/general_intro.html)

- Added the cmake target `CGAL::CGAL_Basic_viewer` to ease the compilation of programs using
    the basic viewer-based function `CGAL::draw()`. This target will define the macro and link with
    `CGAL_Qt5` target when linked with it.

- The kernel providing exact constructions and exact predicates
    ([`CGAL::Exact_predicates_exact_constructions_kernel`](https://doc.cgal.org/5.4/Kernel_23/classCGAL_1_1Exact__predicates__exact__constructions__kernel.html))
    is now thread-safe.
    See changes in `2D and 3D Linear Geometry Kernel` for more details.

- The class `Geomview_stream` and all the dependent features have
    been removed from CGAL. Those features were actually no longer
    supported since CGAL-5.3 but it was not properly announced.

### [Shape Regularization](https://doc.cgal.org/5.4/Manual/packages.html#PkgShapeRegularization) (new package)

- This package enables to regularize a set of segments and open or closed contours in 2D
    and a set of planes in 3D such that all input objects are rotated and aligned with respect to the
    user-specified conditions. In addition, it provides a global regularization framework that can be
    adjusted for the user needs and any type of geometric objects.

### [Weights](https://doc.cgal.org/5.4/Manual/packages.html#PkgWeights) (new package)

- This package provides a simple and unified interface to different types of weights.
    In particular, it groups all weights into three category: analytic weights including
    all basic weights which can be computed analytically for a query point with respect to its
    local neighbors in 2D and 3D; barycentric weights, including all weights which can be computed
    for a query point with respect to the vertices of a planar polygon; and weighting regions,
    including all weights which are used to balance other weights.

### [2D Generalized Barycentric Coordinates](https://doc.cgal.org/5.4/Manual/packages.html#PkgBarycentricCoordinates2) (major changes)

- **Breaking change**: The headers `Segment_coordinates_2.h` and `Triangle_coordinates_2.h` are
    renamed to `segment_coordinates_2.h` and `triangle_coordinates_2.h`.
- The classes [`Segment_coordinates_2`](https://doc.cgal.org/5.4/Barycentric_coordinates_2/classCGAL_1_1Barycentric__coordinates_1_1Segment__coordinates__2.html)
    and [`Triangle_coordinates_2`](https://doc.cgal.org/5.4/Barycentric_coordinates_2/classCGAL_1_1Barycentric__coordinates_1_1Triangle__coordinates__2.html)
    are deprecated. The free functions [`compute_segment_coordinates_2()`](https://doc.cgal.org/5.4/Barycentric_coordinates_2/classCGAL_1_1Barycentric__coordinates_1_1Segment__coordinates__2.html#a134d363dccaeecb5621fa608fac76eaf)
    and [`compute_triangle_coordinates_2()`](https://doc.cgal.org/5.4/Barycentric_coordinates_2/classCGAL_1_1Barycentric__coordinates_1_1Triangle__coordinates__2.html#a958fee3ad9613d7bfa9d7a976aa3548f)
    are deprecated as well. Instead, the free functions [`segment_coordinates_2()`](https://doc.cgal.org/5.4/Barycentric_coordinates_2/group__PkgBarycentricCoordinates2RefFunctions.html#gab856ca68d37f58e6cdf74c8aac6f4245)
    and [`triangle_coordinates_2()`](https://doc.cgal.org/5.4/Barycentric_coordinates_2/group__PkgBarycentricCoordinates2RefFunctions.html#gaa378786f8996dbcefe7923ebb711e4dd)
    should be used.
- The enums [`Query_point_location`](https://doc.cgal.org/5.4/Barycentric_coordinates_2/namespaceCGAL_1_1Barycentric__coordinates.html#aedeeb072a2024053a016afd15e591331)
    and [`Type_of_algorithm`](https://doc.cgal.org/5.4/Barycentric_coordinates_2/namespaceCGAL_1_1Barycentric__coordinates.html#a5e5682512438422f23d6080edc49c05b)
    are deprecated. Instead, the enum [`Computation_policy_2`](https://doc.cgal.org/5.4/Barycentric_coordinates_2/namespaceCGAL_1_1Barycentric__coordinates.html#a478bbcec416216b2274ee4b4e97b0e6c)
    should be used.
- The classes [`Wachspress_2`](https://doc.cgal.org/5.4/Barycentric_coordinates_2/classCGAL_1_1Barycentric__coordinates_1_1Wachspress__2.html),
    [`Discrete_harmonic_2`](https://doc.cgal.org/5.4/Barycentric_coordinates_2/classCGAL_1_1Barycentric__coordinates_1_1Discrete__harmonic__2.html),
    [`Mean_value_2`](https://doc.cgal.org/5.4/Barycentric_coordinates_2/classCGAL_1_1Barycentric__coordinates_1_1Mean__value__2.html),
    and [`Generalized_barycentric_coordinates_2`](https://doc.cgal.org/5.4/Barycentric_coordinates_2/classCGAL_1_1Barycentric__coordinates_1_1Generalized__barycentric__coordinates__2.html)
    are deprecated. As consequence, the concept [`BarycentricCoordinates_2`](https://doc.cgal.org/5.4/Barycentric_coordinates_2/classCGAL_1_1Barycentric__coordinates_1_1BarycentricCoordinates__2.html)
    is deprecated as well. Instead, the classes [`Wachspress_coordinates_2`](https://doc.cgal.org/5.4/Barycentric_coordinates_2/classCGAL_1_1Barycentric__coordinates_1_1Wachspress__coordinates__2.html),
    [`Discrete_harmonic_coordinates_2`](https://doc.cgal.org/5.4/Barycentric_coordinates_2/classCGAL_1_1Barycentric__coordinates_1_1Discrete__harmonic__coordinates__2.html),
    and [`Mean_value_coordinates_2`](https://doc.cgal.org/5.4/Barycentric_coordinates_2/classCGAL_1_1Barycentric__coordinates_1_1Mean__value__coordinates__2.html)
    should be used.
- Added the class [`Harmonic_coordinates_2`](https://doc.cgal.org/5.4/Barycentric_coordinates_2/classCGAL_1_1Barycentric__coordinates_1_1Harmonic__coordinates__2.html)
    to compute approximate harmonic coordinates in 2D.
    These coordinates satisfy all properties of barycentric coordinates inside any simple polygon.
- Added a new concept [`DiscretizedDomain_2`](https://doc.cgal.org/5.4/Barycentric_coordinates_2/classCGAL_1_1Barycentric__coordinates_1_1DiscretizedDomain__2.html)
    and a model of this concept called [`Delaunay_domain_2`](https://doc.cgal.org/5.4/Barycentric_coordinates_2/classCGAL_1_1Barycentric__coordinates_1_1Delaunay__domain__2.html),
    which is based on the [Mesh 2](https://doc.cgal.org/5.4/Manual/packages.html#PkgMesh2) package.
    A model of this concept is required to use [`Harmonic_coordinates_2`](https://doc.cgal.org/5.4/Barycentric_coordinates_2/classCGAL_1_1Barycentric__coordinates_1_1Harmonic__coordinates__2.html).
- Added free functions to compute Wachspress, discrete harmonic, and mean value coordinates.
- All free functions and classes are now using ranges and property maps.

### [2D and 3D Linear Geometry Kernel](https://doc.cgal.org/5.4/Manual/packages.html#PkgKernel23)

- Most operations on [`CGAL::Exact_predicates_exact_constructions_kernel`](https://doc.cgal.org/5.4/Kernel_23/classCGAL_1_1Exact__predicates__exact__constructions__kernel.html)
    objects are now thread-safe if [`CGAL::Exact_rational`](https://doc.cgal.org/5.4/Number_types/group__nt__cgal.html#ga0849ff44771b19582218ebdfa5614f64)
    is [`mpq_class`](https://doc.cgal.org/5.3/Number_types/classmpq__class.html) (from `GMPXX`),
    `boost::multiprecision::mpq_rational`
    or [`CGAL::Quotient<CGAL::MP_Float>`](https://doc.cgal.org/5.3/Number_types/classCGAL_1_1MP__Float.html).
    The objects are not atomic though, so the usual restrictions on avoiding race conditions apply.
    For users who do not use threads, this can be disabled with `CGAL_HAS_NO_THREADS`.

- Added documentation for the class [`Projection_traits_3`](https://doc.cgal.org/5.4/Kernel_23/classCGAL_1_1Projection__traits__3.html),
    which enables the use of 2D algorithms on the projections of 3D data onto an arbitrary plane.

- Added `construct_centroid_2_object()` and `compute_determinant_2_object()`
    in [`Projection_traits_xy_3`](https://doc.cgal.org/5.4/Kernel_23/classCGAL_1_1Projection__traits__xy__3.html),
    [`Projection_traits_xz_3`](https://doc.cgal.org/5.4/Kernel_23/classCGAL_1_1Projection__traits__xz__3.html),
    and [`Projection_traits_yz_3`](https://doc.cgal.org/5.4/Kernel_23/classCGAL_1_1Projection__traits__yz__3.html)
    classes.

- Added the functor
    [`NonZeroCoordinateIndex_3`](https://doc.cgal.org/5.4/Kernel_23/classKernel_1_1NonZeroCoordinateIndex__3.html)
    to the concept [`Kernel`](https://doc.cgal.org/5.4/Kernel_23/classKernel.html) with `int operator()(Vector_3)`
    which returns the index of any coordinate of the vector different from zero, or `-1`.

### [dD Kernel](https://doc.cgal.org/5.4/Manual/packages.html#PkgKernelD)

- Most operations on [`Epeck_d`](https://doc.cgal.org/5.4/Kernel_d/structCGAL_1_1Epeck__d.html)
    objects are now thread-safe, see 2D and 3D Linear Geometry Kernel for details.

### [2D Arrangements](https://doc.cgal.org/5.4/Manual/packages.html#PkgArrangementOnSurface2)

- **Breaking Change:** The traits function objects `Compare_x_at_limit_2` and `Compare_x_near_limit_2`
    are renamed to `Compare_x_on_boundary_2` and `Compare_x_near_boundary_2`, respectively.

- A [new hierarchy of traits concepts](https://doc.cgal.org/5.4/Arrangement_on_surface_2/group__PkgArrangementOnSurface2Concepts.html)
    has been introduced.
    It captures all the valid combinations of boundary conditions for the 4 boundary sides of the parameter space.
    The 4 boundaries are Bottom, Top, Left, and Right. Each boundary side can be either contracted, identified, close, open, or oblivious.
    Not all possible combinations are valid. If one side is identified then the other must be as well. Two adjacent sides cannot be contracted.

- A new geometric traits, [`Arr_geodesic_arc_on_sphere_traits_2`](https://doc.cgal.org/5.4/Arrangement_on_surface_2/classCGAL_1_1Arr__geodesic__arc__on__sphere__traits__2.html)
    has been introduced. It handles arcs of great circles embedded on the unit sphere.

### [2D Regularized Boolean Set-Operations](https://doc.cgal.org/5.4/Manual/packages.html#PkgBooleanSetOperations2)

- Added an extra parameter (`UsePolylines`) to all free functions (
    [`complement()`](https://doc.cgal.org/5.4/Boolean_set_operations_2/group__boolean__complement.html),
    [`do_intersect()`](https://doc.cgal.org/5.4/Boolean_set_operations_2/group__boolean__do__intersect.html),
    [`intersection()`](https://doc.cgal.org/5.4/Boolean_set_operations_2/group__boolean__intersection.html),
    [`join()`](https://doc.cgal.org/5.4/Boolean_set_operations_2/group__boolean__join.html),
    [`difference()`](https://doc.cgal.org/5.4/Boolean_set_operations_2/group__boolean__difference.html),
    [`symmetric_difference()`](https://doc.cgal.org/5.4/Boolean_set_operations_2/group__boolean__symmetric__difference.html),
    and [`oriented_side`](https://doc.cgal.org/5.4/Boolean_set_operations_2/group__boolean__oriented__side.html))
    to control whether to use `Arr_polyline_traits_2` as default traits. It is the new default as it provides better performances in general.

### [3D Mesh Generation](https://doc.cgal.org/5.4/Manual/packages.html#PkgMesh3)

- Added support of weighted images for an improved quality of meshes generated from labeled images,
    along with a function [`CGAL::Mesh_3::generate_label_weights()`](https://doc.cgal.org/5.4/Mesh_3/namespaceCGAL_1_1Mesh__3.html#ae5914bf77180ff8948c08046154ee727)
    to generate the weights.

### [Polygon Mesh Processing](https://doc.cgal.org/5.4/Manual/packages.html#PkgPolygonMeshProcessing)

- Added the function [`CGAL::Polygon_mesh_processing::match_faces()`](https://doc.cgal.org/5.4/Polygon_mesh_processing/group__measure__grp.html#ga10f7cd81645bafe936ac5eb4e58e67ef),
    which, given two polygon meshes, identifies their common faces as well as faces present in only either of them.

- Added the functions: [`CGAL::Polygon_mesh_processing::bounded_error_Hausdorff_distance()`](https://doc.cgal.org/5.4/Polygon_mesh_processing/group__PMP__distance__grp.html#ga6d4ecea831c33ac10eec42b5021fc183)
    that computes an estimate of the one-sided Hausdorff distance between two triangle meshes which
    is bounded by a user-specified error bound; [`CGAL::Polygon_mesh_processing::bounded_error_symmetric_Hausdorff_distance()`](https://doc.cgal.org/5.4/Polygon_mesh_processing/group__PMP__distance__grp.html#ga9a7a682b5d9523135c8502e72117dffd)
    that computes an estimate of the symmetric Hausdorff distance bounded by a user-specified error bound;
    and [`CGAL::Polygon_mesh_processing::is_Hausdorff_distance_larger()`](https://doc.cgal.org/5.4/Polygon_mesh_processing/group__PMP__distance__grp.html#gab19e751107025a443e86baa9763aebf3)
    that returns `true` if the bounded-error Hausdorff distance between two meshes is larger than the user-specified
    max distance.

- Added the functions [`CGAL::Polygon_mesh_processing::squared_edge_length()`](https://doc.cgal.org/5.4/Polygon_mesh_processing/group__measure__grp.html#ga30fa03722cd7aa599f6dcb115f54fec5)
    and [`CGAL::Polygon_mesh_processing::squared_face_area()`](https://doc.cgal.org/5.4/Polygon_mesh_processing/group__measure__grp.html#ga6eda3738815fd678df225f79ccfc3e03),
    which, compared to [`CGAL::Polygon_mesh_processing::edge_length()`](https://doc.cgal.org/5.4/Polygon_mesh_processing/group__measure__grp.html#gae1674775d9fecada7f25710f425cff3a)
    and [`CGAL::Polygon_mesh_processing::face_area()`](https://doc.cgal.org/5.4/Polygon_mesh_processing/group__measure__grp.html#ga6a1d7a825c09490b1e6613295343482b),
    enable avoiding square-root operations.

- Added more functions in the [visitor of the corefinement based methods](https://doc.cgal.org/5.4/Polygon_mesh_processing/classPMPCorefinementVisitor.html)
    to track all vertex creations.

- Added an option to [`CGAL::Polygon_mesh_processing::self_intersections()`](https://doc.cgal.org/5.4/Polygon_mesh_processing/group__PMP__intersection__grp.html#gaf19c80ec12cbff7ebe9e69453f1d40b8)
    to report only a limited number of intersections (`maximum_number()`).

### [The Heat Method](https://doc.cgal.org/5.4/Manual/packages.html#PkgHeatMethod)

- **Breaking change**: Added the functor `Compute_squared_length_3` providing `operator(const Vector_3& v)`,
    which computes the squared length of `v`, to the [`HeatMethodTraits_3`](https://doc.cgal.org/5.4/Heat_method_3/classHeatMethodTraits__3.html)
    concept.

### [Point Set Processing](https://doc.cgal.org/5.4/Manual/packages.html#PkgPointSetProcessing3)

- Added support for [`libpointmatcher::GenericDescriptorOutlierFilter`](https://github.com/ethz-asl/libpointmatcher)
    that enables providing a map from a point to a weight associated with this point.

### [Shape Detection](https://doc.cgal.org/5.4/Manual/packages.html#PkgShapeDetection)

- Added new shapes to the Region Growing algorithm on a point set: circles in 2D, spheres in 3D,
    and cylinders in 3D.

### [CGAL and Solvers](https://doc.cgal.org/5.4/Manual/packages.html#PkgSolverInterface)

- Added support for the [OSQP solver](https://osqp.org/). This solver enables to efficiently compute
    the convex Quadratic Programming (QP) problems arising in the context of several packages.

## [Release 5.3](https://github.com/CGAL/cgal/releases/tag/v5.3)

Release date: July 2021

### [General changes](https://doc.cgal.org/5.3/Manual/general_intro.html)

- The support for the compiled version of CGAL is dropped. Only the header-only version is supported.

- On Windows, the type used for [`CGAL::Exact_rational`](https://doc.cgal.org/5.3/Number_types/group__nt__cgal.html#ga0849ff44771b19582218ebdfa5614f64),
    in `Epick` and indirectly (through [`Lazy_exact_nt`](https://doc.cgal.org/5.3/Number_types/classCGAL_1_1Lazy__exact__nt.html))
   `Epeck` may now be `boost::multiprecision::mpq_rational`, as has been the case on other platforms
   for several releases. This depends on various options and is added to a list that includes
   [`mpq_class`](https://doc.cgal.org/5.3/Number_types/classmpq__class.html),
   [`CGAL::Gmpq`](https://doc.cgal.org/5.3/Number_types/classCGAL_1_1Gmpq.html),
   [`leda_rational`](https://doc.cgal.org/5.3/Number_types/classleda__rational.html)
   and [`CGAL::Quotient<CGAL::MP_Float>`](https://doc.cgal.org/5.3/Number_types/classCGAL_1_1MP__Float.html).

### [Quadtrees, Octrees, and Orthtrees](https://doc.cgal.org/5.3/Manual/packages.html#PkgOrthtree) (new package)

- This package implements a tree data structure in which each node encloses a hypercubic section
    of space and each non-leave node has hypercubic children whose edge lengths are half its edge length.
    Such a data structure is known as a quadtree in 2D, an octree in 3D, and is generalized
    as an "orthtree" in higher dimensions.

### [Triangulations on the Sphere](https://doc.cgal.org/5.3/Manual/packages.html#PkgTriangulationOnSphere2) (new package)

- This package enables the construction and manipulation of Delaunay triangulations on the 2-sphere.
    Triangulations are built incrementally and can be modified by insertion or removal of vertices.
    Point location querying and primitives to build the dual Voronoi diagram are provided.

### File Input / Output

- Point set, polygon soup, and polygon mesh file I/O functions have been harmonized and documented:
  - Point set I/O functions can be found in the packages [Point_set_processing_3](https://doc.cgal.org/5.3/Manual/packages.html#PkgPolygonMeshProcessing), and [Point_set_3](https://doc.cgal.org/5.3/Manual/packages.html#PkgPointSet3).
  - Polygon mesh I/O functions can be found in the package [BGL](https://doc.cgal.org/5.3/Manual/packages.html#PkgBGL).
  - Polygon soup I/O can be found in the package [Stream_support](https://doc.cgal.org/5.3/Manual/packages.html#PkgStreamSupport).

A comprehensive list of the supported file formats is available in the Stream_support package
[here](https://doc.cgal.org/5.3/Stream_support/index.html#IOstreamSupportedFormats);
inversely, the following [page](https://doc.cgal.org/5.3/Stream_support/IOStreamSupportedFileFormats.html)
can be used to find out which CGAL data structures can be used given a specific file format.

### [Requirements](https://doc.cgal.org/5.3/Manual/thirdparty.html)

- The CMake minimal version is now `3.14`.
- The GNU compiler g++ versions 6 and 7 are no longer tested. Only version 8.3 or later are supported

### [2D and 3D Linear Geometry Kernel](https://doc.cgal.org/5.3/Manual/packages.html#PkgKernel23)

- Added `is_translation()`, `is_scaling()`, `is_reflection()`, and `is_rotation()` to the classes
    [`Aff_transformation_2`](https://doc.cgal.org/5.3/Kernel_23/classCGAL_1_1Aff__transformation__2.html)
    and [`Aff_transformation_3`](https://doc.cgal.org/5.3/Kernel_23/classCGAL_1_1Aff__transformation__3.html),
    which enable determining if the transformations use a specialized representation internally.

### [2D Regularized Boolean Set-Operations](https://doc.cgal.org/5.3/Manual/packages.html#PkgBooleanSetOperations2)

- Added documentation for the free functions [`oriented_side(const Point_2& p, ....)`](https://doc.cgal.org/5.3/Boolean_set_operations_2/group__boolean__oriented__side.html)
    that accept a point and a polygon.
- Documentation has been improved across the whole package.

### [Polygon Mesh Processing](https://doc.cgal.org/5.3/Manual/packages.html#PkgPolygonMeshProcessing)

- Added the class [`CGAL::Polyhedral_envelope`](https://doc.cgal.org/5.3/Polygon_mesh_processing/structCGAL_1_1Polyhedral__envelope.html),
    providing a way to quickly check if a primitive (point, segment, or triangle)
    is within a polyhedral envelope around a set of triangles. It is based on the work of
    Bolun Wang, Teseo Schneider, Yixin Hu, Marco Attene, and Daniele Panozzo.
    "Exact and efficient polyhedral envelope containment check." (ACM Trans. Graph., 39-4, July 2020).
- Added more functions in the [visitor of the corefinement based methods](https://doc.cgal.org/5.3/Polygon_mesh_processing/classPMPCorefinementVisitor.html)
    to track all edge creations.

### [Surface Mesh Topology](https://doc.cgal.org/5.3/Manual/packages.html#PkgSurfaceMeshTopologySummary)

- Added the function [`CGAL::Surface_mesh_topology::Curves_on_surface_topology::is_homotopic_to_simple_cycle()`](https://doc.cgal.org/5.3/Surface_mesh_topology/classCGAL_1_1Surface__mesh__topology_1_1Curves__on__surface__topology.html#a8d7c4cba2cf2cff542f5cd93117233db),
    which can be used to determine whether a closed path on a surface mesh can be continuously
    transformed to a cycle without self intersection.

### [Surface Mesh Simplification](https://doc.cgal.org/5.3/Manual/packages.html#PkgSurfaceMeshSimplification)

- Added a filtering mechanism so that costly tests get only applied to the next candidate for the edge collapse.
- Added the class [`Polyhedral_envelope_filter`](https://doc.cgal.org/5.3/Surface_mesh_simplification/classCGAL_1_1Surface__mesh__simplification_1_1Polyhedral__envelope__filter.html),
    which enables to perform mesh simplification  inside a polyhedral envelope of the input mesh.

### [2D Polyline Simplification](https://doc.cgal.org/5.3/Manual/packages.html#PkgPolylineSimplification2)

- When polylines have common subsequences of vertices, these subsequences may now be simplifified simultaneously.

### [dD Triangulations](https://doc.cgal.org/5.3/Manual/packages.html#PkgTriangulations)

- Added the function [`insert_if_in_star()`](https://doc.cgal.org/5.3/Triangulation/classCGAL_1_1Regular__triangulation.html#aa8df2d138f341939e834bcdd7cb6c71a)
    to the class [`CGAL::Regular_triangulation`](https://doc.cgal.org/5.3/Triangulation/classCGAL_1_1Regular__triangulation.html),
    which enables users to insert a point `p` in a regular triangulation on the condition that `p`
    appears post-insertion in the star of a user-specified, existing vertex.

### [2D and 3D Alpha Shapes](https://doc.cgal.org/5.3/Manual/packages.html#PkgAlphaShapes2)

- **Breaking change**: The following deprecated classes have been removed: `Alpha_shape_euclidean_traits_2`,
    `Weighted_alpha_shape_euclidean_traits_2`, `Alpha_shape_euclidean_traits_3`, and
    `Weighted_alpha_shape_euclidean_traits_3`. All CGAL kernel can be used directly as models
    of the concepts of the 2D and 3D Alpha Shape packages.

### [Classification](https://doc.cgal.org/5.3/Manual/packages.html#PkgClassification)

- **Breaking change**: the support for TensorFlow has been dropped; the
    classifier `CGAL::TensorFlow::Neural_network_classifier` has been removed.

## [Release 5.2](https://github.com/CGAL/cgal/releases/tag/v5.2)

Release date: December 2020

### [dD Geometry Kernel](https://doc.cgal.org/5.2/Manual/packages.html#PkgKernelD)

- The kernels [`Epick_d`](https://doc.cgal.org/5.2/Kernel_d/structCGAL_1_1Epick__d.html)
    and [`Epeck_d`](https://doc.cgal.org/5.2/Kernel_d/structCGAL_1_1Epeck__d.html) gain two new functors:
    [`Compute_power_product_d`](https://doc.cgal.org/5.2/Kernel_d/classCGAL_1_1Epeck__d_1_1Compute__power__product__d.html)
    and [`Construct_power_sphere_d`](https://doc.cgal.org/5.2/Kernel_d/classCGAL_1_1Epeck__d_1_1Construct__power__sphere__d.html),
    to deal with weighted points.

### [CGAL and the Boost Graph Library (BGL)](https://doc.cgal.org/5.2/Manual/packages.html#PkgBGL)

- Added a convenience header, [`CGAL/boost/graph/graph_traits_inheritance_macros.h`](https://doc.cgal.org/5.2/BGL/graph__traits__inheritance__macros_8h.html),
    which enables easily making any class inheriting from a model of a face graph concept, a model of the same concept.
- Added the function [`can_add_face()`](https://doc.cgal.org/5.2/BGL/group__PkgBGLEulerOperations.html#ga7dc63595108097b6e28b04fe962135f0),
    which tests whether a new face defined by a range of vertices can be added.

### [3D Fast Intersection and Distance Computation (AABB Tree)](https://doc.cgal.org/5.2/Manual/packages.html#PkgAABBTree)

- Added the move constructor and the assignment operator to the
    [AABB Tree](https://doc.cgal.org/5.2/AABB_tree/classCGAL_1_1AABB__tree.html) class.

### [2D Arrangements](https://doc.cgal.org/5.2/Manual/packages.html#PkgArrangementOnSurface2)

- Replaced the use of legacy
    [`CGAL::Object`](https://doc.cgal.org/5.2/STL_Extension/classCGAL_1_1Object.html)
    to modern `boost::variant`.
- Changed make-x-monotone return type from legacy
    [`CGAL::Object`](https://doc.cgal.org/5.2/STL_Extension/classCGAL_1_1Object.html)
    to `boost::variant` in all traits concepts and models.
    As there exists an implicit conversion from `boost::variant` to `CGAL::Object`,
    the new code is backward compatible. However, it is recommended that all calls
    to the make-x-monotone functions are fixed to use the new return type.
- Changed [`decompose()`](https://doc.cgal.org/5.2/Arrangement_on_surface_2/group__PkgArrangementOnSurface2Funcs.html#gae20b2917f6de15db9bf025f83abf8e89)
    interface to use `boost::variant` instead of legacy
    [`CGAL::Object`](https://doc.cgal.org/5.2/STL_Extension/classCGAL_1_1Object.html)
    As explained above, the code is backward compatible. However, it is recommended
    that all calls to `decompose()` are fixed to use the new interface.

### [Surface Mesh](https://doc.cgal.org/5.2/Manual/packages.html#PkgSurfaceMesh)

- Added the function [`clear_without_removing_property_maps()`](https://doc.cgal.org/5.2/Surface_mesh/classCGAL_1_1Surface__mesh.html#aad000a07a5ada30536f194b28b59d111)
    to clear a mesh but keep all the created property maps added.
- Added the functions [`remove_property_maps<Index_type>()`](https://doc.cgal.org/5.2/Surface_mesh/classCGAL_1_1Surface__mesh.html#a2a3dd8c01f7fba7b640d85bfd1c41d90)
    and [`remove_all_property_maps()`](https://doc.cgal.org/5.2/Surface_mesh/classCGAL_1_1Surface__mesh.html#a5696da09300f3d0eafed117668bb3bec)
    to remove all added property maps by index type or all of them respectively.
- Added the functions [`set_recycle_garbage()`](https://doc.cgal.org/5.2/Surface_mesh/classCGAL_1_1Surface__mesh.html#a40ada5068bf6d529a511c46767dfd21d)
    and [`does_recycle_garbage()`](https://doc.cgal.org/5.2/Surface_mesh/classCGAL_1_1Surface__mesh.html#a081a87aaf7e56e6b4f9afba99967f8f4)
    to the class `Surface_mesh`.

### [Polygon Mesh Processing](https://doc.cgal.org/5.2/Manual/packages.html#PkgPolygonMeshProcessing)

- Added a visitor to the functions
    [`CGAL::Polygon_mesh_processing::triangulate_face()`](https://doc.cgal.org/5.2/Polygon_mesh_processing/group__PMP__meshing__grp.html#ga70d65044f8c7309c24ade88fa280124a)
    and [`CGAL::Polygon_mesh_processing::triangulate_faces()`](https://doc.cgal.org/5.2/Polygon_mesh_processing/group__PMP__meshing__grp.html#gacaaff4d520500c530d9c3d5ebe2a0760),
    that enables the user to keep track of the newly created faces through the triangulation process.
- Added an option in [`CGAL::Polygon_mesh_processing::corefine()`](https://doc.cgal.org/5.2/Polygon_mesh_processing/group__PMP__corefinement__grp.html#ga6447dee822aaf92016f34512ce0b3456),
    [`CGAL::Polygon_mesh_processing::split()`](https://doc.cgal.org/5.2/Polygon_mesh_processing/group__PMP__corefinement__grp.html#gaa491feee9e41f725332bea0ea1215578)
    and [`CGAL::Polygon_mesh_processing::clip()`](https://doc.cgal.org/5.2/Polygon_mesh_processing/group__PMP__corefinement__grp.html#ga30082762ba2d947cba304e2884d96a99)
    functions, which enable the operations to be performed on a mesh with
    self-intersections present in the intersection area.
- Added an optional range parameter to [`CGAL::Polygon_mesh_processing::stitch_borders()`](https://doc.cgal.org/5.2/Polygon_mesh_processing/group__PMP__repairing__grp.html#ga8ae4352e67d2b099994ac8990c13bd41),
    which can be used to specify which boundary cycles are eligible for stitching.

### [Surface Mesh Parameterization](https://doc.cgal.org/5.2/Manual/packages.html#PkgSurfaceMeshParameterization)

- Added a new parameterization method, [Iterative Authalic Parameterization](https://doc.cgal.org/5.2/Surface_mesh_parameterization/index.html#title11).
    It is based on the work of Jain, Hardik, Manuel Wollhaf, and Olaf Hellwich,
    "Learning to Reconstruct Symmetric Shapes using Planar Parameterization of 3D Surface."
    (IEEE International Conference on Computer Vision Workshops, 2019).

### [Classification](https://doc.cgal.org/5.2/Manual/packages.html#PkgClassification)

- **Breaking change**: new IO format for the [`ETHZ::Random_Forest`](https://doc.cgal.org/5.2/Classification/classCGAL_1_1Classification_1_1ETHZ_1_1Random__forest__classifier.html) classifier:
    a conversion function from the outdated format to the new one is provided.

- Added new functions to the class [`CGAL::Classification::Evaluation`](https://doc.cgal.org/5.2/Classification/classCGAL_1_1Classification_1_1Evaluation.html):
    [`append()`](https://doc.cgal.org/5.2/Classification/classCGAL_1_1Classification_1_1Evaluation.html#a20c5fc43af44c96ce0cae40375be934f)
    to enrich the evaluation with additional results;
    [`confusion()`](https://doc.cgal.org/5.2/Classification/classCGAL_1_1Classification_1_1Evaluation.html#a706a85bb1deefee350ce71855bc023e9)
    to access the confusion matrix;
    output functions to save the evaluation to and `ASCII` or `HTML` stream.
- Added a new operator, [`CGAL::Classification::feature_cast<>`](https://doc.cgal.org/5.2/Classification/group__PkgClassificationFeature.html#gaf4b1504270f25061f63f05743a17e5d1),
    for easy conversions.
- The classes [`CGAL::Classification::Feature_set`](https://doc.cgal.org/5.2/Classification/classCGAL_1_1Classification_1_1Feature__set.html)
    and [`CGAL::Classification::Label_set`](https://doc.cgal.org/5.2/Classification/classCGAL_1_1Classification_1_1Label__set.html)
    are now models of the concept [`Range`](https://doc.cgal.org/5.2/Circulator/classRange.html).
- The class [`CGAL::Classification::Label`](https://doc.cgal.org/5.2/Classification/classCGAL_1_1Classification_1_1Label.html)
    now has attributes `index`, `standard_index` and `color`,
    with automatic selection if the ASPRS standard names are used.
- Added new functions in [`CGAL::Classification::Point_set_feature_iterator`](https://doc.cgal.org/5.2/Classification/classCGAL_1_1Classification_1_1Point__set__feature__generator.html),
    to enable users to select which features should be generated.
- Added a new function, [`CGAL::Classification::Label_set::is_valid_ground_truth()`](https://doc.cgal.org/5.2/Classification/classCGAL_1_1Classification_1_1Label__set.html#adeb3b046f640c091b1f123e982386e43),
    to help users check if a ground truth matches a given label set.

### [Point Set Processing](https://doc.cgal.org/5.2/Manual/packages.html#PkgPointSetProcessing3)

- Added a function [`CGAL::scanline_orient_normals()`](https://doc.cgal.org/5.2/Point_set_processing_3/group__PkgPointSetProcessing3Algorithms.html#ga221d4efde44f42aefe153cb927138efe),
    which orients a point cloud by estimating a line of sight.

### [3D Convex Hulls](https://doc.cgal.org/5.2/Manual/packages.html#PkgConvexHull3)

- Added the function [`CGAL::halfspace_intersection_interior_point_3()`](https://doc.cgal.org/5.2/Convex_hull_3/group__PkgConvexHull3Functions.html#ga9a1ead3126e42fbf46ef269466cddc8f),
    which can be used to retrieve the point that is the most interior a convex closed volume
    defined by the intersection of a set of halfspaces.

### [3D Triangulations](https://doc.cgal.org/5.2/Manual/packages.html#PkgTriangulation3)

- Added new classes and functions to visit the cells and simplices intersected by a line segment,
    see Sections [Segment Cell Iterator](https://doc.cgal.org/5.2/Triangulation_3/classCGAL_1_1Triangulation__3.html#amgrp0d087ed77bb99ca595c92d2cd2ab59b9)
    and [Segment Simplex Iterator](https://doc.cgal.org/5.2/Triangulation_3/classCGAL_1_1Triangulation__3.html#amgrp2447c1d2dce281951a0a4d8aecd3f35d), respectively.

## [Release 5.1](https://github.com/CGAL/cgal/releases/tag/v5.1)

Release date: September 2020

### [Tetrahedral Remeshing](https://doc.cgal.org/5.1/Manual/packages.html#PkgTetrahedralRemeshing) (new package)

- This package implements a tetrahedral isotropic remeshing algorithm,
  that improves the quality of tetrahedra in terms of dihedral angles,
  while targeting a given edge length.

  See also the associated [blog entry](https://www.cgal.org/2020/08/07/Tetrahedral-remeshing/).

### [Surface Mesh Topology](https://doc.cgal.org/5.1/Manual/packages.html#PkgSurfaceMeshTopologySummary) (new package)

- This package enables the computation of some topological invariants of surfaces, such as:
  - test if two (closed) curves on a combinatorial surface are homotopic. Users can choose
    between free homotopy and homotopy with fixed endpoints;
  - test is a curve is contractible;
  - compute shortest non-contractible cycles on a surface, with or without weights on edges.

  See also the associated [blog entry](https://www.cgal.org/2020/05/08/Surface_mesh_topology/).

### [Optimal Bounding Box](https://doc.cgal.org/5.1/Manual/packages.html#PkgOptimalBoundingBox) (new package)

- This package implements an optimization algorithm that aims to construct a close approximation
  of the *optimal bounding box* of a mesh or a point set, which is defined as the smallest
  (in terms of volume) bounding box that contains a given mesh or point set.

  See also the associated [blog entry](https://www.cgal.org/2020/04/20/Optimal_bounding_box/).

### Installation

- The `CGAL_Core` library no longer requires `Boost.Thread`, even if the g++ compiler is used.
- The minimal supported version of Boost is now 1.66.0.

### [Tutorials](https://doc.cgal.org/5.1/Manual/tutorials.html)

- Two new, detailed tutorials have been added:
  - [Surface Reconstruction from Point Clouds](https://doc.cgal.org/5.1/Manual/tuto_reconstruction.html),
      which goes over a typical full processing pipeline in a CGAL environment.
  - [Geographic Information Systems (GIS)](https://doc.cgal.org/5.1/Manual/tuto_gis.html),
      which demonstrates usage of CGAL data structures and algorithms in the context of a typical GIS application.

  Both tutorials provide complete code.

### [2D and 3D Linear Geometry Kernel](https://doc.cgal.org/5.1/Manual/packages.html#PkgKernel23)

- Added the functor [`CompareSignedDistanceToLine_2`](https://doc.cgal.org/5.1/Kernel_23/classKernel_1_1CompareSignedDistanceToLine__2.html)
    to the 2D/3D [`Kernel`](https://doc.cgal.org/5.1/Kernel_23/classKernel.html) concept to compare
    the signed distance of two points to a line, or the line passing through two given points.
    Corresponding functors in the model ([`Compare_signed_distance_to_line_2`](https://doc.cgal.org/5.1/Kernel_23/classKernel.html#a066d07dd592ac36ba7ee90988abd349f)) are also added.

### [dD Geometry Kernel](https://doc.cgal.org/5.1/Manual/packages.html#PkgKernelD)

- The kernels [`Epick_d`](https://doc.cgal.org/5.1/Kernel_d/structCGAL_1_1Epick__d.html)
    and [`Epeck_d`](https://doc.cgal.org/5.1/Kernel_d/structCGAL_1_1Epeck__d.html) gain two new functors:
    [`Power_side_of_bounded_power_sphere_d`](https://doc.cgal.org/5.1/Kernel_d/classCGAL_1_1Epeck__d_1_1Power__side__of__bounded__power__sphere__d.html)
    and [`Compute_squared_radius_smallest_orthogonal_sphere_d`](https://doc.cgal.org/5.1/Kernel_d/classCGAL_1_1Epeck__d_1_1Compute__squared__radius__smallest__orthogonal__sphere__d.html).
    Those are essential for the computation of weighted alpha-complexes.

### [Surface Mesh](https://doc.cgal.org/5.1/Manual/packages.html#PkgSurfaceMesh)

- **Breaking change**: The function [`CGAL::Surface_mesh::clear()`](https://doc.cgal.org/5.1/Surface_mesh/classCGAL_1_1Surface__mesh.html#a247d4ad3e6b106ae22e5306203812642)
    now removes all non-default properties instead of just emptying them.

### [CGAL and the Boost Graph Library (BGL)](https://doc.cgal.org/5.1/Manual/packages.html#PkgBGL)

- Added the function [`CGAL::alpha_expansion_graphcut()`](https://doc.cgal.org/5.1/BGL/group__PkgBGLPartition.html#ga79c3f58b577af51d1140450729d38f22),
    which regularizes a multi-label partition over a user-defined graph.
- Added the function [`CGAL::regularize_face_selection_borders()`](https://doc.cgal.org/5.1/BGL/group__PkgBGLSelectionFct.html#gac71322b0cc7d7d59447531d5e5e345b6),
    which uses this alpha expansion graphcut to regularize the borders of a selected faces on a triangle mesh.
- Added the function [`CGAL::set_triangulation_ids()`](https://doc.cgal.org/5.1/BGL/group__BGLGraphExternalIndices.html#ga1a22cf8bdde32fcdf1a4a78966eed630),
    which must be used to initialize vertex, edge, and face indices of a triangulation meant to be used with BGL algorithms.

### [3D Fast Intersection and Distance Computation (AABB Tree)](https://doc.cgal.org/5.1/Manual/packages.html#PkgAABBTree)

- The behavior of the internal search tree used to accelerate distance queries has changed:
    usage of the internal search tree will now be enabled by default, and its construction
    will be triggered by the first distance query. Automatic construction and usage can be disabled
    by calling [`CGAL::AABB_tree::do_not_accelerate_distance_queries()`](https://doc.cgal.org/5.1/AABB_tree/classCGAL_1_1AABB__tree.html#abde62f52ccdf411847151aa5000ba4a4)
    before the first distance query, and the tree can be built at any moment by calling
    [`CGAL::AABB_tree::accelerate_distance_queries()`](https://doc.cgal.org/5.1/AABB_tree/classCGAL_1_1AABB__tree.html#a5d3877d3f2afbd09341eb4b8c230080b).
- **Breaking change**: [`CGAL::AABB_tree::accelerate_distance_queries()`](https://doc.cgal.org/5.1/AABB_tree/classCGAL_1_1AABB__tree.html#a5d3877d3f2afbd09341eb4b8c230080b)
    and [`CGAL::AABB_tree::do_not_accelerate_distance_queries()`](https://doc.cgal.org/5.1/AABB_tree/classCGAL_1_1AABB__tree.html#abde62f52ccdf411847151aa5000ba4a4)
    are no longer `const` functions.

### [2D Arrangements](https://doc.cgal.org/5.1/Manual/packages.html#PkgArrangementOnSurface2)

- Changed intersection return type from legacy [`CGAL::Object`](https://doc.cgal.org/5.1/STL_Extension/classCGAL_1_1Object.html)
     to modern `boost::variant` in all traits concepts and models.
     As there exists an implicit conversion from `boost::variant` to `CGAL::Object`, the
     new code is backward compatible. However, it is recommended that all calls
     to the intersection functions are fixed to use the new return type.

### [2D Regularized Boolean Set-Operations](https://doc.cgal.org/5.1/Manual/packages.html#PkgBooleanSetOperations2)

- Changed intersection return type from legacy [`CGAL::Object`](https://doc.cgal.org/5.1/STL_Extension/classCGAL_1_1Object.html)
     to modern `boost::variant` in the concept [`ArrDirectionalTraits::Intersect_2`](https://doc.cgal.org/5.1/Boolean_set_operations_2/namespaceArrDirectionalTraits.html)
     and its models.

### [2D Minkowski Sums](https://doc.cgal.org/5.1/Manual/packages.html#PkgMinkowskiSum2)

- Changed intersection return type from legacy [`CGAL::Object`](https://doc.cgal.org/5.1/STL_Extension/classCGAL_1_1Object.html)
     to modern `boost::variant` in the (internally used) model `Arr_labeled_traits_2`.

### [dD Spatial Searching](https://doc.cgal.org/5.1/Manual/packages.html#PkgSpatialSearchingD)

- The kd-tree can now be built in parallel: [`CGAL::Kd_tree::build()`](https://doc.cgal.org/5.1/Spatial_searching/classCGAL_1_1Kd__tree.html#a8559dbe4d7136fbc8ebab5ee290cbe06)
    is given an optional template parameter `ConcurrencyTag` (default
    value remains [`CGAL::Sequential_tag`](https://doc.cgal.org/5.1/STL_Extension/structCGAL_1_1Sequential__tag.html)
    for backward compatibility).
- Improved the performance of the kd-tree in some cases:
  - Not storing the points coordinates inside the tree usually
      generates a lot of cache misses, leading to non-optimal
      performance. This is the case for example
      when indices are stored inside the tree, or to a lesser extent when the points
      coordinates are stored in a dynamically allocated array (e.g., [`Epick_d`](https://doc.cgal.org/5.1/Kernel_d/structCGAL_1_1Epick__d.html)
      with dynamic dimension) &mdash; we says "to a lesser extent" because the points
      are re-created by the kd-tree in a cache-friendly order after its construction,
      so the coordinates are more likely to be stored in a near-optimal order
      on the heap.
      In these cases, the new `EnablePointsCache` template parameter of the
      [`CGAL::Kd_tree`](https://doc.cgal.org/5.1/Spatial_searching/classCGAL_1_1Kd__tree.html)
      class can be set to `CGAL::Tag_true`. The points coordinates
      will then be cached in an optimal way. This will increase memory
      consumption but provides better search performance. See the updated
      [`GeneralDistance`](https://doc.cgal.org/5.1/Spatial_searching/classGeneralDistance.html)
      and [`FuzzyQueryItem`](https://doc.cgal.org/5.1/Spatial_searching/classFuzzyQueryItem.html)
      concepts for additional requirements when using such a cache.
  - In most cases (e.g., Euclidean distance), the distance computation
      algorithm knows before its end that the distance will be greater
      than or equal to some given value. This is used in the (orthogonal)
      k-NN search to interrupt some distance computations before its end,
      saving precious milliseconds, in particular in medium-to-high dimension.

### [Intersecting Sequences of dD Iso-oriented Boxes](https://doc.cgal.org/5.1/Manual/packages.html#PkgBoxIntersectionD)

- Added parallel versions of the functions
    [`CGAL::box_intersection_d()`](https://doc.cgal.org/5.1/Box_intersection_d/group__PkgBoxIntersectionD__box__intersection__d.html)
    and [`CGAL::box_self_intersection_d()`](https://doc.cgal.org/5.1/Box_intersection_d/group__PkgBoxIntersectionD__box__self__intersection__d.html).

### [Spatial Sorting](https://doc.cgal.org/5.1/Manual/packages.html#PkgSpatialSorting)

- Added parallel versions of the functions
    [`CGAL::hilbert_sort()`](https://doc.cgal.org/5.1/Spatial_sorting/group__PkgSpatialSortingFunctions.html#ga9da67204747ac19dff65f9c9ff2fca9e)
    and [`CGAL::spatial_sort()`](https://doc.cgal.org/5.1/Spatial_sorting/group__PkgSpatialSortingFunctions.html#ga7c597c11a3b3859234ff68526cead84d)
    in 2D and 3D when the median policy is used.
    The parallel versions use up to four threads in 2D, and up to eight threads in 3D.

### [3D Convex Hulls](https://doc.cgal.org/5.1/Manual/packages.html#PkgConvexHull3)

- A new overload for [`CGAL::convex_hull_3()`](https://doc.cgal.org/5.1/Convex_hull_3/group__PkgConvexHull3Functions.html#gaa02a3013808fc9a2e5e2f42b9fde8e30)
    that takes a model of [`VertexListGraph`](https://doc.cgal.org/5.1/BGL/classVertexListGraph.html) has been added.
- The long-deprecated function `CGAL::convex_hull_3_to_polyhedron_3()` has been removed.
    The function [`CGAL::convex_hull_3_to_face_graph()`](https://doc.cgal.org/5.1/Convex_hull_3/group__PkgConvexHull3Functions.html#ga2750f7f197588ed643679835c748c671)
    should be used instead.

### [Polygon Mesh Processing](https://doc.cgal.org/5.1/Manual/packages.html#PkgPolygonMeshProcessing)

- Added the function [`CGAL::Polygon_mesh_processing::volume_connected_component()`](https://doc.cgal.org/5.1/Polygon_mesh_processing/group__PMP__orientation__grp.html#ga133e58280959c152770525f27bb42b91),
    which can be used to get information about the nesting of the connected components of a given triangle mesh and about
    the volumes defined.
- Added the function [`CGAL::Polygon_mesh_processing::remove_connected_components_of_negligible_size()`](https://doc.cgal.org/5.1/Polygon_mesh_processing/group__PMP__repairing__grp.html#gac544fcaba1d59d330a3a1536caff392a),
    which can be used to remove connected components whose area or volume is under a certain threshold.
    Area and volume thresholds are either specified by the user or deduced from the bounding box of the mesh.
- Added a new named parameter for [`CGAL::Polygon_mesh_processing::keep_large_connected_components()`](https://doc.cgal.org/5.1/Polygon_mesh_processing/group__keep__connected__components__grp.html#ga48e7b3e6922ee78cf8ce801e3e325d9a)
    and [`CGAL::Polygon_mesh_processing::remove_connected_components_of_negligible_size`](https://doc.cgal.org/5.1/Polygon_mesh_processing/group__PMP__repairing__grp.html#gac544fcaba1d59d330a3a1536caff392a),
    which can be used to perform a dry run of the operation, meaning that the function will return the number of connected
    components that would be removed with the specified threshold, but without actually removing them.
- Added the function [`CGAL::Polygon_mesh_processing::split()`](https://doc.cgal.org/5.1/Polygon_mesh_processing/group__PMP__corefinement__grp.html#gaa491feee9e41f725332bea0ea1215578),
    which can be used to split meshes along a mesh or a plane.
- Added the function [`CGAL::Polygon_mesh_processing::split_connected_components()`](https://doc.cgal.org/5.1/Polygon_mesh_processing/group__keep__connected__components__grp.html#ga9ddd1e4b915a4232b1ce5611985302aa)
    to split a single mesh containing several connected components into several meshes containing one connected component.
- Added the functions [`CGAL::Polygon_mesh_processing::merge_reversible_connected_components()`](https://doc.cgal.org/5.1/Polygon_mesh_processing/group__PMP__orientation__grp.html#gae25c1198a89c53d5df2f29dd57fda5ca),
    [`CGAL::Polygon_mesh_processing::duplicate_non_manifold_edges_in_polygon_soup()`](https://doc.cgal.org/5.1/Polygon_mesh_processing/group__PMP__orientation__grp.html#ga2aa4f7b500dc51d1fc4747705a050946),
    and [`CGAL::Polygon_mesh_processing::orient_triangle_soup_with_reference_triangle_mesh()`](https://doc.cgal.org/5.1/Polygon_mesh_processing/group__PMP__orientation__grp.html#ga31779672b3afd660664fc9a6c4fdf74d),
    which can be helpful when repairing a polygon soup.
- Added the function [`CGAL::Polygon_mesh_processing::sample_triangle_soup()`](https://doc.cgal.org/5.1/Polygon_mesh_processing/group__PMP__distance__grp.html#gac7af41d13bf1a7c30852be266ac81db5),
    which generates points on a triangle soup surface.
- Added parallel versions of the functions [`CGAL::Polygon_mesh_processing::does_self_intersect()`](https://doc.cgal.org/5.1/Polygon_mesh_processing/group__PMP__intersection__grp.html#gad9fe5d8b433545b69154f43935a11a3b)
    and [`CGAL::Polygon_mesh_processing::self_intersections()`](https://doc.cgal.org/5.1/Polygon_mesh_processing/group__PMP__intersection__grp.html#gaf19c80ec12cbff7ebe9e69453f1d40b8).
- The function [`CGAL::Polygon_mesh_processing::stitch_borders()`](https://doc.cgal.org/5.1/Polygon_mesh_processing/group__PMP__repairing__grp.html#ga8ae4352e67d2b099994ac8990c13bd41)
    now returns the number of halfedge pairs that were stitched.
- Added the function [`CGAL::Polygon_mesh_processing::polygon_mesh_to_polygon_soup()`](https://doc.cgal.org/5.1/Polygon_mesh_processing/group__PMP__repairing__grp.html#ga76648a509409ff3c3ad3f71eff8ce9d9).
- The function [`CGAL::Polygon_mesh_processing::polygon_soup_to_polygon_mesh`](https://doc.cgal.org/5.1/Polygon_mesh_processing/group__PMP__repairing__grp.html#ga0dec58e8a0112791f72ebbe77bac074b)
    now allows passing a point map (for the point range) and a vertex point map (for the polygon mesh) via named parameters.

### [Point Set Processing](https://doc.cgal.org/5.1/Manual/packages.html#PkgPointSetProcessing3)

- **Breaking change:** [`CGAL::remove_outliers()`](https://doc.cgal.org/5.1/Point_set_processing_3/group__PkgPointSetProcessing3Algorithms.html#ga1ab1dcee59caadde50572c5a504cc41a)
    has been parallelized and thus has a new template parameter `ConcurrencyTag`.
    To update your code simply add as first template parameter `CGAL::Sequential_tag` or `CGAL::Parallel_tag`
    when calling this function.
- Add a function [`CGAL::cluster_point_set()`](https://doc.cgal.org/5.1/Point_set_processing_3/group__PkgPointSetProcessing3Algorithms.html#gafee41d60b5a257ae034e9157d0af8e46)
    that segments a point cloud into connected components based on a distance threshold.
- Added wrapper functions for registration:
  - [`CGAL::OpenGR::compute_registration_transformation()`](https://doc.cgal.org/5.1/Point_set_processing_3/group__PkgPointSetProcessing3Algorithms.html#gab81663c718960780ddb176aad845e8cd),
      which computes the registration transformation for two point sets using the Super4PCS algorithm
      implemented in the third party library [OpenGR](https://storm-irit.github.io/OpenGR/index.html).
  - [`CGAL::OpenGR::register_point_sets()`](https://doc.cgal.org/5.1/Point_set_processing_3/group__PkgPointSetProcessing3Algorithms.html#ga6194087f512e4e23dd945a9364d0931d),
      which computes the registration transformation for two point sets using the Super4PCS algorithm
      implemented in the third party library [OpenGR](https://storm-irit.github.io/OpenGR/index.html),
      and registers the points sets by transforming the data point set using the computed transformation.
  - [`CGAL::pointmatcher::compute_registration_transformation()`](https://doc.cgal.org/5.1/Point_set_processing_3/group__PkgPointSetProcessing3Algorithms.html#gaf75af5c1634fa83fa05a33e95570b127)
      computes the registration transformation for two point sets using ICP algorithm implemented
      in the third party library [libpointmatcher](https://github.com/ethz-asl/libpointmatcher).
  - [`CGAL::pointmatcher::register_point_sets()`](https://doc.cgal.org/5.1/Point_set_processing_3/group__PkgPointSetProcessing3Algorithms.html#gaa222278e20a3ce41930d37326cd54ef9),
      which computes the registration transformation for two point sets using ICP algorithm implemented
      in the third party library [libpointmatcher](https://github.com/ethz-asl/libpointmatcher), and registers
      the points sets by transforming the data point set using the computed transformation.

### [2D Triangulations](https://doc.cgal.org/5.1/Manual/packages.html#PkgTriangulation2)

- To fix an inconsistency between code and documentation and to clarify which types of intersections
    are truly allowed in constrained Delaunay triangulations, the tag [`CGAL::No_intersection_tag`](https://doc.cgal.org/5.1/Triangulation_2/structCGAL_1_1No__intersection__tag.html)
    has been deprecated in favor of two new tags: [`CGAL::No_constraint_intersection_tag`](https://doc.cgal.org/5.1/Triangulation_2/structCGAL_1_1No__constraint__intersection__tag.html)
    and [`CGAL::No_constraint_intersection_requiring_constructions_tag`](https://doc.cgal.org/5.1/Triangulation_2/structCGAL_1_1No__constraint__intersection__requiring__constructions__tag.html).
    The latter is equivalent to the now-deprecated `CGAL::No_intersection_tag`, and allows constraints
    to intersect as long as no new point has to be created to represent that intersection (for example,
    the intersection of two constraint segments in a 'T'-like junction is an existing point
    and as such does not require any new construction). The former tag, `CGAL::No_constraint_intersection_tag`,
    does not allow any intersection, except for the configuration of two constraints having a single
    common endpoints, for convenience.
- Added the function [`CGAL::split_subconstraint_graph_into_constraints()`](https://doc.cgal.org/5.1/Triangulation_2/classCGAL_1_1Constrained__triangulation__plus__2.html#adea77f5db5cd4dfae302e4502f1caa85)
    to [`Constrained_triangulation_plus_2`](https://doc.cgal.org/5.1/Triangulation_2/classCGAL_1_1Constrained__triangulation__plus__2.html) to initialize the constraints
    from a soup of disconnected segments that should first be split into polylines.

### [3D Triangulations](https://doc.cgal.org/5.1/Manual/packages.html#PkgTriangulation3)

- The member function [`CGAL::Triangulation_3::file_input()`](https://doc.cgal.org/5.1/Triangulation_3/group__PkgIOTriangulation3.html#gadd94d0613e2dd9cdd2e88d2c74d5b1c8)
    have been added. It allows to load a [`CGAL::Triangulation_3`](https://doc.cgal.org/5.1/Triangulation_3/classCGAL_1_1Triangulation__3.html)
    from an input stream, using functors to create vertices and cells.

### [3D Triangulation Data Structure](https://doc.cgal.org/5.1/Manual/packages.html#PkgTDS3)

- The member function [`CGAL::TDS_3::file_input()`](https://doc.cgal.org/5.1/TDS_3/group__PkgIOTDS3.html#ga381446a02a9240cc83e79c48b37cd119)
    have been added. It allows to load a [`CGAL::Triangulation_data_structure_3`](https://doc.cgal.org/5.1/TDS_3/classCGAL_1_1Triangulation__data__structure__3.html)
    from an input stream, using functors to create vertices and cells.

### [Surface Mesh Simplification](https://doc.cgal.org/5.1/Manual/packages.html#PkgSurfaceMeshSimplification)

- Added a [new simplification method](https://doc.cgal.org/5.1/Surface_mesh_simplification/classCGAL_1_1Surface__mesh__simplification_1_1GarlandHeckbert__policies.html)
    based on the quadric error defined by Garland and Heckbert.
- The concept `EdgeProfile` has been removed. This concept was not actually in use as the CGAL-provided model [`CGAL::Edge_profile`](https://doc.cgal.org/5.1/Surface_mesh_simplification/classCGAL_1_1Surface__mesh__simplification_1_1Edge__profile.html)
    was imposed to the user. Other concepts have been clarified to reflect the fact that the API uses this particular class.

### [STL Extensions for CGAL](https://doc.cgal.org/5.1/Manual/packages.html#PkgSTLExtension)

- Added a new concurrency tag: [`CGAL::Parallel_if_available_tag`](https://doc.cgal.org/5.1/STL_Extension/structCGAL_1_1Parallel__if__available__tag.html).
    This tag is a convenience typedef to [`CGAL::Parallel_tag`](https://doc.cgal.org/5.1/STL_Extension/structCGAL_1_1Parallel__tag.html)
    if the third party library TBB has been found and linked with, and to
    [`CGAL::Sequential_tag`](https://doc.cgal.org/5.1/STL_Extension/structCGAL_1_1Sequential__tag.html) otherwise.

## [Release 5.0](https://github.com/CGAL/cgal/releases/tag/releases%2FCGAL-5.0)

Release date: November 2019

### General changes

- CGAL 5.0 is the first release of CGAL that requires a C++ compiler
  with the support of C++14 or later. The new list of supported
  compilers is:
  - Visual C++ 14.0 (from Visual Studio 2015 Update 3) or later,
  - Gnu g++ 6.3 or later (on Linux or MacOS),
  - LLVM Clang version 8.0 or later (on Linux or MacOS), and
  - Apple Clang compiler versions 7.0.2 and 10.0.1 (on MacOS).
- Since CGAL 4.9, CGAL can be used as a header-only library, with
  dependencies. Since CGAL 5.0, that is now the default, unless
  specified differently in the (optional) CMake configuration.
- The section "Getting Started with CGAL" of the documentation has
  been updated and reorganized.
- The minimal version of Boost is now 1.57.0.

### [Polygonal Surface Reconstruction](https://doc.cgal.org/5.0/Manual/packages.html#PkgPolygonalSurfaceReconstruction) (new package)

- This package provides a method for piecewise planar object reconstruction from point clouds.
     The method takes as input an unordered point set sampled from a piecewise planar object
     and outputs a compact and watertight surface mesh interpolating the input point set.
     The method assumes that all necessary major planes are provided (or can be extracted from
     the input point set using the shape detection method described in Point Set Shape Detection,
     or any other alternative methods).The method can handle arbitrary piecewise planar objects
     and is capable of recovering sharp features and is robust to noise and outliers. See also
     the associated [blog entry](https://www.cgal.org/2019/08/05/Polygonal_surface_reconstruction/).

### [Shape Detection](https://doc.cgal.org/5.0/Manual/packages.html#PkgShapeDetection) (major changes)

- **Breaking change:** The concept `ShapeDetectionTraits` has been renamed to [`EfficientRANSACTraits`](https://doc.cgal.org/5.0/Shape_detection/classEfficientRANSACTraits.html).
- **Breaking change:** The `Shape_detection_3` namespace has been renamed to [`Shape_detection`](https://doc.cgal.org/5.0/Shape_detection/annotated.html).
- Added a new, generic implementation of region growing. This enables for example applying region growing to inputs such as 2D and 3D point sets,
     or models of the [`FaceGraph`](https://doc.cgal.org/5.0/BGL/classFaceGraph.html) concept. Learn more about this new algorithm with this [blog entry](https://www.cgal.org/2019/07/30/Shape_detection/).

### [dD Geometry Kernel](https://doc.cgal.org/5.0/Manual/packages.html#PkgKernelD)

- A new exact kernel, [`Epeck_d`](https://doc.cgal.org/5.0/Kernel_d/structCGAL_1_1Epeck__d.html), is now available.

### [2D and 3D Linear Geometry Kernel](https://doc.cgal.org/5.0/Manual/packages.html#PkgKernel23)

- Added a new concept, [`ComputeApproximateAngle_3`](https://doc.cgal.org/5.0/Kernel_23/classKernel_1_1ComputeApproximateAngle__3.html),
     to the 3D Kernel concepts to compute the approximate angle between two 3D vectors. Corresponding functors
     in the model ([`Compute_approximate_angle_3`](https://doc.cgal.org/5.0/Kernel_23/classKernel.html#a183c9ac358a4ccddc04e680f8ed16c0b))
     and free function ([`approximate_angle`](https://doc.cgal.org/5.0/Kernel_23/group__approximate__angle__grp.html))
     have also been added.
- The following objects are now hashable and thus trivially usable
     with [`std::unordered_set`](https://en.cppreference.com/w/cpp/container/unordered_set)
     and [`std::unordered_map`](https://en.cppreference.com/w/cpp/header/unordered_map):
     `CGAL::Aff_transformation_2`, `CGAL::Aff_transformation_3`,
     `CGAL::Bbox_2`, `CGAL::Bbox_3`, `CGAL::Circle_2`,
     `CGAL::Iso_cuboid_3`, `CGAL::Iso_rectangle_2`, `CGAL::Point_2`,
     `CGAL::Point_3`, `CGAL::Segment_2`, `CGAL::Segment_3`,
     `CGAL::Sphere_3`, `CGAL::Vector_2`, `CGAL::Vector_3`,
     `CGAL::Weighted_point_2` and `CGAL::Weighted_point_3`.

### [Polygon Mesh Processing](https://doc.cgal.org/5.0/Manual/packages.html#PkgPolygonMeshProcessing)

- Introduced a [wide range of new functions](https://doc.cgal.org/5.0/Polygon_mesh_processing/index.html#title36)
     related to location of queries on a triangle mesh,
     such as [`CGAL::Polygon_mesh_processing::locate(Point, Mesh)`](https://doc.cgal.org/5.0/Polygon_mesh_processing/group__PMP__locate__grp.html#gada09bd8740ba69ead9deca597d53cf15).
     The location of a point on a triangle mesh is expressed as the pair of a face and the barycentric
     coordinates of the point in this face, enabling robust manipulation of locations
     (for example, intersections of two 3D segments living within the same face).
- Added the mesh smoothing function [`smooth_mesh()`](https://doc.cgal.org/5.0/Polygon_mesh_processing/group__PMP__meshing__grp.html#gaa0551d546f6ab2cd9402bea12d8332a3),
     which can be used to improve the quality of triangle elements based on various geometric characteristics.
- Added the shape smoothing function [`smooth_shape()`](https://doc.cgal.org/5.0/Polygon_mesh_processing/group__PMP__meshing__grp.html#gaaa083ec78bcecf351e04d1bbf460b4a2),
     which can be used to smooth the surface of a triangle mesh, using the mean curvature flow to perform noise removal.
     (See also the new entry in the [User Manual](https://doc.cgal.org/5.0/Polygon_mesh_processing/index.html#title8))
- Added the function [`CGAL::Polygon_mesh_processing::centroid()`](https://doc.cgal.org/5.0/Polygon_mesh_processing/group__measure__grp.html#ga6da5119ce2c50729fda11a90ae7fb9ba),
     which computes the centroid of a closed triangle mesh.
- Added the functions [`CGAL::Polygon_mesh_processing::stitch_boundary_cycle()`](https://doc.cgal.org/5.0/Polygon_mesh_processing/group__PMP__repairing__grp.html#ga9c12c4878c08a117b3733bb45f1a34cf)
     and [`CGAL::Polygon_mesh_processing::stitch_boundary_cycles()`](https://doc.cgal.org/5.0/Polygon_mesh_processing/group__PMP__repairing__grp.html#ga24d5ae37f62064b3fc576ba48a4ccc63),
     which can be used to try and merge together geometrically compatible but combinatorially different halfedges
     that belong to the same boundary cycle.
- It is now possible to pass a face-size property map to [`CGAL::Polygon_mesh_processing::keep_large_connected_components()`](https://doc.cgal.org/5.0/Polygon_mesh_processing/group__keep__connected__components__grp.html#ga48e7b3e6922ee78cf8ce801e3e325d9a)
     and [`CGAL::Polygon_mesh_processing::keep_largest_connected_components()`](https://doc.cgal.org/5.0/Polygon_mesh_processing/group__keep__connected__components__grp.html#ga68c6c29dfc6a26a6a2f8befe6944f19d), enabling users to define
     how the size of a face is computed (the size of the connected component is the sum of the sizes of its faces).
     If no property map is passed, the behavior is unchanged to previous versions: the size
     of a connected component is the number of faces it contains.
- Added the function [`CGAL::Polygon_mesh_processing::non_manifold_vertices()`](https://doc.cgal.org/5.0/Polygon_mesh_processing/group__PMP__repairing__grp.html#ga36098d2415efd0604b7b996163bc22db),
     which can be used to collect all the non-manifold vertices (i.e. pinched vertices,
     or vertices appearing in multiple umbrellas) of a mesh.

### [3D Point Set](https://doc.cgal.org/5.0/Manual/packages.html#PkgPointSet3)

- The [PLY IO functions](https://doc.cgal.org/5.0/Point_set_3/group__PkgPointSet3IO.html) now take an additional optional parameter to
     read/write comments from/in the PLY header.

### [Point Set Processing](https://doc.cgal.org/5.0/Manual/packages.html#PkgPointSetProcessing3)

- **Breaking change**: the API using iterators and overloads for optional parameters (deprecated since
     CGAL 4.12) has been removed. The current (and now only) API uses ranges and Named Parameters.
- Added the possibility to use the named parameter
     [`neighbor_radius`](https://doc.cgal.org/5.0/Point_set_processing_3/group__psp__namedparameters.html#PSP_neighbor_radius)
     to use spherical neighbor queries instead of K-nearest neighbors queries for the following functions:
     [`CGAL::bilateral_smooth_point_set()`](https://doc.cgal.org/5.0/Point_set_processing_3/group__PkgPointSetProcessing3Algorithms.html#ga4f82723e2f0bb33f3677e29e0208a256),
     [`CGAL::jet_estimate_normals()`](https://doc.cgal.org/5.0/Point_set_processing_3/group__PkgPointSetProcessing3Algorithms.html#ga0cd0f87de690d4edf82740e856efa491),
     [`CGAL::jet_smooth_point_set()`](https://doc.cgal.org/5.0/Point_set_processing_3/group__PkgPointSetProcessing3Algorithms.html#ga549402c0a8a8b6b71875181e93961521),
     [`CGAL::mst_orient_normals()`](https://doc.cgal.org/5.0/Point_set_processing_3/group__PkgPointSetProcessing3Algorithms.html#ga50c98d5c5ae5535bce6f32eddbd03f33),
     [`CGAL::pca_estimate_normals()`](https://doc.cgal.org/5.0/Point_set_processing_3/group__PkgPointSetProcessing3Algorithms.html#ga8c642da96a025ab32445aeb6cc219b0b) and
     [`CGAL::remove_outliers()`](https://doc.cgal.org/5.0/Point_set_processing_3/group__PkgPointSetProcessing3Algorithms.html#gafd0b5a21ec5042e4bca09cb43f1847f9).

### [2D Triangulations](https://doc.cgal.org/5.0/Manual/packages.html#PkgTriangulation2)

- **Breaking change**: Removed the deprecated functions `CGAL::Constrained_triangulation_plus_2::vertices_in_constraint_{begin/end}(Vertex_handle va, Vertex_handle vb) const;`,
     and `CGAL::Constrained_triangulation_plus_2::remove_constraint(Vertex_handle va, Vertex_handle vb)`,
     that is a pair of vertex handles is no longer a key for a polyline constraint.
     Users must use a version prior to 5.0 if they need this functionality.
- **Breaking change**: Removed the deprecated classes `CGAL::Regular_triangulation_euclidean_traits_2`,
     `CGAL::Regular_triangulation_filtered_traits_2`. Users must use a version prior to 5.0 if they need these classes.
- **Breaking change**: The [graph traits](https://doc.cgal.org/5.0/BGL/group__PkgBGLTraits.html) enabling CGAL's 2D triangulations to be used as a parameter
     for any graph-based algorithm of CGAL (or boost) have been improved to fully model the [`FaceGraph`](https://doc.cgal.org/5.0/BGL/classFaceGraph.html) concept.
     In addition, only the finite simplicies (those not incident to the infinite vertex) of the 2D triangulations
     are now visible through this scope. The complete triangulation can still be accessed as a graph,
     by using the graph traits of the underlying triangulation data structure (usually,
     [`CGAL::Triangulation_data_structure_2`](https://doc.cgal.org/5.0/TDS_2/classCGAL_1_1Triangulation__data__structure__2.html)).
- **Breaking change**: The `insert()` function
     of
     [`CGAL::Triangulation_2`](https://doc.cgal.org/5.0/Triangulation_2/classCGAL_1_1Triangulation__2.html)
     which takes a range of points as argument is now guaranteed to
     insert the points following the order of `InputIterator`.  Note
     that this change only affects the base class `Triangulation_2`
     and not any derived class, such as `Delaunay_triangulation_2`.
- Added a new [constructor](https://doc.cgal.org/5.0/Triangulation_2/classCGAL_1_1Triangulation__2.html#a6cfa7d3aaa375a25d217858b49e2eb07=)
     and [`insert()`](https://doc.cgal.org/5.0/Triangulation_2/classCGAL_1_1Triangulation__2.html#ac5e9bc8adef80dc01a0b31c2d0234545)
     function to [`CGAL::Triangulation_2`](https://doc.cgal.org/5.0/Triangulation_2/classCGAL_1_1Triangulation__2.html)
     that takes a range of points with info.
- Introduced a new face base class, [`Triangulation_face_base_with_id_2`](https://doc.cgal.org/5.0/BGL/classCGAL_1_1Triangulation__face__base__with__id__2.html)
     which enables storing user-defined integer IDs in the face of any 2D triangulation, a precondition to use some
     BGL algorithms.
- Added range types and functions that return ranges, for example for all vertices, enabling the use of C++11 for-loops.
     See [this new example](https://doc.cgal.org/5.0/Triangulation_2/Triangulation_2_2for_loop_2_8cpp-example.html) for a usage demonstration.

### [3D Triangulations](https://doc.cgal.org/5.0/Manual/packages.html#PkgTriangulation3)

- **Breaking change**: The [constructor](https://doc.cgal.org/5.0/Triangulation_3/classCGAL_1_1Triangulation__3.html#a63f67cf6aaadcee14318cf56a36d247a)
     and the [`insert()`](https://doc.cgal.org/5.0/Triangulation_3/classCGAL_1_1Triangulation__3.html#ad3353128386bbb51f79d0263e7f67337)
     function of [`CGAL::Triangulation_3`](https://doc.cgal.org/5.0/Triangulation_3/classCGAL_1_1Triangulation__3.html)
     which take a range of points as argument are now guaranteed to
     insert the points following the order of `InputIterator`. Note
     that this change only affects the base class `Triangulation_3`
     and not any derived class, such as `Delaunay_triangulation_3`.
- Added constructor and [`insert()`](https://doc.cgal.org/5.0/Triangulation_3/classCGAL_1_1Triangulation__3.html#a8aa85f88733d30aa3ec5385538e13ace)
     function to `CGAL::Triangulation_3` that takes a range of points with info.
- Added range types and functions that return ranges, for example for all vertices, which enables to use C++11 for-loops.
     See [this new example](https://doc.cgal.org/5.0/Triangulation_3/Triangulation_3_2for_loop_8cpp-example.html) for a usage demonstration.

### [Surface Mesh](https://doc.cgal.org/5.0/Manual/packages.html#PkgSurfaceMesh)

- Introduced new functions to read and write using the PLY format,
     [`CGAL::read_ply()`](https://doc.cgal.org/5.0/Surface_mesh/group__PkgSurface__mesh.html#ga42f6ad486ddab74e13d3dc53f511c343)
     and [`CGAL::write_ply()`](https://doc.cgal.org/5.0/Surface_mesh/group__PkgSurface__mesh.html#ga77bbb79d449c981895eedb6c3c23bd14),
     enabling users to save and load additional property maps of the surface mesh.

### [CGAL and Solvers](https://doc.cgal.org/5.0/Manual/packages.html#PkgSolverInterface)

- Added [concepts](https://doc.cgal.org/5.0/Solver_interface/group__PkgSolverInterfaceConcepts.html)
     and [models](https://doc.cgal.org/5.0/Solver_interface/group__PkgSolverInterfaceRef.html)
     for solving Mixed Integer Programming (MIP) problems with or without constraints.

### [3D Boolean Operations on Nef Polyhedra](https://doc.cgal.org/5.0/Manual/packages.html#PkgNef3)

- Added a function to convert a Nef_polyhedron_3 to a polygon soup: [`CGAL::convert_nef_polyhedron_to_polygon_soup()`](https://doc.cgal.org/5.0/Nef_3/group__PkgNef3IOFunctions.html#ga28a9eb4da0cd6153f0c16f7f9eaf6665)

### [IO Streams](https://doc.cgal.org/5.0/Manual/packages.html#PkgStreamSupport)

- **Breaking change:** The API of [`CGAL::Color`](https://doc.cgal.org/5.0/Stream_support/classCGAL_1_1Color.html) has been cleaned up.
- Added new functions to support some parts of the WKT file format:
  - [`CGAL::read_WKT()`](https://doc.cgal.org/5.0/Stream_support/group__PkgStreamSupportRef.html#gad2872abfe6fcf17d705d38567fdd6248)
  - [`CGAL::read_point_WKT()`](https://doc.cgal.org/5.0/Stream_support/group__PkgStreamSupportRef.html#gadbd2705b183e467507abd2f167446eba)
  - [`CGAL::read_multi_point_WKT()`](https://doc.cgal.org/5.0/Stream_support/group__PkgStreamSupportRef.html#ga4fb72e49a1fd385bbed35ea20297aa8d)
  - [`CGAL::read_linestring_WKT()`](https://doc.cgal.org/5.0/Stream_support/group__PkgStreamSupportRef.html#gaaa236308b9da5dbf217ef281fdb55de4)
  - [`CGAL::read_multi_linestring_WKT()`](https://doc.cgal.org/5.0/Stream_support/group__PkgStreamSupportRef.html#gad6046c7f9d36512b8a014be82c1e2220)
  - [`CGAL::read_polygon_WKT()`](https://doc.cgal.org/5.0/Stream_support/group__PkgStreamSupportRef.html#gaa36ccd3ac4b3fe3e3fd8a76715c56b9a)
  - [`CGAL::read_multi_polygon_WKT()`](https://doc.cgal.org/5.0/Stream_support/group__PkgStreamSupportRef.html#ga4ceaa71b9cb3b3f7984bed19afff6fc6)
  - [`CGAL::write_point_WKT()`](https://doc.cgal.org/5.0/Stream_support/group__PkgStreamSupportRef.html#gab1a2d277b43c218bf128a2056eb53ced)
  - [`CGAL::write_polygon_WKT()`](https://doc.cgal.org/5.0/Stream_support/group__PkgStreamSupportRef.html#gab5365a4726893aa4f51739ede63f5a09)
  - [`CGAL::write_linestring_WKT()`](https://doc.cgal.org/5.0/Stream_support/group__PkgStreamSupportRef.html#gaa37ed77d1a01567b93c872a48198efa6)
  - [`CGAL::write_multi_point_WKT()`](https://doc.cgal.org/5.0/Stream_support/group__PkgStreamSupportRef.html#ga98de4b4e5cccb370febe5daf66bb582d)
  - [`CGAL::write_multi_polygon_WKT()`](https://doc.cgal.org/5.0/Stream_support/group__PkgStreamSupportRef.html#ga4ded40ab50f57e0b410640e28964935e)
  - [`CGAL::write_multi_linestring_WKT()`](https://doc.cgal.org/5.0/Stream_support/group__PkgStreamSupportRef.html#ga219987f7a9c0b871c1733aa0c38f26b3)

## Release 4.14

Release date: March 2019

### 2D Periodic Hyperbolic Triangulations (new package)

- This package allows the computation of Delaunay triangulations of
     the Bolza surface.  The Bolza surface is the most symmetric
     hyperbolic surface of genus 2. Its fundamental domain is the
     regular hyperbolic octagon with angles π/4 centered at the origin
     of the Poincaré disk. Triangulations of the Bolza surface can be
     seen as triangulations of the hyperbolic plane that are periodic
     in the four directions defined by the sides of this regular
     octagon.

### 2D Hyperbolic Triangulations (new package)

- This package allows the computation of Delaunay Triangulations of
     sets of points in the Poincaré disk, which is one of the
     conformal models for the hyperbolic plane.

### The Heat Method (new package)

- This package provides an algorithm that solves the single- or
    multiple-source shortest path problem by returning an
    approximation of the geodesic distance for all vertices of a
    triangle mesh to the closest vertex in a given set of source
    vertices.

### Triangulated Surface Mesh Approximation (new package)

- This package implements the Variational Shape Approximation method
    to approximate an input surface triangle mesh by a simpler surface
    triangle mesh.

### Polygon Mesh Processing package

- Added the following new functions to detect and repair issues in
    polygon soups:
  - `CGAL::Polygon_mesh_processing::remove_isolated_points_in_polygon_soup()`,
       which detects and removes points that are not used in any
       polygon of the soup.
  - `CGAL::Polygon_mesh_processing::merge_duplicate_points_in_polygon_soup()`,
       which detects and merges points that share the same geometric
       position.
  - `CGAL::Polygon_mesh_processing::merge_duplicate_polygons_in_polygon_soup()`,
       which detects and merges polygons that are identical.
  - `CGAL::Polygon_mesh_processing::repair_polygon_soup()`, which
       applies a number of repairing steps (a subset of which are the
       functions above) to clean and repair a polygon soup.

- Added the following new functions to detect and repair
    degeneracies in polygon meshes:
  - `CGAL::Polygon_mesh_processing::degenerate_edges()`
  - `CGAL::Polygon_mesh_processing::degenerate_faces()`
  - `CGAL::Polygon_mesh_processing::is_non_manifold_vertex()`
  - `CGAL::Polygon_mesh_processing::is_degenerate_triangle_face()`
  - `CGAL::Polygon_mesh_processing::is_degenerate_edge()`
  - `CGAL::Polygon_mesh_processing::is_needle_triangle_face()`
  - `CGAL::Polygon_mesh_processing::is_cap_triangle_face()`
  - `CGAL::Polygon_mesh_processing::duplicate_non_manifold_vertices()`
  - `CGAL::Polygon_mesh_processing::extract_boundary_cycles()`
  - `CGAL::Polygon_mesh_processing::merge_duplicated_vertices_in_boundary_cycle()`
  - `CGAL::Polygon_mesh_processing::merge_duplicated_vertices_in_boundary_cycles()`

- Added the class `CGAL::Rigid_triangle_mesh_collision_detection` to
    detect intersections between meshes and volumes undergoing affine
    transformations.

### Regularized Boolean Set Operations in 2D package

- Fixed the validation of orientation of relative simple polygons.

### Point Set Processing

- `CGAL::mst_orient_normals()` can now be called with a set of
    user-selected seed points that are known to be already oriented. A
    new optional named parameter `point_is_constrained_map` is added
    for this purpose. The original behavior (using one unique and
    automatically selected seed) is kept if this parameter is not
    used.

### Classification

- Added a new experimental classifier
    `TensorFlow::Neural_network_classifier`.

- For uniformity, `ETHZ_random_forest_classifier` is renamed
    `ETHZ::Random_forest_classifier` and
    `OpenCV_random_forest_classifier` is renamed
    `OpenCV::Random_forest_classifier`.

- The training algorithm of `ETHZ::Random_forest_classifier` was
    parallelized.

- Added a constructor to copy a `ETHZ::Random_forest_classifier`
    using a different data set as input.

- Added 3 new geometric features, `Height_above`, `Height_below` and
    `Vertical_range`.

### 3D Fast Intersection and Distance Computation

- The primitives `AABB_face_graph_triangle_primitive` and
    `AABB_halfedge_graph_segment_primitive` now use as `Id` a pair of
    descriptor and graph pointer in the case they are configured to
    deal with a possible different graph per primitive (configuration
    set using a template tag).

### 2D Arrangements

- Fixed a bug in the surface-sweep framework (`Surface_sweep_2`)
    that ensures that an event is never left without (left or right)
    curves.

- Fixed a constructor of `Arr_counting_traits.h`. (In particular,
    added missing const of a parameter).

- Fixed zone computation of a curve in cases where the lexicographic
    smallest end of the curve lies on the parameter space.

- Implemented missing function object `Compare_x_near_boundary` of
    `Arr_polyline_traits_2`, `Arr_polycurve_traits_2`, and
    `Arr_polycurve_basic_traits_2`.

### 2D and 3D Mesh Generation

- Added two functions for writing in XML VTK formats:
  - `CGAL::write_vtu()`, that writes a 2D mesh in a `.vtu` file,
  - `CGAL::output_to_vtu()`, that writes a 3D mesh in a `.vtu` file.

### 2D Minkowski Sums

- Fixed a bug in the function that computed the Minkowski sum using
    the reduced-convolution method. In particular, correctly handled
    the case where one of the summands does not have an outer
    boundary.

### 3D Point Set

- Added a method `copy_properties()` that allows to copy the
    properties from a point set to another one (without copying the
    content);

- Added a method `insert(const Point_set&, const Index&)` to copy a
    point along with all its associated properties from another point
    set;

- `remove()` methods now only invalidate the `end()` iterator
    instead of invalidating all iterators;

- Added a method `is_removed()` that takes an index as argument;

- Added a method `cancel_removals()` to restore removed points (if
    no point was inserted since then an garbage was not collected);

- **Breaking change:** unified API of method `add_normal_map()` with
    `add_property_map()`: it now returns a pair of property map + bool
    (that tells if the property was added) instead of just the
    property map;

- Added a method `properties_and_types()` in addition to
    `properties()`: this new one returns pairs of `std::string` +
    `std::type_info` in order to also know the type of each property.

### CGAL and the Boost Graph Library (BGL)

- Added function `write_wrl()` for writing into VRML 2.0 format.
- Added functions `CGAL::write_vtp()` for writing a triangulated
      face graph in a `.vtp` file (XML VTK format).

## Release 4.13

Release date: October 2018

### 3D Periodic Mesh Generation (new package)

- This package generates 3-dimensional periodic meshes. It computes
    isotropic simplicial meshes for domains described through implicit
    functional boundaries over the flat torus (which can also seen in
    the Euclidean space as a periodic cube). The output is a periodic
    3D mesh of the domain volume and conformal surface meshes for all
    the boundary and subdividing surfaces.  The package is closely
    related to the 3D Mesh Generation package, with similar concepts,
    classes, and API.

### Installation

- The library `CGAL_Qt5` now contains a fork of the version 2.7.0 of
    `libQGLViewer`.  The corresponding code is in the package
    `GraphicsView`.  The dependency for the external library
    `libQGLViewer` is therefore dropped for all demos.

### General

- A new function `CGAL::draw()` is added in the packages Polyhedral
    Surface, Surface Mesh, Linear Cell Complex, 2D Triangulations, and
    3D Triangulations, enabling to draw the corresponding data
    structures.

### 2D and 3D Linear Geometry Kernel

- An `operator()` that takes a `Ray_3` has been added to the concept
    `ConstructProjectedPoint_3`.

### Convex hull 3

- Added the function `extreme_points_3()` computing the points on
    the convex hull without underlying connectivity.

- Added a traits adapter called `Extreme_points_traits_adapter_3`
    that enables the use of the function `extreme_points_3()` on a
    range of keys, each key being associated to 3D point using a
    property map.  This can be used to get the vertices of a mesh that
    are on it convex hull, or the indices of points in a range that
    are on it convex hull.

- Fix a bug in the computation of the 3D convex hull that was
    leaving extra points within subset of coplanar points that do not
    belong to the minimal convex hull.

### 2D and 3D Triangulations

- Added a new type of intersection to handle the insertion of
    intersecting constraints in a `Constrained_triangulation_2`.

- **Breaking change:** The long-deprecated class
    `Triangulation_cell_base_with_circumcenter_3` and its associated
    concept have been removed. Users should use the classes
    `Delaunay_cell_base_with_circumcenter_3` or
    `Regular_cell_base_with_circumcenter_3`, depending on which type
    of triangulation they are using.

- **Breaking change:** The deprecated functions `mirror_index` and
    `mirror_vertex` of the class `Triangulation_face_base_2` have been
    removed. Users should use the equivalent functions from the class
    `Triangulation_2`.

### 3D Mesh Generation

- **Breaking change:** The template parameters of the class template
    `Labeled_mesh_domain_3` have been simplified. The three
    constructors of that class template have been replaced by a new
    unique constructor using Boost named parameters. Three new static
    template member functions that act as named constructors have been
    added:
  - `create_gray_image_mesh_domain()`, to create a domain from a 3D
        gray image,
  - `create_labeled_image_mesh_domain()`, to create a domain from a 3D
        labeled image, and
  - `create_implicit_mesh_domain()`, to create a domain from an
        implicit function.

- The class templates `Implicit_mesh_domain_3`,
    `Gray_image_mesh_domain_3`, and `Labeled_image_mesh_domain_3` are
    now deprecated.

- **Breaking change:** The headers
    `<CGAL/Mesh_3/Implicit_to_labeled_function_wrapper.h>` and
    `<CGAL/Mesh_3/Labeled_mesh_domain_3.h>`, that were deprecated
    since CGAL 4.5, have been removed.

- **Breaking change:** the concepts `MeshCellCriteria_3` and
    `MeshFacetCriteria_3` now require the triangulation to be passed
    in their `operator()`.  Models of these concepts that are provided
    by CGAL have been modified accordingly.

- **Breaking change:** It is no longer possible to use the
    deprecated, pre-CGAL 3.8 specifications in `MeshCellCriteria_3`
    and `MeshFacetCriteria_3` (that is, using `Facet_badness` and
    `Cell_badness` instead of `Is_facet_bad` and `Is_cell_bad`).

- The concept `MeshFacetCriteria_3` no longer requires the function
    `operator()(Cell_handle c, int i)`.

- The concept `MeshEdgeCriteria_3` no longer requires the function
    `operator()(const Edge& e)`.

- The concept `MeshComplexWithFeatures_3InTriangulation_3` no longer
    requires the functions `number_of_edges(Curve_index index)` and
    `number_of_corners(Corner_index index)`.

- Introduced the concept `MeshTriangulationTraits_3`, which covers
    the needs of the traits class used in `Mesh_3` (and
    `Periodic_3_mesh_3`). The traits class used as template parameter
    of `Mesh_triangulation_3` and `Periodic_3_mesh_triangulation_3`
    must be a model of this concept.

- Added the function
    `Mesh_domain_with_polyline_features_3::add_corner()`, which allows
    users to add a single corner (that is not incident to any
    polyline) to the mesh complex.

- **Breaking change**: `CGAL::lloyd_optimize_mesh_3` now depends on
    the *Eigen* library.

### Polygon Mesh Processing

- Added a named parameter in stitching functions that allows to
    choose whether the operation should be performed per connected
    component or globally.

- Added a function, `CGAL::Polygon_mesh_processing::transform()`, to
    apply a transformation to a mesh.

- Added a named parameter `visitor` in corefinement-related
    functions that makes it possible to pass a visitor to the function
    in order to track the creation of new faces.

- Added a named parameter `throw_on_self_intersection` in all
    corefinement-related functions, which enables to check for
    self-intersecting faces involved in the intersection before trying
    to corefine the input meshes. This new parameter replaces the
    `bool` parameter in `corefine()`.

- Added the function `corefine_and_compute_boolean_operations()`,
    which can be used to compute the result of several Boolean
    operations between two volumes at the same time.

- Added the function `clip()`, which can be used to clip a
    triangulated surface mesh by a plane or a clipping volume.

- Constrained vertices are now guaranteed to be kept in the mesh
    after calling `isotropic_remeshing()` (and not only the points
    associated to constrained vertices, as it was before).

- Added a function, `CGAL::Polygon_mesh_processing::extrude_mesh()`,
    to perform an extrusion of an open polygon mesh.

### Estimation of Local Differential Properties of Point-Sampled Surfaces Reference

- **Breaking change**: `CGAL::Monge_via_jet_fitting` now depends on
    the *Eigen* library.

### Point Set Processing

- Added a callback mechanism to the following functions:
    `CGAL::bilateral_smooth_point_set()`,
    `CGAL::compute_average_spacing()`,
    `CGAL::grid_simplify_point_set()`,
    `CGAL::hierarchy_simplify_point_set()`,
    `CGAL::jet_estimate_normals()`, `CGAL::jet_smooth_point_set()`,
    `CGAL::pca_estimate_normals()`, `CGAL::remove_outliers()` and
    `CGAL::wlop_simplify_and_regularize_point_set()`.

### Classification

- Added data structures to handle classification of Surface Meshes
    and of Clusters.

- Added public API to compute features in parallel.

- **Breaking change**: features based on products/divisions of
    eigenvalues are replaced by simple eigenvalue features. Features
    based on statistics on the HSV color channels are replaced by
    simple HSV color channel features.

- **Breaking change**: the API of
    `CGAL::Classification::Point_set_feature_generator` has been
    simplified.

### Bounding Volumes

- **Breaking change**: `CGAL::Approximate_min_ellipsoid_d` now
    depends on the *Eigen* library.

### Interpolation

- The output of the natural and regular neighbor functions
    (resp. the gradient fitting functions) is no longer restricted to
    a Point/Coordinate pair (resp. Point/Vector pair). Instead, users
    can provide their own functor to format the output as they desire.

- The interpolation functions can now operate on any combination of
    Type/Coordinate, provided that the values and gradients functors
    can also be evaluated using 'Type'.

    The combination of these two changes allow, for example, to
    operate with Vertex/Coordinate pairs, which enables a more
    efficient access to values and gradients by storing information
    directly in the vertex.

- The concepts `InterpolationTraits` and `GradientFittingTraits`
    have been updated to reflect the real needs of the code (some
    types and operators were used in the code but did not appear in
    the concepts).

### CGAL and the Boost Graph Library (BGL)

- Added a helper function, `CGAL::is_valid_polygon_mesh`, that
    checks the validity of a polygon mesh using BGL functions.

- Improved the function `CGAL::Euler::collapse_edge` such that the
    target vertex of the collapsed edge is now always kept after the
    collapse.

- The function `copy_face_graph()` now uses named parameters, some
    allowing it to use property maps instead of output iterators.

- Addition of the following named parameters :
  - vertex_to_vertex_output_iterator
  - halfedge_to_halfedge_output_iterator
  - face_to_face_output_iterator
  - vertex_to_vertex_map
  - halfedge_to_halfedge_map
  - face_to_face_map

### CGAL and Solvers

- **Breaking change**: `CGAL::Diagonalize_traits` is now deprecated
    and should not be used. The class `CGAL::Eigen_diagonalize_traits`
    (along with the *Eigen* library) should be used instead.

### CGAL and Boost Property Maps

- Added a read-write property map to convert on-the-fly geometric
    objects from Cartesian kernels.

### 2D Arrangements

- Refracted and fixed the `graph_traits` for the dual of an arrangement of the
    following types:
    `Arrangement_on_surface_2`,
    `Arrangement_2`,
    `Arrangement_on_surface_with_history_2`, and
    `Arrangement_with_history_2`.

- **Breaking change**: The old `<CGAL/graph_traits_Dual_Arrangement_2.h>`
    header file has been replaced by the four header files below; each defines
    the `graph_traits` for dual of the corresponding arrangement type.
    `<CGAL/graph_traits_dual_arrangement_on_surface_2.h>`,
    `<CGAL/graph_traits_dual_arrangement_2.h>`,
    `<CGAL/graph_traits_dual_arrangement_on_surface_with_history_2.h>`, and
    `<CGAL/graph_traits_dual_arrangement_with_history_2.h`.

## Release 4.12

Release date: April 2018

### Important Notice

- The CMake scripts used by CGAL have been changed to use modern patterns
    introduced by CMake 2.8.12 and CMake 3.0: instead of setting CMake
    variables, the script now defines imported targets and uses link
    interfaces.

    That is mostly backward-compatible with existing usages of CGAL CMake
    scripts. The only non-compatible effect is that the `CMAKE_BUILD_TYPE`
    and compilation flags are no longer copied from the `CGAL_DIR` to the
    project using it. Note also that the `CMAKE_BUILD_TYPE` is no longer
    set to `Release` by default. For a developer using the Visual Studio
    IDE or the Xcode IDE, the change should be transparent. Developers using
    makefiles or the Ninja build-system should set the `CMAKE_BUILD_TYPE`
    to `Release` manually, to avoid using CGAL libraries without any
    compile-time optimization.

### Header-only Mode

- Since CGAL-4.9, it has been possible to use CGAL by configuring it
    using CMake, but without compiling the CGAL libraries. With CGAL-4.12,
    it is now possible to use CGAL header-only, without even configuring
    it. CMake is then used only to configure programs using CGAL.

### Compiler Support

- The Microsoft Visual C++ 2017 version 15.3 has introduced support for
    C++17, with the compilation flag `/std:c++17`. CGAL 4.12 has an initial
    support for that flag: the code will compile, but a lot of deprecation
    warnings will remain. Note that Boost version 1.67 is the first version
    of Boost supporting `/std:c++17`.

- The compilation flag `/permissive-` of Visual C++ is now supported.

### 2D Movable Separability of Sets (new package)

- A new package called "2D Movable Separability of Sets" has been
    introduced. It handles a class of problems that deal with moving
    sets of objects in the plane; the challenge is to avoid collisions
    between the objects while considering different kinds of motions and
    various definitions of separation.

    At this point this package consists of the implementations of
    various predicates and constructions related to castings of
    polygonal objects. In particular, it can be used to determine
    whether a feasible mold for a polygonal object does exist. If a mold
    exists, the package can also be used to compute all possible
    orientations of the feasible molds and the corresponding motions
    needed to remove the casted object from the mold.

### Classification (new package)

- This package offers an algorithm that classifies a data set into a
    user-defined set of labels (such as ground, vegetation, buildings,
    etc.). A flexible API is provided so that users can classify any
    type of data, compute their own local features on the input data
    set, and define their own labels.

### Kinetic Data Structures (removed package)

- This package has been removed from CGAL-4.12. Users of the package
    will have to keep using the source code available in CGAL-4.11 or
    earlier.

### 3D Convex Hull

- **Breaking change**: The header `<CGAL/convex_hull_3.h>` no longer
    includes `<CGAL/Polyhedron_3.h>`, as the convex hull function works
    with any model of the concept `MutableFaceGraph`.

### 2D Arrangements

- When removing an edge from an arrangement and the user has requested to
    remove the end-vertices in case they become redundant (either isolated or
    approach infinity), defer the removal of the such end-vertices to occur
    after the observer is notified that the edge has been removed. This is
    symmetric (opposite) to the order of notification when an edge is inserted.

    The user can restore old (non-symmetric) behavior by defining the macro:

    `CGAL_NON_SYMETRICAL_OBSERVER_EDGE_REMOVAL_BACKWARD_COMPATIBILITY`

### 2D Periodic Triangulations

- **Breaking change**: The class
    `Periodic_2_triangulation_hierarchy_vertex_base_2` (and its
    corresponding header) have been removed. Users should directly use
    the class `Triangulation_hierarchy_vertex_base_2`, which is
    identical.
- **Breaking change**: The functions `circumcenter()`,
    `side_of_oriented_circle()`, and `is_extensible_in_1_sheet_h[12]()`
    are related to Delaunay triangulations and have been moved from
    `Periodic_2_triangulation_2` to
    `Periodic_2_Delaunay_triangulation_2`.

### 2D Alpha Shapes

- It is now possible to use `CGAL::Periodic_2_triangulation_2` as
    underlying triangulation for `Alpha_shape_2`.

### 3D Surface Mesh Generation

- Add the function `facets_in_complex_2_to_triangle_mesh()` that
    exports `Surface_mesh_complex_2_in_triangulation_3` facets into
    a `MutableFaceGraph`.

### 3D Mesh Generation

- Add the function `facets_in_complex_3_to_triangle_mesh()` that
    exports `Mesh_complex_3_in_triangulation_3` facets into a
    `MutableFaceGraph`.
- **Breaking change:** The concept `MeshDomainWithFeatures_3` has been
    modified, to improve the performance and the reliability of the
    sampling of 1D curves of the domain.
- Add the ability to ensure that the output mesh surface describes a
    manifold, when the input surface is a manifold. New named parameters
    `manifold()`, `manifold_with_boundary()`, and `non_manifold()` are
    added.

### Optimal Transportation Curve Reconstruction

- New method `run_under_wasserstein_tolerance()` which allows the
    user to perform curve reconstruction by relying on a threshold on
    the Wasserstein distance. This is useful when the number of edges
    in the expected output reconstruction is not known.

### Polygon Mesh Processing

- Added two functions for orienting connected components :
  - `CGAL::Polygon_mesh_processing::orient()`
  - `CGAL::Polygon_mesh_processing::orient_to_bound_a_volume()`

- Added a new function for intersection tests between triangle meshes
    and/or polylines or range of polylines, and another one to report
    all the pairs of meshes intersecting from a range of meshes:
  - `CGAL::Polygon_mesh_processing::do_intersect()`
  - `CGAL::Polygon_mesh_processing::intersecting_meshes()`

- Added new functions for feature detection and feature-guided
    segmentation:
  - `CGAL::Polygon_mesh_processing::detect_sharp_edges()`
  - `CGAL::Polygon_mesh_processing::detect_vertex_incident_patches()`
  - `CGAL::Polygon_mesh_processing::sharp_edges_segmentation()`

### Point Set Shape Detection

- **Breaking change**:
    `CGAL::Shape_detection_3::Efficient_RANSAC_traits` is now called
    `CGAL::Shape_detection_3::Shape_detection_traits`.
- New algorithm: `CGAL::Region_growing`. This is a deterministic
    alternative to RANSAC for plane detection.
- **Breaking change**: the API of `CGAL::regularize_planes()` is
    generalized to accept other types of input than the RANSAC output.
- Add a callback mechanism for both `CGAL::Efficient_RANSAC` and
    `CGAL::Region_growing`.

### Point Set Processing

- **Breaking change**: the API of `CGAL::structure_point_set()` is
    generalized to accept other types of input than the RANSAC output.
- **Breaking change**: the API of all functions of Point Set
    Processing is modified to use ranges (instead of iterators) and
    Named Parameters (similarly to the API of Polygon Mesh
    Processing). The old API is kept as deprecated.

### CGAL and the Boost Graph Library (BGL)

- Add helper function `CGAL::expand_face_selection_for_removal` that
    expands a face selection to avoid creating a non manifold mesh when
    removing the selected faces.

- Added support for dynamic property maps.

- Added an interface to the [METIS library], which allows to partition
    any mesh that is a model of `FaceListGraph`.  Wrappers to the
    METIS functions `METIS_PartMeshNodal` and `METIS_PartMeshDual` are
    offered.

    [METIS library]: http://glaros.dtc.umn.edu/gkhome/metis/metis/overview

## Release 4.11

Release date: September 2017

### 3D Periodic Regular Triangulations (new feature)

- Added the class `Periodic_3_regular_triangulation_3`, which provides
    functionality for 3D periodic weighted Delaunay triangulations. The
    construction is fully dynamic: it provides both point insertion and
    vertex removal.

### dD Regular Triangulations (new feature)

- Added the class `Regular_triangulation`, which provides
    functionality for dD weighted Delaunay triangulations. Note that the
    removal of points is not yet supported.

### 2D and 3D Linear Geometry Kernel (breaking change)

- **Breaking change**: The dangerous implicit conversions between
    weighted points and points in the concept `Kernel` have been
    disabled. Constructors offering to build a weighted point from a
    point (and reversely) are still requested by the concept `Kernel`
    but must now be marked with the `explicit` specifier.
- **Breaking change**: The removal of implicit conversions between
    points and weighted points in the concept `Kernel` has incidentally
    created various minor breaking changes in the following packages: 2D
    Alpha Shapes, 2D and 3D Triangulations, and 3D Mesh Generation. See
    the full changelog for details.

### Surface Mesh

- **Breaking change**:
    `operator >>(std::istream&, Surface_mesh&)` no longer clears
    the surface mesh.

### Triangulated Surface Mesh Parameterization (breaking change)

- **Breaking change**: The package has been rewritten and can operate
    on any model of the `MutableFaceGraph` concept. All previous
    parameterization methods are still offered, although with a
    different, simpler API. The documentation has been updated and
    offers a gentle introduction to the new API. Users who wish to use
    the former API must use a version prior to 4.11.
- **Breaking change**: The adapter to add virtual seams is now the
    class `CGAL::Seam_mesh` in the package *CGAL and the BGL*.
- **Breaking change**: The package has been restructured and most
    headers have been moved. In a general manner, users should replace
    `<CGAL/XXX.h>` with `<CGAL/Surface_mesh_parameterization/XXX.h>`
- Add the *As Rigid As Possible Parameterization* method. This
    parameterization allows the user to prioritize angle preservation,
    shape preservation, or a balance of both.
- Add the *Orbifold Tutte Embedding* method. This parameterization
    method allows to parameterize meshes that are topological spheres.

### 3D Surface Subdivision Methods (breaking changes)

- The subdivision algorithms now work on any model of a
    `MutableFaceGraph`. A new API to the subdivision methods is offered,
    which uses optional named parameters to pass the number of
    iterations and a vertex property map.
- **Breaking change**: Removed the headers
    `<CGAL/Subdivision_method_3.h>` and `<CGAL/Subdivision_mask_3.h>`.
    The headers `<CGAL/Subdivision_method_3/subdivision_methods_3.h>`
    and `<CGAL/Subdivision_method_3/subdivision_masks_3.h>` should
    respectively be used instead.
- Sqrt3 subdivision can now handle input surfaces with a border.

### Scale-Space Surface Reconstruction (breaking change)

- **Breaking change**: the API was rewritten to separate the smoothing
    and meshing algorithm and making it possible for the user to use
    different ones. The default algorithms used are the same as before
    this API change, but methods are moved to the classes
    `Weighted_PCA_smoother` and `Alpha_shape_mesher`.
- Alternative smoothing and meshing methods are provided:
    `Jet_smoother` and `Advancing_front_mesher`.

### 2D Alpha Shapes

- **Breaking change**: Mirrored the concepts of the 2D alpha shape
    package with those of the 3D Alpha Shapes package. Consequently, a
    new concept, `WeightedAlphaShapeTraits_2`, is introduced to provide
    requirements on the traits class for 2D weighted alpha shapes. All
    models of the concept `Kernel` are models of this new concept.
- The concept `AlphaShapeTraits_2` now provides requirements on the
    traits class for 2D basic alpha shapes, and refines
    `DelaunayTriangulationTraits_2`.

### Interpolation

- **Breaking change**: The concept `GradientFittingTraits` now
    additionally requests a weighted point type `Weighted_point_d` and a
    functor `Construct_point_d`. The model
    `CGAL::Interpolation_gradient_fitting_traits_2` has been
    appropriately modified to still be a model of the concept
    `GradientFittingTraits`.

### 2D and 3D Triangulations

- **Breaking change**: Added a new functor requirement,
    `Construct_point_2`, to the concepts `TriangulationTraits_2` and
    `RegularTriangulationTraits_2` and a new functor requirement,
    `Construct_point_3`, to the concepts `TriangulationTraits_3` and
    `RegularTriangulationTraits_3`. All models of the concept `Kernel`
    already provide these functors.
- **Breaking change**: Introduced the concepts
    `RegularTriangulationVertexBase_2` and
    `RegularTriangulationVertexBase_3`. These concepts describe the
    requirements on classes meant to represent a vertex of a regular
    triangulation. Concepts that previously refined
    `TriangulationVertexBase_2` or `TriangulationVertexBase_3` but
    described in fact a vertex class used in a regular triangulation,
    such as the concept `MeshVertexBase_3` in the 3D mesh generation
    package, now refine the corresponding new regular vertex concept.
- **Breaking change**: Uniformized the point type across all vertex
    and cell concepts. The triangulation point type name is now always
    `Point`. Note that this does not change the requirements but only
    the name: `Point` is still expected to be equal to
    `Traits::Point_[23]` for basic and Delaunay triangulations or to
    `Traits::Weighted_point_[23]` for regular triangulations.
    Consequently:
  - The concept `RegularTriangulationVertexBase_2` now requests a
        `Point` type (equal to `Traits::Weighted_point_2`)
  - The concept `RegularTriangulationCellBase_3` now requests a
        `Point` type instead of a `Weighted_point` type (but still equal
        to `Traits::Weighted_point_3`)
  - The concept `DelaunayTriangulationCellBase_3` now requests a
        `Point` type instead of a `Point_3` type (but still equal to
        `Traits::Point_3`).
- Introduced a new concept,
    `RegularTriangulationCellBaseWithWeightedCircumcenter_3`, which
    describes the requirements on a cell of a regular triangulation that
    caches its circumcenter. The existing class
    `Regular_triangulation_cell_base_with_weighted_circumcenter_3` is
    the default model of this concept.
- Added a new 3D traits class,
    `Robust_weighted_circumcenter_filtered_traits_3` which provides
    robust versions of the kernel functors
    `Construct_weighted_circumcenter_3`, `Compute_squared_radius_3`, and
    `Compute_squared_radius_smallest_orthogonal_sphere_3`. This class
    can be used as traits class in the `Mesh_3` package to
    efficiently yet robustly generate 3D meshes.
- Add a new type of polyhedral domain with features,
    `Polyhedral_complex_mesh_domain_3`. The domain is defined by a
    collection of triangulated surfaces, forming a complex.

### 3D Periodic Triangulations

- Added new locate and geometric access functions for 3D periodic
    triangulations.
- The class `Periodic_3_Delaunay_triangulation_traits_3` now inherits
    `Periodic_3_triangulation_traits_3`.
- **Breaking change**: Some geometric access functions in
    `Periodic_3_triangulation_3` were renamed. The introduction of
    `Periodic_3_regular_triangulation_3` required to distinguish between
    functions such as `segment()` returning a segment of weightless
    points, or a segment of weighted points. As a general rule, previous
    geometrical access functions will return objects with point type
    that of the triangulation (thus, weighted objects when using
    weighted triangulations) and functions containing `construct` in the
    name will always return weightless geometrical objects.
- **Breaking change**: The concept `Periodic_3TriangulationTraits_3`
    now requests a domain getter: `get_domain()`.
- Introduced a new concept,
    `RegularTriangulationCellBaseWithWeightedCircumcenter_3`, which
    describes the requirements on a cell of a regular triangulation that
    caches its circumcenter. The existing class
    `Regular_triangulation_cell_base_with_weighted_circumcenter_3` is
    the default model of this concept.

### 3D Mesh Generation

- **Breaking change**: The type of the surface center in the concept
    `MeshCellBase_3` has been changed from `Triangulation::Point` to
    `TriangulationTraits::Point_3` to reflect that it is a weightless
    point.
- **Breaking change**: The function `invalidate_circumcenter()` of the
    concept `MeshCellBase_3` is renamed to
    `invalidate_weighted_circumcenter_cache()` and moved to the new
    concept `RegularTriangulationCellBaseWithWeightedCircumcenter_3`,
    which the concept `MeshCellBase_3` now refines.

### Poisson Surface Reconstruction

- A new global function
    `CGAL::poisson_surface_reconstruction_delaunay()` is provided in
    addition to the current class-based API in order to make it easier
    to use.

### Point Set Processing

- New functions to read from and write to LAS/LAZ files (LIDAR
    format), with or without taking additional properties into account.
- **Breaking change:** The API of the PLY function to read points with
    properties is modified for unification with LAS (see
    `CGAL::read_ply_points_with_properties()`). A new function to write
    PLY with properties is provided
    (`CGAL::write_ply_points_with_properties()`).

### Spatial Searching

- Add function `Kd_tree::remove(Point)`.

### 3D Fast Intersection and Distance Computation

- Add a template parameter to `AABB_traits` for a property map that
    associates a bounding box to a primitive

### CGAL and the Boost Graph Library

- Add a partial specialization for the class
    `CGAL::Linear_cell_complex_for_combinatorial_map` so that it is a
    model of the graph concepts `BidirectionalGraph` and
    `EdgeAndVertexListGraph` and of the concept `MutableFaceGraph`. This
    class can thus now be used in all BGL functions and algorithms.
- Helper functions to create an icosahedron, a regular prism and a
    pyramid have been added.
- Add class `CGAL::Face_filtered_graph` that wraps an existing graph
    and hide all simplices that are not in the selected connected
    components.
- Added the class `CGAL::Seam_mesh`. The `Seam_mesh` is a graph
    adaptor which allows to create virtual borders when marking edges as
    seam edges.
- Add the functions `read_off()` and `write_off()`.

## Release 4.10

Release date: May 2017

### Installation

- The minimum required version of CMake is now 3.1. All CMake versions
    up to 3.7 are supported.
- The compilation of some demo may require a C++11 compiler. The CGAL
    library itself still support C++03 compilers.
- The shell script `cgal_create_cmake_script` now enables C++14 by
    default.
- A new mechanism to check which packages of CGAL are used have been
    added. It is particularly interesting for commercial users to ensure
    they have a valid commercial license for the packages they used.
    This can also be used to make sure only LGPL header files are used.
- Because of a bug in the g++ compiler about the C++11 keyword
    `thread_local`, the `CGAL_Core` library now always requires
    `Boost.Thread` if the g++ compiler is used.

### Generalized Maps (new package)

- This package implements Generalized Maps in d dimensions. A
    generalized map is a data structure enabling to represent an
    orientable or non orientable subdivided object by describing all the
    cells of the subdivision (for example in 3D vertices, edges, faces,
    volumes) and all the incidence and adjacency relationships between
    these cells. This data structure is the generalization of the
    combinatorial maps in order to be able to represent non orientable
    objects.

### 3D Point Set (new package)

- This package provides a flexible data structure `CGAL::Point_set_3`
    that allows the user to easily handle point sets with an arbitrary
    number of attributes (such as normal vectors, colors, labeling,
    etc.).

### Combinatorial Maps and Linear cell complex

- **Breaking change**: the requirements of the item class used to
    customize a combinatorial map and a linear cell complex changed.
    Instead of defining the type of darts used, you have to define the
    information you want to add in each dart. You can define the
    `CGAL_CMAP_DART_DEPRECATED` macro to keep the old behavior.

### Triangulated Surface Mesh Shortest Paths

- **Breaking change**: Rename all functions, types, and enums using
    *barycentric coordinate* to *barycentric coordinates*.

### CGAL and the Boost Graph Library (BGL)

- **Breaking change**: Addition of a free function `reserve()` in the
    concept `MutableFaceGraph`. Models provided by CGAL have been
    updated.

### 2D and 3D Linear Geometry Kernel

- **Breaking change**: The function `compare_slopes()` was renamed
    `compare_slope`.
- Added a 2D and 3D weighted point class and predicates and
    constructions.
- Add functions `l_infinity_distance()` for 2D and 3D.
- Add a new functor in CGAL Kernel concept to compare the slope of two
    3D segments. All models of the Kernel concept now provide the
    functor `Compare_slope_3`, and the free function `compare_slope()`
    is available.
- Add an operator in CGAL Kernel concept `Angle_3` to qualify the
    angle between the normal of the triangle given by three points, and
    a vector.

### 3D Convex Hull

- The convex hull function can also produce a `Surface_mesh`, and
    generally speaking any model of the concept `MutableFaceGraph`
- The function `convex_hull_3_to_polyhedron_3()` is deprecated and
    `convex_hull_3_to_face_graph.h` should be used instead.
- The class `Convex_hull_traits_3` now documents a nested type
    `Polygon_mesh` instead of `Polyhedron_3`. The other nested type is
    kept for backward compatibility.
- Remove the function `CGAL::convex_hull_incremental_3()` deprecated
    since CGAL 4.6.

### 3D Boolean Operations on Nef Polyhedra

- Add a new constructor from a face graph model

### Linear cell complex

- Deprecate class `Linear_cell_complex` which is now renamed
    `Linear_cell_complex_for_combinatorial_map_dart`.

### 2D Triangulation data structure

- Add function `insert_in_hole`.

### 2D Triangulations

- **Breaking change**: Removed the arbitrary dimensional weighted
    point class. Users must use a version prior to 4.9 if they need this
    class.
- **Breaking change**:The number type of weighted points in regular
    triangulations is no longer a template parameter but the field type
    of the geometric traits class. Users who need this feature must use
    a version prior to 4.9
- The class `Regular_triangulation_filtered_traits_2` deprecated since
    CGAL 3.6 has been removed.
- Deprecate the class `Regular_triangulation_euclidean_traits_2`, as
    the weighted point and the function objects for weighted points are
    part of the concept `Kernel`/
- The class `Regular_triangulation_2` can take a kernel as template
    argument, that is one no longer has to use
    `Regular_triangulation_euclidea_traits_2`, although this still
    works.

### 3D Triangulations

- **Breaking change**: The number type of weighted points in regular
    triangulations is no longer a template parameter but the field type
    of the geometric traits class. Users who need this feature must use
    a version prior to 4.9.
- The class `Regular_triangulation_filtered_traits_3` deprecated since
    CGAL 3.6 has been removed.
- Deprecate the class `Regular_triangulation_euclidean_traits_3`, as
    the weighted point and the function objects for weighted points are
    part of the concept `Kernel`/
- The class `Regular_triangulation_3` can take a kernel as template
    argument, that is one no longer has to use
    `Regular_triangulation_euclidean_traits_3`, although this still
    works.
- Add function `link_to_face_graph()` to copy the set of faces
    incident to a vertex into a model of `FaceGraph`.

### 3D Mesh Generation

- The constructor
    `CGAL::Polyhedral_mesh_domain_with_features_3(std::string)` is
    deprecated.

### Polygon Mesh Processing

- Add fast and robust corefinement and Boolean operation functions for
    triangulated surface meshes:
  - `CGAL::Polygon_mesh_processing::corefine_and_compute_union()`
  - `CGAL::Polygon_mesh_processing::corefine_and_compute_difference()`
  - `CGAL::Polygon_mesh_processing::corefine_and_compute_intersection()`
  - `CGAL::Polygon_mesh_processing::corefine()`
  - `CGAL::Polygon_mesh_processing::does_bound_a_volume()`
  - `CGAL::Polygon_mesh_processing::surface_intersection()`
- Add functions to compute approximated Hausdorff distances between
    two meshes, a mesh and a point set, or a point set and a mesh:
    `sample_triangle_mesh()`, `approximated_Hausdorff_distance()`,
    `approximated_symmetric_Hausdorff_distance()`,
    `max_distance_to_triangle_mesh()`, `max_distance_to_point_set()`.
- The function `CGAL::Polygon_mesh_processing::bbox_3()` has been
    renamed `CGAL::Polygon_mesh_processing::bbox()`.

### Point Set Processing

- Function `CGAL::remove_outliers()` has an additional parameter based
    on a distance threshold to make it easier and more intuitive to use.
- New functions for automatic scale estimations: either a global scale
    or multiple local scales can be estimated for both 2D and 3D point
    sets based on the assumption that they sample a curve in 2D or a
    surface in 3D.

### CGAL and the Boost Graph Library (BGL)

- Add function `CGAL::convert_nef_polyhedron_to_polygon_mesh()` to
    convert a `Nef_polyhedron_3` to any model of the `MutableFaceGraph`
    concept.
- Add class `CGAL::Graph_with_descriptor_with_graph` that wraps an
    existing graph and provides a reference to the said graph to all of
    its descriptors.

### Cone Based Spanners

- Add a parameter to compute half Tao graph and half Theta graph.
- Add an ipelet for this package.

### Geometric Object Generators

- Add point random generators
  - in a 3D triangle mesh model of the concept `FaceListGraph`
        (`CGAL::Random_points_in_triangle_mesh_3`),
  - on the boundary of a tetrahedral mesh
        (`CGAL::Random_points_in_tetrahedral_mesh_boundary_3`),
  - in a tetrahedral mesh
        (`CGAL::Random_points_in_tetrahedral_mesh_3`),
  - in a 2D triangle mesh
        (`CGAL::Random_points_in_triangle_mesh_2`),
  - in a range of 2D or 3D triangles
        (`CGAL::Random_points_in_triangles_3` and
        `CGAL::Random_points_in_triangles_2`).
  - on a 3D segment (`CGAL::Random_points_on_segment_3`).

## Release 4.9

Release date: Sept 2016

### Header-only mode

- CGAL can now be used in headers only mode, i.e. without compiling
    the CGAL libraries and linking with these libraries when compiling
    examples, tests and demos. Note that running CMake on CGAL is still
    required in order to generate some configuration files.

### Cone Based Spanners (new package)

- This package provides algorithms for constructing two kinds of
    cone-based spanners: Yao graph and Theta graph, given a set of
    vertices on the plane and the directions of cone boundaries.

### 2D Minkowski Sums

- Introduce a convex decomposition strategy, namely
    `Polygon_nop_decomposition_2`, that merely passed the input polygon
    to the list of output polygons.
- Introduce overloads of the function `minkowski_sum_2()`, which
    accepts 2 decomposition strategies.
- Introduce an overloaded function called
    `minkowski_sum_by_decomposition_2(P, Q, decom_no_holes,     decomp_with_holes)`,
    which computes the 2D Minkowski sum using optimal choices of
    decomposition strategies.

### Combinatorial Maps

- Deprecate global functions (`make_combinatorial_hexahedron()`,
    `make_combinatorial_polygon()`, `make_combinatorial_tetrahedron()`,
    `make_edge()`, `insert_cell_0_in_cell_1()`,
    `insert_cell_0_in_cell_2()`, `insert_cell_1_in_cell_2()`,
    `insert_cell_2_in_cell_3()`, `insert_dangling_cell_1_in_cell_2()`,
    `is_insertable_cell_1_in_cell_2()`,
    `is_insertable_cell_2_in_cell_3()`, `is_removable()`,
    `remove_cell()`) which are now member functions in the
    `CombinatorialMap` concept.
- It is not longer possible to use the old API switched on by defining
    the macro `CGAL_CMAP_DEPRECATED`. This API was deprecated since CGAL
    4.4.

### Point Set Processing

- New function `CGAL::read_ply_custom_points()` that allows the user
    to read any additional point attribute from a PLY input point set.
- `CGAL::structure_point_set()`: new algorithm that takes advantage of
    detected planes to produce a structured point set (with flat
    regions, sharp edges and vertices).

### Point Set Shape Detection

- New post-processing algorithm: `CGAL::regularize_planes()`. This
    allows the user to favor parallelism, orthogonality, coplanarity
    and/or axial symmetry between detected planes.

### Polygon Mesh Processing

- Add the function
    `CGAL::Polygon_mesh_processing::is_polygon_soup_a_polygon_mesh()` to
    check whether a polygon soup is a polygon mesh.
- Add some new features to `CGAL::isotropic_remeshing()`:
  - It is now possible to select fixed vertices that survive the
        remeshing process, and to keep face attributes such as colors
        valid after remeshing.
  - The user can choose the number of relaxation steps happening at
        each loop, and to run 1-dimensional relaxation along constrained
        polylines.
- The functions `CGAL::Polygon_mesh_processing::triangulate_face()`
    and `CGAL::Polygon_mesh_processing::triangulate_faces()` now
    indicate whether some faces have not been triangulated.

### Surface Mesh Deformation

- Add a new tag `SRE_ARAP` to use the Smoothed Rotation Enhanced
    As-Rigid-As-Possible deformation algorithm.

### 3D Fast Intersection and Distance Computation

- Add the functions `AABB_tree::first_intersection()` and
    `AABB_tree::first_intersected_primitive()` that compute the
    intersection which is closest to the source of a ray

### CGAL and the Boost Graph Library (BGL)

- Add a helper function `CGAL::copy_face_graph()` to copy a source
    FaceListGraph into another FaceListGraph of different type.
- Add a class `CGAL::Dual` that creates the dual view of a `FaceGraph`
    and a creation function `CGAL::dual(primal)`.

#### CGAL and Boost Property Maps

- It is not longer possible to use the old API of the property maps
    provided by CGAL, switched on by defining the macro
    `CGAL_USE_PROPERTY_MAPS_API_V1`. This API was deprecated since CGAL
    4.3.

## Release 4.8

Release date: April 2016

### General

- The support for Qt3 is dropped and all demos using it got removed.

### Installation

- Starting with Visual C++ 2015 we no longer require `Boost.Thread` as
    we use the C++11 keyword `thread_local` and the C+11 class
    `std::mutex` .
- The same holds for g++ 4.8 or later when the C++11 standard is used.

### Optimal Transportation Curve Reconstruction (new package)

- This package implements a method to reconstruct and simplify 2D
    point sets. The input is a set of 2D points with mass attributes,
    possibly hampered by noise and outliers. The output is a set of line
    segments and isolated points which approximate the input points.

### 2D Regularized Boolean Set-Operations

- Improve the performance of operations in some settings.
    **Breaking change**: This improvement requires changes of the face
    and halfedge type of the underlying arrangement Dcel. See the
    concepts `GeneralPolygonSetDcelHalfedge` and
    `GeneralPolygonSetDcelFace` for more details. If you use a different
    simplex types, inheriting your simplices from `CGAL::Gps_face_base`
    and `CGAL::Gps_halfedge_base` is sufficient to accommodate for the
    update.

### 3D Boolean Operations on Nef Polyhedra

- Add 3 new constructors: from a point range, from a point, and from a
    segment.

### Combinatorial Maps

- **Breaking change**: Change the type of Boolean marks, old type is
    int, new type is `size_type`. If no more mark is available,
    `get_new_mark` throws an exception, instead of returning `-1`.

### 2D Arrangements

- Speed up the edge removal in case the incident faces contains many
    holes.
- Set the format of polylines and polycurves. The format of a general
    polyline or polycurve consists of the sequence of subcurves that
    comprise the original curve. The format of a polyline of linear
    segments consists of the sequence of points that define the original
    curve. (The latter restores the format used before polycurves were
    introduced in 4.7.) Fix the extraction from istream and insertion
    into ostream operators of polylines and polycurves accordingly.
- Fix the traits class that handles Bezier curves. In particular, fix
    the case where the curve is closed (i.e, the first and last control
    points coincide).

### 3D Mesh Generation

- Add support of 3D gray level images as input for the tetrahedral
    mesh generation.
- **Breaking change:** All models of the concept `MeshDomain_3` must
    now provide a member function `bbox()`.

### Advancing Front Surface Reconstruction

- Optional template functor `Filter` is replaced by another optional
    template functor `Priority`. This allows to change the way facets
    are prioritized by the algorithm instead of having a simple option
    to reject some facets.
    **Breaking change**: Programs using the old `Filter` API will not
    compile anymore as it must be replaced with the `Priority` API as
    described in the manual. Codes using the default behavior are not
    impacted.

### Polygon Mesh Processing

- Add a new triangle-based isotropic remeshing algorithm for
    triangulated surface meshes,
    `CGAL::Polygon_mesh_processing::isotropic_remeshing()` and a helper
    function for isotropic remeshing :
    `CGAL::Polygon_mesh_processing::split_long_edges()`
- Add the function `CGAL::Polygon_mesh_processing::border_halfedges()`
    to collect the border of a given face range
- Add the function
    `CGAL::Polygon_mesh_processing::remove_isolated_vertices()` to be
    used on any polygon mesh
- Add the function `CGAL::Polygon_mesh_processing::triangulate_face()`
    to triangulate a single face of a polygon mesh
- Add an overload for
    `CGAL::Polygon_mesh_processing::triangulate_faces()` to triangulate
    a range of faces of a polygon mesh
- Add function `keep_large_connected_components()`
- Add measuring functions for polygon meshes, to compute length, area,
    and volume of simplices or group of simplices of a polygon mesh.
- Add function `bbox_3()` to compute the bounding box of a polygon
    mesh.

### Point Set Processing

- **Breaking change:** new template parameter `Concurrency_tag` for
    the functions `compute_average_spacing()`,
    `edge_aware_upsample_point_set()`, `jet_estimate_normals()`,
    `jet_smooth_point_set()`, and `pca_estimate_normals()`. To update
    your code simply add as first template parameter
    `CGAL::Sequential_tag` or `CGAL::Parallel_tag` when calling one of
    these functions.
- `CGAL::Parallel_tag` can no longer be used in Point Set Processing
    algorithms if TBB is not available.
- Add a new simplification algorithm based on hierarchical clustering:
    `CGAL::hierarchy_simplify_point_set()`. It allows either to
    uniformly simplify the point set or to automatically adapt the local
    density of points to the local variation of the input computed by
    principal component analysis.
- New IO functions for PLY format (Polygon File Format):
    `CGAL::read_ply_points()`, `CGAL::read_ply_points_and_normals()`,
    `CGAL::write_ply_points()` and
    `CGAL::write_ply_points_and_normals()`.

### Surface Mesh Parameterization

- `LSCM_parameterizer_3` now uses by default Eigen instead of OpenNL
    as a model of `SparseLinearAlgebraTraits_d`.

### Spatial Searching

- Add function to find any point in a range query, that is neither all
    points, nor the closest one.

### Principal Component Analysis

- Add a template parameter `DiagonalizeTraits` for functions
    `CGAL::linear_least_squares_fitting_2()` and
    `CGAL::linear_least_squares_fitting_3()`. This allows to either
    choose the legacy internal diagonalization code from CGAL or the
    Eigen implementation (or any class that is a model of
    `DiagonalizeTraits`). Variants of the function that automatically
    deduce the kernel also automatically select the diagonalizer, so the
    API is mostly preserved.

### CGAL and Solvers

- This package now includes all CGAL concepts for solvers with models
    using the third party Eigen library.

### CGAL and the Boost Graph Library (BGL)

- Add function `CGAL::split_graph_into_polylines()` that allows to
    extract from a soup of segments given as a graph, polylines with
    nodes of degree at most 2. In addition a functor can be passed to
    the function to specify additional polyline endpoints.
- New functions to manipulate selection of faces, edges and vertices
    in a halfedge graph are added: `CGAL::expand_face_selection()`,
    `CGAL::reduce_face_selection()`, `CGAL::expand_edge_selection()`,
    `CGAL::reduce_edge_selection()` `CGAL::expand_vertex_selection()`,
    `CGAL::reduce_vertex_selection()` and
    `CGAL::select_incident_faces()`.
- Add a helper function `CGAL::clear` which clears a MutableFaceGraph
    efficiently and generically.

## Release 4.7

Release date: October 2015

### Installation

- The minimum required version of CMake is now 2.8.11. CMake versions
    3.1, 3.2, and 3.3 are supported.
- All Qt4 demos have been updated and now require Qt5 to be compiled.
    Qt5 version 5.3 or higher is required. The support for Qt4 is
    dropped. To compile `libCGAL_Qt5` and demos, you must set the cmake
    or environment variable `Qt5_DIR` to point to the path to the
    directory containing the file `Qt5Config.cmake` created by your Qt5
    installation. If you are using the open source edition it should be
    `/path-to/qt-everywhere-opensource-src-<version>/qtbase/lib/cmake/Qt5`.
- The code of the 3D demos now uses modern OpenGL, with shaders,
    instead of the fixed pipeline API of OpenGL-1.
- The Microsoft Windows Visual C++ compiler 2015 (VC14) is now
    supported. However, since this compiler is not officially supported
    by Intel TBB 4.4 and Qt 5.5 (the latest versions available at the
    time of this release), the parallelism features of CGAL and Qt5
    demos will not work.

### L Infinity Segment Delaunay Graphs (new package)

- The package provides the geometric traits for constructing the
    segment Delaunay graph in the max-norm (L Infinity). The traits also
    contain methods to draw the edges of the dual of the segment
    Delaunay graph in the max-norm i.e., the segment Voronoi diagram in
    the max-norm. The algorithm and traits rely on the segment Delaunay
    graph algorithm and traits under the Euclidean distance. The segment
    Voronoi diagram in the max-norm has applications in VLSI CAD.

### Advancing Front Surface Reconstruction (new package)

- This package provides a greedy algorithm for surface reconstruction
    from an unorganized point set. Starting from a seed facet, a
    piecewise linear surface is grown by adding Delaunay triangles one
    by one. The most plausible triangles are added first, in a way that
    avoids the appearance of topological singularities.

### Triangulated Surface Mesh Shortest Paths (new package)

- The package provides methods for computing shortest path on
    triangulated surface meshes. Given a set of source points on the
    surface, this package provides a data structure that can efficiently
    provides the shortest path from any point on the surface to the
    sources points. There is no restriction on the genus or the number
    of connected components of the mesh.

### Triangulated Surface Mesh Skeletonization (new package)

- This package provides a (1D) curve skeleton extraction algorithm for
    a triangulated polygonal mesh without borders based on the mean
    curvature flow. The particularity of this skeleton is that it
    captures the topology of the input. For each skeleton vertex one can
    obtain its location and its corresponding vertices from the input
    mesh. The code is generic and works with any model of the
    \`FaceListGraph\` concept.

### 3D Point-Set Shape Detection (new package)

- This package implements the efficient RANSAC method for shape
    detection, contributed by Schnabel et al. From an unstructured point
    set with unoriented normals, the algorithm detects a set of shapes.
    Five types of primitive shapes are provided by this package: plane,
    sphere, cylinder, cone and torus. Detecting other types of shapes is
    possible by implementing a class derived from a base shape.

### 2D Visibility (new package)

- This package provides several variants to compute the visibility
    area of a point within polygonal regions in two dimensions.

### Polygon Mesh Processing (new package)

- This package implements a collection of methods and classes for
    polygon mesh processing, ranging from basic operations on simplices,
    to complex geometry processing algorithms. The implementation of
    this package mainly follows algorithms and references given in
    Botsch et al.'s book on polygon mesh processing.

### General

- Support for unordered sets and maps of the stdlib and of boost for
    handle and index classes.

### Approximation of Ridges and Umbilics on Triangulated Surface Meshes

- This package now supports any model of the concept `FaceGraph`.
- **Breaking change:** The package no longer supports models of
    `TriangulatedSurfaceMesh` which are not at the same time models of
    the concept `FaceGraph`.

### dD Geometry Kernel

- `Epick_d` gains 3 new functors: `Construct_circumcenter_d`,
    `Compute_squared_radius_d`, `Side_of_bounded_sphere_d`. Those are
    essential for the computation of alpha-shapes.

### 2D Arrangements

- Introduced a new traits class, called
    `Arr_polycurve_traits_2<SubcurveTraits>`, which handles general
    piece-wise (polycurve) curves. The pieces do not necessarily have to
    be linear.
- Introduced two new concepts called `ArrangementApproximateTraits_2`
    and `ArrangementConstructXMonotoneCurveTraits_2`.
  - The existing `ArrangementLandmarkTraits_2` concept, which has
        two requirements, now refines the two respective concepts above.
  - The template parameter of the existing
        `Arr_polyline_traits_2<SegmentTraits>` template must be
        substituted with a traits class that is a model of the
        `ArrangementConstructXMonotoneTraits_2` concept among the other
        when `Arr_polyline_traits_2` is instantiated.

### 2D Minkowski Sums

- Added support for polygons with holes and optimized the construction
    of Minkowski sums.
  - Introduced an implementation of the "reduced convolution"
        method, a variant of the method described in "2D Minkowski Sum
        of Polygons Using Reduced Convolution" by Behar and Lien. The
        new method supports polygons with holes and in many cases out
        performs the implementation of the existing (full) convolution
        method.
  - Introduced two new classes that decompose polygons into convex
        pieces (models of the `PolygonConvexDecomposition_2` concept)
        based on vertical decomposition and constrained Delaunay
        triangulation, respectively. These new models also support the
        convex decomposition of polygons with holes.

### 3D Periodic Triangulations

- Rename `Periodic_3_triangulation_traits_3` to
    `Periodic_3_Delaunay_triangulation_traits_3`.
- Rename the concept `Periodic_3TriangulationTraits_3` to
    `Periodic_3DelaunayTriangulationTraits_3`.
- Create `Periodic_3_triangulation_traits_3` and the concept
    `Periodic_3TriangulationTraits_3`.

### 2D Conforming Triangulations and Meshes

- Add an optimization method `CGAL::lloyd_optimize_mesh_2()` that
    implements the Lloyd (or Centroidal Voronoi Tessellation)
    optimization algorithm in a Constrained Delaunay Triangulation. For
    optimization, the triangulation data structure on which the mesher
    relies needs its `VertexBase` template parameter to be a model of
    the new concept `DelaunayMeshVertexBase_2`.

### Point Set Processing and Surface Reconstruction from Point Sets

- Add the function `CGAL::compute_vcm()` for computing the Voronoi
    Covariance Measure (VCM) of a point set. The output of this function
    can be used with the function `CGAL::vcm_is_on_feature_edge()` to
    determine whether a point is on or close to a feature edge. The
    former function is also internally used by
    `CGAL::vcm_estimate_normals()` to estimate the normals of a point
    set and it is particularly suited to point sets with noise.

### Spatial Sorting

- Add the possibility to sort points on a sphere along a space-filling
    curve using the functions `CGAL::hilbert_sort_on_sphere` and
    `CGAL::spatial_sort_on_sphere`.

### Geometric Object Generators

- Add new random generator of points in a 2D and 3D triangle and in a
    tetrahedron (`CGAL::Random_points_in_triangle_2`,
    `CGAL::Random_points_in_triangle_3`,
    `CGAL::Random_points_in_tetrahedron_3`).

## Release 4.6.2

Release date: August 2015

This release only fixes bugs. See the list of fixed bugs on Github:

<https://github.com/CGAL/cgal/issues?q=milestone%3A4.6.2>

## Release 4.6.1

Release date: June 2015

This release only fixes bugs. See the list of fixed bugs on Github:

<https://github.com/CGAL/cgal/issues?q=milestone%3A4.6.1+-label%3Ainvalid>

## Release 4.6

Release date: April 2015

### Installation

- The required version of Boost is now 1.48 or higher.

### 2D Polyline Simplification (new package)

- This package enables to simplify polylines with the guarantee that
    the topology of the polylines does not change. This can be done for
    a single polyline as well as for a set of polyline constraints in a
    constrained triangulation. The simplification can be controlled with
    cost and stop functions.

### 2D Generalized Barycentric Coordinates (new package)

- This package offers an efficient and robust implementation of
    two-dimensional closed-form generalized barycentric coordinates
    defined for simple two-dimensional polygons.

### Scale-Space Surface Reconstruction (new package)

- This new package provides a class gathering a dedicated smoothing
    algorithm and some convenience functions to help the creation of a
    surface out of a point set using the 3D Alpha Shapes package. The
    particularity of this reconstruction pipeline is that the input
    point are in the output and no new points are created. Note that in
    the current version, the output is a triangle soup that is not
    necessarily a valid (manifold) polyhedral surface.

### Surface Mesh (new package)

- The surface mesh class provided by this package is an implementation
    of the halfedge data structure allowing to represent polyhedral
    surfaces. It is an alternative to the packages `CGAL::Polyhedron_3`
    and `CGAL::HalfedgeDS`.

### dD Triangulation (new package)

- This new package provides classes for manipulating triangulations in
    Euclidean spaces whose dimension can be specified at compile-time or
    at run-time. It also provides a class that represents Delaunay
    triangulations.

### dD Convex Hulls and Delaunay Triangulations

- This package is deprecated and the new package Triangulation should
    be used instead.

### dD Geometry Kernel

- It has been reported that the recently introduced `Epick_d` kernel
    may not work with Intel C++ Compiler prior to version 15.
    Documentation has been updated.

### 3D Convex Hulls

- Add functions `halfspace_intersection_3` and
    `halfspace_intersection_with_constructions_3` to compute the
    intersection of halfspaces defining a closed polyhedron.
- Fix a bug introduced in CGAL 4.5 that can appear while computing the
    convex hull of coplanar points.
- Fix a robustness issue in `Convex_hull_traits_3`. This traits is
    used by default with the kernel
    `Exact_predicates_inexact_constructions_kernel`.
- The function `CGAL::convex_hull_incremental_3` is deprecated and the
    function `convex_hull_3` should be used instead.

### Combinatorial Maps and Linear Cell Complex

- Added `correct_invalid_attributes`,
    `set_automatic_attributes_management` and
    `are_attributes_automatically_managed` methods in `CombinatorialMap`
    concept. This allows high level operations to not update non void
    attributes during massive calls of these operations, but only after
    the end of their executions.

### 2D Triangulations

- The class `Constrained_triangulation_plus_2` now can handle
    polylines as constraints.
- As a consequence a `Constraint_id` has been introduced which
    replaces `pair<Vertex_handle,Vertex_handle>` as identifier of a
    constraint.

### 3D Mesh Generation

- Add member functions `output_boundary_to_off` and
    `output_facets_in_complex_to_off` in the class
    `CGAL::Mesh_complex_3_in_triangulation_3` to export the boundary of
    a domain or a subdomain.

### 3D Fast Intersection and Distance Computation

- Add new constructors to `AABB_halfedge_graph_segment_primitive` and
    `AABB_face_graph_triangle_primitive` in order to be able to build
    primitives one by one.

### Spatial Searching

- Fixed a bug in `CGAL::Splitters.h` sliding midpoint rule, where
    degenerated point sets (e.g.,points on segment) caused the kd-tree
    to get linear.
- Improved performance of `Orthogonal_k_neighbor_search`. Note that VC
    2013 does not compile `boost::container::deque` of Boost 1\_55 and
    does hence have a workaround which does not have the improvement.
- **Breaking change:** The concept `OrthogonalDistance` has new
    function overloads for `min_distance_to_rectangle` and
    `max_distance_to_rectangle` with an additional reference parameter
    `std::vector`.
- **Breaking change:** The order of the points in the iterator range
    `[tree.begin(),tree.end()]` is not the order of insertion of the
    points into the tree. This was not guaranteed before but might have
    been observed and exploited by users.
- Derived `kd_tree_leaf_node` and `kd_tree_internal_node` from
    `kd_tree_node` to save memory.

### Geometric Object Generators

- Add a new function `random_convex_hull_in_disc_2` that efficiently
    generates a random polygon as the convex hull of uniform random
    points chosen in a disc.

## Release 4.5.2

Release date: February 2015

### General

- Fix a bug that prevented the compilation with recent versions of
    Boost (&gt;=1.56) when explicit conversions operators (from C++11)
    are supported. That prevented the compilation with Microsoft Visual
    Studio 2013.

### 3D Convex Hulls

- Fix a non-robust predicate bug that was showing up when input points
    where lexicographically sorted.

### 3D Mesh Generation

- Fix a bug in the sliver perturbation optimization method. It could
    create some holes on the surface of the mesh.

## Release 4.5.1

Release date: December 2014

### 3D Mesh Generation

- Fix a bug in the sliver exudation preservation of boundaries.

## Release 4.5

Release date: October 2014

### Installation

- Changes in the set of supported platforms:
  - The Microsoft Windows Visual C++ compiler 2008 (VC9) is no
        longer supported since CGAL-4.5.
- Since CGAL version 4.0, Eigen was the recommended third-party
    library to use with *Planar Parameterization of Triangulated Surface
    Meshes*, *Surface Reconstruction from Point Sets*, *Approximation of
    Ridges and Umbilics on Triangulated Surface Meshes*, and *Estimation
    of Local Differential Properties of Point-Sampled Surfaces*
    packages. From CGAL version 4.5, Taucs, Blas and Lapack are no
    longer supported.
- CGAL is now compatible with the new CMake version 3.0.

### Triangulated Surface Mesh Deformation (new package)

- This package allows to deform a triangulated surface mesh under
    positional constraints of some of its vertices without requiring any
    additional structure other than the surface mesh itself. The methods
    provided implements an as-rigid-as-possible deformation. Note that
    the main class name has changed between the 4.5-beta1 and the 4.5
    releases to better match the CGAL naming conventions (from
    `CGAL::Deform_mesh` to `CGAL::Surface_mesh_deformation`).

### CGAL and the Boost Graph Library (major changes)

- Cleanup of the `HalfedgeGraph` concept. In particular:
  - Introduction of the notion of `halfedge_descriptor` in the
        specialization of the class `boost::graph_traits`.
  - Deprecation of `halfedge_graph_traits`.
  - A model of `HalfedgeGraph` is considered as an undirected graph.
        Thus any call to `edges()` should be replaced by `halfedges()`
        and `num_edges()` now returns the number of (undirected) edges.
  - **Breaking change:** `is_border_edge` and `is_border_halfedge`
        properties are removed. The free functions `is_border()` and
        `is_border_edge()` should be used instead.
  - Renaming of `HalfedgeGraph` specific free functions.
- Introduction of the `FaceGraph` concept.
- Adaptation of the package *Triangulated Surface Mesh Simplification*
    and of the class `AABB_halfedge_graph_segment_primitive` from the
    package *3D Fast Intersection and Distance Computation* to the API
    change.
- Update of the package *Triangulated Surface Mesh Segmentation* and
    of the class `AABB_face_graph_triangle_primitive` from the package
    *3D Fast Intersection and Distance Computation* to accept model of
    the newly introduced concepts.
- Offer *Euler* operations as free functions for models of the graph
    concepts provided by CGAL.
- Specialization of `boost::graph_traits` for
    `OpenMesh::PolyMesh_ArrayKernelT` as proof of concept. A
    `OpenMesh::PolyMesh_ArrayKernelT` becomes a model of the
    aforementioned concepts when including
    `CGAL/boost/graph/graph_traits_PolyMesh_ArrayKernelT.h`.

### dD Geometry Kernel

- A new model `Epick_d` of the `Kernel_d` concept is introduced. It
    provides better performance through arithmetic filtering and
    specializations for fixed dimensions. It may not work with compilers
    as old as gcc-4.2, but was tested with gcc-4.4.

### 3D Convex Hulls

- Clean up the documentation of the concepts

### 2D Arrangements

- Fixed a bug in removing an unbounded curve (e.g., a ray) from an
    arrangement induced by unbounded curves.

### 2D Snap Rounding

- Replaced use of private `kd_tree` with CGAL's official `Kd_tree`
    from `Spatial_searching` package; results in a small performance
    gain. Removed the private `kd_tree` package.

### 3D Triangulations

- Add an experimental parallel version of the Delaunay triangulation
    and the regular triangulation algorithms, which allows parallel
    insertion and removal of point ranges.
- Add caching of circumcenters to `Regular_triangulation_cell_base_3`.
    The cache value is computed when `cell->circumcenter()` or
    `rt.dual(cell)` functions are called.

### 3D Periodic Triangulations

- Add a method to locate point with inexact predicates.

### 3D Mesh Generation

- Add a new constructor for the class `Labeled_mesh_domain_3` which
    takes an `Iso_cuboid_3`.
- Add a new labeling function wrapper for meshing multi-domain.
- The meshing functionality in the Qt demos in `demo/Polyhedron/` and
    `demo/Mesh_3/` can now use the handling of 1d-features, that exists
    in CGAL since version 3.8.
- Add an experimental parallel version of the 3D mesh refinement and
    mesh optimization methods.

### Point Set Processing and Surface Reconstruction from Point Sets

- The former demo has been removed and is fully merge in the
    Polyhedron demo.

### Point Set Processing

- Workaround a bug in dijsktra shortest path of boost 1.54 by shipping
    and using the boost header from the 1.55 release. This header will
    be used only if you are using the version 1.54 of boost.

### Triangulated Surface Mesh Simplification

- **Breaking change:** Due to the cleanup of the concepts of the
    package *CGAL and the Boost Graph Library*, the named parameter
    `edge_is_border_map` has been removed, and the named parameter
    `edge_is_constrained_map` now expects a property map with an edge
    descriptor as key type (vs. halfedge descriptor before).
- Add some optimization in the code making the implementation faster
    (depending on the cost and the placement chosen). However, for an
    edge which collapse is not topologically valid, the vector of
    vertices of the link provided by its profile might contains
    duplicates, thus also breaking the orientation guarantee in the
    vector. This must not be a problem for users as the edge is not
    collapsible anyway but if it is a absolute requirement for user
    defined cost/placement, defining the macro
    `CGAL_SMS_EDGE_PROFILE_ALWAYS_NEED_UNIQUE_VERTEX_IN_LINK` will
    restore the former behavior.

### dD Spatial Searching

- Added methods `reserve(size_t size)` and `size_t       capacity()`
    to class `Kd_tree` to allocate memory to store `size` points and to
    report that number (STL compliance).

### STL Extensions for CGAL

- Add `Compact_container::operator[]`, allowing a direct access to the
    ith element of a compact container.
- Add `Concurrent_compact_container`, a compact container which allows
    concurrent insertion and removal.

## Release 4.4

Release date: April 2014

### Installation

- Additional supported platforms:
  - The Apple Clang compiler version 5.0 is now supported on
        OS X Mavericks.
  - The Microsoft Windows Visual C++ compiler 2013 (VC12) is now
        supported.

### Triangulated Surface Mesh Segmentation (new package)

- This package implements the segmentation of triangulated surface
    meshes based on the Shape Diameter Function (SDF). In addition, it
    also provides functions to generate segmentations based on a user
    defined alternative to the SDF.

### Number Types

- A new class `CGAL::Mpzf` is introduced on some platforms for exact
    ring operations. It is used to improve the speed of the evaluation
    of predicates in degenerate situations.

### 2D and 3D Geometry Kernel

- Fix a bug introduced in CGAL 4.3 when computing the intersection of
    two 3D triangles.

### 2D Polygon Partitioning

- Bug fix to make the partition algorithms working with a Lazy kernel
    such as `Exact_predicates_exact_constructions_kernel`.

### 2D Regularized Boolean Set-Operations

- Fix two memory leaks in `CGAL::General_polygon_set_2`.

### Combinatorial Maps and Linear Cell Complex

- `null_dart_handle` is no longer a static data member in the
    `CombinatorialMap` concept. This implies to move the following
    methods of `Dart` concept into `CombinatorialMap` concept:
    `is_free`, `highest_nonfree_dimension`, `opposite` and
    `other_extremity`. We also transform the static methods
    `vertex_attribute` and `point` of `Linear_cell_complex` class into
    non static methods. You can define the `CGAL_CMAP_DEPRECATED` macro
    to keep the old behavior.

### 2D Arrangements

- Revise the API of **polylines**. In particular, *construction* is
    now done using functors and *iteration* is possible only on the
    segments of a polyline.
- Fix a bug in the *Landmark* point-location strategy.

### 2D Snap Rounding

- Fix a memory leak

### 2D Triangulations

- Add different overloads of the function `insert_constraints` that
    inserts a range of points and segments, or a range of segments.
    These functions uses the spatial sorting in order to speed up the
    time needed for the insertion.

### 3D Alpha Shapes

- Add member functions in `CGAL::Alpha_shape_3` to give access to the
    alpha status of edges and facets (`get_alpha_status())`.
- Add another filtration method (`filtration_with_alpha_values()`)
    that reports the alpha value at which each face appears in the
    filtration.

### 3D Mesh Generation

- Fix the access to functions `number_of_facets` and `number_of_cells`
    in `Mesh_complex_3_in_triangulation_3`.
- Change the internal API of the sliver perturber, to make possible
    for developers to optimize another criterion than the (default)
    minimal dihedral angle. Developers can also define a new
    perturbation vector (for angles we had gradient of squared
    circumradius, gradient of volume, gradient of minimal dihedral
    angle, and random) which is better suitable to optimize their
    criterion.
- Improve the use of cache values in `Mesh_cell_base_3` to (re)compute
    circumcenters and sliver criterion values only when needed.

### Triangulated Surface Mesh Simplification

- Fix a bug in the way edges can be marked as non-removable by adding
    a named-parameter `edge_is_constrained_map` to the function
    `edge_collapse`

### dD Spatial Searching

- Fix a documentation bug: The property map passed as template
    parameter to the classes `Search_traits_adapter` and
    `Distance_adapter` must be a lvalue property map. To avoid incorrect
    usage, a static assertion has been added in the CGAL code to prevent
    the user from instantiating these classes with an incorrect property
    map type.

### CGAL ipelets

- Better description of the demo ipelets in the user manual
- New ipelet for pencils of circles
- New ipelet for hyperbolic geometry in Poincaré model
- The generator ipelet now generates point in a selected zone
- Hilbert sort ipelet implements two policies

## Release 4.3

Release date: October 2013

### The CGAL Manual

- The documentation of CGAL is now generated with Doxygen.

### 2D Periodic Triangulations (new package)

- This package allows to build and handle triangulations of point sets
    in the two dimensional flat torus. Triangulations are built
    incrementally and can be modified by insertion or removal of
    vertices. They offer point location facilities. The package provides
    Delaunay triangulations and offers nearest neighbor queries and
    primitives to build the dual Voronoi diagrams.

### API Changes

#### 2D and 3D Geometry Kernel

- The intersection functions and functors used to return a
    `CGAL::Object` in order to deal with the different possible return
    types. However, depending on the arguments it is possible to reduce
    the possible return types to a small set. For this reason and to
    take advantage of the type safety, we decided to use
    `boost::variant` instead of `CGAL::Object`. The `result_of` protocol
    is now even more useful to determine the return type of the
    intersection functions and functors. The change should be relatively
    transparent to the user thanks to the implicit constructor added to
    `CGAL::Object`. However, it is recommended to upgrade your code. The
    previous behavior can be restored by defining the macro
    `CGAL_INTERSECTION_VERSION` to 1.

#### 2D Arrangements

- The type of the result of point location queries changed to
    `boost::variant` (from `CGAL::Object`). For convenience, the
    previous behavior can be restored by defining the macro
    `CGAL_ARR_POINT_LOCATION_VERSION` to 1.
- Introduced an optimization for operations on large and dense
    arrangements.

#### 3D Fast Intersection and Distance Computation

- Following the intersection API change, `Object_and_primitive_id` has
    been replaced by a template class
    `Intersection_and_primitive_id<Query>` to determine the type
    depending on the query object type.

#### CGAL and Boost Property Maps

- The `key_type` of the property maps provided by CGAL used to be an
    iterator. In order to be more easily reused, the `key_type` has
    been changed to be the `value_type` of the iterator. The packages
    that have been updated to match these changes are **Point Set
    Processing** and **Surface Reconstruction from Point Sets**.
    However, for most users this change should be transparent if the
    default property maps were used. For convenience, the former
    behavior can be enabled by defining the macro
    `CGAL_USE_PROPERTY_MAPS_API_V1`.

### Algebraic Foundations

- For convenience, add an overload of `make_rational()` taking a pair
    of numbers.

### 2D and 3D Geometry Kernel

- A `Iso_rectangle_2` can now be constructed from a `Bbox_2` and an
    `Iso_cuboid_3` from a `Bbox_3`.
- The implementation of `CGAL::Object` has been updated and now uses
    `boost::shared_ptr` and `boost::any`. This implementation is faster.
- Add to `Bbox_2` and `Bbox_3` a `+=` operator as well as free
    functions to get the bounding box of a range of geometric objects.

### Combinatorial Maps

- Two bug fixes: do not use the 2 least significant bits for cell
    attribute without dart support; share the mark when copying a
    `CMap_cell_iterator`.
- Add a constructor taking a given combinatorial map as argument,
    possibly with different dimension and/or different attributes. This
    allows to transform a combinatorial map.
- Add operator= and swap method.
- Add dynamic onmerge/onsplit functions that can be associated
    dynamically to i-attributes and which are automatically called when
    i-cells are split/merged.
- Add a function allowing to reverse the orientation of a
    combinatorial map, and another one to reverse one connected
    component of a combinatorial map.

### 3D Boolean Operations on Nef Polyhedra

- Bug-fix in IO when using `Lazy_exact_nt` as number type or
    `Exact_predicates_exact_constructions_kernel` as kernel.

### 2D Triangulations

- Extend the concept `TriangulationDataStructure_2` to require a more
    general `copy_tds` function that allows a copy between TDS of
    different types. The CGAL model has been updated.
- Add a way to efficiently insert a range of points with information
    into the 2D constrained Delaunay triangulations.

### 3D Triangulations

- Extend the concept `TriangulationDataStructure_3` to require a more
    general `copy_tds` function that allows a copy between TDS of
    different types. The CGAL model has been updated.
- Add an advanced function to set the infinite vertex of the
    triangulation for low level operations
- Fix a bug in the function inserting a range of points with info when
    the `Fast_location` tag is used

### 2D Segment Delaunay Graph

- Add functions `insert_points` and `insert_segments` to insert a
    range of points and segments. These functions uses the spatial
    sorting in order to speed up the time needed for the insertion. The
    function
    `insert(Input_iterator first, Input_iterator beyond,       Tag_true)`
    has been updated to dispatch the input when possible to these
    functions.

### 2D Apollonius Graphs

- Modified insertion algorithm so that the code can handle
    pseudo-circles as well.
- Updated implementation of the vertex conflict predicate by a faster
    version.

### 3D Mesh Generation

- Speed-up `Mesh_3` and in particular the global optimizers (Lloyd and
    ODT) by introducing a parameter `do_freeze` to prevent from moving
    vertices which would move of very small displacements.
- Introduce new data structures and options for speed-up and
    compacity. Note that `Compact_mesh_cell_base_3` and
    `Mesh_vertex_base_3` are now our favored implementations of the
    concepts `MeshCellBase_3` and `MeshVertexBase_3`.
- Introduce a new constructor for `Polyhedral_mesh_domain_3` that
    takes a bounding polyhedron to be meshed along with a polyhedral
    surface entirely included in it. This allows the user to mesh a
    polyhedral domain with internal surface(s) which can be
    non-watertight and even non-manifold.
- Several documentation bug fixes.
- Provide the ability to plug in custom `cell_base`/`vertex_base`
    classes into the `Mesh_triangulation_3` class.

### Triangulated Surface Mesh Simplification

- Fix a segmentation fault that was happening when some edges of
    length 0 were in the input mesh.

### 3D Fast Intersection and Distance Computation

- Following the intersection API change, `Object_and_primitive_id` has
    been replaced by a template class
    `Intersection_and_primitive_id<Query>` to determine the type
    depending on the query object type.
- Introduce the class `AABB_halfedge_graph_segment_primitive`, which
    replaces the class `AABB_polyhedron_segment_primitive` (which is now
    deprecated). The new class is more general and can be used with any
    model of `HalfedgeGraph`.
- Introduce the class `AABB_face_graph_triangle_primitive` which
    replaces the class `AABB_polyhedron_triangle_primitive` (which is
    now deprecated).
- Document the classes `AABB_segment_primitive` and
    `AABB_triangle_primitive` that were already used in some examples.
- Add a generic primitive class `AABB_primitive` that allows to define
    a primitive type by defining only two property maps.
- Introduce a new concept of primitive `AABBPrimitiveWithSharedData`.
    It allows to have some data shared between the primitives stored in
    a `AABB_tree`. With this you can, for example have a primitive
    wrapping an integer which refers to the position of a geometric
    object in a `std::vector`. Only one reference to this vector will be
    stored in the traits of the tree. The concept `AABBTraits`, its
    model `AABB_traits` and the class `AABB_tree` have been updated
    accordingly. However, everything is backward compatible.
- Fix a memory leak in the destructor of the class `AABB-tree`

### STL Extensions for CGAL

- Add to `Dispatch_output_iterator` and
    `Dispatch_or_drop_output_iterator` an operator to accept and
    dispatch a tuple of values.

### Concurrency in CGAL

- Add a `FindTBB` CMake module so that one can easily link with TBB to
    write shared-memory parallel code.
- Introduce two new tags: `Sequential_tag` and `Parallel_tag`

## Release 4.2

Release date: March 2013

### Installation

- Additional supported platforms:
  - The Microsoft Windows Visual C++ compiler 2012 (VC11) is now
        supported.
- With Microsoft Visual C++ (all supported versions), the compiler
    flags `/bigobj` and `/wd4503` are added by CGAL CMake scripts.
- This is the last release whose "`UseCGAL.cmake`" file (if using CGAL
    in a CMake build environment) contains the line

    ```cmake
    link_libraries(${CGAL_LIBRARIES_DIR} ${CGAL_3RD_PARTY_LIBRARIES_DIRS})
    ```

    as this is a deprecated CMake command. The correct way to link with
    CGAL's libraries (as for required 3rd party libraries) is to use
    '`target_link_libraries`' which specifies for each build target
    which libraries should be linked. The following serves as example:

    ```cmake
    find_package(CGAL)
    include(${CGAL_USE_FILE})
    add_executable(myexe main.cpp)
    target_link_libraries(myexe ${CGAL_LIBRARIES}
                                ${CGAL_3RD_PARTY_LIBRARIES})
    ```

    We also expect further changes in CGAL's CMake setup (change of
    variable names, consistency of filename and output, removing
    essential libraries, building executables, removal of
    '`${CGAL_3RD_PARTY_LIBRARIES}`').

### 2D Arrangements

- Enhanced the 2D-arrangements demonstration program and ported it to
    Qt4. The new demonstration program makes use of the CGAL Graphics
    View framework, in which the 2D primitives are individually
    represented as objects in a scene. (The implementations of several
    demos in CGAL already make use of this framework.) This project was
    carried out as part of the 2012 Google Summer of Code program.
- Fixed a bug in the Walk-Along-A-Line point location strategy for
    arrangements induced by unbounded curves.

### 2D Circular Geometry Kernel

- Fix the intersection type computed when intersecting two identical
    circles.
- Forward correctly the result type of the linear kernel functors

### 2D Triangulations

- Add mechanism to avoid call stack overflow in
    `Delaunay_triangulation_2` and
    `Constrained_Delaunay_triangulation_2`.
- Add a constructor for `Regular_triangulation_2` and
    `Delaunay_triangulation_2` from a range of points or a range of
    points with info.

### 2D Voronoi Diagram Adaptor

- Bug-fix: Add `ccb()` method in face type as documented.

### 3D Minkowski Sum of Polyhedra

- Fix a memory leak.

### 3D Fast Intersection and Distance Computation

- Update requirements of the concepts `AABBTraits` and
    `AABBGeomTraits` to match the implementation of the package.

### Generator

- Addition of the `Combination_enumerator`

### STL Extensions

- Introduction of `CGAL::cpp11::result_of` as an alias to the tr1
    implementation from boost of the `result_of` mechanism. When all
    compilers supported by CGAL will have a Standard compliant
    implementation of the C++11 `decltype` feature, it will become an
    alias to `std::result_of`.

### Surface Reconstruction from Point Sets

- Performance improvements and addition of an option to better
    reconstruct undersampled zones. The poisson reconstruction plugin of
    the Polyhedron demo has an option to switch it on.

## Release 4.1

Release date: October 2012

### Installation

- Additional supported platforms:
  - The Apple Clang compiler versions 3.1 and 3.2 are now supported
        on Mac OS X.
- Improved configuration for essential and optional external third
    party software
- Added more general script to create `CMakeLists.txt` files:
    `cgal_create_CMakeLists`
- Availability tests for C++11 features are now performed with the
    help of [Boost.Config](https://www.boost.org/libs/config). A Boost
    version of 1.40.0 or higher is needed to use C++11 features.

### 2D Arrangement

- Improved the implementation of the incremental randomized
    trapezoidal decomposition point-location strategy. The new
    implementation enables point location in unbounded arrangements. It
    constructs a search structure of guaranteed linear size with
    guaranteed logarithmic query time.

### 2D Convex Hulls and Extreme Points

- Speed up the preprocessing stage of the Akl-Toussaint implementation
    (used by the free function `convex_hull_2` when forward iterators
    are provided as input).

### Combinatorial Maps

- Minor bugfix; replace some functors by methods.

### Linear Cell Complex

- Improve the demo: add a widget showing all the volumes and an
    operation to create a Menger sponge.

### Kernels

- All Kernel functors now support the `result_of` protocol.

### `STL_Extensions` for CGAL

- The namespace `cpp0x` has been renamed `cpp11`. The old name is
    still available for backward compatibility.

## Release 4.0.2

Release date: Jul 2012

This is a bug fix release. It fixes a bug in the `CMakeLists.txt` for
CGAL-4.0.1, that prevented even building the libraries.

## Release 4.0.1

Release date: Jul 2012

This is a bug fix release. Apart various minor fixes in the
documentation, the following has been changed since CGAL-4.0:

### 2D Voronoi Diagram Adaptor (re-added)

- The package *2D Voronoi Diagram Adaptor* was temporarily removed
    from the CGAL distribution because of license issues. That package
    is now back into CGAL.

### 2D and 3D Geometry Kernel

- Fix a bug in the `Segment_3-Triangle_3` intersection function in the
    case the segment is collinear with a triangle edge.
- Fix a bug in the `Projection_traits_.._3` class in the case a
    segment was parallel to the x-axis.

### Algebraic Kernel

- Avoid the linking error "duplicate symbols" when two compilation
    units using the algebraic kernel are linked.

### 3D Boolean Operations on Nef Polygons Embedded on the Sphere

- Fix a memory leak due to the usage of an internal mechanism that has
    been replaced by `boost::any`. This also influences the packages 2D
    Boolean Operations on Nef Polygons, 3D Boolean Operations on Nef
    Polyhedra, Convex Decomposition of Polyhedra, and 3D Minkowski Sum
    of Polyhedra.

### 2D Arrangement

- Fix several memory leaks.

### 2D Mesh Generation

- Fix a compilation error in the header
    `<CGAL/Mesh_2/Do_not_refine_edges.h>` when g++ version 4.7 is used.

### Surface Mesh Generation and 3D Mesh Generation

- Fix an important bug in the `CGAL_ImageIO` library, that could lead
    to wrong result when meshing from a 3D image.
- Fix the compilation of the demo in `demo/Surface_mesher`, when Boost
    version 1.48 or 1.49 is used.

### Surface Mesh Parameterization

- Fix a memory leak.
- Fix a compatibility issue with Eigen-3.1 of `Eigen_solver_traits`.
    This fix also affects the usage of that class in the package
    *Surface Reconstruction from Point Sets*.

## Release 4.0

Release date: March 2012

CGAL 4.0 offers the following improvements and new functionality :

### License Changes

The whole CGAL-3.x series was released under a combination of LGPLv2
(for the foundations of CGAL), and QPL (for the high-level packages).
QPL was the former license of the graphical toolkit Qt, but that license
is not supported by any major free software project. Furthermore, the
terms of the LGPLv2 license are ambiguous for a library of C++
templates, like CGAL.

The CGAL project, driven by the CGAL Editorial Board, has decided to
change the license scheme of CGAL. We increased the major number of the
CGAL version to '4' in order to reflect this license change. The
CGAL-4.x series is released under:

- LGPLv3+ (that is LGPL *"either version 3 of the License, or (at your
    option) any later version"*), for the foundations of CGAL, instead
    of LGPLv2,
- GPLv3+ for the high-level packages, instead of QPL.

### General

- On Windows, CGAL libraries are now built by default as shared
    libraries (also called DLL). To run applications that use .dll files
    of CGAL, you must either copy the .dll files into the directory of
    the application, or add the path of the directory that contains
    those .dll files into the PATH environment variable.
- On Windows, the CMake scripts of CGAL now search for shared version
    of the Boost libraries. You must ensure that the .dll files of Boost
    are found by the dynamic linker. You can, for example, add the path
    to the Boost .dll files to the PATH environment variable.
- On Windows, CMake version 2.8.6 or higher is now required.
- Eigen version 3.1 or later is now the recommended third party
    library to use in *Planar Parameterization of Triangulated Surface
    Meshes*, *Surface Reconstruction from Point Sets*, *Approximation of
    Ridges and Umbilics on Triangulated Surface Meshes*, and *Estimation
    of Local Differential Properties of Point-Sampled Surfaces*
    packages. If you use Eigen you no longer need Taucs, Lapack or Blas
    to use those packages (and any other in CGAL).

### Linear Cell Complex (new package)

- This package implements linear cell complexes, objects in
    d-dimension with linear geometry. The combinatorial part of objects
    is described by a combinatorial map, representing all the cells of
    the object plus the incidence and adjacency relations between cells.
    Geometry is added to combinatorial maps simply by associating a
    point to each vertex of the map. This data structure can be seen as
    the generalization in dD of the `Polyhedron_3`.

### 2D Voronoi Diagram Adaptor (temporarily removed)

- As the copyright holder of this package has not granted the right to
    switch from QPL to GPL, this package is removed from the
    distribution. Note that it is "only" an adapter, that is the
    functionality of point/segment/disk Voronoi diagram is offered
    through the Delaunay triangulation, segment Delaunay graph, and
    Apollonius graph.

### AABB Tree

- Document constness of member functions of the `AABB_tree` class.
- The class `AABB_tree` is now guaranteed to be read-only thread-safe.
    As usual in CGAL, this small overhead introduced for thread-safety
    can be deactivated by defining `CGAL_HAS_NO_THREADS`.

### 2D Alpha Shapes

- Add an extra template parameter to the class `Alpha_shape_2` that
    allows a certified construction using a traits class with exact
    predicates and inexact constructions.
- An object of type `Alpha_shape_2` can now be constructed from a
    triangulation.

### 3D Alpha Shapes

- Add an extra template parameter to the class `Alpha_shape_3` that
    allows a certified construction using a traits class with exact
    predicates and inexact constructions.

### Geometric Object Generators

- `Random_points_in_iso_box_d` (deprecated since 3.8) has been
    removed. Use `Random_points_in_cube_d` instead.

### Linear and Quadratic Programming Solver

- Minor bugfix.

### Spatial Searching

- The const-correctness of this package have been worked out. The
    transition for users should be smooth in general, however adding few
    const in user code might be needed in some cases.
- The class `Kd_tree` is now guaranteed to be read-only thread-safe.
    As usual in CGAL, this small overhead introduced for thread-safety
    can be deactivated by defining `CGAL_HAS_NO_THREADS`.
- Bug-fix in `Orthogonal_incremental_neighbor_search` and
    `Incremental_neighbor_search` classes. Several calls to `begin()`
    now allow to make several nearest neighbor search queries
    independently.

### STL Extension

- `CGAL::copy_n` is now deprecated for `CGAL::cpp0x::copy_n` which
    uses `std::copy_n`, if available on the platform.
- `CGAL::successor` and `CGAL::predecessor` are now deprecated for
    `CGAL::cpp0x::next` and `CGAL::cpp0x::prev`. These functions use the
    standard versions if available on the platform. Otherwise,
    `boost::next` and `boost::prior` are used.

### `Triangulation_2`

- Fix a thread-safety issue in `Delaunay_triangulation_2` remove
    functions. As usual in CGAL, the small overhead introduced for
    thread-safety can be deactivated by defining `CGAL_HAS_NO_THREADS`.
- Add extraction operator for the class `Constrained_triangulation_2`
    (and thus to all inheriting classes).

## Release 3.9

Release date: September 2011

CGAL 3.9 offers the following improvements and new functionality :

### General

- The class `Root_of_2` is now deprecated. It is recommended to use
    the class `Sqrt_extension` instead.
- The class `Sqrt_extension` is now used everywhere in CGAL where an
    algebraic number of degree 2 is needed. This change has been done in
    the `Root_of_traits` mechanism (indirectly packages 2D Circular
    kernel and 3D Spherical kernel) and the packages 2D Segment Delaunay
    Graphs and 2D Arrangements.
- Various fixes in the manual.

### Combinatorial Maps (new package)

- This package provides a new combinatorial data structure allowing to
    describe any orientable subdivided object whatever its dimension. It
    describes all cells of the subdivision and all the incidence and
    adjacency relations between these cells. For example it allows to
    describe a 3D object subdivided in vertices, edges, faces and
    volumes. This data structure can be seen as the generalization in dD
    of the halfedge data structure.

### 3D Convex Hull (major performance improvement)

- The quickhull implementation of CGAL (`CGAL::convex_hull_3`) has
    been worked out to provide very better performances.
- The function `CGAL::convex_hull_3` no longer computes the plane
    equations of the facets of the output polyhedron. However an example
    is provided to show how to compute them easily.
- A global function `convex_hull_3_to_polyhedron_3` is now provided to
    extract the convex hull of a 3D points set from a triangulation of
    these points.

### dD Spatial Searching (major new feature added)

- A traits-class and distance adapter that together with a point
    property map, allow to make nearest neighbor queries on keys instead
    of points have been added.
- Few bug fixes in the documentation have revealed some
    inconsistencies that have been corrected. Two traits class concept
    are now documented (`RangeSearchTraits` and `SearchTraits`). Most
    other changes concerns only classes documented as advanced. One
    issue that user can encounter is due to an additional requirement on
    the nested class `Construct_cartesian_const_iterator_d` defined in
    the concept SearchTraits that must provide a nested type
    `result_type`.

### Spatial Sorting (major new feature added)

- General dimension is now supported.
- Hilbert sorting admits now two policies: splitting at median or at
    middle (see user manual).
- Using a property map, sorting on keys instead of points is now
    easier

### dD Kernel

- The d-dimensional kernel concept and models have been modified to
    additionally provide two new functors `Less_coordinate_d` and
    `Point_dimension_d`.

### 2D Arrangements

- A new geometry-traits class that handles rational arcs, namely
    `Arr_rational_function_traits_2`, has been introduced. It replaced
    an old traits class, which handled the same family of curves, but it
    was less efficient. The new traits exploits CGAL algebraic kernels
    and polynomials, which were not available at the time the old traits
    class was developed.
- A new geometry traits concept called
    `ArrangementOpenBoundaryTraits_2` has been introduced. A model of
    this concept supports curves that approach the open boundary of an
    iso-rectangular area called parameter space, which can be unbounded
    or bounded. The general code of the package, however, supports only
    the unbounded parameter space. We intend to enhance the general code
    to support also bounded parameter spaces in a future release.
- The deprecated member function `is_at_infinity()` of
    `Arrangement_2::Vertex` has been removed. It has been previously
    replaced new function `is_at_open_boundary()`.
- The tags in the geometry traits that indicate the type of boundary
<<<<<<< HEAD
    of the embedding surface were replaced by the following new tags:

    ```c++
    Left_side_category
    Bottom_side_category
    Top_side_category
    Right_side_category
    ```

    It is still possible not to indicate the tags at all. Default values
    are assumed. This however will produce warning messages, and should
    be avoided.
=======
  of the embedding surface were replaced by the following new tags:

  ```c++
  Left_side_category
  Bottom_side_category
  Top_side_category
  Right_side_category
  ```

  It is still possible not to indicate the tags at all. Default values
  are assumed. This however will produce warning messages, and should
  be avoided.
>>>>>>> 88fea191

## Release 3.8

Release date: April 2011

CGAL 3.8 offers the following improvements and new functionality :

### General

- Boost version 1.39 at least is now required.
- Initial support for the LLVM Clang compiler (prereleases of version
    2.9).
- Full support for the options -strict-ansi of the Intel Compiler 11,
    and -ansi of the GNU g++ compiler.
- Adding a concept of ranges. In the following releases, it will be
    the way to provide a set of objects (vs. a couple of iterators).
- Fix a memory leak in CORE polynomials.
- Various fixes in the manual.

### 3D Mesh Generation (major new feature added)

- Adding the possibility to handle sharp features: the 3D Mesh
    generation package now offers the possibility to get in the final
    mesh an accurate representation of 1-dimensional sharp features
    present in the description of the input domain.

### 2D Triangulations (major new feature added)

- Add a way to efficiently insert a range of points with information
    into a 2D Delaunay and regular triangulation.
- Add member function `mirror_edge` taking an edge as parameter.
- Fix an infinite loop in constrained triangulation.

### 3D Triangulations (major new feature added)

- Add a way to efficiently insert a range of points with information
    into a 3D Delaunay and regular triangulation.
- Add a member function to remove a cluster of points from a Delaunay
    or regular triangulation.
- function `vertices_in_conflict` is renamed
    `vertices_on_conflict_zone_boundary` for Delaunay and regular
    triangulation. Function `vertices_inside_conflict_zone` is added to
    regular triangulation.
- Structural filtering is now internally used in locate function of
    Delaunay and regular triangulation. It improves average construction
    time by 20%.
- Added demo.

### 3D Alpha Shapes (major new feature added)

- The new class `Fixed_alpha_shape_3` provides a robust and faster
    way to compute one alpha shape (with a fixed value of alpha).

### AABB tree

- Adding the possibility to iteratively add primitives to an existing
    tree and to build it only when no further insertion is needed.

### 2D and 3D Kernel

- Better handling of 2D points with elevation (3D points projected
    onto trivial planes). More general traits classes
    (`Projection_traits_xy_3`,
    `Projection_traits_yz_3`,`Projection_traits_yz_3`) are provided to
    work with triangulations, algorithms on polygons, alpha-shapes,
    convex hull algorithm... Usage of former equivalent traits classes
    in different packages is now deprecated.
- `Exact_predicates_exact_constructions_kernel` now better use the
    static filters which leads to performance improvements.
- Add an overload for the global function angle, taking three 3D
    points.
- In the 2D and 3D kernel concept, the constant Boolean
    `Has_filtered_predicates` is now deprecated. It is now required to
    use `Has_filtered_predicates_tag` (being either `Tag_true` or
    `Tag_false`).
- `Compare_distance_2` and `Compare_distance_3` provide additional
    operators for 3 and 4 elements.
- Add intersection test and intersection computation capabilities
    between an object of type `Ray_3` and either an object of type
    `Line_3`, `Segment_3` or `Ray_3`.
- Improve intersection test performance between an object of type
    `Bbox_3` and an object of type `Plane_3` or `Triangle_3` by avoiding
    arithmetic filter failures.

### 2D Envelope

- `Env_default_diagram_1` is deprecated, `Envelope_diagram_1` should
    be used instead.

### 3D Envelope

- A new demo program called `L1_Voronoi_diagram_2` has been
    introduced. It demonstrates how 2D Voronoi diagrams of points under
    the L1 metric are constructed using lower envelopes.

### dD Kernel

- Add functor `Compute_coordinate_d` to `Kernel_d` concept.

### Geometric Object Generators

- `CGAL::Random` uses `boost::rand48` instead of `std::rand`.
- Adding to `CGAL::Random` a way to generate random integers.
- Adding generators for dD points.

### Algebraic Foundations

- `Algebraic_structure_traits` now provides an Inverse functor for
    Fields. There is also a new global function inverse.

### Bounding Volumes

- dD Min sphere of spheres has a new traits class for the min sphere
    of points.

### Triangulated Surface Mesh Simplification

- The priority queue internally used to prioritize edge
    simplifications is no longer a relaxed heap but a binomial heap.
    This fix guarantees that all edges satisfying a simplification
    criteria are removed (if possible).

### 3D Boolean Operations on Nef Polyhedra

- Allow construction of a 3D nef polyhedron from a 3D polyhedron with
    normals.

### 2D Arrangements

- Fix a bug in the method `insert_at_vertices` of the `Arrangement_2`
    class.
- Fix several bugs in the traits class `Arr_Bezier_curve_traits_2`
    for arrangement of Bezier curves.

### 2D Minkowski Sums

- A bug in the convolution method was fixed.

## Release 3.7

Release date: October 2010

CGAL 3.7 offers the following improvements and new functionality :

### General

- The configuration of CGAL libraries now requires CMake&gt;=2.6.
- Changes in the set of supported platforms:
  - GNU g++ 4.5 supported (with or without the compilation option
        -std=c++0x).
  - Initial support for the option -strict-ansi of the Intel
        Compiler 11. The CGAL libraries compile with that option, and
        most CGAL headers have been fixed. The packages "3D Boolean
        Operations on Nef Polyhedra" (`Nef_3`), "Convex Decomposition of
        Polyhedra" (`Convex_decomposition_3`), and "3D Minkowski Sum of
        Polyhedra" (`Minkowski_sum_3`) are known to still fail to
        compile with that compiler flag.
  - The Microsoft Windows Visual C++ compiler 2010 (VC10), that was
        experimentally supported by CGAL-3.6.1, is now fully supported.
        Note that CMake&gt;=2.8.2 is required for that support.
  - The Microsoft Windows Visual C++ compiler 2005 (VC8) is no
        longer supported by the CGAL project since CGAL-3.7.
  - With Microsoft Windows Visual C++ (VC9 and VC10), the optional
        dependencies Gmp, Mpfr, Blas, Lapack, Taucs no longer use
        Boost-style name mangling. Only one variant is now provided by
        the CGAL Windows installer (release, with dynamic runtime).
- Some demos now require a version of Qt4 &gt;= 4.3.
- `CGAL_PDB` is no longer provided with CGAL. An alternative solution
    for people interested in reading PDB files is to use ESBTL
    (<https://esbtl.sourceforge.net/>).
- Fix issues of the CGAL wrappers around the CORE library, on 64 bits
    platforms.

### Arithmetic and Algebra

- New models `Algebraic_kernel_d_1` and `Algebraic_kernel_d_2` for
    the corresponding concepts. They provide generic support for various
    coefficient types

### Arrangements

- A new model `Arr_algebraic_segment_traits_2` of
    `ArrangementTraits_2` that supports algebraic curves of arbitrary
    degree in the plane

### 2D Triangulations

- The Delaunay and regular 2D triangulations now use a symbolic
    perturbation to choose a particular triangulation in co-circular
    cases.
- The return type of the template member function insert(It beg, It
    end), taking an iterator range of points, has been changed from int
    to `std::ptrdiff_t`.
- Classes `Triangulation_euclidean_traits_xy_3`,
    `Triangulation_euclidean_traits_yz_3` and
    `Triangulation_euclidean_traits_xz_3` are now model of the concept
    `ConstrainedTriangulationTraits_2`. They can be used with and without
    intersection of constraints.
- 2D Delaunay and basic triangulations now provide vertex relocation
    by the mean of these two new methods: move and
    `move_if_no_collision`. The methods are also available for the
    hierarchy (`Triangulation_hierarchy_2`).

### 3D Triangulations

- The return type of the template member function insert(It beg, It
    end), taking an iterator range of points, has been changed from int
    to `std::ptrdiff_t`.
- 3D Delaunay triangulations now provide vertex relocation by the mean
    of these two new methods: move and `move_if_no_collision`. This
    works in both `Compact_policy` and `Fast_policy`.

### 2D and 3D Alpha Shapes

- The type int in the API has been changed to `std::size_t` so that
    CGAL can deal with large data sets (64 bit addresses).

### 2D Mesh Generation

- The execution of the 2D mesh generator is now deterministic (same at
    each run).

### 3D Mesh Generation

- The efficiency of the 3D mesh generator has been improved (the
    number of calls to the oracle per inserted vertex has globally
    decrease). This is achieved through a slight change of the mesh
    generator strategy which implies that a surface component that is
    not detected at the surface mesher level will never be discovered by
    chance, owing to the refinement of some tetrahedra, as it could
    happen before. Please note that defining the macro
    `CGAL_MESH_3_USE_OLD_SURFACE_RESTRICTED_DELAUNAY_UPDATE`
    switches back to the old behavior.
- A demo program is now available.

### Surface Reconstruction from Point Sets

- Improved performance and minor bug fix.

### 2D Range and Neighbor Search

- The type int in the API has been changed to `std::size_t` so that
    CGAL can deal with large data sets (64 bit addresses).

## Release 3.6.1

Release date: June 2010

This is a bug fix release. The following has been changed since
CGAL-3.6:

### General

- Fix compilation errors with recent Boost versions (since 1.40).
- Initial support for the Microsoft Visual C++ compiler 10.0 (MSVC
    2010). For that support, CMake&gt;=2.8.2 is required. Note also that
    the compiler option "/bigobj" is necessary to compile some CGAL
    programs with MSVC 2010.

### Polynomial

- Fix compilation errors with the Microsoft Visual C++ compiler and
    the Intel C++ compiler.

### Polyhedron

- Fix a compilation errors in demo/Polyhedron/:
- issue with the location of `qglobal.h` of Qt4 on MacOS X,
- missing `texture.cpp`, if TAUCS is used,
- Fix the location of built plugins of demo/Polyhedron/, when CGAL is
    configured with `WITH_demos=ON`

### 3D Periodic Triangulations

- Fixed bug in the triangulation hierarchy for periodic
    triangulations.

### 2D Mesh Generation

- Fix a bug that lead to precondition violation.
- Improve the user manual about the member function `is_in_domain()`
    of the Face type.
- The 2D meshing process is now deterministic (sorting of bad faces no
    longer relies on pointers comparisons).

### 3D Mesh Generation

- Fix a linking errors (duplicate symbols) when
    `<CGAL/refine_mesh_3.h>` is included in different compilation units.

### Spatial Searching

- Fix a bug in `<CGAL/Orthogonal_k_neighbor_search.h>` when several
    nearest neighbors are at the same distance from the query point.

### IO Streams

- Fix a bug in `<CGAL/IO/VRML_2_ostream.h>` that generated VRML 2
    files with an invalid syntax for IndexedFaceSet nodes.

### `Triangulation_2`

- Add missing `Compare_distance_2` functor in trait classes
    `Triangulation_euclidean_traits_xy_3`
    `Triangulation_euclidean_traits_yz_3` and
    `Triangulation_euclidean_traits_xz_3`. This was preventing calling
    member function `nearest_vertex` of `Delaunay_triangulation_2`
    instantiated with one of these traits.

## Release 3.6

Release date: March 2010

CGAL 3.6 offers the following improvements and new functionality :

### General

- Boost version 1.34.1 at least is now required.

### Arithmetic and Algebra

#### Algebraic Kernel (new package)

- This new package is targeted to provide black-box implementations of
    state-of-the-art algorithms to determine, compare and approximate
    real roots of univariate polynomials and bivariate polynomial
    systems. It includes models of the univariate algebraic kernel
    concept, based on the library RS.

#### Number Types

- Two new arbitrary fixed-precision floating-point number types have
    been added: the scalar type Gmpfr and the interval type Gmpfi, based
    on the MPFR and MPFI libraries respectively.

### Geometry Kernels

#### 2D and 3D Geometry Kernel

- Add new `do_intersect()` and `intersection()` overloads:
  - `do_intersect(Bbox_3, Bbox_3/Line_3/Ray_3/Segment_3)`
  - `intersection(Triangle_3, Line_3/Ray_3/Segment_3)`

### Polygons

#### 2D Regularized Boolean Set-Operations

- Fixed `General_polygon_set_2::arrangement()` to return the proper
    type of object.

### Arrangement

#### 2D Arrangements

- Fixed passing a (const) traits object to the constructor of
    `Arrangement_2`.
- Introduced `Arrangement_2::fictitious_face()`, which returns the
    fictitious face in case of an unbounded arrangement.
- Fixed a bug in Bezier-curve handling.
- Added (back) iterator, `number_of_holes()`, `holes_begin()`, and
    `holes_end()` to the default DCEL for backward compatibility.
- Added (simple) versions of the free `overlay()` function. It employs
    the default overlay-traits, which practically does nothing.

### Polyhedron

- Fix a compilation errors in demo/Polyhedron/:
  - issue with the location of `qglobal.h` of Qt4 on MacOS X,
  - missing `texture.cpp`, if TAUCS is used,
- Fix the location of built plugins of demo/Polyhedron/, when CGAL is
    configured with `WITH_demos=ON`
- Fix a bug in `test_facet` function of the incremental builder: the
    function did not test if while a new facet makes a vertex manifold,
    no other facet incident to that vertex breaks the manifold property.

### Triangulations and Delaunay Triangulations

#### 2D/3D Regular Triangulations

- `Weighted_point` now has a constructor from Cartesian coordinates.

#### 3D Triangulations

- `Regular_triangulation_3` : semi-static floating-point filters are
    now used in its predicates, which can speed up its construction by a
    factor of about 3 when
    `Exact_predicates_inexact_constructions_kernel` is used.
- The class `Regular_triangulation_filtered_traits_3` is deprecated,
    the class `Regular_triangulation_euclidean_traits_3` must be used
    instead. The predicates of that traits will be filtered if the
    kernel given as template parameter of that traits is itself a
    filtered kernel.
- `Triangulation_hierarchy_3` is now deprecated, and replaced by a
    simpler `CGAL::Fast_location` policy template parameter of
    `Delaunay_triangulation_3`.
- The old version of `remove()` (enabled with
    `CGAL_DELAUNAY_3_OLD_REMOVE`) has been deleted.

#### 3D Periodic Triangulations

- New demo: 3D periodic Lloyd algorithm.
- New functionality for Voronoi diagrams: dual of an edge and of a
    vertex, volume and centroid of the dual of a vertex.
- The package can now be used with the 3D Alpha Shapes package to
    compute periodic alpha shapes.

#### 3D Alpha shapes

- The class `Weighted_alpha_shape_euclidean_traits_3` is
    deprecated, the class `Regular_triangulation_euclidean_traits_3`
    must be used instead.
- The package can now be used together with the 3D Periodic
    Triangulation package to compute periodic alpha shapes.

#### 2D/3D Triangulations, 2D Segment Delaunay Graph, 2D Apollonius Graph, and 3D Periodic Triangulations

- The constructor and insert function taking ranges now produce
    structures whose iterator orders is now deterministic (same at each
    run).

### Mesh Generation

#### 2D Mesh Generation

- The 2D mesh generator can now be used with a constrained Delaunay
    triangulation with constraints hierarchy
    (`Constrained_triangulation_plus_2`).
- In some cases (refinement of a constrained edge that is on the
    convex hull), the 2D mesh generator from CGAL-3.4 and CGAL-3.5 could
    create invalid triangulations. This bug is now fixed.

#### 3D Mesh Generation

- The mesh generator has been enriched with an optimization phase to
    provide 3D meshes with well shaped tetrahedra (and in particular no
    slivers). The optimization phase involves four different
    optimization processes: two global optimization processes (ODT and
    Lloyd), a perturber and an exuder. Each of these processes can be
    activated or not, and tuned to the users needs and to available
    computer resources.

### Support library

#### CGAL ipelets

- Add support for version 7 of Ipe.

## Release 3.5.1

Release date: December 2009

This is a bug fix release.

### Documentation

- Fixes in the documentation (the online documentation of CGAL-3.5 is
    now based on CGAL-3.5.1).
- Fixes to the bibliographic references.

### Windows installer

- The Windows installer of CGAL-3.5.1 fixes an issue with downloading
    of precompiled binaries of the external library TAUCS.

### Bug fixes in the following CGAL packages

#### AABB tree

- Fix a linker issue in `do_intersect(Bbox_3, Bbox_3)`.
- Fix compilation issue in `do_intersect(Bbox_3, Ray_3)` when using
    the parameters in this order.

#### 3D Mesh Generation

- Fix a bug in initial points construction of a polyhedral surface.

## Release 3.5

Release date: October 2009

CGAL releases will now be published about every six months. As a
transition release, CGAL-3.5 has been developed during 9 months from the
release CGAL-3.4.

Version 3.5 differs from version 3.4 in the platforms that are supported
and in functionality. There have also been a number of bug fixes for
this release.

### General

- Additional supported platforms:
  - GNU g++ 4.4 supported.
  - Intel Compiler 11 supported on Linux
- Fixed ABI incompatibilities when mixing CGAL and Boost Program
    Options on Windows/Visual C++ (the compilation flag
    `-D_SECURE_SCL=0` is not longer use in Debug mode).

### Geometry Kernels

#### 3D Spherical Geometry Kernel

- Add functionalities to manipulate circles, circular arcs and points
    that belong to the same sphere.

### Polygons

#### 2D Regularized Boolean Set-Operations

- The polygon validation operations were enhanced and their interface
    was improved. They are now offered as free functions and applied
    properly.

#### 2D Straight Skeleton and Polygon Offsetting

- Updated the manual to document the new partial skeletons feature
    (already in the code since 3.4)

### Arrangements

#### 2D Arrangements

- The member function `is_at_infinity()` of `Arrangement_2::Vertex` was
    replaced by the new function `is_at_open_boundary()`. The former is
    deprecated. While still supported in version 3.5, It will not be
    supported in future releases. The member functions
    `boundary_type_in_x()` and `boundary_type_in_y()` were permanently
    replaced by the functions `parameter_space_in_x()` and
    `parameter_space_in_y()`, respectively. The 2 new functions return
    an enumeration of a new type, namely `Arr_parameter_space`.
- The tags in the geometry traits that indicate the type of boundary
    of the embedding surface were replaced by the following new tags:
    `Arr_left_side_tag` `Arr_bottom_side_tag` `Arr_top_side_tag`
    `Arr_right_side_tag` In addition, the code was change, and now it
    is possible not to indicate the tags at all. Default values are
    assumed. This however will produce warning messages, and should be
    avoided.
- All operations of the geometry traits-class were made 'const'. This
    change was reflected in the code of this package and all other
    packages that are based on it. Traits classes that maintain state,
    should declare the data members that store the state as mutable.

#### Envelopes of Surfaces in 3D

- A few bugs in the code that computes envelopes were fixed, in
    particular in the code that computes the envelopes of planes.

### Triangulations and Delaunay Triangulations

#### 3D Periodic Triangulations (new package)

- This package allows to build and handle triangulations of point sets
    in the three dimensional flat torus. Triangulations are built
    incrementally and can be modified by insertion or removal of
    vertices. They offer point location facilities.

### Mesh Generation

#### Surface Reconstruction from Point Sets (new package)

- This CGAL package implements an implicit surface reconstruction
    method: Poisson Surface Reconstruction. The input is an unorganized
    point set with oriented normals.

#### 3D Mesh Generation (new package)

- This package generates 3 dimensional meshes. It computes isotropic
    simplicial meshes for domains or multidomains provided that a domain
    descriptor, able to answer queries from a few different types on the
    domain, is given. In the current version, Mesh_3 generate meshes
    for domain described through implicit functional, 3D images or
    polyhedral boundaries. The output is a 3D mesh of the domain volume
    and conformal surface meshes for all the boundary and subdividing
    surfaces.

### Geometry Processing

#### Triangulated Surface Mesh Simplification

- BREAKING API change in the passing of the visitor object.
- Fixed a bug in the `link_condition` test
- Added a geometric test to avoid folding of facets
- Fixed a bug in the handling of overflow in the LindstromTurk
    computations
- Updated the manual to account for the new visitor interface

#### Point Set Processing (new package)

- This packages implements a set of algorithms for analysis,
    processing, and normal estimation and orientation of point sets.

### Spatial Searching and Sorting

#### AABB tree (new package)

- This package implements a hierarchy of axis-aligned bounding boxes
    (a AABB tree) for efficient intersection and distance computations
    between 3D queries and sets of input 3D geometric objects.

### Support Library

#### `CGAL_ipelets` (new package)

- Object that eases the writing of Ipe's plugins that use CGAL.
    Plugins for CGAL main 2D algorithm are provided as demo.

## Release 3.4

Release date: January 2009

Version 3.4 differs from version 3.3.1 in the platforms that are
supported and in functionality. There have also been a number of bug
fixes for this release.

### General

- GNU g++ 4.3 supported. Support for g++ 3.3 is dropped.
- Visual 9 supported. Support for Visual 7 is dropped.
- Boost version 1.33 at least is now required.
- CGAL now depends on Boost.Threads, which implies to link against a
    compiled part of Boost.
- The new macro `CGAL_NO_DEPRECATED_CODE` can be defined to disable
    deprecated code, helping users discover if they rely on code that
    may be removed in subsequent releases.
- Assertion behavior: It is not possible anymore to set the CONTINUE
    mode for assertion failures. Functions that allow to change the
    assertion behavior are now declared in
    `<CGAL/assertions_behaviour.h>`.
- Qt3 based demos are still there but the documentation has been
    removed as the `CGAL::Qt_Widget` will be deprecated.
- Qt4 based demos use the Qt GraphicsView framework and the
    libQGLViewer.

### Installation

- `install_cgal` has been replaced by CMake.

### Polynomial (new package)

- This package introduces a concept `Polynomial_d`, a concept for
    multivariate polynomials in d variables.

### Modular Arithmetic (new package)

- This package provides arithmetic over finite fields.

### Number Types

- the counter `Interval_nt::number_of_failures()` has been removed,
    replaced by a profiling counter enabled with `CGAL_PROFILE`.
- Fix of a bug in `CORE/Expr.h`; as a consequence, the arrangement demo
    works properly when handling arrangements of conics, for example,
    when defining an arc with 5 points.

### 3D Spherical Geometry Kernel (new package)

- This package is an extension of the linear CGAL Kernel. It offers
    functionalities on spheres, circles, circular arcs and line segments
    in the 3D space.

### Linear Kernel

- We recommend that you use the `object_cast()` function instead of
    `assign()` to extract an object from a `CGAL::Object`, for efficiency
    reasons.
- The Kernel archetypes provided by the 2D/3D linear kernel have been
    removed.
- The deprecated linear kernel functors `Construct_supporting_line_2`
    and `Construct_supporting_line_3` have been removed.
- `Ambiant_dimension` and `Feature_dimenison` have been added to
    retrieve the potentially compile-time dimension of a space or of an
    object.
- `barycenter()` functions have been added.
- The geometric object `Circle_3` as well as predicates and
    constructions have been added to the kernel
- The missing `intersection`/`do_intersect` between `Line_3` and `Line_3`
    has been added as well.

### 3D Triangulations

- Removed the deprecated functions `Cell::mirror_index()` and
    `Cell::mirror_vertex()`.
- Derecursification of two functions that in some cases lead to stack
    overflows

### 3D Nef Polyhedron

- n-ary union/intersection
- intersection with halfspace under standard kernel
- constructor for polylines

### CGAL and the Qt4 GraphicsView (new package)

- 2D CGAL Kernel objects and many data structures have can be rendered
    in a QGraphicsView

### STL Extensions

- The functor adaptors for argument binding and composition (`bind_*`,
    `compose`, `compose_shared`, `swap_*`, `negate`, along with the helper
    functions `set_arity_*` and `Arity` class and `Arity_tag` typedefs)
    which were provided by `<CGAL/functional.h>` have been removed.
    Please use the better `boost::bind` mechanism instead. The concept
    AdaptableFunctor has been changed accordingly such that only a
    nested `result_type` is required.
- The accessory classes `Twotuple`, `Threetuple`, `Fourtuple` and `Sixtuple`
    are also deprecated (use `CGAL::array` instead).
- `CGAL::Triple` and `CGAL::Quadruple` are in the process of being
    replaced by `boost::tuple`. As a first step, we strongly recommend
    that you replace the direct access to the data members (`.first`,
    `.second`, `.third`, `.fourth`), by the `get<i>()` member function;
    and replace the `make_triple` and `make_quadruple` maker functions by
    `make_tuple`.
    This way, in a further release, we will be able to switch to
    `boost::tuple` more easily.
- The class `CGAL::Uncertain<>` has been documented. It is
    typically used to report uncertain results for predicates using
    interval arithmetic, and other filtering techniques.

### 2D Arrangements

- Changed the name of the arrangement package from `Arrangement_2` to
    `Arrangement_on_surface_2` to reflect the potential capabilities of
    the package to construct and maintain arrangements induced by curves
    embedded on two dimensional surfaces in three space. Most of these
    capabilities will become available only in future releases though.
- Enhanced the geometry traits concept to handle arrangements embedded
    on surfaces. Each geometry-traits class must now define the
    '`Boundary_category`' tag.
- Fixed a bug in `Arr_polyline_traits_2.h`, where the operator that
    compares two curves failed to evaluate the correct result (true)
    when the curves are different, but their graphs are identical.
- Permanently removed `IO/Arr_postscript_file_stream.h` and
    `IO/Polyline_2_postscript_file_stream.h`, as they depend on
    obsolete features and LEDA.
- Fixed several bugs in the arrangement demo and enhanced it. e.g.,
    fixed background color change, allowed vertex coloring , enabled
    "smart" color selection, etc.
- Enhanced the arrangement demo with new features, such as allowing
    the abortion of the merge function (de-select), updated the how-to
    description, etc.
- Replace the functions `CGAL::insert_curve()`, `CGAL::insert_curves()`,
    `CGAL::insert_x_monotone_curve()`, and
    `CGAL::insert_x_monotone_curves()` with a single overloaded
    function `CGAL::insert()`. The former 4 functions are now deprecated,
    and may no longer be supported in future releases.

### Envelopes of Surfaces in 3D

- Fixed a bug in the computation of the envelope of unbounded planes
    caused by multiple removals of vertices at infinity.

### 2D Regularized Boolean Set-Operations

- Fixed a bug in `connect_holes()` that caused failures when connecting
    holes touching the outer boundary.
- Fixed the concept `GeneralPolygonSetTraits_2`. Introduced two new
    concepts `GpsTraitsGeneralPolygon_2` and
    `GpsTraitsGeneralPolygonWithHoles_2`. Fixed the definition of the two
    nested required types `Polygon_2` and `Polygon_with_holes_2` of the
    `GeneralPolygonSetTraits_2` concept. They must model now the two new
    concepts above.
- Added a default template parameter to '`General_polygon_set_2`' to
    allow users to pass their specialized DCEL used to instantiate the
    underlying arrangement.
- Enhanced the BOP demo to use multiple windows.

### 2D Minkowski Sums

- Fixed a few bugs in the approximate offset function, making it
    robust to highly degenerate inputs.
- Fixed a bug in the exact Minkowski sum computation when processing
    degenerate inputs that induce overlapping of contiguous segments in
    the convolution cycles.
- Optimized the approximate offset function (reduced time consumption
    up to a factor of 2 in some cases).
- Added functionality to compute the offset (or to approximate the
    offset) of a `Polygon_with_holes_2` (and not just of a `Polygon_2`).
- Added the functionality to compute (or to approximate) the inner
    offset of a polygon.

## Release 3.3.1

Release date: August 2007

This is a bug fix release.

### General

- Intel C++ 9 was wrongly recognized as unsupported by `install_cgal`.
- Added autolink (for Visual C++) for the CGALImageIO and CGALPDB
    libraries.
- Fixed bug in `Memory_sizer` when using more than 4GB of memory
    (64bit).

### Number Types

- Fixed bug in FPU rounding mode macros (affected only the alpha
    architecture).
- Fixed bug in `MP_Float` constructor from double for some particular
    values.
- Fixed bug in `to_double(Lazy_exact_nt)` sometimes returning NaN.

### Kernel

- Fixed forgotten derivation in `Circular_kernel_2::Has_on_2`
- Added some missing functions in `Bbox_3` compared to `Bbox_2`.

### Skin Surface Meshing

- The new Skin Surface Meshing package had been forgotten in the list
    of changes and the release announcement of CGAL 3.3: This package
    allows to build a triangular mesh of a skin surface. Skin surfaces
    are used for modeling large molecules in biological computing.

### Arrangements

- Fixed a bug in the `Arrangement_2` package in dual arrangement
    representation for Boost graphs when reporting all halfedges of a
    face.
- Fixed a bug in the Arrangement sweep-line when using a specific
    polyline configuration.
- Fixed bug in `Arrangement_2` in walk along a line point location for
    unbounded curves.
- Fixed bug in aggregated insertion to `Arrangement_2`.
- Fixed bug in `Arrangement_2` class when inserting an unbounded curve
    from an existing vertex.
- Fixed bug when dealing with a degenerate conic arc in
    `Arr_conic_traits_2` of the Arrangement package, meaning a line
    segment which is part of a degenerate parabola/hyperbola.
- Fixed bug in the Bezier traits-class: properly handle line segments.
    properly handle comparison near a vertical tangency.

### 2D Polygon

- Fixed bug in degenerate case of `Polygon_2::is_convex()` for equal
    points.

### 2D Triangulations

- Fixed bug in `Regular_triangulation_2`.

### 3D Triangulations

- Added a `circumcenter()` function in the default `Cell` type parameter
    `Triangulation_ds_cell_base_3`, so that the `.dual()` member
    function of Delaunay still work as before, without requiring the
    explicit use of `Triangulation_cell_base`.
- Added missing `operator->()` to `Facet_circulator`.

### Interpolation

- Fixed bug in Interpolation 3D about the normalization coefficient
    initialization.

### 3D Boolean Operations on Nef Polyhedra

- Fixed bug in construction of `Nef_polyhedron_3` from off-file. Now,
    always the inner volume is selected.
- Fixed bug in conversion from `Nef_polyhedron_3` to `Polyhedron_3`.
    `Polyhedron_3` was not cleared at the beginning.
- Fixed bug in `Nef_polyhedron_3` in update of indexes for
    construction of external structure.

### Third Party Libraries Shipped with CGAL

- TAUCS supports now 64 bits platforms.
- CAUTION: Since version 3.3.1, CGAL is no longer compatible with the
    official release of TAUCS (currently 2.2). Make sure to use the
    version modified by the CGAL project and available from the download
    section of <https://www.cgal.org>.

## Release 3.3

Release date: May 2007

Version 3.3 differs from version 3.2.1 in the platforms that are
supported and in functionality. There have also been a number of bug
fixes for this release.

Additional supported platforms

- GNU g++ 4.1 and 4.2
- Intel C++ compiler 9
- Microsoft Visual C++ compiler 8.0

The following platforms are no longer supported:

- Intel 8

CGAL now supports Visual C++ "Checked iterators" as well as the debug
mode of GNU g++'s STL (`-D_GLIBCXX_DEBUG`).

CGAL now works around the preprocessor macros `min` and `max` defined in
`<windows.h>` which were clashing with min/max functions.

### Installation

- On Windows the libraries built in Developer Studio now have names
    which encode the compiler version, the runtime and whether it was
    built in release or debug mode. The libraries to link against are
    chosen with linker pragmas in header files.
- On all platforms but Windows shared and static versions of the
    libraries are generated

### Manuals

- The Package Overview page now also hosts the precompiled demos.

### Algebraic Foundations

- Algebraic Foundations (new package)
    This package defines what algebra means for CGAL, in terms of
    concepts, classes and functions. The main features are: (i) explicit
    concepts for interoperability of types (ii) separation between
    algebraic types (not necessarily embeddable into the reals), and
    number types (embeddable into the reals).
- Number Types
    `Fixed_precision_nt` and `Filtered_exact` number types have been
    removed.

### Kernels

- 2D Circular Kernel
    Efficiency improved through geometric filtering of predicates,
    introduced with the filtered kernel
    `Filtered_bbox_circular_kernel_2<.>`, and also chosen for
    the predefined kernel `Exact_circular_kernel_2`.
- Linear Kernel
    `Exact_predicates_exact_constructions_kernel` memory and run-time
    improvements through usage of lazy geometric constructions instead
    of lazy arithmetic.

### Data Structures and Algorithms

- Surface Mesh Simplification (new package)
    This package provides a mesh simplification framework using edge
    collapse operations, and provides the Turk/Lindstrom simplification
    algorithm.
- Skin Surface Meshing (new package)
    This package allows to build a triangular mesh of a skin surface.
    Skin surfaces are used for modeling large molecules in biological
    computing. The surface is defined by a set of balls, representing
    the atoms of the molecule, and a shrink factor that determines the
    size of the smooth patches gluing the balls together.
- Estimation of Local Differential Properties (new package)
    This package allows to compute local differential quantities of a
    surface from a point sample
- Approximation of Ridges and Umbilics on Triangulated Surface Meshes
    (new package)
    This package enables the approximation of differential features on
    triangulated surface meshes. Such curvature related features are
    lines: ridges or crests, and points: umbilics.
- Envelopes of Curves in 2D (new package)
    This package contains two sets of functions that construct the lower
    and upper envelope diagram for a given range of bounded or unbounded
    curves.
- Envelopes of Surfaces in 3D (new package)
    This package contains two sets of functions that construct the lower
    and upper envelope diagram for a given range of bounded or unbounded
    surfaces. The envelope diagram is realized as a 2D arrangement.
- Minkowski Sums in 2D (new package)
    This package contains functions for computing planar Minkowski sums
    of two closed polygons, and for a polygon and a disc (an operation
    also known as offsetting or dilating a polygon). The package also
    contains an efficient approximation algorithm for the offset
    computation, which provides a guaranteed approximation bound while
    significantly expediting the running times w.r.t. the exact
    computation procedure.
- Surface Mesh Parametrization
    Added Jacobi and SSOR preconditioners to OpenNL solver, which makes
    it much faster and more stable.
- 2D Arrangements
  - Added support for unbounded curves.
  - Added a traits class that supports bounded and unbounded linear
        objects, namely lines, rays and line segments.
  - Added traits classes that handle circular arcs based on the
        circular kernel.
  - Added a traits class that supports Bezier curves.
  - Enhanced the traits class that supports rational functions to
        handle unbounded (as well as bounded) arcs
  - Added a free function called `decompose()` that produces the
        symbolic vertical decomposition of a given arrangement,
        performing a batched vertical ray-shooting query from all
        arrangement vertices.
  - Fixed a memory leak in the sweep-line code.
  - Fixed a bug in computing the minor axis of non-degenerate
        hyperbolas.
- Boolean Set Operations
  - Added the DCEL as a default template parameter to the
        `General_polygon_set_2` and `Polygon_set_2` classes. This
        allows users to extend the DCEL of the underlying arrangement.
  - Added a function template called `connect_holes()` that connects
        the holes in a given polygon with holes, turning it into a
        sequence of points, where the holes are connected to the outer
        boundary using zero-width passages.
  - Added a non-const function member to `General_polygon_set_2`
        that obtains the underlying arrangement.
- 2D and 3D Triangulations
  - The constructors and insert member functions which take an
        iterator range perform spatial sorting in order to speed up the
        insertion.
- Optimal Distances
  - `Polytope_distance_d`: has support for homogeneous points;
        bugfix in fast exact version.
- Bounding Volumes
  - `Min_annulus_d` has support for homogeneous points; bugfix in
        fast exact version.

### Support Library

- CGAL and the Boost Graph Library (BGL) (new package)
    This package provides the glue layer for several CGAL data
    structures such that they become models of the BGL graph concept.
- Spatial Sorting (new package)
    This package allows to sort points and other objects along a Hilbert
    curve which can improve the performance of algorithms like
    triangulations. It is used by the constructors of the triangulation
    package which have an iterator range of points as argument.
- Linear and Quadratic Programming Solver (new package)
    This package contains algorithms for minimizing linear and convex
    quadratic functions over polyhedral domains, described by linear
    equations and inequalities.

## Release 3.2.1

Release date: July 2006

This is a bug fix release

### Number Types

- Fix `MP_Float` constructor which crashed for some values.

### Kernel

- Rename Bool to avoid a clash with a macro in X11 headers.

### Arrangement

- Derived the `Arr_segment_traits_2` `Arrangement_2` traits class from
    the parameterized Kernel. This allows the use of this traits class
    in an extended range of applications that require kernel objects and
    operations on these objects beyond the ones required by the
    `Arrangement_2` class itself.
- Fixed a compilation bug in the code that handles overlay of
    arrangements instantiated with different DCEL classes.
- Fixed a couple of bugs in the implementation of the Trapezoidal RIC
    point-location strategy

### Triangulation, Alpha Shapes

- Qualify calls to `filter_iterator` with `CGAL::` to avoid overload
    ambiguities with Boost's `filter_iterator`.

### Surface Mesher

- Fixed a bug in iterators of the class template
    `Surface_mesh_complex_2_in_triangulation_3`

### Surface Mesh Parametrisation

- Updated the precompiled taucs lib

### Kinetic Data Structures

- Fixed problems caused by old versions of gcc being confused by
    `operator!` and `operator int()`
- Added point removal support to the `Active_objects_vector`

## Release 3.2

Release date: May 2006

Version 3.2 differs from version 3.1 in the platforms that are supported
and in functionality. There have also been a number of bug fixes for
this release.

The following platforms are no longer supported:

- SunPro CC versions 5.4 and 5.5 on Solaris
- SGI Mips Pro

For Visual C++ the installation scripts choose the multi-threaded
dynamically linked runtime (`/MD`). Before it was the single-threaded
static runtime (/ML).

### Installation

- The install tool tries to find third party libraries at "standard"
    locations.
- Installers for Apple, Windows, and rpms.

### Manuals

- User and Reference manual pages of a package are in the same chapter

### Kernels

- 2D Circular Kernel (new package)
    This package is an extension of the linear CGAL Kernel. It offers
    functionalities on circles, circular arcs and line segments in the
    plane.

### Data Structures and Algorithms

- 2D Regularized Boolean Set-Operations (new package)
    This package consists of the implementation of Boolean
    set-operations on point sets bounded by weakly x-monotone curves in
    2-dimensional Euclidean space. In particular, it contains the
    implementation of regularized Boolean set-operations, intersection
    predicates, and point containment predicates.
- 2D Straight Skeleton and Polygon Offsetting (new package)
    This package implements an algorithm to construct a halfedge data
    structure representing the straight skeleton in the interior of 2D
    polygons with holes and an algorithm to construct inward offset
    polygons at any offset distance given a straight skeleton.
- 2D Voronoi Diagram Adaptor (new package)
    This package provides an adaptor that adapts a 2-dimensional
    triangulated Delaunay graph to the corresponding Voronoi diagram,
    represented as a doubly connected edge list (DCEL) data structure.
    The adaptor has the ability to automatically eliminate, in a
    consistent manner, degenerate features of the Voronoi diagram, that
    are artifacts of the requirement that Delaunay graphs should be
    triangulated even in degenerate configurations. Depending on the
    type of operations that the underlying Delaunay graph supports, the
    adaptor allows for the incremental or dynamic construction of
    Voronoi diagrams and can support point location queries.
- 3D Surface Mesher (new package)
    This package provides functions to generate surface meshes that
    interpolate smooth surfaces. The meshing algorithm is based on
    Delaunay refinement and provides some guarantees on the resulting
    mesh: the user is able to control the size and shape of the mesh
    elements and the accuracy of the surface approximation. There is no
    restriction on the topology and number of components of input
    surfaces. The surface mesher may also be used for non smooth
    surfaces but without guarantee.

    Currently, implementations are provided for implicit surfaces
    described as the zero level set of some function and surfaces
    described as a gray level set in a three-dimensional image.

- 3D Surface Subdivision Methods (new package)
    Subdivision methods recursively refine a control mesh and generate
    points approximating the limit surface. This package consists of
    four popular subdivision methods and their refinement hosts.
    Supported subdivision methods include Catmull-Clark, Loop, Doo-Sabin
    and sqrt(3) subdivisions. Their respective refinement hosts are PQQ,
    PTQ, DQQ and sqrt(3) refinements. Variations of those methods can be
    easily extended by substituting the geometry computation of the
    refinement host.
- Planar Parameterization of Triangulated Surface Meshes (new
    package)
    Parameterizing a surface amounts to finding a one-to-one mapping
    from a suitable domain to the surface. In this package, we focus on
    triangulated surfaces that are homeomorphic to a disk and on
    piecewise linear mappings into a planar domain. This package
    implements some of the state-of-the-art surface mesh
    parameterization methods, such as least squares conformal maps,
    discrete conformal map, discrete authalic parameterization, Floater
    mean value coordinates or Tutte barycentric mapping.
- Principal Component Analysis (new package)
    This package provides functions to compute global information on
    the shape of a set of 2D or 3D objects such as points. It provides
    the computation of axis-aligned bounding boxes, centroids of point
    sets, barycenters of weighted point sets, as well as linear least
    squares fitting for point sets in 2D, and point sets as well as
    triangle sets in 3D.
- 2D Placement of Streamlines (new package)
    Visualizing vector fields is important for many application domains.
    A good way to do it is to generate streamlines that describe the
    flow behavior. This package implements the "Farthest Point Seeding"
    algorithm for placing streamlines in 2D vector fields. It generates
    a list of streamlines corresponding to an input flow using a
    specified separating distance. The algorithm uses a Delaunay
    triangulation to model objects and address different queries, and
    relies on choosing the centers of the biggest empty circles to start
    the integration of the streamlines.
- Kinetic Data Structures (new package)
    Kinetic data structures allow combinatorial structures to be
    maintained as the primitives move. The package provides
    implementations of kinetic data structures for Delaunay
    triangulations in two and three dimensions, sorting of points in one
    dimension and regular triangulations in three dimensions. The
    package supports exact or inexact operations on primitives which
    move along polynomial trajectories.
- Kinetic Framework (new package)
    Kinetic data structures allow combinatorial geometric structures to
    be maintained as the primitives move. The package provides a
    framework to ease implementing and debugging kinetic data
    structures. The package supports exact or inexact operations on
    primitives which move along polynomial trajectories.
- Smallest Enclosing Ellipsoid (new package)
    This algorithm is new in the chapter Geometric Optimization.
- 2D Arrangement (major revision)
    This package can be used to construct, maintain, alter, and display
    arrangements in the plane. Once an arrangement is constructed, the
    package can be used to obtain results of various queries on the
    arrangement, such as point location. The package also includes
    generic implementations of two algorithmic frameworks, that are,
    computing the zone of an arrangement, and line-sweeping the plane,
    the arrangements is embedded on.

    Arrangements and arrangement components can also be extended to
    store additional data. An important extension stores the
    construction history of the arrangement, such that it is possible to
    obtain the originating curve of an arrangement subcurve.

- Geometric Optimization (major revision)
    The underlying QP solver which is the foundation for several
    algorithms in the Geometric Optimization chapter has been completely
    rewritten.
- 3D Triangulation (new functionality)
    `Regular_triangulation_3` now offers vertex removal.

## Release 3.1

Release date: December 2004

Version 3.1 differs from version 3.0 in the platforms that are supported
and in functionality. There have also been a number of bug fixes for
this release.

Additional supported platforms:

- MS Visual C++, version 7.3. and 8.0
- Intel 8.0
- SunPro CC versions 5.4 and 5.5 on Solaris
- GNU g++ versions 3.4 on Linux, Solaris, Irix, cygwin, FreeBSD, and
    MacOS X
- Darwin (MacOS X) and IA64/Linux support.

The following platforms are no longer supported:

- MS Visual C++, version 7.0

The following functionality has been added or changed:

### All

- The CORE 1.7 library for exact real arithmetic.
- Updated GMP to 4.1.3.
- Added Mpfr a library for multiple-precision floating-point
    computations with exact rounding.
- Added Boost 1.32.0 (only include files).

### Installation

- new option --disable-shared to omit building libCGAL.so.

### Manuals

- Merged all major manuals in one multi-part manual, which provides
    now cross-links between the CGAL Kernel, the CGAL Basic Library, and
    the CGAL Support Library HTML manuals.
- Improved layout.

### Kernels

- Improved efficiency of filtered kernels.
- More predicates and constructions.

### Basic Library

- 2D Segment Voronoi Diagram (new package)
    A data structure for Voronoi diagrams of segments in the plane under
    the Euclidean metric. The Voronoi edges are arcs of straight lines
    and parabolas. The algorithm provided in this package is
    incremental.
- 2D Conforming Triangulations and Meshes (new package)
    An implementation of Shewchuk's algorithm to construct conforming
    triangulations and 2D meshes.
- 3D Boolean Operations on Nef Polyhedra (new package)
    A new class (`Nef_polyhedron_3`) representing 3D Nef polyhedra, a
    boundary representation for cell-complexes bounded by halfspaces
    that supports boolean operations and topological operations in full
    generality including unbounded cells, mixed dimensional cells (e.g.,
    isolated vertices and antennas). Nef polyhedra distinguish between
    open and closed sets and can represent non-manifold geometry.
- 2D and Surface Function Interpolation (new package)
    This package implements different methods for scattered data
    interpolation: Given measures of a function on a set of discrete
    data points, the task is to interpolate this function on an
    arbitrary query point. The package further offers functions for
    natural neighbor interpolation.
- Planar Nef polyhedra embedded on the sphere (new package)
    A new class (`Nef_polyhedron_S2`) designed and supported mainly to
    represent sphere neighborhoods around vertices of the three-
    dimensional Nef polyhedra.
- `Box_intersection_d` (new package)
    A new efficient algorithm for finding all intersecting pairs for
    large numbers of iso-oriented boxes, i.e., typically these will be
    bounding boxes of more complicated geometries. Useful for (self-)
    intersection tests of surfaces etc.
- 2D Snap Rounding (new package)
    Snap Rounding is a well known method for converting
    arbitrary-precision arrangements of segments into a fixed-precision
    representation. In the study of robust geometric computing, it can
    be classified as a finite precision approximation technique.
    Iterated Snap Roundingis a modification of Snap Rounding in which
    each vertex is at least half-the-width-of-a-pixel away from any
    non-incident edge. This package supports both methods.
- 3D Triangulations
  - `Triangulation_3`: added `operator==()`, removed `push_back()` and
        `copy_triangulation()`.
  - `Delaunay_3` : added `nearest_vertex()`, `move_point()`,
        `vertices_in_conflict()`.
  - `Regular_3` : added filtered traits class, and
        `nearest_power_vertex()`.
- `Planar_map` and `Arrangement_2`
  - The interface of the two traits functions that compute the
        intersection of two given curves changed. The functions
        `nearest_intersection_to_right()` and
        `nearest_intersection_to_left()` return an object of type
        `CGAL::Object` that represents either an empty intersection, a
        point, or an overlapping subcurve.
  - Requirements to define two binary tags were added to the traits
        concept of the `Planar_map` as follows:*`Has_left_category`* -
        indicates whether the functions
        `curves_compare_y_at_x_left()` and
        `nearest_intersection_to_left()` are implemented in the traits
        model. *`Has_reflect_category`* - indicates whether the
        functions `point_reflect_in_x_and_y()` and
        `curve_reflect_in_x_and_y()` are implemented in the traits
        model. They can be used as an alternative to the two function in
        the previous item.
  - A new constructor of the `Segment_cached_2` type that represents
        a segment in the `Arr_segment_cached_traits_2` traits class
        was introduced. The new constructor accepts the segment
        endpoints as well as the coefficients of the underlying line.
  - A new version of the conic-arc traits, based on CORE version 1.7
        was introduced. This new traits class makes use of CORE's
        `rootOf()` operator to compute the intersection points in the
        arrangement, making its code much simpler and more elegant than
        the previous version. In addition, new constructors for conic
        arcs are provided. The new traits class usually performs about
        30% faster than the version included in CGAL 3.0
  - The traits class that handles continuous piecewise linear
        curves, namely `Arr_polyline_traits_2`, was rewritten. The new
        class is parametrized with a traits class that handles segments,
        say `Segment_traits`. The polyline curve defined within the
        `Arr_polyline_traits_2` class is implemented as a vector of
        segments of type `Segment_traits::Curve_2`.
  - A meta traits class, namely `Arr_curve_data_traits_2`, that
        extends the curve type of the planar-map with arbitrary
        additional data was introduced. It should be instantiated with a
        regular traits-class and a class that contains all extraneous
        data associated with a curve.
  - The class that represents the trapezoidal-decomposition point
        location strategy was renamed to
        `Pm_trapezoid_ric_point_location`.
  - The Arrangement demo was rewritten. It covers many more
        features, has a much better graphical user interface, and comes
        with online documentation.
  - Few bugs in the sweep-line module related to overlapping
        vertical segments were fixed. This module is used by the
        aggregate insert method that inserts a collection of curves at
        once.
- `Triangulation_2`
  - added a filtered trait class in the regular triangulation
  - added split and join operations in the triangulation data
        structure class
- `Alpha_shapes_3`
  - major changes in the implementation of the class
        `Alpha_shapes_3`.
  - New implementation results in a true GENERAL mode allowing null
        and negative alpha-values. It also fixed the edges
        classification bug and introduces a classification of vertices.
- `Min_ellipse_2`
  - made access to approximate double representation public
  - fixed bugs in conversion to double representation
  - added `is_circle()` method
  - minor performance improvements
- `Min_sphere_of_spheres_d`:
  - The models
        `Min_sphere_of_spheres_d_traits_2<K,FT,UseSqrt,Algorithm>`,
        `Min_sphere_of_spheres_d_traits_3<K,FT,UseSqrt,Algorithm>`, and
        `Min_sphere_of_spheres_d_traits_d<K,FT,Dim,UseSqrt,Algorithm>`
        of concept `MinSphereOfSpheresTraits` now represent a sphere as
        a `std::pair<Point,Radius>` (and not any more as a
        `CGAL::Weighted_point<Point,Weight>`)
  - Internal code cleanup; in particular, implementation details
        don't pollute the namespace CGAL anymore
- `Polyhedron_3`
  - New Tutorial on CGAL Polyhedron for Subdivision Algorithms with
        interactive demo viewer in source code available.
  - Added example program for efficient self-intersection test.
  - Added small helper functions, such as `vertex_degree`,
        `facet_degree`, `edge_flip`, and `is_closed`.
- Apollonius Graph (Voronoi of Circles)
  - Reduced memory requirements by approximately a factor of two.

## Release 3.0.1

Release date: February 2004

This is a bug-fix release. No new features have been added in 3.0.1.
Here is the list of bug-fixes.

### Polyhedral Surface

- Fixed wrong include files for output support. Added example.

### `Planar_map`

- Fixed the so called "Walk-along-a-line" point-location strategy to
    correctly handle a degenerate case.

### 2D Triangulation

- added missing figure in html doc
- in `Line_face_circulator_2.h`:
    Fixed changes made to support handles with a typedef to iterator.
    The fix concerns `operator==` and `!=`.

### `Alpha_shapes_3`

- fixed classify member function for edges.

### Number types

- `Lazy_exact_nt`:
  - added the possibility to select the relative precision of
    `to_double()` (by default 1e-5). This should fix reports that
    some circumcenters computations have poor coordinates, e.g.
    nan).
  - when exact computation is triggered, the interval is recomputed,
    this should speed up some kinds of computations.
- `to_interval(Quotient<MP_Float>)`: avoid spurious overflows.

### Kernel

- missing acknowledgment in the manual and minor clarification of
    `intersection()` documentation.

## Release 3.0

Release date: October 2003

Version 3.0 differs from version 2.4 in the platforms that are supported
and in functionality. There have also been a number of bug fixes for
this release.

The license has been changed to either the LGPL (GNU Lesser General
Public License v2.1) or the QPL (Q Public License v1.0) depending on
each package. So CGAL remains free of use for you, if your usage meets
the criteria of these licenses, otherwise, a commercial license has to
be purchased from GeometryFactory.

Additional supported platforms:

- MS Visual C++, version 7.1.
- SunPro CC versions 5.4 and 5.5 on Solaris
- GNU g++ versions 3.2 and 3.3 on Linux, Solaris, Irix, cygwin, and
    FreeBSD.
- MipsPRO CC 7.30 and 7.40 with both the n32 and n64 ABIs.

The following platforms are no longer supported:

- MS Visual C++, version 6.
- GNU g++ 2.95.2 (2.95.3 is still supported)
- Kai C++ and Borland C++, all versions

The following functionality has been added or changed:

### All

- The CORE library for exact computations is now distributed as part
    of CGAL as well.

### Kernels

- 3 typedefs have been added to ease the choice of a robust and fast
    kernel:
  - `Exact_predicates_inexact_constructions_kernel`
  - `Exact_predicates_exact_constructions_kernel`
  - `Exact_predicates_exact_constructions_kernel_with_sqrt`
- Progress has been made towards the complete adaptability and
    extensibility of our kernels.
- New faster `Triangle_3` intersection test routines.
    *(see Erratum)*
- Added a Kernel concept archetype to check that generic algorithms
    don't use more functionality than they should.
- A few more miscellaneous functions.

### Basic Library

- 2D Apollonius Graph (new package)
    Algorithms for computing the Apollonius graph in two dimensions. The
    Apollonius graph is the dual of the Apollonius diagram, also known
    as the additively weighted Voronoi diagram. The latter can be
    thought of as the Voronoi diagram of a set of circles under the
    Euclidean metric, and it is a generalization of the standard Voronoi
    diagram for points. The algorithms provided are dynamic.
- dD Min Sphere of Spheres (new package)
    Algorithms to compute the smallest enclosing sphere of a given set
    of spheres in R<sup>d</sup>. The package provides an algorithm with
    maximal expected running time *O(2<sup>O(d)</sup> n)* and a fast and
    robust heuristic (for dimension less than 30).
- Spatial Searching (new package)
    Provides exact and approximate distance browsing in a set of points
    in *d*-dimensional space using implementations of algorithms
    supporting:
  - both nearest and furthest neighbor searching
  - both exact and approximate searching
  - (approximate) range searching
  - (approximate) *k*-nearest and *k*-furthest neighbor searching
  - (approximate) incremental nearest and incremental furthest
        neighbor searching
  - query items representing points and spatial objects.
- **Kd-tree**
    this package is deprecated, its documentation is removed. It is
    replaced by the Spatial Searching package.
- `Largest_empty_rectangle_2`
    Given a set of points P in the plane, the class
    `Largest_empty_iso_rectangle_2` is a data structure that maintains
    an iso-rectangle with the largest area among all iso-rectangles that
    are inside a given iso-rectangle bounding box, and that do not
    contain any point of the point set P.
- 2D Triangulation and 3D Triangulation
  - The classes `Triangulation_data_structure_2` (and 3), which
        implements the data structure for 2D triangulation class, now
        makes use of `CGAL::Compact_container` (see Support Library
        section below).
  - The triangulation classes use a Rebind mechanism to provide the
        full flexibility on Vertex and Face base classes. This means
        that it is possible for the user to derive its own Face of
        Vertex base class, adding a functionality that makes use of
        types defined by the triangulation data structure like
        `Face_handle` or `Vertex_handle`.
  - New classes `Triangulation_vertex_base_with_info_2` (and 3)
        and `Triangulation_face_base_with_info_2` (and 3) to make
        easier the customization of base classes in most cases.
- 2D Triangulation
  - Regular triangulation provides an easy access to hidden points.
  - The `Triangulation_hierarchy_2`, which provide an efficient
        location data structure, can now be used with any 2D
        triangulation class plugged in (including Regular
        triangulations).
- 3D Triangulation
  - faster vertex removal function in `Delaunay_triangulation_3`.
  - `Delaunay_triangulation_3` is now independent of the order of
        insertions of the points (in case of degenerate cosphericity).
  - `Regular_triangulation_3` now hides vertices (and updates
        itself) when inserting a coinciding point with greater weight.
        This required a new predicate.
  - deprecated functions: `copy_triangulation()`, `push_back()`,
        `set_number_of_vertices()`.
  - `Triangulation_3` now gives non-const access to the data
        structure.
- Interval Skip List (new package)
    An interval skip list is a data structure for finding all intervals
    that contain a point, and for stabbing queries, that is for
    answering the question whether a given point is contained in an
    interval or not.
- Planar Maps and Arrangements
    The changes concern mainly the traits classes.
    1. New traits hierarchy and interface: The set of requirements was
        made sound and complete. A couple of requirements were
        eliminated, few others were redefined, and some were renamed. A
        hierarchy of three traits classes for the `Planar_map_2`,
        `Planar_map_with_intersections_2`, and `Arrangement_2` types
        was established to include only the necessary requirements at
        each level. It was determined that for the aggregate insertion-
        operation based on a sweep-line algorithm only a subset of the
        requirements is needed. Preconditions were added where
        appropriate to tighten the requirements further.

        The following functions have been renamed:

        - `point_is_same()` renamed to `point_equal()`
        - `curve_is_same()` renamed to `curve_equal()`
        - `curve_is_in_x_range()` renamed to `point_in_x_range()`
        - `curve_compare_at_x()` renamed to
            `curves_compare_y_at_x()` Furthermore, a precondition has
            been added that the reference point is in the x-range of
            both curves.
        - `curve_compare_at_x_right()` renamed to
            `curves_compare_y_at_x_to_right()`. Furthermore, a
            precondition has been added that both curves are equal at
            the reference point and defined to its right.
        - `curve_compare_at_x_left()` renamed to
            `curves_compare_y_at_x_to_left()`. Furthermore, a
            precondition has been added that both curves are equal at
            the reference point and defined to its right.
        - `curve_get_point_status()` renamed to
            `curve_compare_y_at_x()`. Furthermore, a precondition has
            been added that the point is in the x-range of the curve.
            Consequently, the function now returns a `Comparison_result`
            (instead of a special enum).
        - `make_x_monotone()` renamed to `curve_make_x_monotone()`
            See more details below.
        - `curve_flip()` renamed to `curve_opposite()`

        The following functions have been removed:

        - `curve_is_between_cw()`
        - `point_to_left()`
        - `point_to_right()`
        - `is_x_monotone()`
        - `point_reflect_in_x_and_y()`
        - `curve_reflect_in_x_and_y()`
        - `do_intersect_to_right()`
        - `do_intersect_to_left()`

        Most functions, are required by the `PlanarMapTraits_2` concept,
        except for the `make_x_monotone()`,
        `nearest_intersection_to_right()`,
        `nearest_intersection_to_left()`, `curves_overlap()` and
        `curve_opposite()`. `PlanarMapWithIntersectionsTraits_2` requires
        all these functions, except `curve_opposite()`, needed only by
        the `ArrangementTraits_2` concept.

        Furthermore, the two functions `curve_compare_at_x_left()` and
        `nearest_intersection_to_left()` can be omitted, if the two
        functions `point_reflect_in_x()` and `curve_reflect_in_x()`
        are implemented. Reflection can be avoided, if the two _left
        functions are supplied.

    2. The type `X_curve_2` of the `PlanarMapWithIntersectionsTraits_2`
        concept was renamed to `X_monotone_curve_2`, and the
        distinction between this type and the `Curve_2` type was made
        firm. The method `is_x_monotone()` of the
        `PlanarMapWithIntersectionsTraits_2` concept was removed. The
        related method `curve_make_x_monotone()` is now called for each
        input curve of type `Curve_2` when curves are inserted into a
        `Planar_map_with_intersections_2` to subdivide the input curve
        into x-monotone sub-curves (and in case the curve is already
        x-monotone, this function is responsible for casting it to an
        x-monotone curve).
    3. New and improved traits classes:
    4. Conic traits - `Arr_conic_traits_2` Support finite segments of
        ellipses, hyperbolas and parabolas, as well as line segments.
        The traits require an exact real number- type, such as
        `leda_real` or CORE::Expr.
    5. Segment cached traits - `Arr_segment_cached_traits_2` This
        class uses an improved representation for segments that helps
        avoiding cascaded computations, thus achieving faster running
        times. To work properly, an exact rational number-type should be
        used.
    6. Polyline traits - `Arr_polyline_traits_2` The polyline traits
        class has been reimplemented to work in a more efficient,
        generic manner. The new class replaces the obsolete
        `Arr_polyline_traits` class. It is parameterized with a segment
        traits class.
    7. Hyperbola and segment traits - `Arr_hyper_segment_traits_2`
        Supports line segments and segments of canonical hyperbolas.
        This is the type of curves that arise when projecting segments
        in three-space rotationally around a line onto a plane
        containing the line. Such projections are often useful in
        CAD/CAM problems.
    8. Removed old traits class:
        - The models of the `PlanarMapWithIntersectionsTraits_2`
            concept below became obsolete, as the new conic traits,
            namely `Arr_conic_traits_2`, supports the same
            functionality and is much more efficient.
            - `Arr_circles_real_traits`
            - `Arr_segment_circle_traits`
        - The segment traits class and the new polyline traits class
            were reimplemented using standard CGAL-kernel calls. This
            essentially eliminated the corresponding leda traits
            classes, namely:
            - `Pm_leda_segment_traits_2`
            - `Arr_leda_segment_traits_2`
            - `Arr_leda_polyline_traits`

            With the use of the `Leda_rat_kernel` new external package
            the same functionality can be achieved with less overhead
            and more efficiency.
    9. Sweep Line
        - The `Sweep_line_2` package was reimplemented. As a
            consequence it is much more efficient, its traits is tighter
            (namely neither the two _left nor the reflection functions
            are required), and its interface has changed a bit.
            1. The following global functions have been removed:
                - `sweep_to_produce_subcurves_2()`
                - `sweep_to_produce_points_2()`
                - `sweep_to_construct_planar_map_2()`

                Instead, the public methods of the `Sweep_line_2` class
                listed below were introduced:
                - `get_subcurves()` - Given a container of curves, this
                    function returns a list of curves that are created
                    by intersecting the input curves.
                - `get_intersection_points()` - Given a range of
                    curves, this function returns a list of points that
                    are the intersection points of the curves.
                - `get_intersecting_curves()` - Given a range of
                    curves, this function returns an iterator to the
                    beginning of a range that contains the list of
                    curves for each intersection point between any two
                    curves in the specified range.

            2. It is possible to construct a planar map with
                intersections (or an arrangement) by inserting a range
                of curves into an empty map. This will invoke the
                sweep-line process to construct the map more
                efficiently.
        - New interface functions to the
            `Planar_map_with_intersections_2` class. The
            `Planar_map_with_intersections_2` class maintains a planar
            map of input curves that possibly intersect each other and
            are not necessarily x-monotone. If an input curve, or a set
            of input curves, are known to be x-monotone and pairwise
            disjoint, the new functions below can be used to insert them
            into the map efficiently.

- Polyhedral Surface
  - The old design that was deprecated since CGAL 2.3 has been
        removed.
  - Class `Polyhedron_incremental_builder_3`:
    - Renamed local enum `ABSOLUTE` to `ABSOLUTE_INDEXING`, and
            `RELATIVE` to `RELATIVE_INDEXING` to avoid conflicts with
            similarly named macros of another library.
    - Changed member functions `add_vertex()`, `begin_facet()`,
            and `end_facet()` to return useful handles.
    - Added `test_facet()` to check facets for validity before
            adding them.
    - Added `vertex( size_t i)` to return `Vertex_handle` for
            index `i`.
- Halfedge Data Structure
  - The old design that was deprecated since CGAL 2.3 has been
        removed.

### Support Library

- New container class `Compact_container`, which (roughly) provides the
    flexibility of `std::list`, with the memory compactness of
    `std::vector`.
- `Geomview_stream`: added a function gv.`draw_triangles(InputIterator begin, InputIterator end)`
  which draws a set of triangles much more quickly than one by one.
- Number types:
  - number types are now required to provide a function:
        `std::pair<double, double> to_interval(const NT &)`.
  - number types are now required to provide mixed operators with
        "int".
  - CLN support removed.
  - faster `square()` for `MP_Float`.
  - added `Gmp_q`.
- `Qt_widget`:
  - New classes:
    - `Qt_help_window`: provides a simple way to show some helpful
            information about a demo as an HTML page.
    - `Qt_widget_history`: provides basic functionality to
            manipulate intervals of `Qt_widget` class. The current
            visible area of `Qt_widget` is mapped to an interval. Each
            interval could be stored in the `Qt_widget_history` object.
            So you can use this object to navigate in history. It is
            mostly used by `Qt_widget_standard_toolbar`.
  - Changes:
    - `Qt_widget_standard_toolbar`: is derived from QToolBar
            class, so pay attention to modify your code, if you used
            this class. Some public methods were introduced to control
            the history object that the toolbar use to navigate.
    - the icons are now part of libCGALQt.
  - Deprecated members of `Qt_widget`:
    - `add_to_history()`, `clear_history()`, `back()`, `forth()`: use
            `forward()`, `back()` and `clear_history()` of the
            `Qt_widget_standard_toolbar` instead.
    - `custom_redraw()`: use `redraw_on_back()` and
            `redraw_on_front()` instead.
  - Optimizations: the output operators of the following classes
        have been optimized:
    - `CGAL::Segment_2` (now tests for intersection with the
            drawing area)
    - `CGAL::Triangle_2` (now tests for intersection with the
            drawing area)
    - `CGAL::Triangulation_2` (is optimized for faster display on
            zooming)

### Erratum in the Kernel manual

- Intersection test routines

    The documentation of `CGAL::do_intersect` should mention, for the 3D
    case:
    Also, in three-dimensional space *Type1* can be

  - either *`Plane_3<Kernel>`*
  - or *`Triangle_3<Kernel>`*

    and *Type2* any of

  - *`Plane_3<Kernel>`*
  - *`Line_3<Kernel>`*
  - *`Ray_3<Kernel>`*
  - *`Segment_3<Kernel>`*
  - *`Triangle_3<Kernel>`*

  In the same way, for *`Kernel::DoIntersect_3`*:
  for all pairs *Type1* and *Type2*, where the type *Type1* is

  - either *`Kernel::Plane_3`*
  - or *`Kernel::Triangle_3`*

    and *Type2* can be any of the following:

  - *`Kernel::Plane_3`*
  - *`Kernel::Line_3`*
  - *`Kernel::Ray_3`*
  - *`Kernel::Segment_3`*
  - *`Kernel::Triangle_3`*

  Philippe Guigue (INRIA Sophia-Antipolis) should be mentioned as one
  of the authors.

## Release 2.4

Release date: May 2002

Version 2.4 differs from version 2.3 in the platforms that are supported
and in functionality. There have also been a number of bug fixes for
this release.

Additional supported platforms:

- Microsoft Visual C++, version 7.
- SunPro 5.3 (with patch 111685-05) on Solaris
- g++ 3.1 on Linux and Solaris

The following functionality has been added or changed:

### Kernels

- `Point_d` has been removed from the 2D and 3D kernels. This type is
    now available from the d-dimensional kernel only.

### Basic Library

- 2D Polygon Partitioning
    Traits requirements for optimal partitioning have been changed
    slightly.

- 2D Sweep line
    A new package that implements a sweep-line algorithm to compute
    arrangements of curves for different families of curves, which are
    not necessarily line segments (e.g., it also works for circular
    arcs). The resulting output can be the list of vertex points, the
    resulting subcurves or a planar map.

- Planar Maps and Arrangements
  - New quicker insertion functions of `Planar_map_2` for cases
        where more precomputed information is available regarding the
        position of the inserted curve in the map.
  - New query function for planar maps that determines whether a
        given point is within a given face of the planar map.
  - New iterator over edges of planar maps in addition to the
        existing iterator over halfedges.
  - New copy constructor and assignment operator for arrangements.

- Polyhedral Surface
  - new design introduced with release 2.3 now supported by VC7
        compiler
  - Extended functionality of `Polyhedron_incremental_builder`:
        absolute indexing allows one to add new surfaces to existing
        ones.

- 2D Triangulation
  - There is a new triangulation data structure replacing the two
        previous ones. This new data structure is coherent with the 3d
        triangulation data structure and offer the advantages of both
        previous ones. Backward compatibility is ensured and this change
        is transparent for the user of triangulation classes.
  - Constrained and Delaunay constrained triangulations are now able
        to handle intersecting input constraints. The behavior of
        constrained triangulations with respect to intersection of input
        constraints can be customized using an intersection tag.
  - A new class `Constrained_triangulation_plus` offers a
        constrained hierarchy on top of a constrained triangulations.
        This additional data structure describes the subdivision of the
        original constraints into edges of the triangulations.

- 3D Triangulation
  - Running time improved by a better and more compact management of
        memory allocation
  - Various improvements and small functionalities added:
    - `Triangulation_3<GT,Tds>::triangle()` returns a
            triangle oriented towards the outside of the cell c for
            facet (c,i)
    - New function `insert(Point, Locate_type, Cell_handle, int, int)` which avoids the location step.
    - New function to get access to cells in conflict in a
            Delaunay insertion : `find_conflicts()` and
            `insert_in_hole()`
    - New function `TDS::delete_cells(begin, end)`.
    - New functions : `degree(v)`, `reorient()`,
            `remove_decrease_dimension()`, `remove_from_simplex()`.
  - Changes of interface:
    - vertices and cells are the same for the triangulation data
            structure and the geometric triangulation
    - the triangulation data structure uses `Vertex_handle` (resp
            `Cell_handle`) instead of `Vertex*` (resp `Cell*`).
    - `incident_cells()` and `incident_vertices()` are templated by
            output iterators
    - changes in the iterators and circulators interface:
      - Iterators and circulators are convertible to handles
                automatically, no need to call `->handle()` anymore.
      - `Vertex_iterator` split into `All_vertices_iterator` and
                `Finite_vertices_iterator` (and similar for cells...).
      - TDS::Edge/Facet iterators now support `operator->`.

- 2D Search structures
    Additional range search operations taking a predicate functor have
    been added

### Support Library

- `Qt_widget`
  - We have added a new class for visualization of 2D CGAL objects.
        It is derived from Trolltech's Qt class QWidget and privdes a
        used to scale and pan.
  - Some demos were developed for the following packages: 2D Alpha
        shapes, 2D Convex Hull, Largest empty 2D rectangle, Maximum
        k-gon, Minimum ellipse, Minimum 2D quadrilateral, 2D polygon
        partitioning 2D regular and constrained triangulation.
  - Tutorials are available to help users get used to `Qt_widget`

- Timer
    Fixed Timer class (for user process time) to have no wrap-around
    anymore on Posix-compliant systems.

The following functionality is no longer supported:

- Planar maps of infinite curves (the so-called planar map
    bounding-box).

Bugs in the following packages have been fixed: 3D Convex hull, 2D
Polygon partition, simple polygon generator

Also attempts have been made to assure compatibility with the upcoming
LEDA release that introduces the leda namespace.

### Known problems

- 2D Nef Polyhedra contains a memory leak. Memory problems are also
    the likely cause of occasional run-time errors on some platforms.
- The d-dimensional convex hull computation produces run-time errors
    on some platforms because of memory management bugs.
- The new Halfedge Data Structure design introduced with release 2.3
    does not work on VC6. See the release notes in the manual for more
    information.
- The following deficiencies relate to planar maps, planar maps of
    intersecting curves (pmwx), arrangements and sweep line.
  - On KCC, Borland and SunPro we guarantee neither compilation nor
        correct execution for all of the packages above.
  - On VC6 and VC7 we guarantee neither compilation nor correct
        execution of the sweep line package.
  - On CC (on Irix 6.5) the trapezoidal decomposition point location
        strategy is problematic when used with planar maps, pmwx, or
        arrangements (mind that this is the default for planar maps).
  - On CC (on Irix 6.5) sweep line with polyline traits does not
        compile (mind that the so-called leda polyline traits does
        compile).
  - On g++ (on Irix 6.5) the segment-circle
        (`Arr_segment_circle_traits_2`) traits does not compile for
        either of the above packages.

## Release 2.3

Release date: August 2001

Version 2.3 differs from version 2.2 in the platforms that are supported
and in functionality.

Additional supported platform:

- Gnu g++ 3.0 on Solaris and Linux

The following functionality has been added:

### Kernels

- The 2D and 3D kernels now serve as models of the new kernel concept
    described in the recent paper, "An Adaptable and Extensible Geometry
    Kernel" by Susan Hert, Micheal Hoffmann, Lutz Kettner, Sylvain Pion,
    and Michael Seel to be presented at WAE 2001 (and soon available as
    a technical report). This new kernel is completely compatible with
    the previous design but is more flexible in that it allows geometric
    predicates as well as objects to be easily exchanged and adapted
    individually to users' needs.
- A new kernel called `Simple_homogeneous` is available. It is
    equivalent to `Homogeneous` but without reference-counted objects.
- A new kernel called `Filtered_kernel` is available that allows one
    to build kernel traits classes that use exact and efficient
    predicates.
- There are two classes, `Cartesian_converter` and
    `Homogeneous_converter` that allows one to convert objects between
    different Cartesian and homogeneous kernels, respectively.
- A new d-dimensional kernel, `Kernel_d` is available. It provides
    diverse kernel objects, predicates and constructions in d dimensions
    with two representations based on the kernel families `Cartesean_d`
    and `Homogeneous_d`

### Basic Library

Almost all packages in the basic library have been adapted to the new
kernel design to realize the flexibility this design makes possible. In
several packages, this means that the traits class requirements have
changed to conform to the function objects offered in the kernels so the
kernels themselves can be used as traits classes in many instances.

- 2D Convex Hull
    The traits requirements have changed slightly to bring them in line
    with the CGAL kernels.
- 3D Convex Hull
  - The function `convex_hull_3` now uses a new implementation of
        the quickhull algorithm and no longer requires LEDA.
  - A new `convex_hull_incremental_3` function based on the new
        d-dimensional convex hull class is available for comparison
        purposes.

- `Convex_hull_d, Delaunay_d`
    Two new application classes offering the calculation of
    d-dimensional convex hulls and delaunay triangulations

- Polygons and Polygon Operations
  - The traits class requirements have been changed.
  - The simplicity test has a completely new implementation.
  - Properties like convexity, simplicity and area can now be cached
        by polygons. You need to set a flag to select this behavior.

- Planar Nef Polyhedra
    A new class (`Nef_polyhedron_2`) representing planar Nef polyhedra =
    rectilinearly bounded points sets that are the result of binary and
    topological operations starting from halfplanes.

- A new package offering functions to partition planar polygons into
    convex and y-monotone pieces is available.

- Planar Maps and Arrangements
  - A new class `Planar_map_with_intersections_2<Planar_map>` for
        planar maps of possibly intersecting, possibly non-x-monotone,
        possibly overlapping curves (like `Arrangement_2` but without
        the hierarchy tree).
  - I/O utilities for planar maps and arrangements for textual and
        graphical streams. (It is possible to save and later reload
        built planar maps or arrangements.)
  - New arrangement traits class for line segments and circular arcs
        (`Arr_segment_circle_traits<NT>`).
  - New faster traits for polylines specialized for using the LEDA
        rational kernel (`Arr_leda_polylines_traits`). The LEDA traits
        for segments was also made faster.
  - A new point location strategy
        (`Pm_simple_point_location<Planar_map>`).

- Halfedge Data Structure

    The halfedge data structure has been completely revised. The new
    design is more in line with the STL naming scheme and it provides a
    safe and coherent type system throughout the whole design (no void\*
    pointers anymore), which allows for better extendibility. A user can
    add new incidences in the mesh easily. The new design also uses
    standard allocators with a new template parameter that has a
    suitable default.

    The old design is still available, but its use is deprecated, see
    the manual of deprecated packages for its documentation. Reported
    bugs in copying the halfedge data structure (and therefore also
    polyhedral surfaces) have been fixed in both designs. Copying a
    list-based representation is now based on hash maps instead of
    `std::map` and is therefore considerably faster.

- Polyhedral Surface

    The polyhedral surface has been rewritten to work with the new
    halfedge data structure design. The user level interface of the
    `CGAL::Polyhedron_3` class is almost backwards compatible with the
    previous class. The exceptions are the template parameter list,
    everything that relies on the flexibility of the underlying halfedge
    data structure, such as a self-written facet class, and that the
    distinction between supported normals and supported planes has been
    removed. Only planes are supported. See the manuals for suggestions
    how to handle normals instead of planes.

    More example programs are provided with polyhedral surfaces, for
    example, one about Euler operator and one computing a subdivision
    surface given a control mesh as input.

    The old design is still available for backwards compatibility and to
    support older compiler, such as MSVC++6.0. For the polyhedral
    surface, old and new design cannot be used simultaneously (they have
    identical include file names and class names). The include files
    select automatically the old design for MSVC++6.0 and the new design
    otherwise. This automatism can be overwritten by defining
    appropriate macros before the include files. The old design is
    selected with the `CGAL_USE_POLYHEDRON_DESIGN_ONE` macro. The new
    design is selected with the `CGAL_USE_POLYHEDRON_DESIGN_TWO`
    macro.

- 2D Triangulation
  - The geometric traits class requirements have been changed to
        conform to the new CGAL kernels. CGAL kernel classes can be used
        as traits classes for all 2D triangulations except for regular
        triangulations.
  - Additional functionality:
    - dual method for regular triangulations (to build a power
            diagram)
    - unified names and signatures for various "`find_conflicts()`"
            member functions in Delaunay and constrained Delaunay
            triangulation.
    - As an alternative to the simple `insert()` member function,
            insertion of points in those triangulation can be performed
            using the combination of `find_conflicts()` and `star_hole()`
            which eventually allows the user to keep track of deleted
            faces.
  - More demos and examples

- 3D Triangulation
  - Major improvements
    - A new class `Triangulation_hierarchy_3` that allows a faster
            point location, and thus construction of the Delaunay
            triangulation
    - A new method for removing a vertex from a Delaunay
            triangulation that solves all degenerate cases
    - Running time of the usual location and insertion methods
            improved
  - A bit more functionality, such as
    - New geomview output
    - dual methods in Delaunay triangulations to draw the Voronoi
            diagram
  - More demos and examples
  - Changes in interface
    - Traits classes requirements have been modified
    - The kernel can be used directly as a traits class (except
            for regular triangulation)
    - insert methods in `Triangulation_data_structure` have a new
            interface

- A new class (`Alpha_shapes_3`) that computes Alpha shapes of point
    sets in 3D is available.

- The traits requirements for matrix search and minimum quadrilaterals
    have been changed to bring them in line with the CGAL kernels.

- `Point_set_2`
  - now independent of LEDA; based on the CGAL Delaunay
        triangulation
  - traits class requirements adapted to new kernel concept.
  - function template versions of the provided query operations are
        available

### Support Library

- Number types:
  - `Lazy_exact_nt<NT>` is a new number type wrapper to speed up
        exact number types.
  - `MP_Float` is a new multiprecision floating point number type.
        It can do exact additions, subtractions and multiplications over
        floating point values.
- `In_place_list` has a new third template parameter (with a suitable
    default) for an STL-compliant allocator.
- `Unique_hash_map` is a new support class.
- `Union_find` is a new support class.
- `Geomview_stream` :
  - Geomview version 1.8.1 is now required.
  - no need to have a `~/.geomview` file anymore.
  - new output operators for triangulations.
  - new output operators for `Ray_2`, `Line_2`, `Ray_3`, `Line_3`,
        `Sphere_3`.
  - various new manipulators.
- Window stream In cooperation with Algorithmic Solutions, GmBH
    (distributors of the LEDA library), we can now offer a visualization
    package downloadable in binary form that supports visualization on a
    ported version of the LEDA window lib.

## Release 2.2

Release date: October 2000

Version 2.2 differs from version 2.1 in the platforms that are supported
and in functionality.

Additional supported platforms:

- the KAI compiler (4.0) on Solaris 5.8
- Borland C++ (5.5)

The following functionality has been added:

- There is a new, non-reference-counted kernel, `Simple_cartesian`.
    Because reference counting is not used, and thus coordinates are
    stored within a class, debugging is easier using this kernel. This
    kernel can also be faster in some cases than the reference-counted
    Cartesian kernel.
- New optimization algorithms
  - `Min_annulus_d` - Algorithm for computing the smallest enclosing
        annulus of points in arbitrary dimension
  - `Polytope_distance_d` - Algorithm for computing the (squared)
        distance between two convex polytopes in arbitrary dimension
  - `Width_3` - Algorithm for computing the (squared) width of points
        sets in three dimensions
- 2D Triangulations
  - There are now two triangulation data structures available in
        CGAL. The new one uses a list to store the faces and allows one
        to represent two-dimensional triangulations embedded in three
        spaces as well as planar triangulations.
  - The triangulation hierarchy which allows fast location query is
        now available.
- Infinite objects can now be included in planar maps.
- Removal as well as insertions of vertices for 3D Delaunay
    triangulations is now possible.
- A generator for \`\`random'' simple polygons is now available.
- In directory demo/Robustness, programs that demonstrate typical
    robustness problems in geometric computing are presented along with
    the solutions to these problems that CGAL provides.

The following functionality has been removed:

- The binary operations on polygons (union, intersection ...) have
    been removed. Those operations were not documented in the previous
    release (2.1). Arrangements can often be used as a substitute.

## Release 2.1

Release date: January 2000

Version 2.1 differs from version 2.0 in the platforms that are supported
and in functionality.

Supported platforms:

- the newest gnu compiler (2.95.2) on Sun, SGI, Linux and Windows.
- the Microsoft Visual C++ compiler, version 6.
- the mips CC compiler version 7.3 under Irix.

Support for the old g++ compiler (2.8) and for mips CC 7.2 has been
dropped.

The following functionality has been added:

- Alpha shapes and weighted alpha shapes in 2D. Alpha shapes are a
    generalization of the convex hull of a point set.
- Arrangements in 2D. Arrangements are related to and based on planar
    maps. The major difference between the two is that curves are
    allowed to intersect in the case of arrangements.
- Extensions to triangulations in 2D. Constrained triangulations are
    now dynamic: they support insertions of new constraint as well as
    removal of existing constraints. There are also constrained Delaunay
    triangulations.
- Triangulations in 3D were added, both Delaunay triangulations and
    regular triangulations.
- `Min_quadrilateral` optimizations have been added. These are
    algorithms to compute the minimum enclosing rectangle/parallelogram
    (arbitrary orientation) and the minimum enclosing strip of a convex
    point set.
- 2d `Point_set` is a package for 2d range search operations, Delaunay
    triangulation, nearest neighbor queries. This package works only if
    LEDA is installed.
- Support for GeoWin visualization library. This also depends on LEDA.
- Support for using the CLN number type together with CGAL.

## Release 2.0

Release date: June 1999

The main difference from release 1.2 is the introduction of namespaces
-- namespace `std` for code from the standard library and namespace
`CGAL` for the CGAL library.

## Release 1.2

Release date: January 1999

Additions to release 1.1 include:

- topological map
- planar map overlay
- regular and constrained triangulations

## Release 1.1

Release date: July 1998

Additions to release 1.0 include:

- 3D intersections
- kD points
- 3D convex hull
- kD smallest enclosing sphere

## Release 1.0

Release date: April 1998

Additions to release 0.9 include:

- Polyhedral surfaces
- Halfedge Data Structure
- Planar maps

## Release 0.9

Release date: June 1997

Initial (beta) release of the CGAL library.<|MERGE_RESOLUTION|>--- conflicted
+++ resolved
@@ -4126,20 +4126,6 @@
     `Arrangement_2::Vertex` has been removed. It has been previously
     replaced new function `is_at_open_boundary()`.
 - The tags in the geometry traits that indicate the type of boundary
-<<<<<<< HEAD
-    of the embedding surface were replaced by the following new tags:
-
-    ```c++
-    Left_side_category
-    Bottom_side_category
-    Top_side_category
-    Right_side_category
-    ```
-
-    It is still possible not to indicate the tags at all. Default values
-    are assumed. This however will produce warning messages, and should
-    be avoided.
-=======
   of the embedding surface were replaced by the following new tags:
 
   ```c++
@@ -4152,7 +4138,6 @@
   It is still possible not to indicate the tags at all. Default values
   are assumed. This however will produce warning messages, and should
   be avoided.
->>>>>>> 88fea191
 
 ## Release 3.8
 
