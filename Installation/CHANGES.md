--- conflicted
+++ resolved
@@ -4,8 +4,6 @@
 
 Release date: July 2026
 
-<<<<<<< HEAD
-=======
 ### [2D Arrangements](https://doc.cgal.org/6.1/Manual/packages.html#PkgArrangementOnSurface2)
 
 -   Introduced a Geometry Traits concept for arrangement on surfaces that enables the provision of the disconnected portions of an approximation of a curve within a given bounding box.
@@ -13,7 +11,6 @@
 -   Added overloads of `draw(Arrangement_on_surface_2& arr, Bbox& bbox, ...)` that enable the drawing of arrangements induced by unbounded curves.
 
 
->>>>>>> c63a3d72
 ### [Linear Cell Complex](https://doc.cgal.org/6.2/Manual/packages.html#PkgLinearCellComplex)
 
 - **API Changes**: The following import functions have been deprecated and renamed for better naming clarity and consistency:
@@ -22,8 +19,6 @@
   - `import_from_triangulation_3()` → `triangulation_3_to_lcc()`
 - The old function names are still available but marked as deprecated for backward compatibility.
 
-<<<<<<< HEAD
-=======
 
 ### [Surface Mesh Simplification](https://doc.cgal.org/6.2/Manual/packages.html#PkgSurfaceMeshSimplification)
 
@@ -33,7 +28,6 @@
 -  **Breaking change**: `CGAL::Surface_mesh_simplification::GarlandHeckbert_policies.h` is now an alias of `CGAL::Surface_mesh_simplification::GarlandHeckbert_plane_and_line_policies.h` and is no longer deprecated.
 
 
->>>>>>> c63a3d72
 ## [Release 6.1](https://github.com/CGAL/cgal/releases/tag/v6.1)
 
 Release date: Sept 2025
