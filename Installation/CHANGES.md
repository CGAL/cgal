# Release History


## [Release 6.1](https://github.com/CGAL/cgal/releases/tag/v6.1)

<<<<<<< HEAD
Release date: June 2025

### General Changes
=======
### General Changes
- The minimal supported version of Boost is now 1.74.0.

### [Polygon Mesh Processing](https://doc.cgal.org/6.1/Manual/packages.html#PkgPolygonMeshProcessing)
- Added the function `CGAL::Polygon_mesh_processing::discrete_mean_curvature` and `CGAL::Polygon_mesh_processing::discrete_Guassian_curvature` to evaluate the discrete curvature at a vertex of a mesh.
- Added the function `CGAL::Polygon_mesh_processing::angle_sum` to compute the sum of the angles around a vertex.

>>>>>>> 299a89f2

### [Algebraic Kernel](https://doc.cgal.org/6.1/Manual/packages.html#PkgAlgebraicKernelD)

-   **Breaking change**: Classes based on the RS Library are no longer provided.

### [BGL](https://doc.cgal.org/6.1/Manual/packages.html#PkgBGL)
-   Added the function `CGAL::Euler::remove_degree_2_vertex()`, which enables users to remove vertices which have exactly two incident edges.

### [2D Arrangements](https://doc.cgal.org/6.1/Manual/packages.html#PkgArrangementOnSurface2)

-   Introduces two traits decorators, namely `Arr_tracing_traits_2` and `Arr_counting_traits_2`, which can be used to extract debugging and informative metadata about the traits in use while a program is being executed.
-   Fixed the Landmark point-location strategy so that it can be applied to arrangements on a sphere.

### [3D Mesh Generation](https://doc.cgal.org/6.1/Manual/packages.html#PkgMesh3)

-   Added two new meshing parameters that enable mesh initialization customization :
  - `initial_points_generator` : enables the user to specify a functor that generates initial points,
  - `initial_points` : enables the user to specify a `Range` of initial points.


### [2D Triangulations](https://doc.cgal.org/6.1/Manual/packages.html#PkgTriangulation2)

-  **Breaking change**: In the class template `Constrained_triangulation_plus_2`, the value type of the range returned
   by `subconstraints()` has changed from `const std::pair<const Subconstraint, std::list<Context>*>` to `Subconstraint`.
   The old range type is now returned by a new function named `subconstraints_and_contexts()`.

### [Polygon Repair](https://doc.cgal.org/6.1/Manual/packages.html#PkgPolygonRepair)

-   Add a the non-zero rule, as well as functions to compute the conservative inner and outer hull of similar polygons.

### Triangulations
-   All triangulations now offer the functions `point(Vertex_handle)` and `point(Simplex, int)`, which enables users to access the geometric position of a vertex and of the i-th vertex of a simplex of a triangulation.

### [Polygon Mesh Processing](https://doc.cgal.org/6.1/Manual/packages.html#PkgPolygonMeshProcessing)

-   Added the function `minmax_dihedral_angle()` to identify the sharpest edges of a triangle mesh

## [Release 6.0.1](https://github.com/CGAL/cgal/releases/tag/v6.0.1)

### [Poisson Surface Reconstruction](https://doc.cgal.org/6.0.1/Manual/packages.html#PkgPoissonSurfaceReconstruction3)
-   Made the implicit function thread-safe so that the parallel version of `make_mesh_3()` can be used.

## [Release 6.0](https://github.com/CGAL/cgal/releases/tag/v6.0)

Release date: September 2024

### General Changes

- CGAL 6.0 is the first release of CGAL that requires a C++ compiler
  with the support of C++17 or later. The new list of supported compilers is:
  - Visual C++ 15.9, 16.10, 17.0 (from Visual Studio 2017, 2019 and 2022) or later
  - Gnu g++ 11.4.0 or later (on Linux or macOS)
  - LLVM Clang version 15.0.7 or later (on Linux)
  - Apple Clang compiler versions 10.0.1, 12.0.5, and 15.0.0 (on macOS)
- The minimal supported version of Boost is now 1.72.0.
- GMP/MPFR are no longer mandatory to use CGAL, [Boost.Multiprecision](https://www.boost.org/doc/libs/1_72_0/libs/multiprecision/doc/html/index.html).
  can be used instead.
- The CGAL `Core` library is no longer based on GMP, but on
  [Boost.Multiprecision](https://www.boost.org/doc/libs/1_72_0/libs/multiprecision/doc/html/index.html).
  Either GMP backend or Boost backend can be used.
- All demos are now based on Qt6.
- **Breaking change**: The CMake file `UseCGAL.cmake` has been removed from CGAL.
  Usages of the CMake variables `${CGAL_USE_FILE}` and `${CGAL_LIBRARIES}` must be replaced
  by a link to the imported target `CGAL::CGAL`, for example:
  `target_link_library(your_target PRIVATE CGAL::CGAL)`.

### [Kinetic Space Partition](https://doc.cgal.org/6.0/Manual/packages.html#PkgKineticSpacePartition) (new package)

-   This package implements kinetic space partition: based on a set of planar input shapes,
    the bounding box of the input data is split into convex volumes. The complexity of the partition
    can be adjusted with a single parameter.

### [Kinetic Surface Reconstruction](https://doc.cgal.org/6.0/Manual/packages.html#PkgKineticSurfaceReconstruction) (new package)

-   The package implements a piece-wise planar surface reconstruction pipeline from point clouds
    combining methods from the [Shape Detection](https://doc.cgal.org/6.0/Manual/packages.html#PkgShapeDetection),
    [Shape Regularization](https://doc.cgal.org/6.0/Manual/packages.html#PkgShapeRegularization)
    and [Kinetic Shape Partition](https://doc.cgal.org/6.0/Manual/packages.html#PkgKineticSpacePartition) packages
    and graph-cut to reconstruct surfaces from point clouds.

### [Basic Viewer](https://doc.cgal.org/6.0/Basic_viewer/index.html#Chapter_Basic_viewer) (new package)

-   The basic viewer package provides interactive visualization for most CGAL packages,
    such as [2D Arrangements](https://doc.cgal.org/6.0/Manual/packages.html#PkgArrangementOnSurface2),
    [2D Regularized Boolean Set-Operations](https://doc.cgal.org/6.0/Manual/packages.html#PkgBooleanSetOperations2),
    [Linear Cell Complex](https://doc.cgal.org/6.0/Manual/packages.html#PkgLinearCellComplex),
    [3D Boolean Operations on Nef Polyhedra](https://doc.cgal.org/6.0/Manual/packages.html#PkgNef3),
    [2D Periodic Triangulations](https://doc.cgal.org/6.0/Manual/packages.html#PkgPeriodic2Triangulation2),
    [3D Point Set](https://doc.cgal.org/6.0/Manual/packages.html#PkgPointSet3),
    [2D Polygons](https://doc.cgal.org/6.0/Manual/packages.html#PkgPolygon2),
    [3D Polyhedral Surface](https://doc.cgal.org/6.0/Manual/packages.html#PkgPolyhedron),
    [2D Straight Skeleton and Polygon Offsetting](https://doc.cgal.org/6.0/Manual/packages.html#PkgStraightSkeleton2),
    [Surface Mesh](https://doc.cgal.org/6.0/Manual/packages.html#PkgSurfaceMesh),
    [2D Triangulations](https://doc.cgal.org/6.0/Manual/packages.html#PkgTriangulation2),
    [3D Triangulations](https://doc.cgal.org/6.0/Manual/packages.html#PkgTriangulation3),
    [2D Voronoi Diagrams](https://doc.cgal.org/6.0/Manual/packages.html#PkgVoronoiDiagram2),
    and more.
    The most simple use case of the basic viewer is the call of the global `CGAL::draw()` function.
    There is one such `draw()` function for each CGAL package that has a basic viewer. Such a call opens
    an interactive window showing the given model and allowing to navigate in the scene,
    show or hide some specific cells, show the interior of the model if any, etc.
    The `Basic_viewer` is based on Qt6.

### [Polygon Repair](https://doc.cgal.org/6.0/Manual/packages.html#PkgPolygonRepair) (new package)

-   This package provides algorithms to repair 2D polygons, polygons with holes,
    and multipolygons with holes, by selecting faces of the arrangement of the input
    using the odd-even heuristic.

### [2D and 3D Linear Geometry Kernel](https://doc.cgal.org/6.0/Manual/packages.html#PkgKernel23)

-   **Breaking change**: Replaced all instances of `boost::variant` with `std::variant`
    in the intersection functions.
-   **Breaking change**: Replaced all instances of `boost::optional` with `std::optional`
    in the intersection functions.

### [3D Polyhedral Surface](https://doc.cgal.org/6.0/Manual/packages.html#PkgPolyhedron)

-   The demo of this package, also known as "Polyhedron Demo" has been renamed "CGAL Lab"
    and moved to its own package ("Lab").

### [2D and 3D Fast Intersection and Distance Computation (AABB Tree)](https://doc.cgal.org/6.0/Manual/packages.html#PkgAABBTree)

- The AABB tree can now be used with 2D or 3D primitives:
  - The concepts `AABBGeomTraits` and `AABBRayIntersectionGeomTraits`
    have been replaced by [`AABBGeomTraits_3`](https://doc.cgal.org/6.0/AABB_tree/classAABBGeomTraits__3.html)
    and by [`AABBRayIntersectionGeomTraits_3`](https://doc.cgal.org/6.0/AABB_tree/classAABBRayIntersectionGeomTraits__3.html),
    respectively.
  - The concepts [`AABBGeomTraits_2`](https://doc.cgal.org/6.0/AABB_tree/classAABBGeomTraits__2.html)
    and [`AABBRayIntersectionGeomTraits_2`](https://doc.cgal.org/6.0/AABB_tree/classAABBRayIntersectionGeomTraits__2.html)
    have been introduced, as the 2D counterparts.
  - The class [`CGAL::AABB_traits`](https://doc.cgal.org/6.0/AABB_tree/group__PkgAABBTreeRef.html#ga764f0fc59c96355877536810aa1aca5b)
    is deprecated and replaced by [`CGAL::AABB_traits_3`](https://doc.cgal.org/6.0/AABB_tree/classCGAL_1_1AABB__traits__3.html).
  - The class [`CGAL::AABB_traits_2`](https://doc.cgal.org/6.0/AABB_tree/classCGAL_1_1AABB__traits__2.html) is introduced as the 2D counterpart.
  - The class [`CGAL::AABB_segment_primitive`](https://doc.cgal.org/6.0/AABB_tree/group__PkgAABBTreeRef.html#gad0acfd5c4a3c081b7570cc6bd4594c8d)
    has been deprecated and replaced by the class [`CGAL::AABB_segment_primitive_3`](https://doc.cgal.org/6.0/AABB_tree/classCGAL_1_1AABB__segment__primitive__3.html).
  - The class [`CGAL::AABB_triangle_primitive`](https://doc.cgal.org/6.0/AABB_tree/group__PkgAABBTreeRef.html#ga54a56f01dc8024624f7d83ee0a01add0)
    has been deprecated and replaced by the class [`CGAL::AABB_triangle_primitive_3`](https://doc.cgal.org/6.0/AABB_tree/classCGAL_1_1AABB__triangle__primitive__3.html).
  - The following 2D primitive classes have been added:
    [`CGAL::AABB_segment_primitive_2`](https://doc.cgal.org/6.0/AABB_tree/classCGAL_1_1AABB__segment__primitive__2.html),
    [`CGAL::AABB_polyline_segment_primitive_2`](https://doc.cgal.org/6.0/AABB_tree/classCGAL_1_1AABB__polyline__segment__primitive__2.html),
    [`CGAL::AABB_triangle_primitive_2`](https://doc.cgal.org/6.0/AABB_tree/classCGAL_1_1AABB__triangle__primitive__2.html),
    [`CGAL::AABB_indexed_triangle_primitive_2`](https://doc.cgal.org/6.0/AABB_tree/classCGAL_1_1AABB__indexed__triangle__primitive__2.html).
- **Breaking change**: The concept [`AABBTraits`](https://doc.cgal.org/6.0/AABB_tree/classAABBTraits.html)
    now refines the concept [`SearchTraits`](https://doc.cgal.org/6.0/Spatial_searching/classSearchTraits.html).
- **Breaking change**: Replaced all instances of `boost::optional` with `std::optional`.

### [2D Arrangements](https://doc.cgal.org/6.0/Manual/packages.html#PkgArrangementOnSurface2)

-   **Breaking change**: Replaced all instances of `boost::variant` with `std::variant`.
-   **Breaking change**: The type of the result of point location queries has been changed to
    `std::variant`. Support for the old macro `CGAL_ARR_POINT_LOCATION_VERSION`
    has been removed.
-   **Breaking change**: Eliminated the error-prone C-type casting that was used to define observers.
    In general, backward compatibility was maintained; however, the class template
    [`CGAL::Arr_observer`](https://doc.cgal.org/6.0/Arrangement_on_surface_2/group__PkgArrangementOnSurface2Ref.html#ga8019f986f5469920136c4b92290b7b1b)
    has been replaced by an alias template. (The class `CGAL::Arr_observer`
    was renamed to [`CGAL::Aos_observer`](https://doc.cgal.org/6.0/Arrangement_on_surface_2/classCGAL_1_1Aos__observer.html)).
-   Introduced [`Arr_dcel`](https://doc.cgal.org/6.0/Arrangement_on_surface_2/classCGAL_1_1Arr__dcel.html),
    which essentially replaces the former `CGAL::Arr_default_dcel`.
    Backward compatibility was maintained by the introduction of the alias template
    [`CGAL::Arr_default_dcel`](https://doc.cgal.org/6.0/Arrangement_on_surface_2/group__PkgArrangementOnSurface2DCEL.html#gaf9635869a3794a46d7dcfce63d7de2a6).
    `CGAL::Arr_dcel`, as opposed to the former `CGAL::Arr_default_dcel` is templated
    (in addition to the geometry traits) by `Vertex`, `Halfedge`, and `Face` template parameters,
    and they have default type values. All this enables the layered extension of DCEL records.
-   Fixed a bug in the zone construction code applied to arrangements of geodesic arcs on a sphere,
    when inserting an arc that lies on the identification curve.
-   Introduced a new interactive program that demonstrates 2D arrangements embedded on the sphere
    called `earth`. The program (i) reads a database of all administrative boundaries of the countries
    in the world, (ii) displays the globe with all countries and land covered by water (which is land
    not covered by countries) on a window, and (ii) enables interaction with the user.

### [3D Envelopes](https://doc.cgal.org/6.0/Manual/packages.html#PkgEnvelope3)

-   **Breaking change**: [`Construct_projected_boundary_2`](https://doc.cgal.org/6.0/Envelope_3/classEnvelopeTraits__3.html#ac7b8f72870f0572834a0a3de62c67bc1)
    in [`EnvelopeTraits_3`](https://doc.cgal.org/6.0/Envelope_3/classEnvelopeTraits__3.html)
    now uses `std::variant` instead of [`CGAL::Object`](https://doc.cgal.org/6.0/STL_Extension/classCGAL_1_1Object.html).
-    Passed the base class of [`CGAL::Env_plane_traits_3`](https://doc.cgal.org/6.0/Envelope_3/classCGAL_1_1Env__plane__traits__3.html)
    as a template parameter with a default value (being the 2D arrangement linear traits).
    Similarly, passed the base class of `CGAL::Env_triangle_traits_3` as a template parameter
    with a default value (being the 2D arrangement segment traits).

### [Combinatorial Maps](https://doc.cgal.org/6.0/Manual/packages.html#PkgCombinatorialMaps) and [Generalized Maps](https://doc.cgal.org/6.0/Manual/packages.html#PkgGeneralizedMaps)

-    Added the function [`insert_cell_1_between_two_cells_2()`](https://doc.cgal.org/6.0/Combinatorial_map/classGenericMap.html#aa29570a0812094c7876e24a228373f12)
    to the [`GenericMap`](https://doc.cgal.org/6.0/Combinatorial_map/classGenericMap.html)
    concept, which enables users to insert an edge between two different faces in order to create faces with holes.

### [Quadtrees, Octrees, and Orthtrees](https://doc.cgal.org/6.0/Manual/packages.html#PkgOrthtree)

- **Breaking change**:
  - Node splitting behavior and per-node data are now customizable via the Traits class.
  - Nodes are now stored as a property map, with properties of each node accessed by index.
  - Nearest neighbors functions only work for Orthtrees which provide the necessary functionality.

### [CGAL and the Boost Graph Library (BGL)](https://doc.cgal.org/6.0/Manual/packages.html#PkgBGL)

-   Added the function [`CGAL::remove_all_elements()`](https://doc.cgal.org/6.0/BGL/group__PkgBGLHelperFct.html#gac7e199820c95ed1fc6ab536750749358),
    which removes vertices, halfedges, and faces without collecting garbage and without removing properties.
-   [Dynamic property maps](https://doc.cgal.org/6.0/BGL/group__PkgBGLPropertiesDynamic.html)
    can now have a default value.
-   The class [`CGAL::Face_filtered_graph`](https://doc.cgal.org/6.0/BGL/structCGAL_1_1Face__filtered__graph.html)
    now supports patch IDs of any type and not just `faces_size_type`. The only requirement is that
    the type is hashable.

### [Polygon Mesh Processing](https://doc.cgal.org/6.0/Manual/packages.html#PkgPolygonMeshProcessing)

-   Added the function [`CGAL::Polygon_mesh_processing::autorefine_triangle_soup()`](https://doc.cgal.org/6.0/Polygon_mesh_processing/group__PMP__corefinement__grp.html#gaec85370aa0b2acc0919e5f8406cfb74c),
    which can be used to refine a soup of triangles such that no pair of triangles intersects
    in their interiors. Also added, the function [`CGAL::Polygon_mesh_processing::autorefine()`](https://doc.cgal.org/6.0/Polygon_mesh_processing/group__PMP__corefinement__grp.html#ga3e3a0a82b6c04bdc3a6c070e8da4aed5)
    operating directly on a triangle mesh and updating it using the aforementioned function on a triangle soup.
-   Added the class [`CGAL::Corefinement::Non_manifold_output_visitor`](https://doc.cgal.org/6.0/Polygon_mesh_processing/structCGAL_1_1Polygon__mesh__processing_1_1Corefinement_1_1Non__manifold__output__visitor.html),
    which can be used in corefinement based functions to deal with non-manifold outputs.
-   Added the option to use a variable sizing field for [`CGAL::Polygon_mesh_processing::isotropic_remeshing()`](https://doc.cgal.org/6.0/Polygon_mesh_processing/group__PMP__meshing__grp.html#ga66cb01cf228ed22f0a2a474cfa2aeb3f),
    and a sizing function based on a measure of local curvature for adaptive remeshing.
-   Added the function [`CGAL::Polygon_mesh_processing::interpolated_corrected_curvatures()`](https://doc.cgal.org/6.0/Polygon_mesh_processing/group__PMP__corrected__curvatures__grp.html#ga22665c9ce92aaedab07df1b05f20bdb2)
    which can be used to compute the mean and Gaussian curvatures, as well as the principal curvature
    and directions.
-   Added the function [`CGAL::Polygon_mesh_processing::refine_mesh_at_isolevel()`](https://doc.cgal.org/6.0/Polygon_mesh_processing/group__PkgPolygonMeshProcessingRef.html#ga396505d5a60b5f6d29792b214fa59352)
    which can be used to refine a polygon mesh along an isocurve.
-   Added the function [`CGAL::Polygon_mesh_processing::add_bbox()`](https://doc.cgal.org/6.0/Polygon_mesh_processing/group__PkgPolygonMeshProcessingRef.html#gabaf98d2fd9ae599ff1f3a5a6cde79cf3),
    which enables adding a tight or extended, triangulated or not, bounding box to a face graph.

### [2D Triangulations](https://doc.cgal.org/6.0/Manual/packages.html#PkgTriangulation2)
-   **Breaking change**: the concept [`TriangulationTraits_2`](https://doc.cgal.org/6.0/Triangulation_2/classTriangulationTraits__2.html) now requires an additional functor `Compare_xy_2`.

### [3D Triangulations](https://doc.cgal.org/6.0/Manual/packages.html#PkgTriangulation3)

-   Added three member functions [`vertices()`](https://doc.cgal.org/6.0/Triangulation_3/classCGAL_1_1Triangulation__3.html#a02faf334255e1ca8caa1a6f412533759)
    to the class [`CGAL::Triangulation_3`](https://doc.cgal.org/6.0/Triangulation_3/classCGAL_1_1Triangulation__3.html).
    Each of them returns an array containing the vertices of the given triangulation simplex.

### [dD Triangulations](https://doc.cgal.org/6.0/Manual/packages.html#PkgTriangulations)

-   **Breaking change**: `CGAL::TDS_full_cell_mirror_storage_policy` is now unsupported in dimension larger than 127.
-   **Breaking change**: Inserting multiple unweighted points in the same
    position now keeps the first one, instead of switching to the latest. This
    only affects custom point types where not all points in the same position
    are equivalent.

### [Tetrahedral Remeshing](https://doc.cgal.org/6.0/Manual/packages.html#PkgTetrahedralRemeshing)

-   Added a sizing field as new parameter of [`CGAL::tetrahedral_isotropic_remeshing()`](https://doc.cgal.org/6.0/Tetrahedral_remeshing/group__PkgTetrahedralRemeshingRef.html#ga263775c52eeb483a86a16aeb9eb31af0),
    which can be used to perform non-uniform and adaptive remeshing.
-   **Breaking change**: The template parameters of
    [`CGAL::Tetrahedral_remeshing::Remeshing_cell_base_3`](https://doc.cgal.org/6.0/Tetrahedral_remeshing/classCGAL_1_1Tetrahedral__remeshing_1_1Remeshing__cell__base__3.html)
    have been modified, reverting changes introduced in CGAL 5.6.
-   **Breaking change**: The vertex base of
    [`CGAL::Tetrahedral_remeshing::Remeshing_vertex_base_3`](https://doc.cgal.org/6.0/Tetrahedral_remeshing/classCGAL_1_1Tetrahedral__remeshing_1_1Remeshing__vertex__base__3.html)
    must now be a model of the concept
    [`SimplicialMeshVertexBase_3`](https://doc.cgal.org/6.0/SMDS_3/classSimplicialMeshVertexBase__3.html)
    (and not only [`TriangulationVertexBase_3`](https://doc.cgal.org/6.0/Triangulation_3/classTriangulationVertexBase__3.html)).

### [3D Simplicial Mesh Data Structure](https://doc.cgal.org/6.0/Manual/packages.html#PkgSMDS3)

-   **Breaking change**: The template parameters of
    [`CGAL::Simplicial_mesh_cell_base_3`](https://doc.cgal.org/6.0/SMDS_3/classCGAL_1_1Simplicial__mesh__cell__base__3.html)
    have been modified to enable passing a geometric traits and a custom cell base class.

### [3D Mesh Generation](https://doc.cgal.org/6.0/Manual/packages.html#PkgMesh3)

-   **Breaking change**: Removed the concept `TriangleAccessor`, the template parameter `TriangleAccessor`,
    as well as the class `Triangle_accessor`. These were no longer used for several releases.
-   **Breaking change**: Removed the class templates `CGAL::Gray_image_mesh_domain_3`, `CGAL::Implicit_mesh_domain_3`,
    and `CGAL::Labeled_image_mesh_domain_3`, which were deprecated since CGAL-4.13.
-   Added new meshing criterion `edge_distance`, an upper bound for the distance from the edge to the 1D feature.
- **Breaking change**: the concept `MeshEdgeCriteria_3` was modified to include the new meshing criterion `edge_distance`.


### [3D Surface Mesh Generation](https://doc.cgal.org/6.0/Manual/packages.html#PkgSurfaceMesher3)

-   This package is deprecated and the package [3D Mesh Generation](https://doc.cgal.org/6.0/Manual/packages.html#PkgMesh3) should
    be used instead.

### [Surface Mesh Parameterization](https://doc.cgal.org/6.0/Manual/packages.html#PkgSurfaceMeshParameterization)

-   **Breaking change**: The method [`CGAL::Surface_mesh_parameterization::LSCM_parameterizer_3`](https://doc.cgal.org/6.0/Surface_mesh_parameterization/classCGAL_1_1Surface__mesh__parameterization_1_1LSCM__parameterizer__3.html)
    now requires the Eigen library.
-   **Breaking change**: CGAL no longer ships its own version of OpenNL.

### [Surface Mesh](https://doc.cgal.org/6.0/Manual/packages.html#PkgSurfaceMesh)

-   **Breaking change**: The return type of [`CGAL::Surface_mesh::property_map()`](https://doc.cgal.org/6.0/Surface_mesh/classCGAL_1_1Surface__mesh.html#afc99c7ea179dc1c21a2ab59ed183184a)
    has been changed to `std::optional`.

### [3D Point Set](https://doc.cgal.org/6.0/Manual/packages.html#PkgPointSet3)

-   **Breaking change**: The return type of [`CGAL::Point_set_3::property_map()`](https://doc.cgal.org/6.0/Point_set_3/classCGAL_1_1Point__set__3.html#a571ecc603cd32d78c7effaf86fe120ad)
    has been changed to `std::optional`.

### [Shape Detection](https://doc.cgal.org/6.0/Manual/packages.html#PkgShapeDetection)

-   **Breaking change**: Replaced all instances of `boost::shared_ptr` with `std::shared_ptr`.

### [2D Straight Skeleton and Polygon Offsetting](https://doc.cgal.org/6.0/Manual/packages.html#PkgStraightSkeleton2)

-   **Breaking change**: Replaced all instances of `boost::shared_ptr` with `std::shared_ptr`.
-   **Breaking change**: Replaced all instances of `boost::optional` with `std::optional`.


[Release 5.6](https://github.com/CGAL/cgal/releases/tag/v5.6)
-----------

Release date: July 2023

### General Changes

-   **Breaking change**: Package-specific assertions, preconditions, and postconditions (such as
    `CGAL_triangulation_assertion`) have been removed. Corresponding CGAL-wide versions (such as
    `CGAL_assertion`) should be used instead.

### [Shape Detection](https://doc.cgal.org/5.6/Manual/packages.html#PkgShapeDetection) (major changes)

-   **Breaking change**: The region growing part of the package have been reworked to fix design
    issues introduced with the handling of `FaceGraph` models. In particular, the notion of `Item`
    has been introduced to reference an element in the input range of elements. Region maps now
    operates on `Item` and no longer on the value type of the input range.
-   **Breaking change**: The method `update()` in the concept `RegionType` now returns a `Boolean`
    instead of `void`, that is used inside the class `Region_growing` for detecting if the input
    conditions for the new region are satisfied. This change affects only user-defined types of regions.
-   **Breaking change**: The constructors of all models used together with the region growing algorithm
    now enable users to provide parameters through the [named parameters](https://doc.cgal.org/5.6/BGL/group__bgl__namedparameters.html) mechanism.
-   All fitting classes in the region growing framework are now using better versions of the region
    conditions, more precise and faster, including the correct normal orientations.
-   Added new models of the concept `RegionType` for getting linear regions in a set of 2D and 3D
    segments and on 2D and 3D polylines.
-   Added the class `Polyline_graph` for extracting a set of polylines from a face graph, which splits
    this graph into a set of user-defined regions.
-   Added new shapes to the Region Growing algorithm on a point set: circles in 2D, spheres in 3D,
    and cylinders in 3D.

### [2D Straight Skeleton and Polygon Offsetting](https://doc.cgal.org/5.6/Manual/packages.html#PkgStraightSkeleton2) (major changes)
-   Added weighted straight skeletons: weighted straight skeletons are a generalization of
    straight skeletons. Contour edges are assigned a positive weight, which can be understood
    as assigning a speed to the wavefront spawned from the contour edge.
-   Added straight skeleton extrusion: this CGAL package now implements the extrusion of weighted
    straight skeletons of polygons with holes. The output is a closed, combinatorially 2-manifold
    surface triangle mesh.

    See also the [news entry](https://www.cgal.org/2023/05/09/improved_straight_skeleton/).

### [2D and 3D Linear Geometry Kernel](https://doc.cgal.org/5.6/Manual/packages.html#PkgKernel23)

-   Added the functor
    [`CompareAngle_3`](https://doc.cgal.org/5.6/Kernel_23/classKernel_1_1CompareAngle__3.html)
    to the concept
    [`Kernel`](https://doc.cgal.org/5.6/Kernel_23/classKernel.html) to compare
    an angle defined by three points to the cosinus of another angle.

### [Combinatorial Maps](https://doc.cgal.org/5.6/Manual/packages.html#PkgCombinatorialMaps), [Generalized Maps](https://doc.cgal.org/5.6/Manual/packages.html#PkgGeneralizedMaps), and [Linear Cell Complex](https://doc.cgal.org/5.6/Manual/packages.html#PkgLinearCellComplex)

-   Added a version that uses indices instead of handles as dart and attribute descriptors.
    As the indices are integers convertible from and to `std::size_t`, they can be used as index
    into vectors which store properties. To use the index version, `Use_index` must be defined
    and be equal to `CGAL::Tag_true` in the item class.

### [Linear Cell Complex](https://doc.cgal.org/5.6/Manual/packages.html#PkgLinearCellComplex)

-   Added the class
    [`Linear_cell_complex_incremental_builder_3`](https://doc.cgal.org/5.6/Linear_cell_complex/classCGAL_1_1Linear__cell__complex__incremental__builder__3.html).

### [2D Arrangements](https://doc.cgal.org/5.6/Manual/packages.html#PkgArrangementOnSurface2)

-   Introduced an overload function template, namely `draw(arr)`, that renders arrangements based
    on the `Basic_viewer_qt` class template. As of now, only 2D arrangements on the plane induced
    by (i) segments, (ii) conics, and (iii) circular arcs or (linear) segments are supported.
-   Improved the traits class template that handles conics, namely
    [`Arr_conic_traits_2`](https://doc.cgal.org/5.6/Arrangement_on_surface_2/classCGAL_1_1Arr__conic__traits__2.html).
    This includes the following:
    1. Fixed a couple of bugs and slightly optimized some functions.
    2. Introduced functionality that approximates conics with polylines. (This is used to draw conic curves.)
    3. **Breaking change**: Changed the interface to generate conic curves. In the past, curves where
    generated directly using the constructors of the conic and x-monotone conic constructs. Now,
    they are constructed via function objects provided by the traits. This eliminates the constructions
    of temporary kernels. The old functionality is obsolete, but still supported for a limited number
    of versions. It depends on a static member function of the traits. In a future version this function
    will no longer be static, implying that the old functionality will no longer be supported.
- Introduced functionality that approximates circular segments with polylines. (This is used to draw conic curves.)

### [Polygon Mesh Processing](https://doc.cgal.org/5.6/Manual/packages.html#PkgPolygonMeshProcessing)

-   Added functions
    [`CGAL::Polygon_mesh_processing::region_growing_of_planes_on_faces()`](https://doc.cgal.org/5.6/Polygon_mesh_processing/group__PkgPolygonMeshProcessingRef.html#ga50dcd2f6295f584d2e378b57290ae2af)
    and
    [`CGAL::Polygon_mesh_processing::detect_corners_of_regions()`](https://doc.cgal.org/5.6/Polygon_mesh_processing/group__PkgPolygonMeshProcessingRef.html#gac8e445730d718a2fc49604e865017d2e),
    which enable partitioning a mesh into planar regions using the region growing algorithm
    from the [Shape Detection](https://doc.cgal.org/5.6/Manual/packages.html#PkgShapeDetection) package.

-   Added the functions
    [`CGAL::Polygon_mesh_processing::remesh_planar_patches()`](https://doc.cgal.org/5.6/Polygon_mesh_processing/group__PMP__meshing__grp.html#ga7fca6fa2db94560ab6d32e6a77fc35b6)
    and
    [`CGAL::Polygon_mesh_processing::remesh_almost_planar_patches()`](https://doc.cgal.org/5.6/Polygon_mesh_processing/group__PMP__meshing__grp.html#ga0e6da479548199a5d82c3cf0ed36e8a0),
    which can be used to remesh patches of coplanar faces in a mesh.

-   Added the function
    [`CGAL::Polygon_mesh_processing::surface_Delaunay_remeshing()`](https://doc.cgal.org/5.6/Polygon_mesh_processing/group__PMP__meshing__grp.html#gaff62f9415d2fe96d1d3095351f156ced),
    which can be used to remesh a surface triangle mesh using the Delaunay refinement algorithm
    from the [3D Mesh Generation](https://doc.cgal.org/5.6/Manual/packages.html#PkgMesh3) package.

-   Added the function
    [`CGAL::Polygon_mesh_processing::remove_almost_degenerate_faces()`](https://doc.cgal.org/5.6/Polygon_mesh_processing/group__PMP__geometric__repair__grp.html#ga48008d2b66de8a68a7068f29db15dad6),
    which can be used to remove badly shaped triangles faces in a mesh.

-   Added the functions
    [`CGAL::Polygon_mesh_processing::does_triangle_soup_self_intersect()`](https://doc.cgal.org/5.6/Polygon_mesh_processing/group__PMP__intersection__grp.html#ga4909920dc48b8285e69feb845feb1e53)
    and
    [`CGAL::Polygon_mesh_processing::triangle_soup_self_intersections()`](https://doc.cgal.org/5.6/Polygon_mesh_processing/group__PMP__intersection__grp.html#ga1c5fee17bd0d92d5a2fba77ed94d4b4d)
    to identify and report self-intersections in a triangle soup, similarly to existing functions on triangle meshes.

-   Added the function
    [`CGAL::Polygon_mesh_processing::triangulate_polygons()`](https://doc.cgal.org/5.6/Polygon_mesh_processing/group__PMP__meshing__grp.html#ga8b7db6aa8c3e79526b594739ba926d82),
    which allows users to triangulate polygon soups.

-   Added a named parameter to
    [`CGAL::Polygon_mesh_processing::smooth_shape()`](https://doc.cgal.org/5.6/Polygon_mesh_processing/group__PMP__meshing__grp.html#ga57fa999abe8dc557003482444df2a189)
    to disable the scaling, which otherwise aims to compensate volume loss during smoothing.

-   Deprecated the overloads of functions
    [`CGAL::Polygon_mesh_processing::triangulate_hole()`](https://doc.cgal.org/5.6/Polygon_mesh_processing/group__PMP__hole__filling__grp.html#ga3abdf2d0558822e85f060966b69cae98),
    [`CGAL::Polygon_mesh_processing::triangulate_and_refine_hole()`](https://doc.cgal.org/5.6/Polygon_mesh_processing/group__PMP__hole__filling__grp.html#ga9868fac4d9dca77462ad7828bc99d8a1),
    and
    [`CGAL::Polygon_mesh_processing::triangulate_refine_and_fair_hole()`](https://doc.cgal.org/5.6/Polygon_mesh_processing/group__PMP__hole__filling__grp.html#ga18eac756a8f8e5d5f73e645fd4e26cad)
    which have output iterators for vertices and faces as parameter. They are replaced by overloads
    with two additional named parameters.

### [2D Convex Hulls](https://doc.cgal.org/5.6/Manual/packages.html#PkgConvexHull2)

-   **Breaking change**: The concept
    [`ConvexHullTraits_2`](https://doc.cgal.org/5.6/Convex_hull_2/classConvexHullTraits__2.html)
    no longer requires the functor `Less_signed_distance_to_line_2`, but requires the functor
    `Compare_signed_distance_to_line_2`
    instead.
-   The long-deprecated classes `Convex_hull_projective_xy_traits_2`, `Convex_hull_projective_xz_traits_2`,
    and `Convex_hull_projective_yz_traits_2` have been removed. Users should use
    [`Projection_traits_xy_3`](https://doc.cgal.org/5.6/Kernel_23/classCGAL_1_1Projection__traits__xy__3.html),
    [`Projection_traits_xz_3`](https://doc.cgal.org/5.6/Kernel_23/classCGAL_1_1Projection__traits__xz__3.html),
    and
    [`Projection_traits_yz_3`](https://doc.cgal.org/5.6/Kernel_23/classCGAL_1_1Projection__traits__yz__3.html)
    instead.

### [2D Triangulations](https://doc.cgal.org/5.6/Manual/packages.html#PkgTriangulation2)

-   Added the function
    [`CGAL::mark_domain_in_triangulation()`](https://doc.cgal.org/5.6/Triangulation_2/group__PkgTriangulation2Miscellaneous.html#ga0409755d0eb89100810230443a85e7eb)
    to mark faces connected with non-constrained edges as inside of the domain based on the nesting level.

### [2D Conforming Triangulations and Meshes](https://doc.cgal.org/5.6/Manual/packages.html#PkgMesh2)

-   Added new overloads to the function
    [`write_VTU()`](https://doc.cgal.org/5.6/Mesh_2/group__PkgMesh2IO.html),
    with property maps for specifying the domain.
-   Deprecated usage of boost parameters in favor of function named parameters in
    [`CGAL::lloyd_optimize_mesh_2()`](https://doc.cgal.org/5.6/Mesh_2/group__PkgMesh2Functions.html#gafeaf59d3fa014da287f8514913b38d05).
-   Deprecated two overloads of the function
    [`refine_Delaunay_mesh()`](https://doc.cgal.org/5.6/Mesh_2/group__PkgMesh2Functions.html),
    and replaced them with versions using function named parameters.

### [2D Hyperbolic Triangulations](https://doc.cgal.org/5.6/Manual/packages.html#PkgHyperbolicTriangulation2)

-   **Breaking change**: the concept
    [`HyperbolicTriangulationFaceBase_2`](https://doc.cgal.org/5.6/Hyperbolic_triangulation_2/classHyperbolicTriangulationFaceBase__2.html)
    has been modified to
    better reflect the triangulation's requirements and avoid a conflict with the requirements
    described by the concept `TriangulationDataStructure_2::Face`. The model
    [`CGAL::Hyperbolic_triangulation_face_base_2`](https://doc.cgal.org/5.6/Hyperbolic_triangulation_2/classCGAL_1_1Hyperbolic__triangulation__face__base__2.html)
    has been adapted correspondingly.

### [3D Simplicial Mesh Data Structure](https://doc.cgal.org/5.6/Manual/packages.html#PkgSMDS3) (new package)

-   This new package wraps all the existing code that deals with a
    [`MeshComplex_3InTriangulation_3`](https://doc.cgal.org/5.6/SMDS_3/classMeshComplex__3InTriangulation__3.html)
    to describe 3D simplicial meshes, and makes the data structure independent
    from the [tetrahedral mesh generation](https://doc.cgal.org/5.6/Manual/packages.html#PkgMesh3) package.

### [Tetrahedral Remeshing](https://doc.cgal.org/5.6/Manual/packages.html#PkgTetrahedralRemeshing)
-   **Breaking change**: The template parameters of
    [`CGAL::Tetrahedral_remeshing::Remeshing_vertex_base_3`](https://doc.cgal.org/5.6/Tetrahedral_remeshing/group__PkgTetrahedralRemeshingClasses.html#ga7ef4f8c0c1ed715c34389ea4ee851a92)
    and
    [`CGAL::Tetrahedral_remeshing::Remeshing_cell_base_3`](https://doc.cgal.org/5.6/Tetrahedral_remeshing/classCGAL_1_1Tetrahedral__remeshing_1_1Remeshing__cell__base__3.html)
    have been modified.

### [3D Mesh Generation](https://doc.cgal.org/5.6/Manual/packages.html#PkgMesh3)

-   Added two new named parameters to the named constructor
    [`CGAL::create_labeled_image_mesh_domain()`](https://doc.cgal.org/5.6/Mesh_3/classCGAL_1_1Labeled__mesh__domain__3.html#aec3f58e9883a8036a1b3e379df7d8fa9)
    for automatic detection and protection of 1D-curves that lie at the intersection of
    three or more subdomains extracted from labeled images.
-   Added
    [`CGAL::Sizing_field_with_aabb_tree`](https://doc.cgal.org/5.6/Mesh_3/structCGAL_1_1Sizing__field__with__aabb__tree.html),
    a geometry-aware sizing field for feature edges in polyhedral domains.
-   Added new meshing criterion
    [`edge_min_size`](https://doc.cgal.org/5.6/Mesh_3/classCGAL_1_1Mesh__criteria__3.html#a5f1c2649cb7ea346a3b6a2a8724b4df1)
    to avoid subdividing sharp edges that are shorter than a prescribed size bound.
-   Added new meshing criteria
    [`facet_min_size`](https://doc.cgal.org/5.6/Mesh_3/classCGAL_1_1Mesh__criteria__3.html#a5f1c2649cb7ea346a3b6a2a8724b4df1)
    and
    [`cell_min_size`](https://doc.cgal.org/5.6/Mesh_3/classCGAL_1_1Mesh__criteria__3.html#a5f1c2649cb7ea346a3b6a2a8724b4df1)
    to prevent Delaunay refinement from creating simplices smaller than a prescribed bound.
-   Deprecated usage of boost parameters in favor of function named parameters.

### [3D Periodic Mesh Generation](https://doc.cgal.org/5.6/Manual/packages.html#PkgPeriodic3Mesh3)

-   Periodic Mesh Generation now supports non-cubic domains.
-   Deprecated usage of boost parameters in favor of function named parameters.

### [Surface Mesh Simplification](https://doc.cgal.org/5.6/Manual/packages.html#PkgSurfaceMeshSimplification)
-   The stop predicates
    [`Count_stop_predicate`](https://doc.cgal.org/5.6/Surface_mesh_simplification/classCGAL_1_1Surface__mesh__simplification_1_1Count__stop__predicate.html)
    and
    [`Count_ratio_stop_predicate`](https://doc.cgal.org/5.6/Surface_mesh_simplification/classCGAL_1_1Surface__mesh__simplification_1_1Count__ratio__stop__predicate.html)
    are renamed to
    [`Edge_count_stop_predicate`](https://doc.cgal.org/5.6/Surface_mesh_simplification/classCGAL_1_1Surface__mesh__simplification_1_1Edge__count__stop__predicate.html)
    and
    [`Edge_count_ratio_stop_predicate`](https://doc.cgal.org/5.6/Surface_mesh_simplification/classCGAL_1_1Surface__mesh__simplification_1_1Edge__count__ratio__stop__predicate.html).
    Older versions have been deprecated.
-   Introduced
    [`Face_count_stop_predicate`](https://doc.cgal.org/5.6/Surface_mesh_simplification/classCGAL_1_1Surface__mesh__simplification_1_1Face__count__stop__predicate.html)
    and
    [`Face_count_ratio_stop_predicate`](https://doc.cgal.org/5.6/Surface_mesh_simplification/classCGAL_1_1Surface__mesh__simplification_1_1Face__count__ratio__stop__predicate.html),
    which can be used to stop the simplification algorithm based on a desired number of faces in the output, or a ratio between input and output face numbers.

### [2D Regularized Boolean Set Operations](https://doc.cgal.org/5.6/Manual/packages.html#PkgBooleanSetOperations2)
-   Exposed all required member functions of the
    [`GeneralPolygonWithHoles_2`](https://doc.cgal.org/5.6/Polygon/classGeneralPolygonWithHoles__2.html)
    concept (e.g.,
    [`clear_outer_boundary()`](https://doc.cgal.org/5.6/Polygon/classGeneralPolygonWithHoles__2.html#a9f5f035047505a2ccab3e68770f51bc6),
    [`clear_holes()`](https://doc.cgal.org/5.6/Polygon/classGeneralPolygonWithHoles__2.html#a2a507be648f127ac605da8c670ea2580),
    and
    [`clear()`](https://doc.cgal.org/5.6/Polygon/classGeneralPolygonWithHoles__2.html#a2ca4d9b43cc9216c1b2cdb080a915944)
    ).

[Release 5.5](https://github.com/CGAL/cgal/releases/tag/v5.5)
-----------

Release date: June 2022

### [3D Alpha Wrapping](https://doc.cgal.org/5.5/Manual/packages.html#PkgAlphaWrap3) (new package)

-   This component takes a 3D triangle mesh, soup, or point set as input, and generates a valid
    (watertight, intersection-free, and combinatorially 2-manifold) surface triangle mesh
    that contains the input.
    The algorithm proceeds by shrink-wrapping and refining a 3D Delaunay triangulation,
    starting from a loose bounding box of the input.
    Two user-defined parameters, alpha and offset, offer control over the maximum size of cavities
    where the shrink-wrapping process can enter, and the tightness of the final surface mesh
    to the input, respectively. Once combined, these parameters provide a means to trade fidelity
    to the input for complexity of the output.

    See also the [announcement page](https://www.cgal.org/2022/05/18/alpha_wrap/).

### [2D Straight Skeleton and Polygon Offsetting](https://doc.cgal.org/5.5/Manual/packages.html#PkgStraightSkeleton2) (breaking change)
-   Fix the output of the function [CGAL::create_exterior_skeleton_and_offset_polygons_with_holes_2()](https://doc.cgal.org/5.5/Straight_skeleton_2/group__PkgStraightSkeleton2OffsetFunctions.html#gaa159f093e5d6d7fdb62c1660a44f95fe)
    to not take into account the offset of the outer frame.
-   Fix the computation of the exterior offset of a polygon with holes that was not computing the offset of the holes

### [3D Convex Hulls](https://doc.cgal.org/5.5/Manual/packages.html#PkgConvexHull3)

-   Added an [overload of the function `CGAL::convex_hull_3()`](https://doc.cgal.org/5.5/Convex_hull_3/group__PkgConvexHull3Functions.html#ga52fca4745c2ef0351063fbe66b035fd1), which writes the result in an indexed triangle set.

### [2D Polygons](https://doc.cgal.org/5.5/Manual/packages.html#PkgPolygon2)

-   Add vertex, edge, and hole ranges.
-   The concept [`GeneralPolygonWithHoles_2`](https://doc.cgal.org/5.5/Polygon/classGeneralPolygonWithHoles__2.html) now requires the nested type `Polygon_2` instead of `General_polygon_2`.

### [2D Regularized Boolean Set-Operations](https://doc.cgal.org/5.5/Manual/packages.html#PkgBooleanSetOperations2)
-   The concept [`GeneralPolygonSetTraits_2`](https://doc.cgal.org/5.5/Boolean_set_operations_2/classGeneralPolygonSetTraits__2.html) now requires the nested type `Construct_polygon_with_holes_2` instead of `Construct_general_polygon_with_holes_2`.

### [Combinatorial Maps](https://doc.cgal.org/5.5/Manual/packages.html#PkgCombinatorialMaps)

-   Removed old code deprecated in CGAL 4.9 and 4.10 (global functions, and information associated with darts).

### [2D Arrangements](https://doc.cgal.org/5.5/Manual/packages.html#PkgArrangementOnSurface2)
-   Fixed the `intersect_2`, `compare_y_at_x_right`, and `compare_y_at_x_left` function objects of the traits class template [`Arr_geodesic_arc_on_sphere_traits_2`](https://doc.cgal.org/5.5/Arrangement_on_surface_2/classCGAL_1_1Arr__geodesic__arc__on__sphere__traits__2.html) that handles geodesic arcs on sphere and applied a small syntactical fix to the tracing traits.

### [Tetrahedral Mesh Generation](https://doc.cgal.org/5.5/Manual/packages.html#PkgMesh3)

-   Added the function
    [`remove_isolated_vertices()`](https://doc.cgal.org/5.5/Mesh_3/classCGAL_1_1Mesh__complex__3__in__triangulation__3.html#ace57c4e777da457c6e33b4f6e89949ce)
    as a post-processing step for the tetrahedral mesh generation.

### [Polygon Mesh Processing](https://doc.cgal.org/5.5/Manual/packages.html#PkgPolygonMeshProcessing)
-   Added the function [`CGAL::Polygon_mesh_processing::orient_triangle_soup_with_reference_triangle_soup()`](https://doc.cgal.org/5.5/Polygon_mesh_processing/group__PMP__orientation__grp.html#ga855b1c55c201b91ab04eebd2811a87fd), which enables re-orienting the faces of a triangle soup based on the orientation of the nearest face in a reference triangle soup.
-   Added the function [`CGAL::Polygon_mesh_processing::compatible_orientations()`](https://doc.cgal.org/5.5/Polygon_mesh_processing/group__PMP__orientation__grp.html#ga9ac9b9434084b64f3304df636c3178a3), which enables to retrieve the (in)compatibility of orientations of faces from different connected components.
-   Added the function [`CGAL::Polygon_mesh_processing::tangential_relaxation()`](https://doc.cgal.org/5.5/Polygon_mesh_processing/group__PMP__meshing__grp.html#ga136c659162e5360354db5879db7431b4), which applies an area-based tangential mesh smoothing to the vertices of a surface triangle mesh.
-   Added the named parameter `visitor` to the function [`triangulate_hole()`](https://doc.cgal.org/5.5/Polygon_mesh_processing/group__PMP__hole__filling__grp.html#gad2d3c43bce0ef90a16530478196d7f42), which enables to track progress with callbacks.
-   Added more functions in the [visitor of the corefinement based methods](https://doc.cgal.org/5.5/Polygon_mesh_processing/classPMPCorefinementVisitor.html) to track progress.

### [Surface Mesh Simplification](https://doc.cgal.org/5.5/Manual/packages.html#PkgSurfaceMeshSimplification)
-   Introduced four variations of the Garland-Heckbert simplification algorithm based on the probabilistic approach of Trettner and Kobbelt (Fast and Robust QEF Minimization using Probabilistic Quadrics): [`GarlandHeckbert_plane_policies`](https://doc.cgal.org/5.5/Surface_mesh_simplification/classCGAL_1_1Surface__mesh__simplification_1_1GarlandHeckbert__plane__policies.html), [`GarlandHeckbert_probabilistic_plane_policies`](https://doc.cgal.org/5.5/Surface_mesh_simplification/classCGAL_1_1Surface__mesh__simplification_1_1GarlandHeckbert__probabilistic__plane__policies.html), [`GarlandHeckbert_triangle_policies`](https://doc.cgal.org/5.5/Surface_mesh_simplification/classCGAL_1_1Surface__mesh__simplification_1_1GarlandHeckbert__triangle__policies.html), and [`GarlandHeckbert_probabilistic_triangle_policies`](https://doc.cgal.org/5.5/Surface_mesh_simplification/classCGAL_1_1Surface__mesh__simplification_1_1GarlandHeckbert__probabilistic__triangle__policies.html).
-   The class `GarlandHeckbert_policies` has been deprecated, `GarlandHeckbert_plane_policies` replaces it.

### [Point Set Processing](https://doc.cgal.org/5.5/Manual/packages.html#PkgPointSetProcessing3)

-   A new optional named parameter, `min_points_per_cell` has been added to [`grid_simplify_point_set()`](https://doc.cgal.org/5.5/Point_set_processing_3/group__PkgPointSetProcessing3Algorithms.html#ga7757ef9b3900e42fde26f5a0ac56e20f). By adding a minimal number of points in a cell such that a point is retained, one can also filter out low density areas and outliers: in the case of densely sampled point clouds, this yields better results than using grid simplification and then outlier removal, while being very vast. The default value is `1` to keep the previous behavior as default.

### [dD Spatial Searching](https://doc.cgal.org/5.5/Manual/packages.html#PkgSpatialSearchingD)

-   Added the member function [`write_graphviz()`](https://doc.cgal.org/5.5/Spatial_searching/classCGAL_1_1Kd__tree.html#ac2851b5cafb8d5cce0dc5fb107c8f13f) to the class `Kd_tree` that writes the tree in a stream in the [Graphviz](https://graphviz.org/) format.

### [CGAL and the Boost Graph Library (BGL)](https://doc.cgal.org/5.5/Manual/packages.html#PkgBGL)

-   Added the function [`invert_selection()`](https://doc.cgal.org/5.5/BGL/structCGAL_1_1Face__filtered__graph.html#aa428541ebbdd35f9a6e9a3ffd60178df) in the class [`Face_filtered_graph`](https://doc.cgal.org/5.5/BGL/structCGAL_1_1Face__filtered__graph.html), which toggles the selected status of a graph: selected faces are deselected, and unselected faces are selected.

[Release 5.4](https://github.com/CGAL/cgal/releases/tag/v5.4)
-----------

Release date: January 2022

### [General changes](https://doc.cgal.org/5.4/Manual/general_intro.html)

-   Added the cmake target `CGAL::CGAL_Basic_viewer` to ease the compilation of programs using
    the basic viewer-based function `CGAL::draw()`. This target will define the macro and link with
    `CGAL_Qt5` target when linked with it.

-   The kernel providing exact constructions and exact predicates
    ([`CGAL::Exact_predicates_exact_constructions_kernel`](https://doc.cgal.org/5.4/Kernel_23/classCGAL_1_1Exact__predicates__exact__constructions__kernel.html))
    is now thread-safe.
    See changes in `2D and 3D Linear Geometry Kernel` for more details.

-   The class `Geomview_stream` and all the dependent features have
    been removed from CGAL. Those features were actually no longer
    supported since CGAL-5.3 but it was not properly announced.

### [Shape Regularization](https://doc.cgal.org/5.4/Manual/packages.html#PkgShapeRegularization) (new package)

-   This package enables to regularize a set of segments and open or closed contours in 2D
    and a set of planes in 3D such that all input objects are rotated and aligned with respect to the
    user-specified conditions. In addition, it provides a global regularization framework that can be
    adjusted for the user needs and any type of geometric objects.

### [Weights](https://doc.cgal.org/5.4/Manual/packages.html#PkgWeights) (new package)

-   This package provides a simple and unified interface to different types of weights.
    In particular, it groups all weights into three category: analytic weights including
    all basic weights which can be computed analytically for a query point with respect to its
    local neighbors in 2D and 3D; barycentric weights, including all weights which can be computed
    for a query point with respect to the vertices of a planar polygon; and weighting regions,
    including all weights which are used to balance other weights.

### [2D Generalized Barycentric Coordinates](https://doc.cgal.org/5.4/Manual/packages.html#PkgBarycentricCoordinates2) (major changes)

-   **Breaking change**: The headers `Segment_coordinates_2.h` and `Triangle_coordinates_2.h` are
    renamed to `segment_coordinates_2.h` and `triangle_coordinates_2.h`.
-   The classes [`Segment_coordinates_2`](https://doc.cgal.org/5.4/Barycentric_coordinates_2/classCGAL_1_1Barycentric__coordinates_1_1Segment__coordinates__2.html)
    and [`Triangle_coordinates_2`](https://doc.cgal.org/5.4/Barycentric_coordinates_2/classCGAL_1_1Barycentric__coordinates_1_1Triangle__coordinates__2.html)
    are deprecated. The free functions [`compute_segment_coordinates_2()`](https://doc.cgal.org/5.4/Barycentric_coordinates_2/classCGAL_1_1Barycentric__coordinates_1_1Segment__coordinates__2.html#a134d363dccaeecb5621fa608fac76eaf)
    and [`compute_triangle_coordinates_2()`](https://doc.cgal.org/5.4/Barycentric_coordinates_2/classCGAL_1_1Barycentric__coordinates_1_1Triangle__coordinates__2.html#a958fee3ad9613d7bfa9d7a976aa3548f)
    are deprecated as well. Instead, the free functions [`segment_coordinates_2()`](https://doc.cgal.org/5.4/Barycentric_coordinates_2/group__PkgBarycentricCoordinates2RefFunctions.html#gab856ca68d37f58e6cdf74c8aac6f4245)
    and [`triangle_coordinates_2()`](https://doc.cgal.org/5.4/Barycentric_coordinates_2/group__PkgBarycentricCoordinates2RefFunctions.html#gaa378786f8996dbcefe7923ebb711e4dd)
    should be used.
-   The enums [`Query_point_location`](https://doc.cgal.org/5.4/Barycentric_coordinates_2/namespaceCGAL_1_1Barycentric__coordinates.html#aedeeb072a2024053a016afd15e591331)
    and [`Type_of_algorithm`](https://doc.cgal.org/5.4/Barycentric_coordinates_2/namespaceCGAL_1_1Barycentric__coordinates.html#a5e5682512438422f23d6080edc49c05b)
    are deprecated. Instead, the enum [`Computation_policy_2`](https://doc.cgal.org/5.4/Barycentric_coordinates_2/namespaceCGAL_1_1Barycentric__coordinates.html#a478bbcec416216b2274ee4b4e97b0e6c)
    should be used.
-   The classes [`Wachspress_2`](https://doc.cgal.org/5.4/Barycentric_coordinates_2/classCGAL_1_1Barycentric__coordinates_1_1Wachspress__2.html),
    [`Discrete_harmonic_2`](https://doc.cgal.org/5.4/Barycentric_coordinates_2/classCGAL_1_1Barycentric__coordinates_1_1Discrete__harmonic__2.html),
    [`Mean_value_2`](https://doc.cgal.org/5.4/Barycentric_coordinates_2/classCGAL_1_1Barycentric__coordinates_1_1Mean__value__2.html),
    and [`Generalized_barycentric_coordinates_2`](https://doc.cgal.org/5.4/Barycentric_coordinates_2/classCGAL_1_1Barycentric__coordinates_1_1Generalized__barycentric__coordinates__2.html)
    are deprecated. As consequence, the concept [`BarycentricCoordinates_2`](https://doc.cgal.org/5.4/Barycentric_coordinates_2/classCGAL_1_1Barycentric__coordinates_1_1BarycentricCoordinates__2.html)
    is deprecated as well. Instead, the classes [`Wachspress_coordinates_2`](https://doc.cgal.org/5.4/Barycentric_coordinates_2/classCGAL_1_1Barycentric__coordinates_1_1Wachspress__coordinates__2.html),
    [`Discrete_harmonic_coordinates_2`](https://doc.cgal.org/5.4/Barycentric_coordinates_2/classCGAL_1_1Barycentric__coordinates_1_1Discrete__harmonic__coordinates__2.html),
    and [`Mean_value_coordinates_2`](https://doc.cgal.org/5.4/Barycentric_coordinates_2/classCGAL_1_1Barycentric__coordinates_1_1Mean__value__coordinates__2.html)
    should be used.
-   Added the class [`Harmonic_coordinates_2`](https://doc.cgal.org/5.4/Barycentric_coordinates_2/classCGAL_1_1Barycentric__coordinates_1_1Harmonic__coordinates__2.html)
    to compute approximate harmonic coordinates in 2D.
    These coordinates satisfy all properties of barycentric coordinates inside any simple polygon.
-   Added a new concept [`DiscretizedDomain_2`](https://doc.cgal.org/5.4/Barycentric_coordinates_2/classCGAL_1_1Barycentric__coordinates_1_1DiscretizedDomain__2.html)
    and a model of this concept called [`Delaunay_domain_2`](https://doc.cgal.org/5.4/Barycentric_coordinates_2/classCGAL_1_1Barycentric__coordinates_1_1Delaunay__domain__2.html),
    which is based on the [Mesh 2](https://doc.cgal.org/5.4/Manual/packages.html#PkgMesh2) package.
    A model of this concept is required to use [`Harmonic_coordinates_2`](https://doc.cgal.org/5.4/Barycentric_coordinates_2/classCGAL_1_1Barycentric__coordinates_1_1Harmonic__coordinates__2.html).
-   Added free functions to compute Wachspress, discrete harmonic, and mean value coordinates.
-   All free functions and classes are now using ranges and property maps.

### [2D and 3D Linear Geometry Kernel](https://doc.cgal.org/5.4/Manual/packages.html#PkgKernel23)

-   Most operations on [`CGAL::Exact_predicates_exact_constructions_kernel`](https://doc.cgal.org/5.4/Kernel_23/classCGAL_1_1Exact__predicates__exact__constructions__kernel.html)
    objects are now thread-safe if [`CGAL::Exact_rational`](https://doc.cgal.org/5.4/Number_types/group__nt__cgal.html#ga0849ff44771b19582218ebdfa5614f64)
    is [`mpq_class`](https://doc.cgal.org/5.3/Number_types/classmpq__class.html) (from `GMPXX`),
    `boost::multiprecision::mpq_rational`
    or [`CGAL::Quotient<CGAL::MP_Float>`](https://doc.cgal.org/5.3/Number_types/classCGAL_1_1MP__Float.html).
    The objects are not atomic though, so the usual restrictions on avoiding race conditions apply.
    For users who do not use threads, this can be disabled with `CGAL_HAS_NO_THREADS`.

-   Added documentation for the class [`Projection_traits_3`](https://doc.cgal.org/5.4/Kernel_23/classCGAL_1_1Projection__traits__3.html),
    which enables the use of 2D algorithms on the projections of 3D data onto an arbitrary plane.

-   Added `construct_centroid_2_object()` and `compute_determinant_2_object()`
    in [`Projection_traits_xy_3`](https://doc.cgal.org/5.4/Kernel_23/classCGAL_1_1Projection__traits__xy__3.html),
    [`Projection_traits_xz_3`](https://doc.cgal.org/5.4/Kernel_23/classCGAL_1_1Projection__traits__xz__3.html),
    and [`Projection_traits_yz_3`](https://doc.cgal.org/5.4/Kernel_23/classCGAL_1_1Projection__traits__yz__3.html)
    classes.

-   Added the functor
    [`NonZeroCoordinateIndex_3`](https://doc.cgal.org/5.4/Kernel_23/classKernel_1_1NonZeroCoordinateIndex__3.html)
    to the concept [`Kernel`](https://doc.cgal.org/5.4/Kernel_23/classKernel.html) with `int operator()(Vector_3)`
    which returns the index of any coordinate of the vector different from zero, or `-1`.

### [dD Kernel](https://doc.cgal.org/5.4/Manual/packages.html#PkgKernelD)

-   Most operations on [`Epeck_d`](https://doc.cgal.org/5.4/Kernel_d/structCGAL_1_1Epeck__d.html)
    objects are now thread-safe, see 2D and 3D Linear Geometry Kernel for details.

### [2D Arrangements](https://doc.cgal.org/5.4/Manual/packages.html#PkgArrangementOnSurface2)

-   **Breaking Change:** The traits function objects `Compare_x_at_limit_2` and `Compare_x_near_limit_2`
    are renamed to `Compare_x_on_boundary_2` and `Compare_x_near_boundary_2`, respectively.

-   A [new hierarchy of traits concepts](https://doc.cgal.org/5.4/Arrangement_on_surface_2/group__PkgArrangementOnSurface2Concepts.html)
    has been introduced.
    It captures all the valid combinations of boundary conditions for the 4 boundary sides of the parameter space.
    The 4 boundaries are Bottom, Top, Left, and Right. Each boundary side can be either contracted, identified, close, open, or oblivious.
    Not all possible combinations are valid. If one side is identified then the other must be as well. Two adjacent sides cannot be contracted.

-   A new geometric traits, [`Arr_geodesic_arc_on_sphere_traits_2`](https://doc.cgal.org/5.4/Arrangement_on_surface_2/classCGAL_1_1Arr__geodesic__arc__on__sphere__traits__2.html)
    has been introduced. It handles arcs of great circles embedded on the unit sphere.

### [2D Regularized Boolean Set-Operations](https://doc.cgal.org/5.4/Manual/packages.html#PkgBooleanSetOperations2)

-   Added an extra parameter (`UsePolylines`) to all free functions (
    [`complement()`](https://doc.cgal.org/5.4/Boolean_set_operations_2/group__boolean__complement.html),
    [`do_intersect()`](https://doc.cgal.org/5.4/Boolean_set_operations_2/group__boolean__do__intersect.html),
    [`intersection()`](https://doc.cgal.org/5.4/Boolean_set_operations_2/group__boolean__intersection.html),
    [`join()`](https://doc.cgal.org/5.4/Boolean_set_operations_2/group__boolean__join.html),
    [`difference()`](https://doc.cgal.org/5.4/Boolean_set_operations_2/group__boolean__difference.html),
    [`symmetric_difference()`](https://doc.cgal.org/5.4/Boolean_set_operations_2/group__boolean__symmetric__difference.html),
    and [`oriented_side`](https://doc.cgal.org/5.4/Boolean_set_operations_2/group__boolean__oriented__side.html))
    to control whether to use `Arr_polyline_traits_2` as default traits. It is the new default as it provides better performances in general.

### [3D Mesh Generation](https://doc.cgal.org/5.4/Manual/packages.html#PkgMesh3)

-   Added support of weighted images for an improved quality of meshes generated from labeled images,
    along with a function [`CGAL::Mesh_3::generate_label_weights()`](https://doc.cgal.org/5.4/Mesh_3/namespaceCGAL_1_1Mesh__3.html#ae5914bf77180ff8948c08046154ee727)
    to generate the weights.

### [Polygon Mesh Processing](https://doc.cgal.org/5.4/Manual/packages.html#PkgPolygonMeshProcessing)

-   Added the function [`CGAL::Polygon_mesh_processing::match_faces()`](https://doc.cgal.org/5.4/Polygon_mesh_processing/group__measure__grp.html#ga10f7cd81645bafe936ac5eb4e58e67ef),
    which, given two polygon meshes, identifies their common faces as well as faces present in only either of them.

-   Added the functions: [`CGAL::Polygon_mesh_processing::bounded_error_Hausdorff_distance()`](https://doc.cgal.org/5.4/Polygon_mesh_processing/group__PMP__distance__grp.html#ga6d4ecea831c33ac10eec42b5021fc183)
    that computes an estimate of the one-sided Hausdorff distance between two triangle meshes which
    is bounded by a user-specified error bound; [`CGAL::Polygon_mesh_processing::bounded_error_symmetric_Hausdorff_distance()`](https://doc.cgal.org/5.4/Polygon_mesh_processing/group__PMP__distance__grp.html#ga9a7a682b5d9523135c8502e72117dffd)
    that computes an estimate of the symmetric Hausdorff distance bounded by a user-specified error bound;
    and [`CGAL::Polygon_mesh_processing::is_Hausdorff_distance_larger()`](https://doc.cgal.org/5.4/Polygon_mesh_processing/group__PMP__distance__grp.html#gab19e751107025a443e86baa9763aebf3)
    that returns `true` if the bounded-error Hausdorff distance between two meshes is larger than the user-specified
    max distance.

-   Added the functions [`CGAL::Polygon_mesh_processing::squared_edge_length()`](https://doc.cgal.org/5.4/Polygon_mesh_processing/group__measure__grp.html#ga30fa03722cd7aa599f6dcb115f54fec5)
    and [`CGAL::Polygon_mesh_processing::squared_face_area()`](https://doc.cgal.org/5.4/Polygon_mesh_processing/group__measure__grp.html#ga6eda3738815fd678df225f79ccfc3e03),
    which, compared to [`CGAL::Polygon_mesh_processing::edge_length()`](https://doc.cgal.org/5.4/Polygon_mesh_processing/group__measure__grp.html#gae1674775d9fecada7f25710f425cff3a)
    and [`CGAL::Polygon_mesh_processing::face_area()`](https://doc.cgal.org/5.4/Polygon_mesh_processing/group__measure__grp.html#ga6a1d7a825c09490b1e6613295343482b),
    enable avoiding square-root operations.

-   Added more functions in the [visitor of the corefinement based methods](https://doc.cgal.org/5.4/Polygon_mesh_processing/classPMPCorefinementVisitor.html)
    to track all vertex creations.

-   Added an option to [`CGAL::Polygon_mesh_processing::self_intersections()`](https://doc.cgal.org/5.4/Polygon_mesh_processing/group__PMP__intersection__grp.html#gaf19c80ec12cbff7ebe9e69453f1d40b8)
    to report only a limited number of intersections (`maximum_number()`).

### [The Heat Method](https://doc.cgal.org/5.4/Manual/packages.html#PkgHeatMethod)

-   **Breaking change**: Added the functor `Compute_squared_length_3` providing `operator(const Vector_3& v)`,
    which computes the squared length of `v`, to the [`HeatMethodTraits_3`](https://doc.cgal.org/5.4/Heat_method_3/classHeatMethodTraits__3.html)
    concept.

### [Point Set Processing](https://doc.cgal.org/5.4/Manual/packages.html#PkgPointSetProcessing3)

-   Added support for [`libpointmatcher::GenericDescriptorOutlierFilter`](https://github.com/ethz-asl/libpointmatcher)
    that enables providing a map from a point to a weight associated with this point.

### [Shape Detection](https://doc.cgal.org/5.4/Manual/packages.html#PkgShapeDetection)

-   Added new shapes to the Region Growing algorithm on a point set: circles in 2D, spheres in 3D,
    and cylinders in 3D.

###  [CGAL and Solvers](https://doc.cgal.org/5.4/Manual/packages.html#PkgSolverInterface)

-   Added support for the [OSQP solver](https://osqp.org/). This solver enables to efficiently compute
    the convex Quadratic Programming (QP) problems arising in the context of several packages.


[Release 5.3](https://github.com/CGAL/cgal/releases/tag/v5.3)
-----------

Release date: July 2021

### [General changes](https://doc.cgal.org/5.3/Manual/general_intro.html)

-   The support for the compiled version of CGAL is dropped. Only the header-only version is supported.

-   On Windows, the type used for [`CGAL::Exact_rational`](https://doc.cgal.org/5.3/Number_types/group__nt__cgal.html#ga0849ff44771b19582218ebdfa5614f64),
    in `Epick` and indirectly (through [`Lazy_exact_nt`](https://doc.cgal.org/5.3/Number_types/classCGAL_1_1Lazy__exact__nt.html))
   `Epeck` may now be `boost::multiprecision::mpq_rational`, as has been the case on other platforms
   for several releases. This depends on various options and is added to a list that includes
   [`mpq_class`](https://doc.cgal.org/5.3/Number_types/classmpq__class.html),
   [`CGAL::Gmpq`](https://doc.cgal.org/5.3/Number_types/classCGAL_1_1Gmpq.html),
   [`leda_rational`](https://doc.cgal.org/5.3/Number_types/classleda__rational.html)
   and [`CGAL::Quotient<CGAL::MP_Float>`](https://doc.cgal.org/5.3/Number_types/classCGAL_1_1MP__Float.html).

### [Quadtrees, Octrees, and Orthtrees](https://doc.cgal.org/5.3/Manual/packages.html#PkgOrthtree) (new package)

-   This package implements a tree data structure in which each node encloses a hypercubic section
    of space and each non-leave node has hypercubic children whose edge lengths are half its edge length.
    Such a data structure is known as a quadtree in 2D, an octree in 3D, and is generalized
    as an "orthtree" in higher dimensions.

### [Triangulations on the Sphere](https://doc.cgal.org/5.3/Manual/packages.html#PkgTriangulationOnSphere2) (new package)

-   This package enables the construction and manipulation of Delaunay triangulations on the 2-sphere.
    Triangulations are built incrementally and can be modified by insertion or removal of vertices.
    Point location querying and primitives to build the dual Voronoi diagram are provided.

### File Input / Output

-   Point set, polygon soup, and polygon mesh file I/O functions have been harmonized and documented:
    -   Point set I/O functions can be found in the packages [Point_set_processing_3](https://doc.cgal.org/5.3/Manual/packages.html#PkgPolygonMeshProcessing), and [Point_set_3](https://doc.cgal.org/5.3/Manual/packages.html#PkgPointSet3).
    -   Polygon mesh I/O functions can be found in the package [BGL](https://doc.cgal.org/5.3/Manual/packages.html#PkgBGL).
    -   Polygon soup I/O can be found in the package [Stream_support](https://doc.cgal.org/5.3/Manual/packages.html#PkgStreamSupport).

A comprehensive list of the supported file formats is available in the Stream_support package
[here](https://doc.cgal.org/5.3/Stream_support/index.html#IOstreamSupportedFormats);
inversely, the following [page](https://doc.cgal.org/5.3/Stream_support/IOStreamSupportedFileFormats.html)
can be used to find out which CGAL data structures can be used given a specific file format.

### [Requirements](https://doc.cgal.org/5.3/Manual/thirdparty.html)

-   The CMake minimal version is now `3.14`.
-   The GNU compiler g++ versions 6 and 7 are no longer tested. Only version 8.3 or later are supported

### [2D and 3D Linear Geometry Kernel](https://doc.cgal.org/5.3/Manual/packages.html#PkgKernel23)

-   Added `is_translation()`, `is_scaling()`, `is_reflection()`, and `is_rotation()` to the classes
    [`Aff_transformation_2`](https://doc.cgal.org/5.3/Kernel_23/classCGAL_1_1Aff__transformation__2.html)
    and [`Aff_transformation_3`](https://doc.cgal.org/5.3/Kernel_23/classCGAL_1_1Aff__transformation__3.html),
    which enable determining if the transformations use a specialized representation internally.

### [2D Regularized Boolean Set-Operations](https://doc.cgal.org/5.3/Manual/packages.html#PkgBooleanSetOperations2)
-   Added documentation for the free functions [`oriented_side(const Point_2& p, ....)`](https://doc.cgal.org/5.3/Boolean_set_operations_2/group__boolean__oriented__side.html)
    that accept a point and a polygon.
-   Documentation has been improved across the whole package.

### [Polygon Mesh Processing](https://doc.cgal.org/5.3/Manual/packages.html#PkgPolygonMeshProcessing)

-   Added the class [`CGAL::Polyhedral_envelope`](https://doc.cgal.org/5.3/Polygon_mesh_processing/structCGAL_1_1Polyhedral__envelope.html),
    providing a way to quickly check if a primitive (point, segment, or triangle)
    is within a polyhedral envelope around a set of triangles. It is based on the work of
    Bolun Wang, Teseo Schneider, Yixin Hu, Marco Attene, and Daniele Panozzo.
    "Exact and efficient polyhedral envelope containment check." (ACM Trans. Graph., 39-4, July 2020).
-   Added more functions in the [visitor of the corefinement based methods](https://doc.cgal.org/5.3/Polygon_mesh_processing/classPMPCorefinementVisitor.html)
    to track all edge creations.

### [Surface Mesh Topology](https://doc.cgal.org/5.3/Manual/packages.html#PkgSurfaceMeshTopologySummary)
-   Added the function [`CGAL::Surface_mesh_topology::Curves_on_surface_topology::is_homotopic_to_simple_cycle()`](https://doc.cgal.org/5.3/Surface_mesh_topology/classCGAL_1_1Surface__mesh__topology_1_1Curves__on__surface__topology.html#a8d7c4cba2cf2cff542f5cd93117233db),
    which can be used to determine whether a closed path on a surface mesh can be continuously
    transformed to a cycle without self intersection.

### [Surface Mesh Simplification](https://doc.cgal.org/5.3/Manual/packages.html#PkgSurfaceMeshSimplification)
-   Added a filtering mechanism so that costly tests get only applied to the next candidate for the edge collapse.
-   Added the class [`Polyhedral_envelope_filter`](https://doc.cgal.org/5.3/Surface_mesh_simplification/classCGAL_1_1Surface__mesh__simplification_1_1Polyhedral__envelope__filter.html),
    which enables to perform mesh simplification  inside a polyhedral envelope of the input mesh.

### [2D Polyline Simplification](https://doc.cgal.org/5.3/Manual/packages.html#PkgPolylineSimplification2)
-   When polylines have common subsequences of vertices, these subsequences may now be simplifified simultaneously.

### [dD Triangulations](https://doc.cgal.org/5.3/Manual/packages.html#PkgTriangulations)
-   Added the function [`insert_if_in_star()`](https://doc.cgal.org/5.3/Triangulation/classCGAL_1_1Regular__triangulation.html#aa8df2d138f341939e834bcdd7cb6c71a)
    to the class [`CGAL::Regular_triangulation`](https://doc.cgal.org/5.3/Triangulation/classCGAL_1_1Regular__triangulation.html),
    which enables users to insert a point `p` in a regular triangulation on the condition that `p`
    appears post-insertion in the star of a user-specified, existing vertex.

### [2D and 3D Alpha Shapes](https://doc.cgal.org/5.3/Manual/packages.html#PkgAlphaShapes2)
-   **Breaking change**: The following deprecated classes have been removed: `Alpha_shape_euclidean_traits_2`,
    `Weighted_alpha_shape_euclidean_traits_2`, `Alpha_shape_euclidean_traits_3`, and
    `Weighted_alpha_shape_euclidean_traits_3`. All CGAL kernel can be used directly as models
    of the concepts of the 2D and 3D Alpha Shape packages.

### [Classification](https://doc.cgal.org/5.3/Manual/packages.html#PkgClassification)
-   **Breaking change**: the support for TensorFlow has been dropped; the
    classifier `CGAL::TensorFlow::Neural_network_classifier` has been removed.


[Release 5.2](https://github.com/CGAL/cgal/releases/tag/v5.2)
-----------

Release date: December 2020

### [dD Geometry Kernel](https://doc.cgal.org/5.2/Manual/packages.html#PkgKernelD)

-   The kernels [`Epick_d`](https://doc.cgal.org/5.2/Kernel_d/structCGAL_1_1Epick__d.html)
    and [`Epeck_d`](https://doc.cgal.org/5.2/Kernel_d/structCGAL_1_1Epeck__d.html) gain two new functors:
    [`Compute_power_product_d`](https://doc.cgal.org/5.2/Kernel_d/classCGAL_1_1Epeck__d_1_1Compute__power__product__d.html)
    and [`Construct_power_sphere_d`](https://doc.cgal.org/5.2/Kernel_d/classCGAL_1_1Epeck__d_1_1Construct__power__sphere__d.html),
    to deal with weighted points.

### [CGAL and the Boost Graph Library (BGL)](https://doc.cgal.org/5.2/Manual/packages.html#PkgBGL)

-   Added a convenience header, [`CGAL/boost/graph/graph_traits_inheritance_macros.h`](https://doc.cgal.org/5.2/BGL/graph__traits__inheritance__macros_8h.html),
    which enables easily making any class inheriting from a model of a face graph concept, a model of the same concept.
-   Added the function [`can_add_face()`](https://doc.cgal.org/5.2/BGL/group__PkgBGLEulerOperations.html#ga7dc63595108097b6e28b04fe962135f0),
    which tests whether a new face defined by a range of vertices can be added.

### [3D Fast Intersection and Distance Computation (AABB Tree)](https://doc.cgal.org/5.2/Manual/packages.html#PkgAABBTree)

-   Added the move constructor and the assignment operator to the
    [AABB Tree](https://doc.cgal.org/5.2/AABB_tree/classCGAL_1_1AABB__tree.html) class.

### [2D Arrangements](https://doc.cgal.org/5.2/Manual/packages.html#PkgArrangementOnSurface2)

-   Replaced the use of legacy
    [`CGAL::Object`](https://doc.cgal.org/5.2/STL_Extension/classCGAL_1_1Object.html)
    to modern `boost::variant`.
-   Changed make-x-monotone return type from legacy
    [`CGAL::Object`](https://doc.cgal.org/5.2/STL_Extension/classCGAL_1_1Object.html)
    to `boost::variant` in all traits concepts and models.
    As there exists an implicit conversion from `boost::variant` to `CGAL::Object`,
    the new code is backward compatible. However, it is recommended that all calls
    to the make-x-monotone functions are fixed to use the new return type.
-   Changed [`decompose()`](https://doc.cgal.org/5.2/Arrangement_on_surface_2/group__PkgArrangementOnSurface2Funcs.html#gae20b2917f6de15db9bf025f83abf8e89)
    interface to use `boost::variant` instead of legacy
    [`CGAL::Object`](https://doc.cgal.org/5.2/STL_Extension/classCGAL_1_1Object.html)
    As explained above, the code is backward compatible. However, it is recommended
    that all calls to `decompose()` are fixed to use the new interface.

### [Surface Mesh](https://doc.cgal.org/5.2/Manual/packages.html#PkgSurfaceMesh)

-   Added the function [`clear_without_removing_property_maps()`](https://doc.cgal.org/5.2/Surface_mesh/classCGAL_1_1Surface__mesh.html#aad000a07a5ada30536f194b28b59d111)
    to clear a mesh but keep all the created property maps added.
-   Added the functions [`remove_property_maps<Index_type>()`](https://doc.cgal.org/5.2/Surface_mesh/classCGAL_1_1Surface__mesh.html#a2a3dd8c01f7fba7b640d85bfd1c41d90)
    and [`remove_all_property_maps()`](https://doc.cgal.org/5.2/Surface_mesh/classCGAL_1_1Surface__mesh.html#a5696da09300f3d0eafed117668bb3bec)
    to remove all added property maps by index type or all of them respectively.
-   Added the functions [`set_recycle_garbage()`](https://doc.cgal.org/5.2/Surface_mesh/classCGAL_1_1Surface__mesh.html#a40ada5068bf6d529a511c46767dfd21d)
    and [`does_recycle_garbage()`](https://doc.cgal.org/5.2/Surface_mesh/classCGAL_1_1Surface__mesh.html#a081a87aaf7e56e6b4f9afba99967f8f4)
    to the class `Surface_mesh`.

### [Polygon Mesh Processing](https://doc.cgal.org/5.2/Manual/packages.html#PkgPolygonMeshProcessing)

-   Added a visitor to the functions
    [`CGAL::Polygon_mesh_processing::triangulate_face()`](https://doc.cgal.org/5.2/Polygon_mesh_processing/group__PMP__meshing__grp.html#ga70d65044f8c7309c24ade88fa280124a)
    and [`CGAL::Polygon_mesh_processing::triangulate_faces()`](https://doc.cgal.org/5.2/Polygon_mesh_processing/group__PMP__meshing__grp.html#gacaaff4d520500c530d9c3d5ebe2a0760),
    that enables the user to keep track of the newly created faces through the triangulation process.
-   Added an option in [`CGAL::Polygon_mesh_processing::corefine()`](https://doc.cgal.org/5.2/Polygon_mesh_processing/group__PMP__corefinement__grp.html#ga6447dee822aaf92016f34512ce0b3456),
    [`CGAL::Polygon_mesh_processing::split()`](https://doc.cgal.org/5.2/Polygon_mesh_processing/group__PMP__corefinement__grp.html#gaa491feee9e41f725332bea0ea1215578)
    and [`CGAL::Polygon_mesh_processing::clip()`](https://doc.cgal.org/5.2/Polygon_mesh_processing/group__PMP__corefinement__grp.html#ga30082762ba2d947cba304e2884d96a99)
    functions, which enable the operations to be performed on a mesh with
    self-intersections present in the intersection area.
-   Added an optional range parameter to [`CGAL::Polygon_mesh_processing::stitch_borders()`](https://doc.cgal.org/5.2/Polygon_mesh_processing/group__PMP__repairing__grp.html#ga8ae4352e67d2b099994ac8990c13bd41),
    which can be used to specify which boundary cycles are eligible for stitching.

### [Surface Mesh Parameterization](https://doc.cgal.org/5.2/Manual/packages.html#PkgSurfaceMeshParameterization)

-   Added a new parameterization method, [Iterative Authalic Parameterization](https://doc.cgal.org/5.2/Surface_mesh_parameterization/index.html#title11).
    It is based on the work of Jain, Hardik, Manuel Wollhaf, and Olaf Hellwich,
    "Learning to Reconstruct Symmetric Shapes using Planar Parameterization of 3D Surface."
    (IEEE International Conference on Computer Vision Workshops, 2019).

### [Classification](https://doc.cgal.org/5.2/Manual/packages.html#PkgClassification)

-   **Breaking change**: new IO format for the [`ETHZ::Random_Forest`](https://doc.cgal.org/5.2/Classification/classCGAL_1_1Classification_1_1ETHZ_1_1Random__forest__classifier.html) classifier:
    a conversion function from the outdated format to the new one is provided.

-   Added new functions to the class [`CGAL::Classification::Evaluation`](https://doc.cgal.org/5.2/Classification/classCGAL_1_1Classification_1_1Evaluation.html):
    [`append()`](https://doc.cgal.org/5.2/Classification/classCGAL_1_1Classification_1_1Evaluation.html#a20c5fc43af44c96ce0cae40375be934f)
    to enrich the evaluation with additional results;
    [`confusion()`](https://doc.cgal.org/5.2/Classification/classCGAL_1_1Classification_1_1Evaluation.html#a706a85bb1deefee350ce71855bc023e9)
    to access the confusion matrix;
    output functions to save the evaluation to and `ASCII` or `HTML` stream.
-   Added a new operator, [`CGAL::Classification::feature_cast<>`](https://doc.cgal.org/5.2/Classification/group__PkgClassificationFeature.html#gaf4b1504270f25061f63f05743a17e5d1),
    for easy conversions.
-   The classes [`CGAL::Classification::Feature_set`](https://doc.cgal.org/5.2/Classification/classCGAL_1_1Classification_1_1Feature__set.html)
    and [`CGAL::Classification::Label_set`](https://doc.cgal.org/5.2/Classification/classCGAL_1_1Classification_1_1Label__set.html)
    are now models of the concept [`Range`](https://doc.cgal.org/5.2/Circulator/classRange.html).
-   The class [`CGAL::Classification::Label`](https://doc.cgal.org/5.2/Classification/classCGAL_1_1Classification_1_1Label.html)
    now has attributes `index`, `standard_index` and `color`,
    with automatic selection if the ASPRS standard names are used.
-   Added new functions in [`CGAL::Classification::Point_set_feature_iterator`](https://doc.cgal.org/5.2/Classification/classCGAL_1_1Classification_1_1Point__set__feature__generator.html),
    to enable users to select which features should be generated.
-   Added a new function, [`CGAL::Classification::Label_set::is_valid_ground_truth()`](https://doc.cgal.org/5.2/Classification/classCGAL_1_1Classification_1_1Label__set.html#adeb3b046f640c091b1f123e982386e43),
    to help users check if a ground truth matches a given label set.

### [Point Set Processing](https://doc.cgal.org/5.2/Manual/packages.html#PkgPointSetProcessing3)

-   Added a function [`CGAL::scanline_orient_normals()`](https://doc.cgal.org/5.2/Point_set_processing_3/group__PkgPointSetProcessing3Algorithms.html#ga221d4efde44f42aefe153cb927138efe),
    which orients a point cloud by estimating a line of sight.

### [3D Convex Hulls](https://doc.cgal.org/5.2/Manual/packages.html#PkgConvexHull3)

-   Added the function [`CGAL::halfspace_intersection_interior_point_3()`](https://doc.cgal.org/5.2/Convex_hull_3/group__PkgConvexHull3Functions.html#ga9a1ead3126e42fbf46ef269466cddc8f),
    which can be used to retrieve the point that is the most interior a convex closed volume
    defined by the intersection of a set of halfspaces.

### [3D Triangulations](https://doc.cgal.org/5.2/Manual/packages.html#PkgTriangulation3)

-   Added new classes and functions to visit the cells and simplices intersected by a line segment,
    see Sections [Segment Cell Iterator](https://doc.cgal.org/5.2/Triangulation_3/classCGAL_1_1Triangulation__3.html#amgrp0d087ed77bb99ca595c92d2cd2ab59b9)
    and [Segment Simplex Iterator](https://doc.cgal.org/5.2/Triangulation_3/classCGAL_1_1Triangulation__3.html#amgrp2447c1d2dce281951a0a4d8aecd3f35d), respectively.


[Release 5.1](https://github.com/CGAL/cgal/releases/tag/v5.1)
-----------

Release date: September 2020

### [Tetrahedral Remeshing](https://doc.cgal.org/5.1/Manual/packages.html#PkgTetrahedralRemeshing) (new package)

-   This package implements a tetrahedral isotropic remeshing algorithm,
    that improves the quality of tetrahedra in terms of dihedral angles,
    while targeting a given edge length.

    See also the associated [blog entry](https://www.cgal.org/2020/08/07/Tetrahedral-remeshing/).

### [Surface Mesh Topology](https://doc.cgal.org/5.1/Manual/packages.html#PkgSurfaceMeshTopologySummary) (new package)

-   This package enables the computation of some topological invariants of surfaces, such as:
    - test if two (closed) curves on a combinatorial surface are homotopic. Users can choose
      between free homotopy and homotopy with fixed endpoints;
    - test is a curve is contractible;
    - compute shortest non-contractible cycles on a surface, with or without weights on edges.

    See also the associated [blog entry](https://www.cgal.org/2020/05/08/Surface_mesh_topology/).

### [Optimal Bounding Box](https://doc.cgal.org/5.1/Manual/packages.html#PkgOptimalBoundingBox) (new package)

-   This package implements an optimization algorithm that aims to construct a close approximation
    of the *optimal bounding box* of a mesh or a point set, which is defined as the smallest
    (in terms of volume) bounding box that contains a given mesh or point set.

    See also the associated [blog entry](https://www.cgal.org/2020/04/20/Optimal_bounding_box/).

### Installation

-   The CGAL\_Core library no longer requires `Boost.Thread`, even if the g++ compiler is used.
-   The minimal supported version of Boost is now 1.66.0.

### [Tutorials](https://doc.cgal.org/5.1/Manual/tutorials.html)

-   Two new, detailed tutorials have been added:
    - [Surface Reconstruction from Point Clouds](https://doc.cgal.org/5.1/Manual/tuto_reconstruction.html),
      which goes over a typical full processing pipeline in a CGAL environment.
    - [Geographic Information Systems (GIS)](https://doc.cgal.org/5.1/Manual/tuto_gis.html),
      which demonstrates usage of CGAL data structures and algorithms in the context of a typical GIS application.

    Both tutorials provide complete code.

### [2D and 3D Linear Geometry Kernel](https://doc.cgal.org/5.1/Manual/packages.html#PkgKernel23)

-   Added the functor [`CompareSignedDistanceToLine_2`](https://doc.cgal.org/5.1/Kernel_23/classKernel_1_1CompareSignedDistanceToLine__2.html)
    to the 2D/3D [`Kernel`](https://doc.cgal.org/5.1/Kernel_23/classKernel.html) concept to compare
    the signed distance of two points to a line, or the line passing through two given points.
    Corresponding functors in the model ([`Compare_signed_distance_to_line_2`](https://doc.cgal.org/5.1/Kernel_23/classKernel.html#a066d07dd592ac36ba7ee90988abd349f)) are also added.

### [dD Geometry Kernel](https://doc.cgal.org/5.1/Manual/packages.html#PkgKernelD)

-   The kernels [`Epick_d`](https://doc.cgal.org/5.1/Kernel_d/structCGAL_1_1Epick__d.html)
    and [`Epeck_d`](https://doc.cgal.org/5.1/Kernel_d/structCGAL_1_1Epeck__d.html) gain two new functors:
    [`Power_side_of_bounded_power_sphere_d`](https://doc.cgal.org/5.1/Kernel_d/classCGAL_1_1Epeck__d_1_1Power__side__of__bounded__power__sphere__d.html)
    and [`Compute_squared_radius_smallest_orthogonal_sphere_d`](https://doc.cgal.org/5.1/Kernel_d/classCGAL_1_1Epeck__d_1_1Compute__squared__radius__smallest__orthogonal__sphere__d.html).
    Those are essential for the computation of weighted alpha-complexes.

### [Surface Mesh](https://doc.cgal.org/5.1/Manual/packages.html#PkgSurfaceMesh)

-   **Breaking change**: The function [`CGAL::Surface_mesh::clear()`](https://doc.cgal.org/5.1/Surface_mesh/classCGAL_1_1Surface__mesh.html#a247d4ad3e6b106ae22e5306203812642)
    now removes all non-default properties instead of just emptying them.

### [CGAL and the Boost Graph Library (BGL)](https://doc.cgal.org/5.1/Manual/packages.html#PkgBGL)

-   Added the function [`CGAL::alpha_expansion_graphcut()`](https://doc.cgal.org/5.1/BGL/group__PkgBGLPartition.html#ga79c3f58b577af51d1140450729d38f22),
    which regularizes a multi-label partition over a user-defined graph.
-   Added the function [`CGAL::regularize_face_selection_borders()`](https://doc.cgal.org/5.1/BGL/group__PkgBGLSelectionFct.html#gac71322b0cc7d7d59447531d5e5e345b6),
    which uses this alpha expansion graphcut to regularize the borders of a selected faces on a triangle mesh.
-   Added the function [`CGAL::set_triangulation_ids()`](https://doc.cgal.org/5.1/BGL/group__BGLGraphExternalIndices.html#ga1a22cf8bdde32fcdf1a4a78966eed630),
    which must be used to initialize vertex, edge, and face indices of a triangulation meant to be used with BGL algorithms.

### [3D Fast Intersection and Distance Computation (AABB Tree)](https://doc.cgal.org/5.1/Manual/packages.html#PkgAABBTree)

-   The behavior of the internal search tree used to accelerate distance queries has changed:
    usage of the internal search tree will now be enabled by default, and its construction
    will be triggered by the first distance query. Automatic construction and usage can be disabled
    by calling [`CGAL::AABB_tree::do_not_accelerate_distance_queries()`](https://doc.cgal.org/5.1/AABB_tree/classCGAL_1_1AABB__tree.html#abde62f52ccdf411847151aa5000ba4a4)
    before the first distance query, and the tree can be built at any moment by calling
    [`CGAL::AABB_tree::accelerate_distance_queries()`](https://doc.cgal.org/5.1/AABB_tree/classCGAL_1_1AABB__tree.html#a5d3877d3f2afbd09341eb4b8c230080b).
-   **Breaking change**: [`CGAL::AABB_tree::accelerate_distance_queries()`](https://doc.cgal.org/5.1/AABB_tree/classCGAL_1_1AABB__tree.html#a5d3877d3f2afbd09341eb4b8c230080b)
    and [`CGAL::AABB_tree::do_not_accelerate_distance_queries()`](https://doc.cgal.org/5.1/AABB_tree/classCGAL_1_1AABB__tree.html#abde62f52ccdf411847151aa5000ba4a4)
    are no longer `const` functions.

### [2D Arrangements](https://doc.cgal.org/5.1/Manual/packages.html#PkgArrangementOnSurface2)

 -   Changed intersection return type from legacy [`CGAL::Object`](https://doc.cgal.org/5.1/STL_Extension/classCGAL_1_1Object.html)
     to modern `boost::variant` in all traits concepts and models.
     As there exists an implicit conversion from `boost::variant` to `CGAL::Object`, the
     new code is backward compatible. However, it is recommended that all calls
     to the intersection functions are fixed to use the new return type.

### [2D Regularized Boolean Set-Operations](https://doc.cgal.org/5.1/Manual/packages.html#PkgBooleanSetOperations2)

 -   Changed intersection return type from legacy [`CGAL::Object`](https://doc.cgal.org/5.1/STL_Extension/classCGAL_1_1Object.html)
     to modern `boost::variant` in the concept [`ArrDirectionalTraits::Intersect_2`](https://doc.cgal.org/5.1/Boolean_set_operations_2/namespaceArrDirectionalTraits.html)
     and its models.

### [2D Minkowski Sums](https://doc.cgal.org/5.1/Manual/packages.html#PkgMinkowskiSum2)

 -   Changed intersection return type from legacy [`CGAL::Object`](https://doc.cgal.org/5.1/STL_Extension/classCGAL_1_1Object.html)
     to modern `boost::variant` in the (internally used) model `Arr_labeled_traits_2`.

### [dD Spatial Searching](https://doc.cgal.org/5.1/Manual/packages.html#PkgSpatialSearchingD)

-   The kd-tree can now be built in parallel: [`CGAL::Kd_tree::build()`](https://doc.cgal.org/5.1/Spatial_searching/classCGAL_1_1Kd__tree.html#a8559dbe4d7136fbc8ebab5ee290cbe06)
    is given an optional template parameter `ConcurrencyTag` (default
    value remains [`CGAL::Sequential_tag`](https://doc.cgal.org/5.1/STL_Extension/structCGAL_1_1Sequential__tag.html)
    for backward compatibility).
-   Improved the performance of the kd-tree in some cases:
    - Not storing the points coordinates inside the tree usually
      generates a lot of cache misses, leading to non-optimal
      performance. This is the case for example
      when indices are stored inside the tree, or to a lesser extent when the points
      coordinates are stored in a dynamically allocated array (e.g., [`Epick_d`](https://doc.cgal.org/5.1/Kernel_d/structCGAL_1_1Epick__d.html)
      with dynamic dimension) &mdash; we says "to a lesser extent" because the points
      are re-created by the kd-tree in a cache-friendly order after its construction,
      so the coordinates are more likely to be stored in a near-optimal order
      on the heap.
      In these cases, the new `EnablePointsCache` template parameter of the
      [`CGAL::Kd_tree`](https://doc.cgal.org/5.1/Spatial_searching/classCGAL_1_1Kd__tree.html)
      class can be set to `CGAL::Tag_true`. The points coordinates
      will then be cached in an optimal way. This will increase memory
      consumption but provides better search performance. See the updated
      [`GeneralDistance`](https://doc.cgal.org/5.1/Spatial_searching/classGeneralDistance.html)
      and [`FuzzyQueryItem`](https://doc.cgal.org/5.1/Spatial_searching/classFuzzyQueryItem.html)
      concepts for additional requirements when using such a cache.
    - In most cases (e.g., Euclidean distance), the distance computation
      algorithm knows before its end that the distance will be greater
      than or equal to some given value. This is used in the (orthogonal)
      k-NN search to interrupt some distance computations before its end,
      saving precious milliseconds, in particular in medium-to-high dimension.

### [Intersecting Sequences of dD Iso-oriented Boxes](https://doc.cgal.org/5.1/Manual/packages.html#PkgBoxIntersectionD)

-   Added parallel versions of the functions
    [`CGAL::box_intersection_d()`](https://doc.cgal.org/5.1/Box_intersection_d/group__PkgBoxIntersectionD__box__intersection__d.html)
    and [`CGAL::box_self_intersection_d()`](https://doc.cgal.org/5.1/Box_intersection_d/group__PkgBoxIntersectionD__box__self__intersection__d.html).

### [Spatial Sorting](https://doc.cgal.org/5.1/Manual/packages.html#PkgSpatialSorting)

-   Added parallel versions of the functions
    [`CGAL::hilbert_sort()`](https://doc.cgal.org/5.1/Spatial_sorting/group__PkgSpatialSortingFunctions.html#ga9da67204747ac19dff65f9c9ff2fca9e)
    and [`CGAL::spatial_sort()`](https://doc.cgal.org/5.1/Spatial_sorting/group__PkgSpatialSortingFunctions.html#ga7c597c11a3b3859234ff68526cead84d)
    in 2D and 3D when the median policy is used.
    The parallel versions use up to four threads in 2D, and up to eight threads in 3D.

### [3D Convex Hulls](https://doc.cgal.org/5.1/Manual/packages.html#PkgConvexHull3)

-   A new overload for [`CGAL::convex_hull_3()`](https://doc.cgal.org/5.1/Convex_hull_3/group__PkgConvexHull3Functions.html#gaa02a3013808fc9a2e5e2f42b9fde8e30)
    that takes a model of [`VertexListGraph`](https://doc.cgal.org/5.1/BGL/classVertexListGraph.html) has been added.
-   The long-deprecated function `CGAL::convex_hull_3_to_polyhedron_3()` has been removed.
    The function [`CGAL::convex_hull_3_to_face_graph()`](https://doc.cgal.org/5.1/Convex_hull_3/group__PkgConvexHull3Functions.html#ga2750f7f197588ed643679835c748c671)
    should be used instead.

### [Polygon Mesh Processing](https://doc.cgal.org/5.1/Manual/packages.html#PkgPolygonMeshProcessing)

-   Added the function [`CGAL::Polygon_mesh_processing::volume_connected_component()`](https://doc.cgal.org/5.1/Polygon_mesh_processing/group__PMP__orientation__grp.html#ga133e58280959c152770525f27bb42b91),
    which can be used to get information about the nesting of the connected components of a given triangle mesh and about
    the volumes defined.
-   Added the function [`CGAL::Polygon_mesh_processing::remove_connected_components_of_negligible_size()`](https://doc.cgal.org/5.1/Polygon_mesh_processing/group__PMP__repairing__grp.html#gac544fcaba1d59d330a3a1536caff392a),
    which can be used to remove connected components whose area or volume is under a certain threshold.
    Area and volume thresholds are either specified by the user or deduced from the bounding box of the mesh.
-   Added a new named parameter for [`CGAL::Polygon_mesh_processing::keep_large_connected_components()`](https://doc.cgal.org/5.1/Polygon_mesh_processing/group__keep__connected__components__grp.html#ga48e7b3e6922ee78cf8ce801e3e325d9a)
    and [`CGAL::Polygon_mesh_processing::remove_connected_components_of_negligible_size`](https://doc.cgal.org/5.1/Polygon_mesh_processing/group__PMP__repairing__grp.html#gac544fcaba1d59d330a3a1536caff392a),
    which can be used to perform a dry run of the operation, meaning that the function will return the number of connected
    components that would be removed with the specified threshold, but without actually removing them.
-   Added the function [`CGAL::Polygon_mesh_processing::split()`](https://doc.cgal.org/5.1/Polygon_mesh_processing/group__PMP__corefinement__grp.html#gaa491feee9e41f725332bea0ea1215578),
    which can be used to split meshes along a mesh or a plane.
-   Added the function [`CGAL::Polygon_mesh_processing::split_connected_components()`](https://doc.cgal.org/5.1/Polygon_mesh_processing/group__keep__connected__components__grp.html#ga9ddd1e4b915a4232b1ce5611985302aa)
    to split a single mesh containing several connected components into several meshes containing one connected component.
-   Added the functions [`CGAL::Polygon_mesh_processing::merge_reversible_connected_components()`](https://doc.cgal.org/5.1/Polygon_mesh_processing/group__PMP__orientation__grp.html#gae25c1198a89c53d5df2f29dd57fda5ca),
    [`CGAL::Polygon_mesh_processing::duplicate_non_manifold_edges_in_polygon_soup()`](https://doc.cgal.org/5.1/Polygon_mesh_processing/group__PMP__orientation__grp.html#ga2aa4f7b500dc51d1fc4747705a050946),
    and [`CGAL::Polygon_mesh_processing::orient_triangle_soup_with_reference_triangle_mesh()`](https://doc.cgal.org/5.1/Polygon_mesh_processing/group__PMP__orientation__grp.html#ga31779672b3afd660664fc9a6c4fdf74d),
    which can be helpful when repairing a polygon soup.
-   Added the function [`CGAL::Polygon_mesh_processing::sample_triangle_soup()`](https://doc.cgal.org/5.1/Polygon_mesh_processing/group__PMP__distance__grp.html#gac7af41d13bf1a7c30852be266ac81db5),
    which generates points on a triangle soup surface.
-   Added parallel versions of the functions [`CGAL::Polygon_mesh_processing::does_self_intersect()`](https://doc.cgal.org/5.1/Polygon_mesh_processing/group__PMP__intersection__grp.html#gad9fe5d8b433545b69154f43935a11a3b)
    and [`CGAL::Polygon_mesh_processing::self_intersections()`](https://doc.cgal.org/5.1/Polygon_mesh_processing/group__PMP__intersection__grp.html#gaf19c80ec12cbff7ebe9e69453f1d40b8).
-   The function [`CGAL::Polygon_mesh_processing::stitch_borders()`](https://doc.cgal.org/5.1/Polygon_mesh_processing/group__PMP__repairing__grp.html#ga8ae4352e67d2b099994ac8990c13bd41)
    now returns the number of halfedge pairs that were stitched.
-   Added the function [`CGAL::Polygon_mesh_processing::polygon_mesh_to_polygon_soup()`](https://doc.cgal.org/5.1/Polygon_mesh_processing/group__PMP__repairing__grp.html#ga76648a509409ff3c3ad3f71eff8ce9d9).
-   The function [`CGAL::Polygon_mesh_processing::polygon_soup_to_polygon_mesh`](https://doc.cgal.org/5.1/Polygon_mesh_processing/group__PMP__repairing__grp.html#ga0dec58e8a0112791f72ebbe77bac074b)
    now allows passing a point map (for the point range) and a vertex point map (for the polygon mesh) via named parameters.

### [Point Set Processing](https://doc.cgal.org/5.1/Manual/packages.html#PkgPointSetProcessing3)

-   **Breaking change:** [`CGAL::remove_outliers()`](https://doc.cgal.org/5.1/Point_set_processing_3/group__PkgPointSetProcessing3Algorithms.html#ga1ab1dcee59caadde50572c5a504cc41a)
    has been parallelized and thus has a new template parameter `ConcurrencyTag`.
    To update your code simply add as first template parameter `CGAL::Sequential_tag` or `CGAL::Parallel_tag`
    when calling this function.
-   Add a function [`CGAL::cluster_point_set()`](https://doc.cgal.org/5.1/Point_set_processing_3/group__PkgPointSetProcessing3Algorithms.html#gafee41d60b5a257ae034e9157d0af8e46)
    that segments a point cloud into connected components based on a distance threshold.
-   Added wrapper functions for registration:
    - [`CGAL::OpenGR::compute_registration_transformation()`](https://doc.cgal.org/5.1/Point_set_processing_3/group__PkgPointSetProcessing3Algorithms.html#gab81663c718960780ddb176aad845e8cd),
      which computes the registration transformation for two point sets using the Super4PCS algorithm
      implemented in the third party library [OpenGR](https://storm-irit.github.io/OpenGR/index.html).
    - [`CGAL::OpenGR::register_point_sets()`](https://doc.cgal.org/5.1/Point_set_processing_3/group__PkgPointSetProcessing3Algorithms.html#ga6194087f512e4e23dd945a9364d0931d),
      which computes the registration transformation for two point sets using the Super4PCS algorithm
      implemented in the third party library [OpenGR](https://storm-irit.github.io/OpenGR/index.html),
      and registers the points sets by transforming the data point set using the computed transformation.
    - [`CGAL::pointmatcher::compute_registration_transformation()`](https://doc.cgal.org/5.1/Point_set_processing_3/group__PkgPointSetProcessing3Algorithms.html#gaf75af5c1634fa83fa05a33e95570b127)
      computes the registration transformation for two point sets using ICP algorithm implemented
      in the third party library [libpointmatcher](https://github.com/ethz-asl/libpointmatcher).
    - [`CGAL::pointmatcher::register_point_sets()`](https://doc.cgal.org/5.1/Point_set_processing_3/group__PkgPointSetProcessing3Algorithms.html#gaa222278e20a3ce41930d37326cd54ef9),
      which computes the registration transformation for two point sets using ICP algorithm implemented
      in the third party library [libpointmatcher](https://github.com/ethz-asl/libpointmatcher), and registers
      the points sets by transforming the data point set using the computed transformation.

### [2D Triangulations](https://doc.cgal.org/5.1/Manual/packages.html#PkgTriangulation2)

-   To fix an inconsistency between code and documentation and to clarify which types of intersections
    are truly allowed in constrained Delaunay triangulations, the tag [`CGAL::No_intersection_tag`](https://doc.cgal.org/5.1/Triangulation_2/structCGAL_1_1No__intersection__tag.html)
    has been deprecated in favor of two new tags: [`CGAL::No_constraint_intersection_tag`](https://doc.cgal.org/5.1/Triangulation_2/structCGAL_1_1No__constraint__intersection__tag.html)
    and [`CGAL::No_constraint_intersection_requiring_constructions_tag`](https://doc.cgal.org/5.1/Triangulation_2/structCGAL_1_1No__constraint__intersection__requiring__constructions__tag.html).
    The latter is equivalent to the now-deprecated `CGAL::No_intersection_tag`, and allows constraints
    to intersect as long as no new point has to be created to represent that intersection (for example,
    the intersection of two constraint segments in a 'T'-like junction is an existing point
    and as such does not require any new construction). The former tag, `CGAL::No_constraint_intersection_tag`,
    does not allow any intersection, except for the configuration of two constraints having a single
    common endpoints, for convenience.
-   Added the function [`CGAL::split_subconstraint_graph_into_constraints()`](https://doc.cgal.org/5.1/Triangulation_2/classCGAL_1_1Constrained__triangulation__plus__2.html#adea77f5db5cd4dfae302e4502f1caa85)
    to [`Constrained_triangulation_plus_2`](https://doc.cgal.org/5.1/Triangulation_2/classCGAL_1_1Constrained__triangulation__plus__2.html) to initialize the constraints
    from a soup of disconnected segments that should first be split into polylines.

### [3D Triangulations](https://doc.cgal.org/5.1/Manual/packages.html#PkgTriangulation3)

-   The member function [`CGAL::Triangulation_3::file_input()`](https://doc.cgal.org/5.1/Triangulation_3/group__PkgIOTriangulation3.html#gadd94d0613e2dd9cdd2e88d2c74d5b1c8)
    have been added. It allows to load a [`CGAL::Triangulation_3`](https://doc.cgal.org/5.1/Triangulation_3/classCGAL_1_1Triangulation__3.html)
    from an input stream, using functors to create vertices and cells.

### [3D Triangulation Data Structure](https://doc.cgal.org/5.1/Manual/packages.html#PkgTDS3)

-   The member function [`CGAL::TDS_3::file_input()`](https://doc.cgal.org/5.1/TDS_3/group__PkgIOTDS3.html#ga381446a02a9240cc83e79c48b37cd119)
    have been added. It allows to load a [`CGAL::Triangulation_data_structure_3`](https://doc.cgal.org/5.1/TDS_3/classCGAL_1_1Triangulation__data__structure__3.html)
    from an input stream, using functors to create vertices and cells.

### [Surface Mesh Simplification](https://doc.cgal.org/5.1/Manual/packages.html#PkgSurfaceMeshSimplification)

-   Added a [new simplification method](https://doc.cgal.org/5.1/Surface_mesh_simplification/classCGAL_1_1Surface__mesh__simplification_1_1GarlandHeckbert__policies.html)
    based on the quadric error defined by Garland and Heckbert.
-   The concept `EdgeProfile` has been removed. This concept was not actually in use as the CGAL-provided model [`CGAL::Edge_profile`](https://doc.cgal.org/5.1/Surface_mesh_simplification/classCGAL_1_1Surface__mesh__simplification_1_1Edge__profile.html)
    was imposed to the user. Other concepts have been clarified to reflect the fact that the API uses this particular class.

### [STL Extensions for CGAL](https://doc.cgal.org/5.1/Manual/packages.html#PkgSTLExtension)

-   Added a new concurrency tag: [`CGAL::Parallel_if_available_tag`](https://doc.cgal.org/5.1/STL_Extension/structCGAL_1_1Parallel__if__available__tag.html).
    This tag is a convenience typedef to [`CGAL::Parallel_tag`](https://doc.cgal.org/5.1/STL_Extension/structCGAL_1_1Parallel__tag.html)
    if the third party library TBB has been found and linked with, and to
    [`CGAL::Sequential_tag`](https://doc.cgal.org/5.1/STL_Extension/structCGAL_1_1Sequential__tag.html) otherwise.


[Release 5.0](https://github.com/CGAL/cgal/releases/tag/releases%2FCGAL-5.0)
-----------

Release date: November 2019

### General changes

- CGAL 5.0 is the first release of CGAL that requires a C++ compiler
  with the support of C++14 or later. The new list of supported
  compilers is:
  - Visual C++ 14.0 (from Visual Studio 2015 Update 3) or later,
  - Gnu g++ 6.3 or later (on Linux or MacOS),
  - LLVM Clang version 8.0 or later (on Linux or MacOS), and
  - Apple Clang compiler versions 7.0.2 and 10.0.1 (on MacOS).
- Since CGAL 4.9, CGAL can be used as a header-only library, with
  dependencies. Since CGAL 5.0, that is now the default, unless
  specified differently in the (optional) CMake configuration.
- The section "Getting Started with CGAL" of the documentation has
  been updated and reorganized.
- The minimal version of Boost is now 1.57.0.


### [Polygonal Surface Reconstruction](https://doc.cgal.org/5.0/Manual/packages.html#PkgPolygonalSurfaceReconstruction) (new package)

 -   This package provides a method for piecewise planar object reconstruction from point clouds.
     The method takes as input an unordered point set sampled from a piecewise planar object
     and outputs a compact and watertight surface mesh interpolating the input point set.
     The method assumes that all necessary major planes are provided (or can be extracted from
     the input point set using the shape detection method described in Point Set Shape Detection,
     or any other alternative methods).The method can handle arbitrary piecewise planar objects
     and is capable of recovering sharp features and is robust to noise and outliers. See also
     the associated [blog entry](https://www.cgal.org/2019/08/05/Polygonal_surface_reconstruction/).

### [Shape Detection](https://doc.cgal.org/5.0/Manual/packages.html#PkgShapeDetection) (major changes)
 -   **Breaking change:** The concept `ShapeDetectionTraits` has been renamed to [`EfficientRANSACTraits`](https://doc.cgal.org/5.0/Shape_detection/classEfficientRANSACTraits.html).
 -   **Breaking change:** The `Shape_detection_3` namespace has been renamed to [`Shape_detection`](https://doc.cgal.org/5.0/Shape_detection/annotated.html).
 -   Added a new, generic implementation of region growing. This enables for example applying region growing to inputs such as 2D and 3D point sets,
     or models of the [`FaceGraph`](https://doc.cgal.org/5.0/BGL/classFaceGraph.html) concept. Learn more about this new algorithm with this [blog entry](https://www.cgal.org/2019/07/30/Shape_detection/).

### [dD Geometry Kernel](https://doc.cgal.org/5.0/Manual/packages.html#PkgKernelD)
 -   A new exact kernel, [`Epeck_d`](https://doc.cgal.org/5.0/Kernel_d/structCGAL_1_1Epeck__d.html), is now available.

### [2D and 3D Linear Geometry Kernel](https://doc.cgal.org/5.0/Manual/packages.html#PkgKernel23)
 -   Added a new concept, [`ComputeApproximateAngle_3`](https://doc.cgal.org/5.0/Kernel_23/classKernel_1_1ComputeApproximateAngle__3.html),
     to the 3D Kernel concepts to compute the approximate angle between two 3D vectors. Corresponding functors
     in the model ([`Compute_approximate_angle_3`](https://doc.cgal.org/5.0/Kernel_23/classKernel.html#a183c9ac358a4ccddc04e680f8ed16c0b))
     and free function ([`approximate_angle`](https://doc.cgal.org/5.0/Kernel_23/group__approximate__angle__grp.html))
     have also been added.
 -   The following objects are now hashable and thus trivially usable
     with [`std::unordered_set`](https://en.cppreference.com/w/cpp/container/unordered_set)
     and [`std::unordered_map`](https://en.cppreference.com/w/cpp/header/unordered_map):
     `CGAL::Aff_transformation_2`, `CGAL::Aff_transformation_3`,
     `CGAL::Bbox_2`, `CGAL::Bbox_3`, `CGAL::Circle_2`,
     `CGAL::Iso_cuboid_3`, `CGAL::Iso_rectangle_2`, `CGAL::Point_2`,
     `CGAL::Point_3`, `CGAL::Segment_2`, `CGAL::Segment_3`,
     `CGAL::Sphere_3`, `CGAL::Vector_2`, `CGAL::Vector_3`,
     `CGAL::Weighted_point_2` and `CGAL::Weighted_point_3`.

### [Polygon Mesh Processing](https://doc.cgal.org/5.0/Manual/packages.html#PkgPolygonMeshProcessing)
 -   Introduced a [wide range of new functions](https://doc.cgal.org/5.0/Polygon_mesh_processing/index.html#title36)
     related to location of queries on a triangle mesh,
     such as [`CGAL::Polygon_mesh_processing::locate(Point, Mesh)`](https://doc.cgal.org/5.0/Polygon_mesh_processing/group__PMP__locate__grp.html#gada09bd8740ba69ead9deca597d53cf15).
     The location of a point on a triangle mesh is expressed as the pair of a face and the barycentric
     coordinates of the point in this face, enabling robust manipulation of locations
     (for example, intersections of two 3D segments living within the same face).
 -   Added the mesh smoothing function [`smooth_mesh()`](https://doc.cgal.org/5.0/Polygon_mesh_processing/group__PMP__meshing__grp.html#gaa0551d546f6ab2cd9402bea12d8332a3),
     which can be used to improve the quality of triangle elements based on various geometric characteristics.
 -   Added the shape smoothing function [`smooth_shape()`](https://doc.cgal.org/5.0/Polygon_mesh_processing/group__PMP__meshing__grp.html#gaaa083ec78bcecf351e04d1bbf460b4a2),
     which can be used to smooth the surface of a triangle mesh, using the mean curvature flow to perform noise removal.
     (See also the new entry in the [User Manual](https://doc.cgal.org/5.0/Polygon_mesh_processing/index.html#title8))
 -   Added the function [`CGAL::Polygon_mesh_processing::centroid()`](https://doc.cgal.org/5.0/Polygon_mesh_processing/group__measure__grp.html#ga6da5119ce2c50729fda11a90ae7fb9ba),
     which computes the centroid of a closed triangle mesh.
 -   Added the functions [`CGAL::Polygon_mesh_processing::stitch_boundary_cycle()`](https://doc.cgal.org/5.0/Polygon_mesh_processing/group__PMP__repairing__grp.html#ga9c12c4878c08a117b3733bb45f1a34cf)
     and [`CGAL::Polygon_mesh_processing::stitch_boundary_cycles()`](https://doc.cgal.org/5.0/Polygon_mesh_processing/group__PMP__repairing__grp.html#ga24d5ae37f62064b3fc576ba48a4ccc63),
     which can be used to try and merge together geometrically compatible but combinatorially different halfedges
     that belong to the same boundary cycle.
 -   It is now possible to pass a face-size property map to [`CGAL::Polygon_mesh_processing::keep_large_connected_components()`](https://doc.cgal.org/5.0/Polygon_mesh_processing/group__keep__connected__components__grp.html#ga48e7b3e6922ee78cf8ce801e3e325d9a)
     and [`CGAL::Polygon_mesh_processing::keep_largest_connected_components()`](https://doc.cgal.org/5.0/Polygon_mesh_processing/group__keep__connected__components__grp.html#ga68c6c29dfc6a26a6a2f8befe6944f19d), enabling users to define
     how the size of a face is computed (the size of the connected component is the sum of the sizes of its faces).
     If no property map is passed, the behavior is unchanged to previous versions: the size
     of a connected component is the number of faces it contains.
 -   Added the function [`CGAL::Polygon_mesh_processing::non_manifold_vertices()`](https://doc.cgal.org/5.0/Polygon_mesh_processing/group__PMP__repairing__grp.html#ga36098d2415efd0604b7b996163bc22db),
     which can be used to collect all the non-manifold vertices (i.e. pinched vertices,
     or vertices appearing in multiple umbrellas) of a mesh.

### [3D Point Set](https://doc.cgal.org/5.0/Manual/packages.html#PkgPointSet3)
 -   The [PLY IO functions](https://doc.cgal.org/5.0/Point_set_3/group__PkgPointSet3IO.html) now take an additional optional parameter to
     read/write comments from/in the PLY header.

### [Point Set Processing](https://doc.cgal.org/5.0/Manual/packages.html#PkgPointSetProcessing3)
 -   **Breaking change**: the API using iterators and overloads for optional parameters (deprecated since
     CGAL 4.12) has been removed. The current (and now only) API uses ranges and Named Parameters.
 -   Added the possibility to use the named parameter
     [`neighbor_radius`](https://doc.cgal.org/5.0/Point_set_processing_3/group__psp__namedparameters.html#PSP_neighbor_radius)
     to use spherical neighbor queries instead of K-nearest neighbors queries for the following functions:
     [`CGAL::bilateral_smooth_point_set()`](https://doc.cgal.org/5.0/Point_set_processing_3/group__PkgPointSetProcessing3Algorithms.html#ga4f82723e2f0bb33f3677e29e0208a256),
     [`CGAL::jet_estimate_normals()`](https://doc.cgal.org/5.0/Point_set_processing_3/group__PkgPointSetProcessing3Algorithms.html#ga0cd0f87de690d4edf82740e856efa491),
     [`CGAL::jet_smooth_point_set()`](https://doc.cgal.org/5.0/Point_set_processing_3/group__PkgPointSetProcessing3Algorithms.html#ga549402c0a8a8b6b71875181e93961521),
     [`CGAL::mst_orient_normals()`](https://doc.cgal.org/5.0/Point_set_processing_3/group__PkgPointSetProcessing3Algorithms.html#ga50c98d5c5ae5535bce6f32eddbd03f33),
     [`CGAL::pca_estimate_normals()`](https://doc.cgal.org/5.0/Point_set_processing_3/group__PkgPointSetProcessing3Algorithms.html#ga8c642da96a025ab32445aeb6cc219b0b) and
     [`CGAL::remove_outliers()`](https://doc.cgal.org/5.0/Point_set_processing_3/group__PkgPointSetProcessing3Algorithms.html#gafd0b5a21ec5042e4bca09cb43f1847f9).

### [2D Triangulations](https://doc.cgal.org/5.0/Manual/packages.html#PkgTriangulation2)
 -   **Breaking change**: Removed the deprecated functions `CGAL::Constrained_triangulation_plus_2::
     vertices_in_constraint_{begin/end}(Vertex_handle va, Vertex_handle vb) const;`,
     and `CGAL::Constrained_triangulation_plus_2::remove_constraint(Vertex_handle va, Vertex_handle vb)`,
     that is a pair of vertex handles is no longer a key for a polyline constraint.
     Users must use a version prior to 5.0 if they need this functionality.
 -   **Breaking change**: Removed the deprecated classes `CGAL::Regular_triangulation_euclidean_traits_2`,
     `CGAL::Regular_triangulation_filtered_traits_2`. Users must use a version prior to 5.0 if they need these classes.
 -   **Breaking change**: The [graph traits](https://doc.cgal.org/5.0/BGL/group__PkgBGLTraits.html) enabling CGAL's 2D triangulations to be used as a parameter
     for any graph-based algorithm of CGAL (or boost) have been improved to fully model the [`FaceGraph`](https://doc.cgal.org/5.0/BGL/classFaceGraph.html) concept.
     In addition, only the finite simplicies (those not incident to the infinite vertex) of the 2D triangulations
     are now visible through this scope. The complete triangulation can still be accessed as a graph,
     by using the graph traits of the underlying triangulation data structure (usually,
     [`CGAL::Triangulation_data_structure_2`](https://doc.cgal.org/5.0/TDS_2/classCGAL_1_1Triangulation__data__structure__2.html)).
 -   **Breaking change**: The `insert()` function
     of
     [`CGAL::Triangulation_2`](https://doc.cgal.org/5.0/Triangulation_2/classCGAL_1_1Triangulation__2.html)
     which takes a range of points as argument is now guaranteed to
     insert the points following the order of `InputIterator`.  Note
     that this change only affects the base class `Triangulation_2`
     and not any derived class, such as `Delaunay_triangulation_2`.
-   Added a new [constructor](https://doc.cgal.org/5.0/Triangulation_2/classCGAL_1_1Triangulation__2.html#a6cfa7d3aaa375a25d217858b49e2eb07=)
     and [`insert()`](https://doc.cgal.org/5.0/Triangulation_2/classCGAL_1_1Triangulation__2.html#ac5e9bc8adef80dc01a0b31c2d0234545)
     function to [`CGAL::Triangulation_2`](https://doc.cgal.org/5.0/Triangulation_2/classCGAL_1_1Triangulation__2.html)
     that takes a range of points with info.
 -   Introduced a new face base class, [`Triangulation_face_base_with_id_2`](https://doc.cgal.org/5.0/BGL/classCGAL_1_1Triangulation__face__base__with__id__2.html)
     which enables storing user-defined integer IDs in the face of any 2D triangulation, a precondition to use some
     BGL algorithms.
 -   Added range types and functions that return ranges, for example for all vertices, enabling the use of `C++11` `for`-loops.
     See [this new example](https://doc.cgal.org/5.0/Triangulation_2/Triangulation_2_2for_loop_2_8cpp-example.html) for a usage demonstration.

### [3D Triangulations](https://doc.cgal.org/5.0/Manual/packages.html#PkgTriangulation3)
 -   **Breaking change**: The [constructor](https://doc.cgal.org/5.0/Triangulation_3/classCGAL_1_1Triangulation__3.html#a63f67cf6aaadcee14318cf56a36d247a)
     and the [`insert()`](https://doc.cgal.org/5.0/Triangulation_3/classCGAL_1_1Triangulation__3.html#ad3353128386bbb51f79d0263e7f67337)
     function of [`CGAL::Triangulation_3`](https://doc.cgal.org/5.0/Triangulation_3/classCGAL_1_1Triangulation__3.html)
     which take a range of points as argument are now guaranteed to
     insert the points following the order of `InputIterator`. Note
     that this change only affects the base class `Triangulation_3`
     and not any derived class, such as `Delaunay_triangulation_3`.
 -   Added constructor and [`insert()`](https://doc.cgal.org/5.0/Triangulation_3/classCGAL_1_1Triangulation__3.html#a8aa85f88733d30aa3ec5385538e13ace)
     function to `CGAL::Triangulation_3` that takes a range of points with info.
 -   Added range types and functions that return ranges, for example for all vertices, which enables to use C++11 for-loops.
     See [this new example](https://doc.cgal.org/5.0/Triangulation_3/Triangulation_3_2for_loop_8cpp-example.html) for a usage demonstration.

### [Surface Mesh](https://doc.cgal.org/5.0/Manual/packages.html#PkgSurfaceMesh)
 -   Introduced new functions to read and write using the PLY format,
     [`CGAL::read_ply()`](https://doc.cgal.org/5.0/Surface_mesh/group__PkgSurface__mesh.html#ga42f6ad486ddab74e13d3dc53f511c343)
     and [`CGAL::write_ply()`](https://doc.cgal.org/5.0/Surface_mesh/group__PkgSurface__mesh.html#ga77bbb79d449c981895eedb6c3c23bd14),
     enabling users to save and load additional property maps of the surface mesh.

###  [CGAL and Solvers](https://doc.cgal.org/5.0/Manual/packages.html#PkgSolverInterface)
 -   Added [concepts](https://doc.cgal.org/5.0/Solver_interface/group__PkgSolverInterfaceConcepts.html)
     and [models](https://doc.cgal.org/5.0/Solver_interface/group__PkgSolverInterfaceRef.html)
     for solving Mixed Integer Programming (MIP) problems with or without constraints.

### [3D Boolean Operations on Nef Polyhedra](https://doc.cgal.org/5.0/Manual/packages.html#PkgNef3)
 -   Added a function to convert a Nef_polyhedron_3 to a polygon soup: [`CGAL::convert_nef_polyhedron_to_polygon_soup()`](https://doc.cgal.org/5.0/Nef_3/group__PkgNef3IOFunctions.html#ga28a9eb4da0cd6153f0c16f7f9eaf6665)

### [IO Streams](https://doc.cgal.org/5.0/Manual/packages.html#PkgStreamSupport)
- **Breaking change:** The API of [`CGAL::Color`](https://doc.cgal.org/5.0/Stream_support/classCGAL_1_1Color.html) has been cleaned up.
- Added new functions to support some parts of the WKT file format:
    * [`CGAL::read_WKT()`](https://doc.cgal.org/5.0/Stream_support/group__PkgStreamSupportRef.html#gad2872abfe6fcf17d705d38567fdd6248)
    * [`CGAL::read_point_WKT()`](https://doc.cgal.org/5.0/Stream_support/group__PkgStreamSupportRef.html#gadbd2705b183e467507abd2f167446eba)
    * [`CGAL::read_multi_point_WKT()`](https://doc.cgal.org/5.0/Stream_support/group__PkgStreamSupportRef.html#ga4fb72e49a1fd385bbed35ea20297aa8d)
    * [`CGAL::read_linestring_WKT()`](https://doc.cgal.org/5.0/Stream_support/group__PkgStreamSupportRef.html#gaaa236308b9da5dbf217ef281fdb55de4)
    * [`CGAL::read_multi_linestring_WKT()`](https://doc.cgal.org/5.0/Stream_support/group__PkgStreamSupportRef.html#gad6046c7f9d36512b8a014be82c1e2220)
    * [`CGAL::read_polygon_WKT()`](https://doc.cgal.org/5.0/Stream_support/group__PkgStreamSupportRef.html#gaa36ccd3ac4b3fe3e3fd8a76715c56b9a)
    * [`CGAL::read_multi_polygon_WKT()`](https://doc.cgal.org/5.0/Stream_support/group__PkgStreamSupportRef.html#ga4ceaa71b9cb3b3f7984bed19afff6fc6)
    * [`CGAL::write_point_WKT()`](https://doc.cgal.org/5.0/Stream_support/group__PkgStreamSupportRef.html#gab1a2d277b43c218bf128a2056eb53ced)
    * [`CGAL::write_polygon_WKT()`](https://doc.cgal.org/5.0/Stream_support/group__PkgStreamSupportRef.html#gab5365a4726893aa4f51739ede63f5a09)
    * [`CGAL::write_linestring_WKT()`](https://doc.cgal.org/5.0/Stream_support/group__PkgStreamSupportRef.html#gaa37ed77d1a01567b93c872a48198efa6)
    * [`CGAL::write_multi_point_WKT()`](https://doc.cgal.org/5.0/Stream_support/group__PkgStreamSupportRef.html#ga98de4b4e5cccb370febe5daf66bb582d)
    * [`CGAL::write_multi_polygon_WKT()`](https://doc.cgal.org/5.0/Stream_support/group__PkgStreamSupportRef.html#ga4ded40ab50f57e0b410640e28964935e)
    * [`CGAL::write_multi_linestring_WKT()`](https://doc.cgal.org/5.0/Stream_support/group__PkgStreamSupportRef.html#ga219987f7a9c0b871c1733aa0c38f26b3)


Release 4.14
------------

Release date: March 2019

### 2D Periodic Hyperbolic Triangulations (new package)

 -   This package allows the computation of Delaunay triangulations of
     the Bolza surface.  The Bolza surface is the most symmetric
     hyperbolic surface of genus 2. Its fundamental domain is the
     regular hyperbolic octagon with angles π/4 centered at the origin
     of the Poincaré disk. Triangulations of the Bolza surface can be
     seen as triangulations of the hyperbolic plane that are periodic
     in the four directions defined by the sides of this regular
     octagon.

### 2D Hyperbolic Triangulations (new package)

 -   This package allows the computation of Delaunay Triangulations of
     sets of points in the Poincaré disk, which is one of the
     conformal models for the hyperbolic plane.

### The Heat Method (new package)

-   This package provides an algorithm that solves the single- or
    multiple-source shortest path problem by returning an
    approximation of the geodesic distance for all vertices of a
    triangle mesh to the closest vertex in a given set of source
    vertices.

### Triangulated Surface Mesh Approximation (new package)

-   This package implements the Variational Shape Approximation method
    to approximate an input surface triangle mesh by a simpler surface
    triangle mesh.

### Polygon Mesh Processing package

-   Added the following new functions to detect and repair issues in
    polygon soups:
    - `CGAL::Polygon_mesh_processing::remove_isolated_points_in_polygon_soup()`,
       which detects and removes points that are not used in any
       polygon of the soup.
    - `CGAL::Polygon_mesh_processing::merge_duplicate_points_in_polygon_soup()`,
       which detects and merges points that share the same geometric
       position.
    - `CGAL::Polygon_mesh_processing::merge_duplicate_polygons_in_polygon_soup()`,
       which detects and merges polygons that are identical.
    - `CGAL::Polygon_mesh_processing::repair_polygon_soup()`, which
       applies a number of repairing steps (a subset of which are the
       functions above) to clean and repair a polygon soup.

-   Added the following new functions to detect and repair
    degeneracies in polygon meshes:
    - `CGAL::Polygon_mesh_processing::degenerate_edges()`
    - `CGAL::Polygon_mesh_processing::degenerate_faces()`
    - `CGAL::Polygon_mesh_processing::is_non_manifold_vertex()`
    - `CGAL::Polygon_mesh_processing::is_degenerate_triangle_face()`
    - `CGAL::Polygon_mesh_processing::is_degenerate_edge()`
    - `CGAL::Polygon_mesh_processing::is_needle_triangle_face()`
    - `CGAL::Polygon_mesh_processing::is_cap_triangle_face()`
    - `CGAL::Polygon_mesh_processing::duplicate_non_manifold_vertices()`
    - `CGAL::Polygon_mesh_processing::extract_boundary_cycles()`
    - `CGAL::Polygon_mesh_processing::merge_duplicated_vertices_in_boundary_cycle()`
    - `CGAL::Polygon_mesh_processing::merge_duplicated_vertices_in_boundary_cycles()`

-   Added the class `CGAL::Rigid_triangle_mesh_collision_detection` to
    detect intersections between meshes and volumes undergoing affine
    transformations.

### Regularized Boolean Set Operations in 2D package

-   Fixed the validation of orientation of relative simple polygons.

### Point Set Processing

-   `CGAL::mst_orient_normals()` can now be called with a set of
    user-selected seed points that are known to be already oriented. A
    new optional named parameter `point_is_constrained_map` is added
    for this purpose. The original behavior (using one unique and
    automatically selected seed) is kept if this parameter is not
    used.

### Classification

-   Added a new experimental classifier
    `TensorFlow::Neural_network_classifier`.

-   For uniformity, `ETHZ_random_forest_classifier` is renamed
    `ETHZ::Random_forest_classifier` and
    `OpenCV_random_forest_classifier` is renamed
    `OpenCV::Random_forest_classifier`.

-   The training algorithm of `ETHZ::Random_forest_classifier` was
    parallelized.

-   Added a constructor to copy a `ETHZ::Random_forest_classifier`
    using a different data set as input.

-   Added 3 new geometric features, `Height_above`, `Height_below` and
    `Vertical_range`.

### 3D Fast Intersection and Distance Computation

-   The primitives `AABB_face_graph_triangle_primitive` and
    `AABB_halfedge_graph_segment_primitive` now use as `Id` a pair of
    descriptor and graph pointer in the case they are configured to
    deal with a possible different graph per primitive (configuration
    set using a template tag).

### 2D Arrangements

-   Fixed a bug in the surface-sweep framework (`Surface_sweep_2`)
    that ensures that an event is never left without (left or right)
    curves.

-   Fixed a constructor of `Arr_counting_traits.h`. (In particular,
    added missing const of a parameter).

-   Fixed zone computation of a curve in cases where the lexicographic
    smallest end of the curve lies on the parameter space.

-   Implemented missing function object `Compare_x_near_boundary` of
    `Arr_polyline_traits_2`, `Arr_polycurve_traits_2`, and
    `Arr_polycurve_basic_traits_2`.

### 2D and 3D Mesh Generation

-   Added two functions for writing in XML VTK formats:
    - `CGAL::write_vtu()`, that writes a 2D mesh in a `.vtu` file,
    - `CGAL::output_to_vtu()`, that writes a 3D mesh in a `.vtu` file.

### 2D Minkowski Sums

-   Fixed a bug in the function that computed the Minkowski sum using
    the reduced-convolution method. In particular, correctly handled
    the case where one of the summands does not have an outer
    boundary.

### 3D Point Set

-   Added a method `copy_properties()` that allows to copy the
    properties from a point set to another one (without copying the
    content);

-   Added a method `insert(const Point_set&, const Index&)` to copy a
    point along with all its associated properties from another point
    set;

-   `remove()` methods now only invalidate the `end()` iterator
    instead of invalidating all iterators;

-   Added a method `is_removed()` that takes an index as argument;

-   Added a method `cancel_removals()` to restore removed points (if
    no point was inserted since then an garbage was not collected);

-   **Breaking change:** unified API of method `add_normal_map()` with
    `add_property_map()`: it now returns a pair of property map + bool
    (that tells if the property was added) instead of just the
    property map;

-   Added a method `properties_and_types()` in addition to
    `properties()`: this new one returns pairs of `std::string` +
    `std::type_info` in order to also know the type of each property.

### CGAL and the Boost Graph Library (BGL)

-   Added function `write_wrl()` for writing into VRML 2.0 format.
-   Added functions `CGAL::write_vtp()` for writing a triangulated
      face graph in a `.vtp` file (XML VTK format).


Release 4.13
------------

Release date: October 2018

### 3D Periodic Mesh Generation (new package)

-   This package generates 3-dimensional periodic meshes. It computes
    isotropic simplicial meshes for domains described through implicit
    functional boundaries over the flat torus (which can also seen in
    the Euclidean space as a periodic cube). The output is a periodic
    3D mesh of the domain volume and conformal surface meshes for all
    the boundary and subdividing surfaces.  The package is closely
    related to the 3D Mesh Generation package, with similar concepts,
    classes, and API.

### Installation

-   The library `CGAL_Qt5` now contains a fork of the version 2.7.0 of
    `libQGLViewer`.  The corresponding code is in the package
    `GraphicsView`.  The dependency for the external library
    `libQGLViewer` is therefore dropped for all demos.

### General

 -  A new function `CGAL::draw()` is added in the packages Polyhedral
    Surface, Surface Mesh, Linear Cell Complex, 2D Triangulations, and
    3D Triangulations, enabling to draw the corresponding data
    structures.

### 2D and 3D Linear Geometry Kernel

-   An `operator()` that takes a `Ray_3` has been added to the concept
    `ConstructProjectedPoint_3`.

### Convex hull 3

-   Added the function `extreme_points_3()` computing the points on
    the convex hull without underlying connectivity.

-   Added a traits adapter called `Extreme_points_traits_adapter_3`
    that enables the use of the function `extreme_points_3()` on a
    range of keys, each key being associated to 3D point using a
    property map.  This can be used to get the vertices of a mesh that
    are on it convex hull, or the indices of points in a range that
    are on it convex hull.

-   Fix a bug in the computation of the 3D convex hull that was
    leaving extra points within subset of coplanar points that do not
    belong to the minimal convex hull.


### 2D and 3D Triangulations

-   Added a new type of intersection to handle the insertion of
    intersecting constraints in a `Constrained_triangulation_2`.

-   **Breaking change:** The long-deprecated class
    `Triangulation_cell_base_with_circumcenter_3` and its associated
    concept have been removed. Users should use the classes
    `Delaunay_cell_base_with_circumcenter_3` or
    `Regular_cell_base_with_circumcenter_3`, depending on which type
    of triangulation they are using.

-   **Breaking change:** The deprecated functions `mirror_index` and
    `mirror_vertex` of the class `Triangulation_face_base_2` have been
    removed. Users should use the equivalent functions from the class
    `Triangulation_2`.

### 3D Mesh Generation

-   **Breaking change:** The template parameters of the class template
    `Labeled_mesh_domain_3` have been simplified. The three
    constructors of that class template have been replaced by a new
    unique constructor using Boost named parameters. Three new static
    template member functions that act as named constructors have been
    added:
      - `create_gray_image_mesh_domain()`, to create a domain from a 3D
        gray image,
      - `create_labeled_image_mesh_domain()`, to create a domain from a 3D
        labeled image, and
      - `create_implicit_mesh_domain()`, to create a domain from an
        implicit function.

-   The class templates `Implicit_mesh_domain_3`,
    `Gray_image_mesh_domain_3`, and `Labeled_image_mesh_domain_3` are
    now deprecated.

-   **Breaking change:** The headers
    `<CGAL/Mesh_3/Implicit_to_labeled_function_wrapper.h>` and
    `<CGAL/Mesh_3/Labeled_mesh_domain_3.h>`, that were deprecated
    since CGAL 4.5, have been removed.

-   **Breaking change:** the concepts `MeshCellCriteria_3` and
    `MeshFacetCriteria_3` now require the triangulation to be passed
    in their `operator()`.  Models of these concepts that are provided
    by CGAL have been modified accordingly.

-   **Breaking change:** It is no longer possible to use the
    deprecated, pre-CGAL 3.8 specifications in `MeshCellCriteria_3`
    and `MeshFacetCriteria_3` (that is, using `Facet_badness` and
    `Cell_badness` instead of `Is_facet_bad` and `Is_cell_bad`).

-   The concept `MeshFacetCriteria_3` no longer requires the function
    `operator()(Cell_handle c, int i)`.

-   The concept `MeshEdgeCriteria_3` no longer requires the function
    `operator()(const Edge& e)`.

-   The concept `MeshComplexWithFeatures_3InTriangulation_3` no longer
    requires the functions `number_of_edges(Curve_index index)` and
    `number_of_corners(Corner_index index)`.

-   Introduced the concept `MeshTriangulationTraits_3`, which covers
    the needs of the traits class used in `Mesh_3` (and
    `Periodic_3_mesh_3`). The traits class used as template parameter
    of `Mesh_triangulation_3` and `Periodic_3_mesh_triangulation_3`
    must be a model of this concept.

-   Added the function
    `Mesh_domain_with_polyline_features_3::add_corner()`, which allows
    users to add a single corner (that is not incident to any
    polyline) to the mesh complex.

-   **Breaking change**: `CGAL::lloyd_optimize_mesh_3` now depends on
    the _Eigen_ library.

### Polygon Mesh Processing

-   Added a named parameter in stitching functions that allows to
    choose whether the operation should be performed per connected
    component or globally.

-   Added a function, `CGAL::Polygon_mesh_processing::transform()`, to
    apply a transformation to a mesh.

-   Added a named parameter `visitor` in corefinement-related
    functions that makes it possible to pass a visitor to the function
    in order to track the creation of new faces.

-   Added a named parameter `throw_on_self_intersection` in all
    corefinement-related functions, which enables to check for
    self-intersecting faces involved in the intersection before trying
    to corefine the input meshes. This new parameter replaces the
    `bool` parameter in `corefine()`.

-   Added the function `corefine_and_compute_boolean_operations()`,
    which can be used to compute the result of several Boolean
    operations between two volumes at the same time.

-   Added the function `clip()`, which can be used to clip a
    triangulated surface mesh by a plane or a clipping volume.

-   Constrained vertices are now guaranteed to be kept in the mesh
    after calling `isotropic_remeshing()` (and not only the points
    associated to constrained vertices, as it was before).

-   Added a function, `CGAL::Polygon_mesh_processing::extrude_mesh()`,
    to perform an extrusion of an open polygon mesh.

### Estimation of Local Differential Properties of Point-Sampled Surfaces Reference

-   **Breaking change**: `CGAL::Monge_via_jet_fitting` now depends on
    the _Eigen_ library.

### Point Set Processing

-   Added a callback mechanism to the following functions:
    `CGAL::bilateral_smooth_point_set()`,
    `CGAL::compute_average_spacing()`,
    `CGAL::grid_simplify_point_set()`,
    `CGAL::hierarchy_simplify_point_set()`,
    `CGAL::jet_estimate_normals()`, `CGAL::jet_smooth_point_set()`,
    `CGAL::pca_estimate_normals()`, `CGAL::remove_outliers()` and
    `CGAL::wlop_simplify_and_regularize_point_set()`.


### Classification

-   Added data structures to handle classification of Surface Meshes
    and of Clusters.

-   Added public API to compute features in parallel.

-   **Breaking change**: features based on products/divisions of
    eigenvalues are replaced by simple eigenvalue features. Features
    based on statistics on the HSV color channels are replaced by
    simple HSV color channel features.

-   **Breaking change**: the API of
    `CGAL::Classification::Point_set_feature_generator` has been
    simplified.


### Bounding Volumes

-   **Breaking change**: `CGAL::Approximate_min_ellipsoid_d` now
    depends on the _Eigen_ library.

### Interpolation

-   The output of the natural and regular neighbor functions
    (resp. the gradient fitting functions) is no longer restricted to
    a Point/Coordinate pair (resp. Point/Vector pair). Instead, users
    can provide their own functor to format the output as they desire.

-   The interpolation functions can now operate on any combination of
    Type/Coordinate, provided that the values and gradients functors
    can also be evaluated using 'Type'.

    The combination of these two changes allow, for example, to
    operate with Vertex/Coordinate pairs, which enables a more
    efficient access to values and gradients by storing information
    directly in the vertex.

-   The concepts `InterpolationTraits` and `GradientFittingTraits`
    have been updated to reflect the real needs of the code (some
    types and operators were used in the code but did not appear in
    the concepts).

### CGAL and the Boost Graph Library (BGL)

-   Added a helper function, `CGAL::is_valid_polygon_mesh`, that
    checks the validity of a polygon mesh using BGL functions.

-   Improved the function `CGAL::Euler::collapse_edge` such that the
    target vertex of the collapsed edge is now always kept after the
    collapse.

-   The function `copy_face_graph()` now uses named parameters, some
    allowing it to use property maps instead of output iterators.

-   Addition of the following named parameters :
    -   vertex_to_vertex_output_iterator
    -   halfedge_to_halfedge_output_iterator
    -   face_to_face_output_iterator
    -   vertex_to_vertex_map
    -   halfedge_to_halfedge_map
    -   face_to_face_map

### CGAL and Solvers

-   **Breaking change**: `CGAL::Diagonalize_traits` is now deprecated
    and should not be used. The class `CGAL::Eigen_diagonalize_traits`
    (along with the _Eigen_ library) should be used instead.

### CGAL and Boost Property Maps

-   Added a read-write property map to convert on-the-fly geometric
    objects from Cartesian kernels.

### 2D Arrangements

-   Refracted and fixed the `graph_traits` for the dual of an arrangement of the
    following types:
    `Arrangement_on_surface_2`,
    `Arrangement_2`,
    `Arrangement_on_surface_with_history_2`, and
    `Arrangement_with_history_2`.

-   **Breaking change**: The old `<CGAL/graph_traits_Dual_Arrangement_2.h>`
    header file has been replaced by the four header files below; each defines
    the `graph_traits` for dual of the corresponding arrangement type.
    `<CGAL/graph_traits_dual_arrangement_on_surface_2.h>`,
    `<CGAL/graph_traits_dual_arrangement_2.h>`,
    `<CGAL/graph_traits_dual_arrangement_on_surface_with_history_2.h>`, and
    `<CGAL/graph_traits_dual_arrangement_with_history_2.h`.


Release 4.12
------------

Release date: April 2018


### Important Notice

-   The CMake scripts used by CGAL have been changed to use modern patterns
    introduced by CMake 2.8.12 and CMake 3.0: instead of setting CMake
    variables, the script now defines imported targets and uses link
    interfaces.

    That is mostly backward-compatible with existing usages of CGAL CMake
    scripts. The only non-compatible effect is that the `CMAKE_BUILD_TYPE`
    and compilation flags are no longer copied from the `CGAL_DIR` to the
    project using it. Note also that the `CMAKE_BUILD_TYPE` is no longer
    set to `Release` by default. For a developer using the Visual Studio
    IDE or the Xcode IDE, the change should be transparent. Developers using
    makefiles or the Ninja build-system should set the `CMAKE_BUILD_TYPE`
    to `Release` manually, to avoid using CGAL libraries without any
    compile-time optimization.

### Header-only Mode

-   Since CGAL-4.9, it has been possible to use CGAL by configuring it
    using CMake, but without compiling the CGAL libraries. With CGAL-4.12,
    it is now possible to use CGAL header-only, without even configuring
    it. CMake is then used only to configure programs using CGAL.

### Compiler Support

-   The Microsoft Visual C++ 2017 version 15.3 has introduced support for
    C++17, with the compilation flag `/std:c++17`. CGAL 4.12 has an initial
    support for that flag: the code will compile, but a lot of deprecation
    warnings will remain. Note that Boost version 1.67 is the first version
    of Boost supporting `/std:c++17`.

-   The compilation flag `/permissive-` of Visual C++ is now supported.

### 2D Movable Separability of Sets (new package)

-   A new package called "2D Movable Separability of Sets" has been
    introduced. It handles a class of problems that deal with moving
    sets of objects in the plane; the challenge is to avoid collisions
    between the objects while considering different kinds of motions and
    various definitions of separation.

    At this point this package consists of the implementations of
    various predicates and constructions related to castings of
    polygonal objects. In particular, it can be used to determine
    whether a feasible mold for a polygonal object does exist. If a mold
    exists, the package can also be used to compute all possible
    orientations of the feasible molds and the corresponding motions
    needed to remove the casted object from the mold.

### Classification (new package)

-   This package offers an algorithm that classifies a data set into a
    user-defined set of labels (such as ground, vegetation, buildings,
    etc.). A flexible API is provided so that users can classify any
    type of data, compute their own local features on the input data
    set, and define their own labels.

### Kinetic Data Structures (removed package)

-   This package has been removed from CGAL-4.12. Users of the package
    will have to keep using the source code available in CGAL-4.11 or
    earlier.


### 3D Convex Hull

-   **Breaking change**: The header `<CGAL/convex_hull_3.h>` no longer
    includes `<CGAL/Polyhedron_3.h>`, as the convex hull function works
    with any model of the concept `MutableFaceGraph`.

### 2D Arrangements

-   When removing an edge from an arrangement and the user has requested to
    remove the end-vertices in case they become redundant (either isolated or
    approach infinity), defer the removal of the such end-vertices to occur
    after the observer is notified that the edge has been removed. This is
    symmetric (opposite) to the order of notification when an edge is inserted.

    The user can restore old (non-symmetric) behavior by defining the macro:

    `CGAL_NON_SYMETRICAL_OBSERVER_EDGE_REMOVAL_BACKWARD_COMPATIBILITY`

### 2D Periodic Triangulations

-   **Breaking change**: The class
    `Periodic_2_triangulation_hierarchy_vertex_base_2` (and its
    corresponding header) have been removed. Users should directly use
    the class `Triangulation_hierarchy_vertex_base_2`, which is
    identical.
-   **Breaking change**: The functions `circumcenter()`,
    `side_of_oriented_circle()`, and `is_extensible_in_1_sheet_h[12]()`
    are related to Delaunay triangulations and have been moved from
    `Periodic_2_triangulation_2` to
    `Periodic_2_Delaunay_triangulation_2`.

### 2D Alpha Shapes

-   It is now possible to use `CGAL::Periodic_2_triangulation_2` as
    underlying triangulation for `Alpha_shape_2`.

### 3D Surface Mesh Generation

-   Add the function `facets_in_complex_2_to_triangle_mesh()` that
    exports `Surface_mesh_complex_2_in_triangulation_3` facets into
    a `MutableFaceGraph`.

### 3D Mesh Generation

-   Add the function `facets_in_complex_3_to_triangle_mesh()` that
    exports `Mesh_complex_3_in_triangulation_3` facets into a
    `MutableFaceGraph`.
-   **Breaking change:** The concept `MeshDomainWithFeatures_3` has been
    modified, to improve the performance and the reliability of the
    sampling of 1D curves of the domain.
-   Add the ability to ensure that the output mesh surface describes a
    manifold, when the input surface is a manifold. New named parameters
    `manifold()`, `manifold_with_boundary()`, and `non_manifold()` are
    added.

### Optimal Transportation Curve Reconstruction

-   New method `run_under_wasserstein_tolerance()` which allows the
    user to perform curve reconstruction by relying on a threshold on
    the Wasserstein distance. This is useful when the number of edges
    in the expected output reconstruction is not known.

### Polygon Mesh Processing

-   Added two functions for orienting connected components :
    -   `CGAL::Polygon_mesh_processing::orient()`
    -   `CGAL::Polygon_mesh_processing::orient_to_bound_a_volume()`

-   Added a new function for intersection tests between triangle meshes
    and/or polylines or range of polylines, and another one to report
    all the pairs of meshes intersecting from a range of meshes:
    -   `CGAL::Polygon_mesh_processing::do_intersect()`
    -   `CGAL::Polygon_mesh_processing::intersecting_meshes()`

-   Added new functions for feature detection and feature-guided
    segmentation:
    -   `CGAL::Polygon_mesh_processing::detect_sharp_edges()`
    -   `CGAL::Polygon_mesh_processing::detect_vertex_incident_patches()`
    -   `CGAL::Polygon_mesh_processing::sharp_edges_segmentation()`

### Point Set Shape Detection

-   **Breaking change**:
    `CGAL::Shape_detection_3::Efficient_RANSAC_traits` is now called
    `CGAL::Shape_detection_3::Shape_detection_traits`.
-   New algorithm: `CGAL::Region_growing`. This is a deterministic
    alternative to RANSAC for plane detection.
-   **Breaking change**: the API of `CGAL::regularize_planes()` is
    generalized to accept other types of input than the RANSAC output.
-   Add a callback mechanism for both `CGAL::Efficient_RANSAC` and
    `CGAL::Region_growing`.

### Point Set Processing

-   **Breaking change**: the API of `CGAL::structure_point_set()` is
    generalized to accept other types of input than the RANSAC output.
-   **Breaking change**: the API of all functions of Point Set
    Processing is modified to use ranges (instead of iterators) and
    Named Parameters (similarly to the API of Polygon Mesh
    Processing). The old API is kept as deprecated.

### CGAL and the Boost Graph Library (BGL)

-   Add helper function `CGAL::expand_face_selection_for_removal` that
    expands a face selection to avoid creating a non manifold mesh when
    removing the selected faces.

-   Added support for dynamic property maps.

-   Added an interface to the [METIS library], which allows to partition
    any mesh that is a model of `FaceListGraph`.  Wrappers to the
    METIS functions `METIS_PartMeshNodal` and `METIS_PartMeshDual` are
    offered.

    [METIS library]: http://glaros.dtc.umn.edu/gkhome/metis/metis/overview


Release 4.11
------------

Release date: September 2017

### 3D Periodic Regular Triangulations (new feature)

-   Added the class `Periodic_3_regular_triangulation_3`, which provides
    functionality for 3D periodic weighted Delaunay triangulations. The
    construction is fully dynamic: it provides both point insertion and
    vertex removal.

### dD Regular Triangulations (new feature)

-   Added the class `Regular_triangulation`, which provides
    functionality for dD weighted Delaunay triangulations. Note that the
    removal of points is not yet supported.

### 2D and 3D Linear Geometry Kernel (breaking change)

-   **Breaking change**: The dangerous implicit conversions between
    weighted points and points in the concept `Kernel` have been
    disabled. Constructors offering to build a weighted point from a
    point (and reversely) are still requested by the concept `Kernel`
    but must now be marked with the `explicit` specifier.
-   **Breaking change**: The removal of implicit conversions between
    points and weighted points in the concept `Kernel` has incidentally
    created various minor breaking changes in the following packages: 2D
    Alpha Shapes, 2D and 3D Triangulations, and 3D Mesh Generation. See
    the full changelog for details.

### Surface Mesh

-   **Breaking change**:
    `operator >>(std::istream&,       Surface_mesh&)` no longer clears
    the surface mesh.

### Triangulated Surface Mesh Parameterization (breaking change)

-   **Breaking change**: The package has been rewritten and can operate
    on any model of the `MutableFaceGraph` concept. All previous
    parameterization methods are still offered, although with a
    different, simpler API. The documentation has been updated and
    offers a gentle introduction to the new API. Users who wish to use
    the former API must use a version prior to 4.11.
-   **Breaking change**: The adapter to add virtual seams is now the
    class `CGAL::Seam_mesh` in the package *CGAL and the BGL*.
-   **Breaking change**: The package has been restructured and most
    headers have been moved. In a general manner, users should replace
    `<CGAL/XXX.h>` with `<CGAL/Surface_mesh_parameterization/XXX.h>`
-   Add the *As Rigid As Possible Parameterization* method. This
    parameterization allows the user to prioritize angle preservation,
    shape preservation, or a balance of both.
-   Add the *Orbifold Tutte Embedding* method. This parameterization
    method allows to parameterize meshes that are topological spheres.

### 3D Surface Subdivision Methods (breaking changes)

-   The subdivision algorithms now work on any model of a
    `MutableFaceGraph`. A new API to the subdivision methods is offered,
    which uses optional named parameters to pass the number of
    iterations and a vertex property map.
-   **Breaking change**: Removed the headers
    `<CGAL/Subdivision_method_3.h>` and `<CGAL/Subdivision_mask_3.h>`.
    The headers `<CGAL/Subdivision_method_3/subdivision_methods_3.h>`
    and `<CGAL/Subdivision_method_3/subdivision_masks_3.h>` should
    respectively be used instead.
-   Sqrt3 subdivision can now handle input surfaces with a border.

### Scale-Space Surface Reconstruction (breaking change)

-   **Breaking change**: the API was rewritten to separate the smoothing
    and meshing algorithm and making it possible for the user to use
    different ones. The default algorithms used are the same as before
    this API change, but methods are moved to the classes
    `Weighted_PCA_smoother` and `Alpha_shape_mesher`.
-   Alternative smoothing and meshing methods are provided:
    `Jet_smoother` and `Advancing_front_mesher`.

### 2D Alpha Shapes

-   **Breaking change**: Mirrored the concepts of the 2D alpha shape
    package with those of the 3D Alpha Shapes package. Consequently, a
    new concept, `WeightedAlphaShapeTraits_2`, is introduced to provide
    requirements on the traits class for 2D weighted alpha shapes. All
    models of the concept `Kernel` are models of this new concept.
-   The concept `AlphaShapeTraits_2` now provides requirements on the
    traits class for 2D basic alpha shapes, and refines
    `DelaunayTriangulationTraits_2`.

### Interpolation

-   **Breaking change**: The concept `GradientFittingTraits` now
    additionally requests a weighted point type `Weighted_point_d` and a
    functor `Construct_point_d`. The model
    `CGAL::Interpolation_gradient_fitting_traits_2` has been
    appropriately modified to still be a model of the concept
    `GradientFittingTraits`.

### 2D and 3D Triangulations

-   **Breaking change**: Added a new functor requirement,
    `Construct_point_2`, to the concepts `TriangulationTraits_2` and
    `RegularTriangulationTraits_2` and a new functor requirement,
    `Construct_point_3`, to the concepts `TriangulationTraits_3` and
    `RegularTriangulationTraits_3`. All models of the concept `Kernel`
    already provide these functors.
-   **Breaking change**: Introduced the concepts
    `RegularTriangulationVertexBase_2` and
    `RegularTriangulationVertexBase_3`. These concepts describe the
    requirements on classes meant to represent a vertex of a regular
    triangulation. Concepts that previously refined
    `TriangulationVertexBase_2` or `TriangulationVertexBase_3` but
    described in fact a vertex class used in a regular triangulation,
    such as the concept `MeshVertexBase_3` in the 3D mesh generation
    package, now refine the corresponding new regular vertex concept.
-   **Breaking change**: Uniformized the point type across all vertex
    and cell concepts. The triangulation point type name is now always
    `Point`. Note that this does not change the requirements but only
    the name: `Point` is still expected to be equal to
    `Traits::Point_[23]` for basic and Delaunay triangulations or to
    `Traits::Weighted_point_[23]` for regular triangulations.
    Consequently:
    -   The concept `RegularTriangulationVertexBase_2` now requests a
        `Point` type (equal to `Traits::Weighted_point_2`)
    -   The concept `RegularTriangulationCellBase_3` now requests a
        `Point` type instead of a `Weighted_point` type (but still equal
        to `Traits::Weighted_point_3`)
    -   The concept `DelaunayTriangulationCellBase_3` now requests a
        `Point` type instead of a `Point_3` type (but still equal to
        `Traits::Point_3`).
-   Introduced a new concept,
    `RegularTriangulationCellBaseWithWeightedCircumcenter_3`, which
    describes the requirements on a cell of a regular triangulation that
    caches its circumcenter. The existing class
    `Regular_triangulation_cell_base_with_weighted_circumcenter_3` is
    the default model of this concept.
-   Added a new 3D traits class,
    `Robust_weighted_circumcenter_filtered_traits_3` which provides
    robust versions of the kernel functors
    `Construct_weighted_circumcenter_3`, `Compute_squared_radius_3`, and
    `Compute_squared_radius_smallest_orthogonal_sphere_3`. This class
    can be used as traits class in the `Mesh_3` package to
    efficiently yet robustly generate 3D meshes.
-   Add a new type of polyhedral domain with features,
    `Polyhedral_complex_mesh_domain_3`. The domain is defined by a
    collection of triangulated surfaces, forming a complex.

### 3D Periodic Triangulations

-   Added new locate and geometric access functions for 3D periodic
    triangulations.
-   The class `Periodic_3_Delaunay_triangulation_traits_3` now inherits
    `Periodic_3_triangulation_traits_3`.
-   **Breaking change**: Some geometric access functions in
    `Periodic_3_triangulation_3` were renamed. The introduction of
    `Periodic_3_regular_triangulation_3` required to distinguish between
    functions such as `segment()` returning a segment of weightless
    points, or a segment of weighted points. As a general rule, previous
    geometrical access functions will return objects with point type
    that of the triangulation (thus, weighted objects when using
    weighted triangulations) and functions containing `construct` in the
    name will always return weightless geometrical objects.
-   **Breaking change**: The concept `Periodic_3TriangulationTraits_3`
    now requests a domain getter: `get_domain()`.
-   Introduced a new concept,
    `RegularTriangulationCellBaseWithWeightedCircumcenter_3`, which
    describes the requirements on a cell of a regular triangulation that
    caches its circumcenter. The existing class
    `Regular_triangulation_cell_base_with_weighted_circumcenter_3` is
    the default model of this concept.

### 3D Mesh Generation

-   **Breaking change**: The type of the surface center in the concept
    `MeshCellBase_3` has been changed from `Triangulation::Point` to
    `TriangulationTraits::Point_3` to reflect that it is a weightless
    point.
-   **Breaking change**: The function `invalidate_circumcenter()` of the
    concept `MeshCellBase_3` is renamed to
    `invalidate_weighted_circumcenter_cache()` and moved to the new
    concept `RegularTriangulationCellBaseWithWeightedCircumcenter_3`,
    which the concept `MeshCellBase_3` now refines.

### Poisson Surface Reconstruction

-   A new global function
    `CGAL::poisson_surface_reconstruction_delaunay()` is provided in
    addition to the current class-based API in order to make it easier
    to use.

### Point Set Processing

-   New functions to read from and write to LAS/LAZ files (LIDAR
    format), with or without taking additional properties into account.
-   **Breaking change:** The API of the PLY function to read points with
    properties is modified for unification with LAS (see
    `CGAL::read_ply_points_with_properties()`). A new function to write
    PLY with properties is provided
    (`CGAL::write_ply_points_with_properties()`).

### Spatial Searching

-   Add function `Kd_tree::remove(Point)`.

### 3D Fast Intersection and Distance Computation

-   Add a template parameter to `AABB_traits` for a property map that
    associates a bounding box to a primitive

### CGAL and the Boost Graph Library

-   Add a partial specialization for the class
    `CGAL::Linear_cell_complex_for_combinatorial_map` so that it is a
    model of the graph concepts `BidirectionalGraph` and
    `EdgeAndVertexListGraph` and of the concept `MutableFaceGraph`. This
    class can thus now be used in all BGL functions and algorithms.
-   Helper functions to create an icosahedron, a regular prism and a
    pyramid have been added.
-   Add class `CGAL::Face_filtered_graph` that wraps an existing graph
    and hide all simplices that are not in the selected connected
    components.
-   Added the class `CGAL::Seam_mesh`. The `Seam_mesh` is a graph
    adaptor which allows to create virtual borders when marking edges as
    seam edges.
-   Add the functions `read_off()` and `write_off()`.

Release 4.10
------------

Release date: May 2017

### Installation

-   The minimum required version of CMake is now 3.1. All CMake versions
    up to 3.7 are supported.
-   The compilation of some demo may require a C++11 compiler. The CGAL
    library itself still support C++03 compilers.
-   The shell script `cgal_create_cmake_script` now enables C++14 by
    default.
-   A new mechanism to check which packages of CGAL are used have been
    added. It is particularly interesting for commercial users to ensure
    they have a valid commercial license for the packages they used.
    This can also be used to make sure only LGPL header files are used.
-   Because of a bug in the g++ compiler about the C++11 keyword
    `thread_local`, the CGAL\_Core library now always requires
    `Boost.Thread` if the g++ compiler is used.

### Generalized Maps (new package)

-   This package implements Generalized Maps in d dimensions. A
    generalized map is a data structure enabling to represent an
    orientable or non orientable subdivided object by describing all the
    cells of the subdivision (for example in 3D vertices, edges, faces,
    volumes) and all the incidence and adjacency relationships between
    these cells. This data structure is the generalization of the
    combinatorial maps in order to be able to represent non orientable
    objects.

### 3D Point Set (new package)

-   This package provides a flexible data structure `CGAL::Point_set_3`
    that allows the user to easily handle point sets with an arbitrary
    number of attributes (such as normal vectors, colors, labeling,
    etc.).

### Combinatorial Maps and Linear cell complex

-   **Breaking change**: the requirements of the item class used to
    customize a combinatorial map and a linear cell complex changed.
    Instead of defining the type of darts used, you have to define the
    information you want to add in each dart. You can define the
    `CGAL_CMAP_DART_DEPRECATED` macro to keep the old behavior.

### Triangulated Surface Mesh Shortest Paths

-   **Breaking change**: Rename all functions, types, and enums using
    *barycentric coordinate* to *barycentric coordinates*.

### CGAL and the Boost Graph Library (BGL)

-   **Breaking change**: Addition of a free function `reserve()` in the
    concept `MutableFaceGraph`. Models provided by CGAL have been
    updated.

### 2D and 3D Linear Geometry Kernel

-   **Breaking change**: The function `compare_slopes()` was renamed
    `compare_slope`.
-   Added a 2D and 3D weighted point class and predicates and
    constructions.
-   Add functions `l_infinity_distance()` for 2D and 3D.
-   Add a new functor in CGAL Kernel concept to compare the slope of two
    3D segments. All models of the Kernel concept now provide the
    functor `Compare_slope_3`, and the free function `compare_slope()`
    is available.
-   Add an operator in CGAL Kernel concept `Angle_3` to qualify the
    angle between the normal of the triangle given by three points, and
    a vector.

### 3D Convex Hull

-   The convex hull function can also produce a `Surface_mesh`, and
    generally speaking any model of the concept `MutableFaceGraph`
-   The function `convex_hull_3_to_polyhedron_3()` is deprecated and
    `convex_hull_3_to_face_graph.h` should be used instead.
-   The class `Convex_hull_traits_3` now documents a nested type
    `Polygon_mesh` instead of `Polyhedron_3`. The other nested type is
    kept for backward compatibility.
-   Remove the function `CGAL::convex_hull_incremental_3()` deprecated
    since CGAL 4.6.

### 3D Boolean Operations on Nef Polyhedra

-   Add a new constructor from a face graph model

### Linear cell complex

-   Deprecate class `Linear_cell_complex` which is now renamed
    `Linear_cell_complex_for_combinatorial_map_dart`.

### 2D Triangulation data structure

-   Add function `insert_in_hole`.

### 2D Triangulations

-   **Breaking change**: Removed the arbitrary dimensional weighted
    point class. Users must use a version prior to 4.9 if they need this
    class.
-   **Breaking change**:The number type of weighted points in regular
    triangulations is no longer a template parameter but the field type
    of the geometric traits class. Users who need this feature must use
    a version prior to 4.9
-   The class `Regular_triangulation_filtered_traits_2` deprecated since
    CGAL 3.6 has been removed.
-   Deprecate the class `Regular_triangulation_euclidean_traits_2`, as
    the weighted point and the function objects for weighted points are
    part of the concept `Kernel`/
-   The class `Regular_triangulation_2` can take a kernel as template
    argument, that is one no longer has to use
    `Regular_triangulation_euclidea_traits_2`, although this still
    works.

### 3D Triangulations

-   **Breaking change**: The number type of weighted points in regular
    triangulations is no longer a template parameter but the field type
    of the geometric traits class. Users who need this feature must use
    a version prior to 4.9.
-   The class `Regular_triangulation_filtered_traits_3` deprecated since
    CGAL 3.6 has been removed.
-   Deprecate the class `Regular_triangulation_euclidean_traits_3`, as
    the weighted point and the function objects for weighted points are
    part of the concept `Kernel`/
-   The class `Regular_triangulation_3` can take a kernel as template
    argument, that is one no longer has to use
    `Regular_triangulation_euclidean_traits_3`, although this still
    works.
-   Add function `link_to_face_graph()` to copy the set of faces
    incident to a vertex into a model of `FaceGraph`.

### 3D Mesh Generation

-   The constructor
    `CGAL::Polyhedral_mesh_domain_with_features_3(std::string)` is
    deprecated.

### Polygon Mesh Processing

-   Add fast and robust corefinement and Boolean operation functions for
    triangulated surface meshes:
    -   `CGAL::Polygon_mesh_processing::corefine_and_compute_union()`
    -   `CGAL::Polygon_mesh_processing::corefine_and_compute_difference()`
    -   `CGAL::Polygon_mesh_processing::corefine_and_compute_intersection()`
    -   `CGAL::Polygon_mesh_processing::corefine()`
    -   `CGAL::Polygon_mesh_processing::does_bound_a_volume()`
    -   `CGAL::Polygon_mesh_processing::surface_intersection()`
-   Add functions to compute approximated Hausdorff distances between
    two meshes, a mesh and a point set, or a point set and a mesh:
    `sample_triangle_mesh()`, `approximated_Hausdorff_distance()`,
    `approximated_symmetric_Hausdorff_distance()`,
    `max_distance_to_triangle_mesh()`, `max_distance_to_point_set()`.
-   The function `CGAL::Polygon_mesh_processing::bbox_3()` has been
    renamed `CGAL::Polygon_mesh_processing::bbox()`.

### Point Set Processing

-   Function `CGAL::remove_outliers()` has an additional parameter based
    on a distance threshold to make it easier and more intuitive to use.
-   New functions for automatic scale estimations: either a global scale
    or multiple local scales can be estimated for both 2D and 3D point
    sets based on the assumption that they sample a curve in 2D or a
    surface in 3D.

### CGAL and the Boost Graph Library (BGL)

-   Add function `CGAL::convert_nef_polyhedron_to_polygon_mesh()` to
    convert a `Nef_polyhedron_3` to any model of the `MutableFaceGraph`
    concept.
-   Add class `CGAL::Graph_with_descriptor_with_graph` that wraps an
    existing graph and provides a reference to the said graph to all of
    its descriptors.

### Cone Based Spanners

-   Add a parameter to compute half Tao graph and half Theta graph.
-   Add an ipelet for this package.

### Geometric Object Generators

-   Add point random generators
    -   in a 3D triangle mesh model of the concept `FaceListGraph`
        (`CGAL::Random_points_in_triangle_mesh_3`),
    -   on the boundary of a tetrahedral mesh
        (`CGAL::Random_points_in_tetrahedral_mesh_boundary_3`),
    -   in a tetrahedral mesh
        (`CGAL::Random_points_in_tetrahedral_mesh_3`),
    -   in a 2D triangle mesh
        (`CGAL::Random_points_in_triangle_mesh_2`),
    -   in a range of 2D or 3D triangles
        (`CGAL::Random_points_in_triangles_3` and
        `CGAL::Random_points_in_triangles_2`).
    -   on a 3D segment (`CGAL::Random_points_on_segment_3`).

Release 4.9
-----------

Release date: Sept 2016

### Header-only mode

-   CGAL can now be used in headers only mode, i.e. without compiling
    the CGAL libraries and linking with these libraries when compiling
    examples, tests and demos. Note that running CMake on CGAL is still
    required in order to generate some configuration files.

### Cone Based Spanners (new package)

-   This package provides algorithms for constructing two kinds of
    cone-based spanners: Yao graph and Theta graph, given a set of
    vertices on the plane and the directions of cone boundaries.

### 2D Minkowski Sums

-   Introduce a convex decomposition strategy, namely
    `Polygon_nop_decomposition_2`, that merely passed the input polygon
    to the list of output polygons.
-   Introduce overloads of the function `minkowski_sum_2()`, which
    accepts 2 decomposition strategies.
-   Introduce an overloaded function called
    `minkowski_sum_by_decomposition_2(P, Q, decom_no_holes,     decomp_with_holes)`,
    which computes the 2D Minkowski sum using optimal choices of
    decomposition strategies.

### Combinatorial Maps

-   Deprecate global functions (`make_combinatorial_hexahedron()`,
    `make_combinatorial_polygon()`, `make_combinatorial_tetrahedron()`,
    `make_edge()`, `insert_cell_0_in_cell_1()`,
    `insert_cell_0_in_cell_2()`, `insert_cell_1_in_cell_2()`,
    `insert_cell_2_in_cell_3()`, `insert_dangling_cell_1_in_cell_2()`,
    `is_insertable_cell_1_in_cell_2()`,
    `is_insertable_cell_2_in_cell_3()`, `is_removable()`,
    `remove_cell()`) which are now member functions in the
    `CombinatorialMap` concept.
-   It is not longer possible to use the old API switched on by defining
    the macro `CGAL_CMAP_DEPRECATED`. This API was deprecated since CGAL
    4.4.

### Point Set Processing

-   New function `CGAL::read_ply_custom_points()` that allows the user
    to read any additional point attribute from a PLY input point set.
-   `CGAL::structure_point_set()`: new algorithm that takes advantage of
    detected planes to produce a structured point set (with flat
    regions, sharp edges and vertices).

### Point Set Shape Detection

-   New post-processing algorithm: `CGAL::regularize_planes()`. This
    allows the user to favor parallelism, orthogonality, coplanarity
    and/or axial symmetry between detected planes.

### Polygon Mesh Processing

-   Add the function
    `CGAL::Polygon_mesh_processing::is_polygon_soup_a_polygon_mesh()` to
    check whether a polygon soup is a polygon mesh.
-   Add some new features to `CGAL::isotropic_remeshing()`:
    -   It is now possible to select fixed vertices that survive the
        remeshing process, and to keep face attributes such as colors
        valid after remeshing.
    -   The user can choose the number of relaxation steps happening at
        each loop, and to run 1-dimensional relaxation along constrained
        polylines.
-   The functions `CGAL::Polygon_mesh_processing::triangulate_face()`
    and `CGAL::Polygon_mesh_processing::triangulate_faces()` now
    indicate whether some faces have not been triangulated.

### Surface Mesh Deformation

-   Add a new tag `SRE_ARAP` to use the Smoothed Rotation Enhanced
    As-Rigid-As-Possible deformation algorithm.

### 3D Fast Intersection and Distance Computation

-   Add the functions `AABB_tree::first_intersection()` and
    `AABB_tree::first_intersected_primitive()` that compute the
    intersection which is closest to the source of a ray

### CGAL and the Boost Graph Library (BGL)

-   Add a helper function `CGAL::copy_face_graph()` to copy a source
    FaceListGraph into another FaceListGraph of different type.
-   Add a class `CGAL::Dual` that creates the dual view of a `FaceGraph`
    and a creation function `CGAL::dual(primal)`.

#### CGAL and Boost Property Maps

-   It is not longer possible to use the old API of the property maps
    provided by CGAL, switched on by defining the macro
    `CGAL_USE_PROPERTY_MAPS_API_V1`. This API was deprecated since CGAL
    4.3.

Release 4.8
-----------

Release date: April 2016

### General

-   The support for Qt3 is dropped and all demos using it got removed.

### Installation

-   Starting with Visual C++ 2015 we no longer require `Boost.Thread` as
    we use the C++11 keyword `thread_local` and the C+11 class
    `std::mutex` .
-   The same holds for g++ 4.8 or later when the C++11 standard is used.

### Optimal Transportation Curve Reconstruction (new package)

-   This package implements a method to reconstruct and simplify 2D
    point sets. The input is a set of 2D points with mass attributes,
    possibly hampered by noise and outliers. The output is a set of line
    segments and isolated points which approximate the input points.

### 2D Regularized Boolean Set-Operations

-   Improve the performance of operations in some settings.
    **Breaking change**: This improvement requires changes of the face
    and halfedge type of the underlying arrangement Dcel. See the
    concepts `GeneralPolygonSetDcelHalfedge` and
    `GeneralPolygonSetDcelFace` for more details. If you use a different
    simplex types, inheriting your simplices from `CGAL::Gps_face_base`
    and `CGAL::Gps_halfedge_base` is sufficient to accommodate for the
    update.

### 3D Boolean Operations on Nef Polyhedra

-   Add 3 new constructors: from a point range, from a point, and from a
    segment.

### Combinatorial Maps

-   **Breaking change**: Change the type of Boolean marks, old type is
    int, new type is `size_type`. If no more mark is available,
    `get_new_mark` throws an exception, instead of returning `-1`.

### 2D Arrangements

-   Speed up the edge removal in case the incident faces contains many
    holes.
-   Set the format of polylines and polycurves. The format of a general
    polyline or polycurve consists of the sequence of subcurves that
    comprise the original curve. The format of a polyline of linear
    segments consists of the sequence of points that define the original
    curve. (The latter restores the format used before polycurves were
    introduced in 4.7.) Fix the extraction from istream and insertion
    into ostream operators of polylines and polycurves accordingly.
-   Fix the traits class that handles Bezier curves. In particular, fix
    the case where the curve is closed (i.e, the first and last control
    points coincide).

### 3D Mesh Generation

-   Add support of 3D gray level images as input for the tetrahedral
    mesh generation.
-   **Breaking change:** All models of the concept `MeshDomain_3` must
    now provide a member function `bbox()`.

### Advancing Front Surface Reconstruction

-   Optional template functor `Filter` is replaced by another optional
    template functor `Priority`. This allows to change the way facets
    are prioritized by the algorithm instead of having a simple option
    to reject some facets.
    **Breaking change**: Programs using the old `Filter` API will not
    compile anymore as it must be replaced with the `Priority` API as
    described in the manual. Codes using the default behavior are not
    impacted.

### Polygon Mesh Processing

-   Add a new triangle-based isotropic remeshing algorithm for
    triangulated surface meshes,
    `CGAL::Polygon_mesh_processing::isotropic_remeshing()` and a helper
    function for isotropic remeshing :
    `CGAL::Polygon_mesh_processing::split_long_edges()`
-   Add the function `CGAL::Polygon_mesh_processing::border_halfedges()`
    to collect the border of a given face range
-   Add the function
    `CGAL::Polygon_mesh_processing::remove_isolated_vertices()` to be
    used on any polygon mesh
-   Add the function `CGAL::Polygon_mesh_processing::triangulate_face()`
    to triangulate a single face of a polygon mesh
-   Add an overload for
    `CGAL::Polygon_mesh_processing::triangulate_faces()` to triangulate
    a range of faces of a polygon mesh
-   Add function `keep_large_connected_components()`
-   Add measuring functions for polygon meshes, to compute length, area,
    and volume of simplices or group of simplices of a polygon mesh.
-   Add function `bbox_3()` to compute the bounding box of a polygon
    mesh.

### Point Set Processing

-   **Breaking change:** new template parameter `Concurrency_tag` for
    the functions `compute_average_spacing()`,
    `edge_aware_upsample_point_set()`, `jet_estimate_normals()`,
    `jet_smooth_point_set()`, and `pca_estimate_normals()`. To update
    your code simply add as first template parameter
    `CGAL::Sequential_tag` or `CGAL::Parallel_tag` when calling one of
    these functions.
-   `CGAL::Parallel_tag` can no longer be used in Point Set Processing
    algorithms if TBB is not available.
-   Add a new simplification algorithm based on hierarchical clustering:
    `CGAL::hierarchy_simplify_point_set()`. It allows either to
    uniformly simplify the point set or to automatically adapt the local
    density of points to the local variation of the input computed by
    principal component analysis.
-   New IO functions for PLY format (Polygon File Format):
    `CGAL::read_ply_points()`, `CGAL::read_ply_points_and_normals()`,
    `CGAL::write_ply_points()` and
    `CGAL::write_ply_points_and_normals()`.

### Surface Mesh Parameterization

-   `LSCM_parameterizer_3` now uses by default Eigen instead of OpenNL
    as a model of `SparseLinearAlgebraTraits_d`.

### Spatial Searching

-   Add function to find any point in a range query, that is neither all
    points, nor the closest one.

### Principal Component Analysis

-   Add a template parameter `DiagonalizeTraits` for functions
    `CGAL::linear_least_squares_fitting_2()` and
    `CGAL::linear_least_squares_fitting_3()`. This allows to either
    choose the legacy internal diagonalization code from CGAL or the
    Eigen implementation (or any class that is a model of
    `DiagonalizeTraits`). Variants of the function that automatically
    deduce the kernel also automatically select the diagonalizer, so the
    API is mostly preserved.

### CGAL and Solvers

-   This package now includes all CGAL concepts for solvers with models
    using the third party Eigen library.

### CGAL and the Boost Graph Library (BGL)

-   Add function `CGAL::split_graph_into_polylines()` that allows to
    extract from a soup of segments given as a graph, polylines with
    nodes of degree at most 2. In addition a functor can be passed to
    the function to specify additional polyline endpoints.
-   New functions to manipulate selection of faces, edges and vertices
    in a halfedge graph are added: `CGAL::expand_face_selection()`,
    `CGAL::reduce_face_selection()`, `CGAL::expand_edge_selection()`,
    `CGAL::reduce_edge_selection()` `CGAL::expand_vertex_selection()`,
    `CGAL::reduce_vertex_selection()` and
    `CGAL::select_incident_faces()`.
-   Add a helper function `CGAL::clear` which clears a MutableFaceGraph
    efficiently and generically.

Release 4.7
-----------

Release date: October 2015

### Installation

-   The minimum required version of CMake is now 2.8.11. CMake versions
    3.1, 3.2, and 3.3 are supported.
-   All Qt4 demos have been updated and now require Qt5 to be compiled.
    Qt5 version 5.3 or higher is required. The support for Qt4 is
    dropped. To compile libCGAL\_Qt5 and demos, you must set the cmake
    or environment variable `Qt5_DIR` to point to the path to the
    directory containing the file `Qt5Config.cmake` created by your Qt5
    installation. If you are using the open source edition it should be
    `/path-to/qt-everywhere-opensource-src-<version>/qtbase/lib/cmake/Qt5`.
-   The code of the 3D demos now uses modern OpenGL, with shaders,
    instead of the fixed pipeline API of OpenGL-1.
-   The Microsoft Windows Visual C++ compiler 2015 (VC14) is now
    supported. However, since this compiler is not officially supported
    by Intel TBB 4.4 and Qt 5.5 (the latest versions available at the
    time of this release), the parallelism features of CGAL and Qt5
    demos will not work.

### L Infinity Segment Delaunay Graphs (new package)

-   The package provides the geometric traits for constructing the
    segment Delaunay graph in the max-norm (L Infinity). The traits also
    contain methods to draw the edges of the dual of the segment
    Delaunay graph in the max-norm i.e., the segment Voronoi diagram in
    the max-norm. The algorithm and traits rely on the segment Delaunay
    graph algorithm and traits under the Euclidean distance. The segment
    Voronoi diagram in the max-norm has applications in VLSI CAD.

### Advancing Front Surface Reconstruction (new package)

-   This package provides a greedy algorithm for surface reconstruction
    from an unorganized point set. Starting from a seed facet, a
    piecewise linear surface is grown by adding Delaunay triangles one
    by one. The most plausible triangles are added first, in a way that
    avoids the appearance of topological singularities.

### Triangulated Surface Mesh Shortest Paths (new package)

-   The package provides methods for computing shortest path on
    triangulated surface meshes. Given a set of source points on the
    surface, this package provides a data structure that can efficiently
    provides the shortest path from any point on the surface to the
    sources points. There is no restriction on the genus or the number
    of connected components of the mesh.

### Triangulated Surface Mesh Skeletonization (new package)

-   This package provides a (1D) curve skeleton extraction algorithm for
    a triangulated polygonal mesh without borders based on the mean
    curvature flow. The particularity of this skeleton is that it
    captures the topology of the input. For each skeleton vertex one can
    obtain its location and its corresponding vertices from the input
    mesh. The code is generic and works with any model of the
    \`FaceListGraph\` concept.

### 3D Point-Set Shape Detection (new package)

-   This package implements the efficient RANSAC method for shape
    detection, contributed by Schnabel et al. From an unstructured point
    set with unoriented normals, the algorithm detects a set of shapes.
    Five types of primitive shapes are provided by this package: plane,
    sphere, cylinder, cone and torus. Detecting other types of shapes is
    possible by implementing a class derived from a base shape.

### 2D Visibility (new package)

-   This package provides several variants to compute the visibility
    area of a point within polygonal regions in two dimensions.

### Polygon Mesh Processing (new package)

-   This package implements a collection of methods and classes for
    polygon mesh processing, ranging from basic operations on simplices,
    to complex geometry processing algorithms. The implementation of
    this package mainly follows algorithms and references given in
    Botsch et al.'s book on polygon mesh processing.

### General

-   Support for unordered sets and maps of the stdlib and of boost for
    handle and index classes.

### Approximation of Ridges and Umbilics on Triangulated Surface Meshes

-   This package now supports any model of the concept `FaceGraph`.
-   **Breaking change:** The package no longer supports models of
    `TriangulatedSurfaceMesh` which are not at the same time models of
    the concept `FaceGraph`.

### dD Geometry Kernel

-   Epick\_d gains 3 new functors: `Construct_circumcenter_d`,
    `Compute_squared_radius_d`, `Side_of_bounded_sphere_d`. Those are
    essential for the computation of alpha-shapes.

### 2D Arrangements

-   Introduced a new traits class, called
    `Arr_polycurve_traits_2<SubcurveTraits>`, which handles general
    piece-wise (polycurve) curves. The pieces do not necessarily have to
    be linear.
-   Introduced two new concepts called `ArrangementApproximateTraits_2`
    and `ArrangementConstructXMonotoneCurveTraits_2`.
    -   The existing `ArrangementLandmarkTraits_2` concept, which has
        two requirements, now refines the two respective concepts above.
    -   The template parameter of the existing
        `Arr_polyline_traits_2<SegmentTraits>` template must be
        substituted with a traits class that is a model of the
        `ArrangementConstructXMonotoneTraits_2` concept among the other
        when `Arr_polyline_traits_2` is instantiated.

### 2D Minkowski Sums

-   Added support for polygons with holes and optimized the construction
    of Minkowski sums.
    -   Introduced an implementation of the "reduced convolution"
        method, a variant of the method described in "2D Minkowski Sum
        of Polygons Using Reduced Convolution" by Behar and Lien. The
        new method supports polygons with holes and in many cases out
        performs the implementation of the existing (full) convolution
        method.
    -   Introduced two new classes that decompose polygons into convex
        pieces (models of the `PolygonConvexDecomposition_2` concept)
        based on vertical decomposition and constrained Delaunay
        triangulation, respectively. These new models also support the
        convex decomposition of polygons with holes.

### 3D Periodic Triangulations

-   Rename `Periodic_3_triangulation_traits_3` to
    `Periodic_3_Delaunay_triangulation_traits_3`.
-   Rename the concept `Periodic_3TriangulationTraits_3` to
    `Periodic_3DelaunayTriangulationTraits_3`.
-   Create `Periodic_3_triangulation_traits_3` and the concept
    `Periodic_3TriangulationTraits_3`.

### 2D Conforming Triangulations and Meshes

-   Add an optimization method `CGAL::lloyd_optimize_mesh_2()` that
    implements the Lloyd (or Centroidal Voronoi Tessellation)
    optimization algorithm in a Constrained Delaunay Triangulation. For
    optimization, the triangulation data structure on which the mesher
    relies needs its `VertexBase` template parameter to be a model of
    the new concept `DelaunayMeshVertexBase_2`.

### Point Set Processing and Surface Reconstruction from Point Sets

-   Add the function `CGAL::compute_vcm()` for computing the Voronoi
    Covariance Measure (VCM) of a point set. The output of this function
    can be used with the function `CGAL::vcm_is_on_feature_edge()` to
    determine whether a point is on or close to a feature edge. The
    former function is also internally used by
    `CGAL::vcm_estimate_normals()` to estimate the normals of a point
    set and it is particularly suited to point sets with noise.

### Spatial Sorting

-   Add the possibility to sort points on a sphere along a space-filling
    curve using the functions `CGAL::hilbert_sort_on_sphere` and
    `CGAL::spatial_sort_on_sphere`.

### Geometric Object Generators

-   Add new random generator of points in a 2D and 3D triangle and in a
    tetrahedron (`CGAL::Random_points_in_triangle_2`,
    `CGAL::Random_points_in_triangle_3`,
    `CGAL::Random_points_in_tetrahedron_3`).

Release 4.6.2
-------------

Release date: August 2015

This release only fixes bugs. See the list of fixed bugs on Github:

<https://github.com/CGAL/cgal/issues?q=milestone%3A4.6.2>

Release 4.6.1
-------------

Release date: June 2015

This release only fixes bugs. See the list of fixed bugs on Github:

<https://github.com/CGAL/cgal/issues?q=milestone%3A4.6.1+-label%3Ainvalid>

Release 4.6
-----------

Release date: April 2015

### Installation

-   The required version of Boost is now 1.48 or higher.

### 2D Polyline Simplification (new package)

-   This package enables to simplify polylines with the guarantee that
    the topology of the polylines does not change. This can be done for
    a single polyline as well as for a set of polyline constraints in a
    constrained triangulation. The simplification can be controlled with
    cost and stop functions.

### 2D Generalized Barycentric Coordinates (new package)

-   This package offers an efficient and robust implementation of
    two-dimensional closed-form generalized barycentric coordinates
    defined for simple two-dimensional polygons.

### Scale-Space Surface Reconstruction (new package)

-   This new package provides a class gathering a dedicated smoothing
    algorithm and some convenience functions to help the creation of a
    surface out of a point set using the 3D Alpha Shapes package. The
    particularity of this reconstruction pipeline is that the input
    point are in the output and no new points are created. Note that in
    the current version, the output is a triangle soup that is not
    necessarily a valid (manifold) polyhedral surface.

### Surface Mesh (new package)

-   The surface mesh class provided by this package is an implementation
    of the halfedge data structure allowing to represent polyhedral
    surfaces. It is an alternative to the packages `CGAL::Polyhedron_3`
    and `CGAL::HalfedgeDS`.

### dD Triangulation (new package)

-   This new package provides classes for manipulating triangulations in
    Euclidean spaces whose dimension can be specified at compile-time or
    at run-time. It also provides a class that represents Delaunay
    triangulations.

### dD Convex Hulls and Delaunay Triangulations

-   This package is deprecated and the new package Triangulation should
    be used instead.

### dD Geometry Kernel

-   It has been reported that the recently introduced `Epick_d` kernel
    may not work with Intel C++ Compiler prior to version 15.
    Documentation has been updated.

### 3D Convex Hulls

-   Add functions `halfspace_intersection_3` and
    `halfspace_intersection_with_constructions_3` to compute the
    intersection of halfspaces defining a closed polyhedron.
-   Fix a bug introduced in CGAL 4.5 that can appear while computing the
    convex hull of coplanar points.
-   Fix a robustness issue in `Convex_hull_traits_3`. This traits is
    used by default with the kernel
    `Exact_predicates_inexact_constructions_kernel`.
-   The function `CGAL::convex_hull_incremental_3` is deprecated and the
    function `convex_hull_3` should be used instead.

### Combinatorial Maps and Linear Cell Complex

-   Added `correct_invalid_attributes`,
    `set_automatic_attributes_management` and
    `are_attributes_automatically_managed` methods in `CombinatorialMap`
    concept. This allows high level operations to not update non void
    attributes during massive calls of these operations, but only after
    the end of their executions.

### 2D Triangulations

-   The class `Constrained_triangulation_plus_2` now can handle
    polylines as constraints.
-   As a consequence a `Constraint_id` has been introduced which
    replaces `pair<Vertex_handle,Vertex_handle>` as identifier of a
    constraint.

### 3D Mesh Generation

-   Add member functions `output_boundary_to_off` and
    `output_facets_in_complex_to_off` in the class
    `CGAL::Mesh_complex_3_in_triangulation_3` to export the boundary of
    a domain or a subdomain.

### 3D Fast Intersection and Distance Computation

-   Add new constructors to `AABB_halfedge_graph_segment_primitive` and
    `AABB_face_graph_triangle_primitive` in order to be able to build
    primitives one by one.

### Spatial Searching

-   Fixed a bug in `CGAL::Splitters.h` sliding midpoint rule, where
    degenerated point sets (e.g.,points on segment) caused the kd-tree
    to get linear.
-   Improved performance of `Orthogonal_k_neighbor_search`. Note that VC
    2013 does not compile `boost::container::deque` of Boost 1\_55 and
    does hence have a workaround which does not have the improvement.
-   **Breaking change:** The concept `OrthogonalDistance` has new
    function overloads for `min_distance_to_rectangle` and
    `max_distance_to_rectangle` with an additional reference parameter
    `std::vector`.
-   **Breaking change:** The order of the points in the iterator range
    `[tree.begin(),tree.end()]` is not the order of insertion of the
    points into the tree. This was not guaranteed before but might have
    been observed and exploited by users.
-   Derived `kd_tree_leaf_node` and `kd_tree_internal_node` from
    `kd_tree_node` to save memory.

### Geometric Object Generators

-   Add a new function `random_convex_hull_in_disc_2` that efficiently
    generates a random polygon as the convex hull of uniform random
    points chosen in a disc.

Release 4.5.2
-------------

Release date: February 2015

### General

-   Fix a bug that prevented the compilation with recent versions of
    Boost (&gt;=1.56) when explicit conversions operators (from C++11)
    are supported. That prevented the compilation with Microsoft Visual
    Studio 2013.

### 3D Convex Hulls

-   Fix a non-robust predicate bug that was showing up when input points
    where lexicographically sorted.

### 3D Mesh Generation

-   Fix a bug in the sliver perturbation optimization method. It could
    create some holes on the surface of the mesh.

Release 4.5.1
-------------

Release date: December 2014

### 3D Mesh Generation

-   Fix a bug in the sliver exudation preservation of boundaries.

Release 4.5
-----------

Release date: October 2014

### Installation

-   Changes in the set of supported platforms:
    -   The Microsoft Windows Visual C++ compiler 2008 (VC9) is no
        longer supported since CGAL-4.5.
-   Since CGAL version 4.0, Eigen was the recommended third-party
    library to use with *Planar Parameterization of Triangulated Surface
    Meshes*, *Surface Reconstruction from Point Sets*, *Approximation of
    Ridges and Umbilics on Triangulated Surface Meshes*, and *Estimation
    of Local Differential Properties of Point-Sampled Surfaces*
    packages. From CGAL version 4.5, Taucs, Blas and Lapack are no
    longer supported.
-   CGAL is now compatible with the new CMake version 3.0.

### Triangulated Surface Mesh Deformation (new package)

-   This package allows to deform a triangulated surface mesh under
    positional constraints of some of its vertices without requiring any
    additional structure other than the surface mesh itself. The methods
    provided implements an as-rigid-as-possible deformation. Note that
    the main class name has changed between the 4.5-beta1 and the 4.5
    releases to better match the CGAL naming conventions (from
    `CGAL::Deform_mesh` to `CGAL::Surface_mesh_deformation`).

### CGAL and the Boost Graph Library (major changes)

-   Cleanup of the `HalfedgeGraph` concept. In particular:
    -   Introduction of the notion of `halfedge_descriptor` in the
        specialization of the class `boost::graph_traits`.
    -   Deprecation of `halfedge_graph_traits`.
    -   A model of `HalfedgeGraph` is considered as an undirected graph.
        Thus any call to `edges()` should be replaced by `halfedges()`
        and `num_edges()` now returns the number of (undirected) edges.
    -   **Breaking change:** `is_border_edge` and `is_border_halfedge`
        properties are removed. The free functions `is_border()` and
        `is_border_edge()` should be used instead.
    -   Renaming of `HalfedgeGraph` specific free functions.
-   Introduction of the `FaceGraph` concept.
-   Adaptation of the package *Triangulated Surface Mesh Simplification*
    and of the class `AABB_halfedge_graph_segment_primitive` from the
    package *3D Fast Intersection and Distance Computation* to the API
    change.
-   Update of the package *Triangulated Surface Mesh Segmentation* and
    of the class `AABB_face_graph_triangle_primitive` from the package
    *3D Fast Intersection and Distance Computation* to accept model of
    the newly introduced concepts.
-   Offer *Euler* operations as free functions for models of the graph
    concepts provided by CGAL.
-   Specialization of `boost::graph_traits` for
    `OpenMesh::PolyMesh_ArrayKernelT` as proof of concept. A
    `OpenMesh::PolyMesh_ArrayKernelT` becomes a model of the
    aforementioned concepts when including
    `CGAL/boost/graph/graph_traits_PolyMesh_ArrayKernelT.h`.

### dD Geometry Kernel

-   A new model `Epick_d` of the `Kernel_d` concept is introduced. It
    provides better performance through arithmetic filtering and
    specializations for fixed dimensions. It may not work with compilers
    as old as gcc-4.2, but was tested with gcc-4.4.

### 3D Convex Hulls

-   Clean up the documentation of the concepts

### 2D Arrangements

-   Fixed a bug in removing an unbounded curve (e.g., a ray) from an
    arrangement induced by unbounded curves.

### 2D Snap Rounding

-   Replaced use of private `kd_tree` with CGAL's official `Kd_tree`
    from `Spatial_searching` package; results in a small performance
    gain. Removed the private `kd_tree` package.

### 3D Triangulations

-   Add an experimental parallel version of the Delaunay triangulation
    and the regular triangulation algorithms, which allows parallel
    insertion and removal of point ranges.
-   Add caching of circumcenters to `Regular_triangulation_cell_base_3`.
    The cache value is computed when `cell->circumcenter()` or
    `rt.dual(cell)` functions are called.

### 3D Periodic Triangulations

-   Add a method to locate point with inexact predicates.

### 3D Mesh Generation

-   Add a new constructor for the class `Labeled_mesh_domain_3` which
    takes an `Iso_cuboid_3`.
-   Add a new labeling function wrapper for meshing multi-domain.
-   The meshing functionality in the Qt demos in `demo/Polyhedron/` and
    `demo/Mesh_3/` can now use the handling of 1d-features, that exists
    in CGAL since version 3.8.
-   Add an experimental parallel version of the 3D mesh refinement and
    mesh optimization methods.

### Point Set Processing and Surface Reconstruction from Point Sets

-   The former demo has been removed and is fully merge in the
    Polyhedron demo.

### Point Set Processing

-   Workaround a bug in dijsktra shortest path of boost 1.54 by shipping
    and using the boost header from the 1.55 release. This header will
    be used only if you are using the version 1.54 of boost.

### Triangulated Surface Mesh Simplification

-   **Breaking change:** Due to the cleanup of the concepts of the
    package *CGAL and the Boost Graph Library*, the named parameter
    `edge_is_border_map` has been removed, and the named parameter
    `edge_is_constrained_map` now expects a property map with an edge
    descriptor as key type (vs. halfedge descriptor before).
-   Add some optimization in the code making the implementation faster
    (depending on the cost and the placement chosen). However, for an
    edge which collapse is not topologically valid, the vector of
    vertices of the link provided by its profile might contains
    duplicates, thus also breaking the orientation guarantee in the
    vector. This must not be a problem for users as the edge is not
    collapsible anyway but if it is a absolute requirement for user
    defined cost/placement, defining the macro
    `CGAL_SMS_EDGE_PROFILE_ALWAYS_NEED_UNIQUE_VERTEX_IN_LINK` will
    restore the former behavior.

### dD Spatial Searching

-   Added methods `reserve(size_t size)` and `size_t       capacity()`
    to class `Kd_tree` to allocate memory to store `size` points and to
    report that number (STL compliance).

### STL Extensions for CGAL

-   Add `Compact_container::operator[]`, allowing a direct access to the
    ith element of a compact container.
-   Add `Concurrent_compact_container`, a compact container which allows
    concurrent insertion and removal.

Release 4.4
-----------

Release date: April 2014

### Installation

-   Additional supported platforms:
    -   The Apple Clang compiler version 5.0 is now supported on
        OS X Mavericks.
    -   The Microsoft Windows Visual C++ compiler 2013 (VC12) is now
        supported.

### Triangulated Surface Mesh Segmentation (new package)

-   This package implements the segmentation of triangulated surface
    meshes based on the Shape Diameter Function (SDF). In addition, it
    also provides functions to generate segmentations based on a user
    defined alternative to the SDF.

### Number Types

-   A new class `CGAL::Mpzf` is introduced on some platforms for exact
    ring operations. It is used to improve the speed of the evaluation
    of predicates in degenerate situations.

### 2D and 3D Geometry Kernel

-   Fix a bug introduced in CGAL 4.3 when computing the intersection of
    two 3D triangles.

### 2D Polygon Partitioning

-   Bug fix to make the partition algorithms working with a Lazy kernel
    such as `Exact_predicates_exact_constructions_kernel`.

### 2D Regularized Boolean Set-Operations

-   Fix two memory leaks in `CGAL::General_polygon_set_2`.

### Combinatorial Maps and Linear Cell Complex

-   `null_dart_handle` is no longer a static data member in the
    `CombinatorialMap` concept. This implies to move the following
    methods of `Dart` concept into `CombinatorialMap` concept:
    `is_free`, `highest_nonfree_dimension`, `opposite` and
    `other_extremity`. We also transform the static methods
    `vertex_attribute` and `point` of `Linear_cell_complex` class into
    non static methods. You can define the CGAL\_CMAP\_DEPRECATED macro
    to keep the old behavior.

### 2D Arrangements

-   Revise the API of **polylines**. In particular, *construction* is
    now done using functors and *iteration* is possible only on the
    segments of a polyline.
-   Fix a bug in the *Landmark* point-location strategy.

### 2D Snap Rounding

-   Fix a memory leak

### 2D Triangulations

-   Add different overloads of the function `insert_constraints` that
    inserts a range of points and segments, or a range of segments.
    These functions uses the spatial sorting in order to speed up the
    time needed for the insertion.

### 3D Alpha Shapes

-   Add member functions in `CGAL::Alpha_shape_3` to give access to the
    alpha status of edges and facets (`get_alpha_status())`.
-   Add another filtration method (`filtration_with_alpha_values()`)
    that reports the alpha value at which each face appears in the
    filtration.

### 3D Mesh Generation

-   Fix the access to functions `number_of_facets` and `number_of_cells`
    in `Mesh_complex_3_in_triangulation_3`.
-   Change the internal API of the sliver perturber, to make possible
    for developers to optimize another criterion than the (default)
    minimal dihedral angle. Developers can also define a new
    perturbation vector (for angles we had gradient of squared
    circumradius, gradient of volume, gradient of minimal dihedral
    angle, and random) which is better suitable to optimize their
    criterion.
-   Improve the use of cache values in `Mesh_cell_base_3` to (re)compute
    circumcenters and sliver criterion values only when needed.

### Triangulated Surface Mesh Simplification

-   Fix a bug in the way edges can be marked as non-removable by adding
    a named-parameter `edge_is_constrained_map` to the function
    `edge_collapse`

### dD Spatial Searching

-   Fix a documentation bug: The property map passed as template
    parameter to the classes `Search_traits_adapter` and
    `Distance_adapter` must be a lvalue property map. To avoid incorrect
    usage, a static assertion has been added in the CGAL code to prevent
    the user from instantiating these classes with an incorrect property
    map type.

### CGAL ipelets

-   Better description of the demo ipelets in the user manual
-   New ipelet for pencils of circles
-   New ipelet for hyperbolic geometry in Poincaré model
-   The generator ipelet now generates point in a selected zone
-   Hilbert sort ipelet implements two policies

Release 4.3
-----------

Release date: October 2013

### The CGAL Manual

-   The documentation of CGAL is now generated with Doxygen.

### 2D Periodic Triangulations (new package)

-   This package allows to build and handle triangulations of point sets
    in the two dimensional flat torus. Triangulations are built
    incrementally and can be modified by insertion or removal of
    vertices. They offer point location facilities. The package provides
    Delaunay triangulations and offers nearest neighbor queries and
    primitives to build the dual Voronoi diagrams.

### API Changes

#### 2D and 3D Geometry Kernel

-   The intersection functions and functors used to return a
    `CGAL::Object` in order to deal with the different possible return
    types. However, depending on the arguments it is possible to reduce
    the possible return types to a small set. For this reason and to
    take advantage of the type safety, we decided to use
    `boost::variant` instead of `CGAL::Object`. The `result_of` protocol
    is now even more useful to determine the return type of the
    intersection functions and functors. The change should be relatively
    transparent to the user thanks to the implicit constructor added to
    `CGAL::Object`. However, it is recommended to upgrade your code. The
    previous behavior can be restored by defining the macro
    `CGAL_INTERSECTION_VERSION` to 1.

#### 2D Arrangements

-   The type of the result of point location queries changed to
    `boost::variant` (from `CGAL::Object`). For convenience, the
    previous behavior can be restored by defining the macro
    `CGAL_ARR_POINT_LOCATION_VERSION` to 1.
-   Introduced an optimization for operations on large and dense
    arrangements.

#### 3D Fast Intersection and Distance Computation

-   Following the intersection API change, `Object_and_primitive_id` has
    been replaced by a template class
    `Intersection_and_primitive_id<Query>` to determine the type
    depending on the query object type.

#### CGAL and Boost Property Maps

-   The `key_type` of the property maps provided by CGAL used to be an
    iterator. In order to be more easily reused, the `key_type` has
    been changed to be the `value_type` of the iterator. The packages
    that have been updated to match these changes are **Point Set
    Processing** and **Surface Reconstruction from Point Sets**.
    However, for most users this change should be transparent if the
    default property maps were used. For convenience, the former
    behavior can be enabled by defining the macro
    `CGAL_USE_PROPERTY_MAPS_API_V1`.

### Algebraic Foundations

-   For convenience, add an overload of `make_rational()` taking a pair
    of numbers.

### 2D and 3D Geometry Kernel

-   A `Iso_rectangle_2` can now be constructed from a `Bbox_2` and an
    `Iso_cuboid_3` from a `Bbox_3`.
-   The implementation of `CGAL::Object` has been updated and now uses
    `boost::shared_ptr` and `boost::any`. This implementation is faster.
-   Add to `Bbox_2` and `Bbox_3` a `+=` operator as well as free
    functions to get the bounding box of a range of geometric objects.

### Combinatorial Maps

-   Two bug fixes: do not use the 2 least significant bits for cell
    attribute without dart support; share the mark when copying a
    CMap\_cell\_iterator.
-   Add a constructor taking a given combinatorial map as argument,
    possibly with different dimension and/or different attributes. This
    allows to transform a combinatorial map.
-   Add operator= and swap method.
-   Add dynamic onmerge/onsplit functions that can be associated
    dynamically to i-attributes and which are automatically called when
    i-cells are split/merged.
-   Add a function allowing to reverse the orientation of a
    combinatorial map, and another one to reverse one connected
    component of a combinatorial map.

### 3D Boolean Operations on Nef Polyhedra

-   Bug-fix in IO when using `Lazy_exact_nt` as number type or
    `Exact_predicates_exact_constructions_kernel` as kernel.

### 2D Triangulations

-   Extend the concept `TriangulationDataStructure_2` to require a more
    general `copy_tds` function that allows a copy between TDS of
    different types. The CGAL model has been updated.
-   Add a way to efficiently insert a range of points with information
    into the 2D constrained Delaunay triangulations.

### 3D Triangulations

-   Extend the concept `TriangulationDataStructure_3` to require a more
    general `copy_tds` function that allows a copy between TDS of
    different types. The CGAL model has been updated.
-   Add an advanced function to set the infinite vertex of the
    triangulation for low level operations
-   Fix a bug in the function inserting a range of points with info when
    the `Fast_location` tag is used

### 2D Segment Delaunay Graph

-   Add functions `insert_points` and `insert_segments` to insert a
    range of points and segments. These functions uses the spatial
    sorting in order to speed up the time needed for the insertion. The
    function
    `insert(Input_iterator first, Input_iterator beyond,       Tag_true)`
    has been updated to dispatch the input when possible to these
    functions.

### 2D Apollonius Graphs

-   Modified insertion algorithm so that the code can handle
    pseudo-circles as well.
-   Updated implementation of the vertex conflict predicate by a faster
    version.

### 3D Mesh Generation

-   Speed-up `Mesh_3` and in particular the global optimizers (Lloyd and
    ODT) by introducing a parameter `do_freeze` to prevent from moving
    vertices which would move of very small displacements.
-   Introduce new data structures and options for speed-up and
    compacity. Note that `Compact_mesh_cell_base_3` and
    `Mesh_vertex_base_3` are now our favored implementations of the
    concepts MeshCellBase\_3 and MeshVertexBase\_3.
-   Introduce a new constructor for `Polyhedral_mesh_domain_3` that
    takes a bounding polyhedron to be meshed along with a polyhedral
    surface entirely included in it. This allows the user to mesh a
    polyhedral domain with internal surface(s) which can be
    non-watertight and even non-manifold.
-   Several documentation bug fixes.
-   Provide the ability to plug in custom cell\_base/vertex\_base
    classes into the Mesh\_triangulation\_3 class.

### Triangulated Surface Mesh Simplification

-   Fix a segmentation fault that was happening when some edges of
    length 0 were in the input mesh.

### 3D Fast Intersection and Distance Computation

-   Following the intersection API change, `Object_and_primitive_id` has
    been replaced by a template class
    `Intersection_and_primitive_id<Query>` to determine the type
    depending on the query object type.
-   Introduce the class `AABB_halfedge_graph_segment_primitive`, which
    replaces the class `AABB_polyhedron_segment_primitive` (which is now
    deprecated). The new class is more general and can be used with any
    model of `HalfedgeGraph`.
-   Introduce the class `AABB_face_graph_triangle_primitive` which
    replaces the class `AABB_polyhedron_triangle_primitive` (which is
    now deprecated).
-   Document the classes `AABB_segment_primitive` and
    `AABB_triangle_primitive` that were already used in some examples.
-   Add a generic primitive class `AABB_primitive` that allows to define
    a primitive type by defining only two property maps.
-   Introduce a new concept of primitive `AABBPrimitiveWithSharedData`.
    It allows to have some data shared between the primitives stored in
    a `AABB_tree`. With this you can, for example have a primitive
    wrapping an integer which refers to the position of a geometric
    object in a `std::vector`. Only one reference to this vector will be
    stored in the traits of the tree. The concept `AABBTraits`, its
    model `AABB_traits` and the class `AABB_tree` have been updated
    accordingly. However, everything is backward compatible.
-   Fix a memory leak in the destructor of the class `AABB-tree`

### STL Extensions for CGAL

-   Add to `Dispatch_output_iterator` and
    `Dispatch_or_drop_output_iterator` an operator to accept and
    dispatch a tuple of values.

### Concurrency in CGAL

-   Add a `FindTBB` CMake module so that one can easily link with TBB to
    write shared-memory parallel code.
-   Introduce two new tags: Sequential\_tag and Parallel\_tag

Release 4.2
-----------

Release date: March 2013

### Installation

-   Additional supported platforms:
    -   The Microsoft Windows Visual C++ compiler 2012 (VC11) is now
        supported.
-   With Microsoft Visual C++ (all supported versions), the compiler
    flags `/bigobj` and `/wd4503` are added by CGAL CMake scripts.
-   This is the last release whose "`UseCGAL.cmake`" file (if using CGAL
    in a CMake build environment) contains the line

          link_libraries(${CGAL_LIBRARIES_DIR} ${CGAL_3RD_PARTY_LIBRARIES_DIRS})

    as this is a deprecated CMake command. The correct way to link with
    CGAL's libraries (as for required 3rd party libraries) is to use
    '`target_link_libraries`' which specifies for each build target
    which libraries should be linked. The following serves as example:

          find_package(CGAL)
          include(${CGAL_USE_FILE})
          add_executable(myexe main.cpp)
          target_link_libraries(myexe ${CGAL_LIBRARIES}
                                      ${CGAL_3RD_PARTY_LIBRARIES})

    We also expect further changes in CGAL's CMake setup (change of
    variable names, consistency of filename and output, removing
    essential libraries, building executables, removal of
    '`${CGAL_3RD_PARTY_LIBRARIES}`').

### 2D Arrangements

-   Enhanced the 2D-arrangements demonstration program and ported it to
    Qt4. The new demonstration program makes use of the CGAL Graphics
    View framework, in which the 2D primitives are individually
    represented as objects in a scene. (The implementations of several
    demos in CGAL already make use of this framework.) This project was
    carried out as part of the 2012 Google Summer of Code program.
-   Fixed a bug in the Walk-Along-A-Line point location strategy for
    arrangements induced by unbounded curves.

### 2D Circular Geometry Kernel

-   Fix the intersection type computed when intersecting two identical
    circles.
-   Forward correctly the result type of the linear kernel functors

### 2D Triangulations

-   Add mechanism to avoid call stack overflow in
    `Delaunay_triangulation_2` and
    `Constrained_Delaunay_triangulation_2`.
-   Add a constructor for `Regular_triangulation_2` and
    `Delaunay_triangulation_2` from a range of points or a range of
    points with info.

### 2D Voronoi Diagram Adaptor

-   Bug-fix: Add ccb() method in face type as documented.

### 3D Minkowski Sum of Polyhedra

-   Fix a memory leak.

### 3D Fast Intersection and Distance Computation

-   Update requirements of the concepts `AABBTraits` and
    `AABBGeomTraits` to match the implementation of the package.

### Generator

-   Addition of the `Combination_enumerator`

### STL Extensions

-   Introduction of `CGAL::cpp11::result_of` as an alias to the tr1
    implementation from boost of the `result_of` mechanism. When all
    compilers supported by CGAL will have a Standard compliant
    implementation of the C++11 `decltype` feature, it will become an
    alias to `std::result_of`.

### Surface Reconstruction from Point Sets

-   Performance improvements and addition of an option to better
    reconstruct undersampled zones. The poisson reconstruction plugin of
    the Polyhedron demo has an option to switch it on.

Release 4.1
-----------

Release date: October 2012

### Installation

-   Additional supported platforms:
    -   The Apple Clang compiler versions 3.1 and 3.2 are now supported
        on Mac OS X.
-   Improved configuration for essential and optional external third
    party software
-   Added more general script to create CMakeLists.txt files:
    `cgal_create_CMakeLists`
-   Availability tests for C++11 features are now performed with the
    help of [Boost.Config](https://www.boost.org/libs/config). A Boost
    version of 1.40.0 or higher is needed to use C++11 features.

### 2D Arrangement

-   Improved the implementation of the incremental randomized
    trapezoidal decomposition point-location strategy. The new
    implementation enables point location in unbounded arrangements. It
    constructs a search structure of guaranteed linear size with
    guaranteed logarithmic query time.

### 2D Convex Hulls and Extreme Points

-   Speed up the preprocessing stage of the Akl-Toussaint implementation
    (used by the free function `convex_hull_2` when forward iterators
    are provided as input).

### Combinatorial Maps

-   Minor bugfix; replace some functors by methods.

### Linear Cell Complex

-   Improve the demo: add a widget showing all the volumes and an
    operation to create a Menger sponge.

### Kernels

-   All Kernel functors now support the result\_of protocol.

### STL\_Extensions for CGAL

-   The namespace `cpp0x` has been renamed `cpp11`. The old name is
    still available for backward compatibility.

Release 4.0.2
-------------

Release date: Jul 2012

This is a bug fix release. It fixes a bug in the `CMakeLists.txt` for
CGAL-4.0.1, that prevented even building the libraries.

Release 4.0.1
-------------

Release date: Jul 2012

This is a bug fix release. Apart various minor fixes in the
documentation, the following has been changed since CGAL-4.0:

### 2D Voronoi Diagram Adaptor (re-added)

-   The package *2D Voronoi Diagram Adaptor* was temporarily removed
    from the CGAL distribution because of license issues. That package
    is now back into CGAL.

### 2D and 3D Geometry Kernel

-   Fix a bug in the `Segment_3-Triangle_3` intersection function in the
    case the segment is collinear with a triangle edge.
-   Fix a bug in the `Projection_traits_.._3` class in the case a
    segment was parallel to the x-axis.

### Algebraic Kernel

-   Avoid the linking error "duplicate symbols" when two compilation
    units using the algebraic kernel are linked.

### 3D Boolean Operations on Nef Polygons Embedded on the Sphere

-   Fix a memory leak due to the usage of an internal mechanism that has
    been replaced by `boost::any`. This also influences the packages 2D
    Boolean Operations on Nef Polygons, 3D Boolean Operations on Nef
    Polyhedra, Convex Decomposition of Polyhedra, and 3D Minkowski Sum
    of Polyhedra.

### 2D Arrangement

-   Fix several memory leaks.

### 2D Mesh Generation

-   Fix a compilation error in the header
    `<CGAL/Mesh_2/Do_not_refine_edges.h>` when g++ version 4.7 is used.

### Surface Mesh Generation and 3D Mesh Generation

-   Fix an important bug in the `CGAL_ImageIO` library, that could lead
    to wrong result when meshing from a 3D image.
-   Fix the compilation of the demo in `demo/Surface_mesher`, when Boost
    version 1.48 or 1.49 is used.

### Surface Mesh Parameterization

-   Fix a memory leak.
-   Fix a compatibility issue with Eigen-3.1 of `Eigen_solver_traits`.
    This fix also affects the usage of that class in the package
    *Surface Reconstruction from Point Sets*.

Release 4.0
-----------

Release date: March 2012

CGAL 4.0 offers the following improvements and new functionality :

### License Changes

The whole CGAL-3.x series was released under a combination of LGPLv2
(for the foundations of CGAL), and QPL (for the high-level packages).
QPL was the former license of the graphical toolkit Qt, but that license
is not supported by any major free software project. Furthermore, the
terms of the LGPLv2 license are ambiguous for a library of C++
templates, like CGAL.

The CGAL project, driven by the CGAL Editorial Board, has decided to
change the license scheme of CGAL. We increased the major number of the
CGAL version to '4' in order to reflect this license change. The
CGAL-4.x series is released under:

-   LGPLv3+ (that is LGPL *"either version 3 of the License, or (at your
    option) any later version"*), for the foundations of CGAL, instead
    of LGPLv2,
-   GPLv3+ for the high-level packages, instead of QPL.

### General

-   On Windows, CGAL libraries are now built by default as shared
    libraries (also called DLL). To run applications that use .dll files
    of CGAL, you must either copy the .dll files into the directory of
    the application, or add the path of the directory that contains
    those .dll files into the PATH environment variable.
-   On Windows, the CMake scripts of CGAL now search for shared version
    of the Boost libraries. You must ensure that the .dll files of Boost
    are found by the dynamic linker. You can, for example, add the path
    to the Boost .dll files to the PATH environment variable.
-   On Windows, CMake version 2.8.6 or higher is now required.
-   Eigen version 3.1 or later is now the recommended third party
    library to use in *Planar Parameterization of Triangulated Surface
    Meshes*, *Surface Reconstruction from Point Sets*, *Approximation of
    Ridges and Umbilics on Triangulated Surface Meshes*, and *Estimation
    of Local Differential Properties of Point-Sampled Surfaces*
    packages. If you use Eigen you no longer need Taucs, Lapack or Blas
    to use those packages (and any other in CGAL).

### Linear Cell Complex (new package)

-   This package implements linear cell complexes, objects in
    d-dimension with linear geometry. The combinatorial part of objects
    is described by a combinatorial map, representing all the cells of
    the object plus the incidence and adjacency relations between cells.
    Geometry is added to combinatorial maps simply by associating a
    point to each vertex of the map. This data structure can be seen as
    the generalization in dD of the `Polyhedron_3`.

### 2D Voronoi Diagram Adaptor (temporarily removed)

-   As the copyright holder of this package has not granted the right to
    switch from QPL to GPL, this package is removed from the
    distribution. Note that it is "only" an adapter, that is the
    functionality of point/segment/disk Voronoi diagram is offered
    through the Delaunay triangulation, segment Delaunay graph, and
    Apollonius graph.

### AABB Tree

-   Document constness of member functions of the `AABB_tree` class.
-   The class `AABB_tree` is now guaranteed to be read-only thread-safe.
    As usual in CGAL, this small overhead introduced for thread-safety
    can be deactivated by defining `CGAL_HAS_NO_THREADS`.

### 2D Alpha Shapes

-   Add an extra template parameter to the class `Alpha_shape_2` that
    allows a certified construction using a traits class with exact
    predicates and inexact constructions.
-   An object of type `Alpha_shape_2` can now be constructed from a
    triangulation.

### 3D Alpha Shapes

-   Add an extra template parameter to the class `Alpha_shape_3` that
    allows a certified construction using a traits class with exact
    predicates and inexact constructions.

### Geometric Object Generators

-   `Random_points_in_iso_box_d` (deprecated since 3.8) has been
    removed. Use `Random_points_in_cube_d` instead.

### Linear and Quadratic Programming Solver

-   Minor bugfix.

### Spatial Searching

-   The const-correctness of this package have been worked out. The
    transition for users should be smooth in general, however adding few
    const in user code might be needed in some cases.
-   The class `Kd_tree` is now guaranteed to be read-only thread-safe.
    As usual in CGAL, this small overhead introduced for thread-safety
    can be deactivated by defining `CGAL_HAS_NO_THREADS`.
-   Bug-fix in `Orthogonal_incremental_neighbor_search` and
    `Incremental_neighbor_search` classes. Several calls to `begin()`
    now allow to make several nearest neighbor search queries
    independently.

### STL Extension

-   `CGAL::copy_n` is now deprecated for `CGAL::cpp0x::copy_n` which
    uses `std::copy_n`, if available on the platform.
-   `CGAL::successor` and `CGAL::predecessor` are now deprecated for
    `CGAL::cpp0x::next` and `CGAL::cpp0x::prev`. These functions use the
    standard versions if available on the platform. Otherwise,
    `boost::next` and `boost::prior` are used.

### Triangulation\_2

-   Fix a thread-safety issue in `Delaunay_triangulation_2` remove
    functions. As usual in CGAL, the small overhead introduced for
    thread-safety can be deactivated by defining `CGAL_HAS_NO_THREADS`.
-   Add extraction operator for the class `Constrained_triangulation_2`
    (and thus to all inheriting classes).

Release 3.9
-----------

Release date: September 2011

CGAL 3.9 offers the following improvements and new functionality :

### General

-   The class `Root_of_2` is now deprecated. It is recommended to use
    the class `Sqrt_extension` instead.
-   The class `Sqrt_extension` is now used everywhere in CGAL where an
    algebraic number of degree 2 is needed. This change has been done in
    the `Root_of_traits` mechanism (indirectly packages 2D Circular
    kernel and 3D Spherical kernel) and the packages 2D Segment Delaunay
    Graphs and 2D Arrangements.
-   Various fixes in the manual.

### Combinatorial Maps (new package)

-   This package provides a new combinatorial data structure allowing to
    describe any orientable subdivided object whatever its dimension. It
    describes all cells of the subdivision and all the incidence and
    adjacency relations between these cells. For example it allows to
    describe a 3D object subdivided in vertices, edges, faces and
    volumes. This data structure can be seen as the generalization in dD
    of the halfedge data structure.

### 3D Convex Hull (major performance improvement)

-   The quickhull implementation of CGAL (`CGAL::convex_hull_3`) has
    been worked out to provide very better performances.
-   The function `CGAL::convex_hull_3` no longer computes the plane
    equations of the facets of the output polyhedron. However an example
    is provided to show how to compute them easily.
-   A global function `convex_hull_3_to_polyhedron_3` is now provided to
    extract the convex hull of a 3D points set from a triangulation of
    these points.

### dD Spatial Searching (major new feature added)

-   A traits-class and distance adapter that together with a point
    property map, allow to make nearest neighbor queries on keys instead
    of points have been added.
-   Few bug fixes in the documentation have revealed some
    inconsistencies that have been corrected. Two traits class concept
    are now documented (`RangeSearchTraits` and `SearchTraits`). Most
    other changes concerns only classes documented as advanced. One
    issue that user can encounter is due to an additional requirement on
    the nested class `Construct_cartesian_const_iterator_d` defined in
    the concept SearchTraits that must provide a nested type
    `result_type`.

### Spatial Sorting (major new feature added)

-   General dimension is now supported.
-   Hilbert sorting admits now two policies: splitting at median or at
    middle (see user manual).
-   Using a property map, sorting on keys instead of points is now
    easier

### dD Kernel

-   The d-dimensional kernel concept and models have been modified to
    additionally provide two new functors `Less_coordinate_d` and
    `Point_dimension_d`.

### 2D Arrangements

-   A new geometry-traits class that handles rational arcs, namely
    `Arr_rational_function_traits_2`, has been introduced. It replaced
    an old traits class, which handled the same family of curves, but it
    was less efficient. The new traits exploits CGAL algebraic kernels
    and polynomials, which were not available at the time the old traits
    class was developed.
-   A new geometry traits concept called
    `ArrangementOpenBoundaryTraits_2` has been introduced. A model of
    this concept supports curves that approach the open boundary of an
    iso-rectangular area called parameter space, which can be unbounded
    or bounded. The general code of the package, however, supports only
    the unbounded parameter space. We intend to enhance the general code
    to support also bounded parameter spaces in a future release.
-   The deprecated member function `is_at_infinity()` of
    `Arrangement_2::Vertex` has been removed. It has been previously
    replaced new function `is_at_open_boundary()`.
-   The tags in the geometry traits that indicate the type of boundary
    of the embedding surface were replaced by the following new tags:

                 Left_side_category
                 Bottom_side_category
                 Top_side_category
                 Right_side_category

    It is still possible not to indicate the tags at all. Default values
    are assumed. This however will produce warning messages, and should
    be avoided.

Release 3.8
-----------

Release date: April 2011

CGAL 3.8 offers the following improvements and new functionality :

### General

-   Boost version 1.39 at least is now required.
-   Initial support for the LLVM Clang compiler (prereleases of version
    2.9).
-   Full support for the options -strict-ansi of the Intel Compiler 11,
    and -ansi of the GNU g++ compiler.
-   Adding a concept of ranges. In the following releases, it will be
    the way to provide a set of objects (vs. a couple of iterators).
-   Fix a memory leak in CORE polynomials.
-   Various fixes in the manual.

### 3D Mesh Generation (major new feature added)

-   Adding the possibility to handle sharp features: the 3D Mesh
    generation package now offers the possibility to get in the final
    mesh an accurate representation of 1-dimensional sharp features
    present in the description of the input domain.

### 2D Triangulations (major new feature added)

-   Add a way to efficiently insert a range of points with information
    into a 2D Delaunay and regular triangulation.
-   Add member function mirror\_edge taking an edge as parameter.
-   Fix an infinite loop in constrained triangulation.

### 3D Triangulations (major new feature added)

-   Add a way to efficiently insert a range of points with information
    into a 3D Delaunay and regular triangulation.
-   Add a member function to remove a cluster of points from a Delaunay
    or regular triangulation.
-   function vertices\_in\_conflict is renamed
    vertices\_on\_conflict\_zone\_boundary for Delaunay and regular
    triangulation. Function vertices\_inside\_conflict\_zone is added to
    regular triangulation.
-   Structural filtering is now internally used in locate function of
    Delaunay and regular triangulation. It improves average construction
    time by 20%.
-   Added demo.

### 3D Alpha Shapes (major new feature added)

-   The new class Fixed\_alpha\_shape\_3 provides a robust and faster
    way to compute one alpha shape (with a fixed value of alpha).

### AABB tree

-   Adding the possibility to iteratively add primitives to an existing
    tree and to build it only when no further insertion is needed.

### 2D and 3D Kernel

-   Better handling of 2D points with elevation (3D points projected
    onto trivial planes). More general traits classes
    (Projection\_traits\_xy\_3,
    Projection\_traits\_yz\_3,Projection\_traits\_yz\_3) are provided to
    work with triangulations, algorithms on polygons, alpha-shapes,
    convex hull algorithm... Usage of former equivalent traits classes
    in different packages is now deprecated.
-   Exact\_predicates\_exact\_constructions\_kernel now better use the
    static filters which leads to performance improvements.
-   Add an overload for the global function angle, taking three 3D
    points.
-   In the 2D and 3D kernel concept, the constant Boolean
    Has\_filtered\_predicates is now deprecated. It is now required to
    use Has\_filtered\_predicates\_tag (being either Tag\_true or
    Tag\_false).
-   Compare\_distance\_2 and Compare\_distance\_3 provide additional
    operators for 3 and 4 elements.
-   Add intersection test and intersection computation capabilities
    between an object of type Ray\_3 and either an object of type
    Line\_3, Segment\_3 or Ray\_3.
-   Improve intersection test performance between an object of type
    Bbox\_3 and an object of type Plane\_3 or Triangle\_3 by avoiding
    arithmetic filter failures.

### 2D Envelope

-   Env\_default\_diagram\_1 is deprecated, Envelope\_diagram\_1 should
    be used instead.

### 3D Envelope

-   A new demo program called `L1_Voronoi_diagram_2` has been
    introduced. It demonstrates how 2D Voronoi diagrams of points under
    the L1 metric are constructed using lower envelopes.

### dD Kernel

-   Add functor Compute\_coordinate\_d to Kernel\_d concept.

### Geometric Object Generators

-   CGAL::Random uses boost::rand48 instead of std::rand.
-   Adding to CGAL::Random a way to generate random integers.
-   Adding generators for dD points.

### Algebraic Foundations

-   Algebraic\_structure\_traits now provides an Inverse functor for
    Fields. There is also a new global function inverse.

### Bounding Volumes

-   dD Min sphere of spheres has a new traits class for the min sphere
    of points.

### Triangulated Surface Mesh Simplification

-   The priority queue internally used to prioritize edge
    simplifications is no longer a relaxed heap but a binomial heap.
    This fix guarantees that all edges satisfying a simplification
    criteria are removed (if possible).

### 3D Boolean Operations on Nef Polyhedra

-   Allow construction of a 3D nef polyhedron from a 3D polyhedron with
    normals.

### 2D Arrangements

-   Fix a bug in the method insert\_at\_vertices of the Arrangement\_2
    class.
-   Fix several bugs in the traits class Arr\_Bezier\_curve\_traits\_2
    for arrangement of Bezier curves.

### 2D Minkowski Sums

-   A bug in the convolution method was fixed.

Release 3.7
-----------

Release date: October 2010

CGAL 3.7 offers the following improvements and new functionality :

### General

-   The configuration of CGAL libraries now requires CMake&gt;=2.6.
-   Changes in the set of supported platforms:
    -   GNU g++ 4.5 supported (with or without the compilation option
        -std=c++0x).
    -   Initial support for the option -strict-ansi of the Intel
        Compiler 11. The CGAL libraries compile with that option, and
        most CGAL headers have been fixed. The packages "3D Boolean
        Operations on Nef Polyhedra" (Nef\_3), "Convex Decomposition of
        Polyhedra" (Convex\_decomposition\_3), and "3D Minkowski Sum of
        Polyhedra" (Minkowski\_sum\_3) are known to still fail to
        compile with that compiler flag.
    -   The Microsoft Windows Visual C++ compiler 2010 (VC10), that was
        experimentally supported by CGAL-3.6.1, is now fully supported.
        Note that CMake&gt;=2.8.2 is required for that support.
    -   The Microsoft Windows Visual C++ compiler 2005 (VC8) is no
        longer supported by the CGAL project since CGAL-3.7.
    -   With Microsoft Windows Visual C++ (VC9 and VC10), the optional
        dependencies Gmp, Mpfr, Blas, Lapack, Taucs no longer use
        Boost-style name mangling. Only one variant is now provided by
        the CGAL Windows installer (release, with dynamic runtime).
-   Some demos now require a version of Qt4 &gt;= 4.3.
-   CGAL\_PDB is no longer provided with CGAL. An alternative solution
    for people interested in reading PDB files is to use ESBTL
    (https://esbtl.sourceforge.net/).
-   Fix issues of the CGAL wrappers around the CORE library, on 64 bits
    platforms.

### Arithmetic and Algebra

-   New models Algebraic\_kernel\_d\_1 and Algebraic\_kernel\_d\_2 for
    the corresponding concepts. They provide generic support for various
    coefficient types

### Arrangements

-   A new model Arr\_algebraic\_segment\_traits\_2 of
    ArrangementTraits\_2 that supports algebraic curves of arbitrary
    degree in the plane

### 2D Triangulations

-   The Delaunay and regular 2D triangulations now use a symbolic
    perturbation to choose a particular triangulation in co-circular
    cases.
-   The return type of the template member function insert(It beg, It
    end), taking an iterator range of points, has been changed from int
    to std::ptrdiff\_t.
-   Classes Triangulation\_euclidean\_traits\_xy\_3,
    Triangulation\_euclidean\_traits\_yz\_3 and
    Triangulation\_euclidean\_traits\_xz\_3 are now model of the concept
    ConstrainedTriangulationTraits\_2. They can be used with and without
    intersection of constraints.
-   2D Delaunay and basic triangulations now provide vertex relocation
    by the mean of these two new methods: move and
    move\_if\_no\_collision. The methods are also available for the
    hierarchy (Triangulation\_hierarchy\_2).

### 3D Triangulations

-   The return type of the template member function insert(It beg, It
    end), taking an iterator range of points, has been changed from int
    to std::ptrdiff\_t.
-   3D Delaunay triangulations now provide vertex relocation by the mean
    of these two new methods: move and move\_if\_no\_collision. This
    works in both Compact\_policy and Fast\_policy.

### 2D and 3D Alpha Shapes

-   The type int in the API has been changed to std::size\_t so that
    CGAL can deal with large data sets (64 bit addresses).

### 2D Mesh Generation

-   The execution of the 2D mesh generator is now deterministic (same at
    each run).

### 3D Mesh Generation

-   The efficiency of the 3D mesh generator has been improved (the
    number of calls to the oracle per inserted vertex has globally
    decrease). This is achieved through a slight change of the mesh
    generator strategy which implies that a surface component that is
    not detected at the surface mesher level will never be discovered by
    chance, owing to the refinement of some tetrahedra, as it could
    happen before. Please note that defining the macro
    CGAL\_MESH\_3\_USE\_OLD\_SURFACE\_RESTRICTED\_DELAUNAY\_UPDATE
    switches back to the old behavior.
-   A demo program is now available.

### Surface Reconstruction from Point Sets

-   Improved performance and minor bug fix.

### 2D Range and Neighbor Search

-   The type int in the API has been changed to std::size\_t so that
    CGAL can deal with large data sets (64 bit addresses).

Release 3.6.1
-------------

Release date: June 2010

This is a bug fix release. The following has been changed since
CGAL-3.6:

### General

-   Fix compilation errors with recent Boost versions (since 1.40).
-   Initial support for the Microsoft Visual C++ compiler 10.0 (MSVC
    2010). For that support, CMake&gt;=2.8.2 is required. Note also that
    the compiler option "/bigobj" is necessary to compile some CGAL
    programs with MSVC 2010.

### Polynomial

-   Fix compilation errors with the Microsoft Visual C++ compiler and
    the Intel C++ compiler.

### Polyhedron

-   Fix a compilation errors in demo/Polyhedron/:
-   issue with the location of qglobal.h of Qt4 on MacOS X,
-   missing texture.cpp, if TAUCS is used,
-   Fix the location of built plugins of demo/Polyhedron/, when CGAL is
    configured with WITH\_demos=ON

### 3D Periodic Triangulations

-   Fixed bug in the triangulation hierarchy for periodic
    triangulations.

### 2D Mesh Generation

-   Fix a bug that lead to precondition violation.
-   Improve the user manual about the member function is\_in\_domain()
    of the Face type.
-   The 2D meshing process is now deterministic (sorting of bad faces no
    longer relies on pointers comparisons).

### 3D Mesh Generation

-   Fix a linking errors (duplicate symbols) when
    `<CGAL/refine_mesh_3.h>` is included in different compilation units.

### Spatial Searching

-   Fix a bug in `<CGAL/Orthogonal_k_neighbor_search.h>` when several
    nearest neighbors are at the same distance from the query point.

### IO Streams

-   Fix a bug in `<CGAL/IO/VRML_2_ostream.h>` that generated VRML 2
    files with an invalid syntax for IndexedFaceSet nodes.

### Triangulation\_2

-   Add missing Compare\_distance\_2 functor in trait classes
    Triangulation\_euclidean\_traits\_xy\_3
    Triangulation\_euclidean\_traits\_yz\_3 and
    Triangulation\_euclidean\_traits\_xz\_3. This was preventing calling
    member function nearest\_vertex of Delaunay\_triangulation\_2
    instantiated with one of these traits.

Release 3.6
-----------

Release date: March 2010

CGAL 3.6 offers the following improvements and new functionality :

### General

-   Boost version 1.34.1 at least is now required.

### Arithmetic and Algebra

#### Algebraic Kernel (new package)

-   This new package is targeted to provide black-box implementations of
    state-of-the-art algorithms to determine, compare and approximate
    real roots of univariate polynomials and bivariate polynomial
    systems. It includes models of the univariate algebraic kernel
    concept, based on the library RS.

#### Number Types

-   Two new arbitrary fixed-precision floating-point number types have
    been added: the scalar type Gmpfr and the interval type Gmpfi, based
    on the MPFR and MPFI libraries respectively.

### Geometry Kernels

#### 2D and 3D Geometry Kernel

-   Add new do\_intersect() and intersection() overloads:
    -   do\_intersect(Bbox\_3, Bbox\_3/Line\_3/Ray\_3/Segment\_3)
    -   intersection(Triangle\_3, Line\_3/Ray\_3/Segment\_3)

### Polygons

#### 2D Regularized Boolean Set-Operations

-   Fixed General\_polygon\_set\_2::arrangement() to return the proper
    type of object.

### Arrangement

#### 2D Arrangements

-   Fixed passing a (const) traits object to the constructor of
    Arrangement\_2.
-   Introduced Arrangement\_2::fictitious\_face(), which returns the
    fictitious face in case of an unbounded arrangement.
-   Fixed a bug in Bezier-curve handling.
-   Added (back) iterator, number\_of\_holes(), holes\_begin(), and
    holes\_end() to the default DCEL for backward compatibility.
-   Added (simple) versions of the free overlay() function. It employs
    the default overlay-traits, which practically does nothing.

### Polyhedron

-   Fix a compilation errors in demo/Polyhedron/:
    -   issue with the location of qglobal.h of Qt4 on MacOS X,
    -   missing texture.cpp, if TAUCS is used,
-   Fix the location of built plugins of demo/Polyhedron/, when CGAL is
    configured with WITH\_demos=ON
-   Fix a bug in test\_facet function of the incremental builder: the
    function did not test if while a new facet makes a vertex manifold,
    no other facet incident to that vertex breaks the manifold property.

### Triangulations and Delaunay Triangulations

#### 2D/3D Regular Triangulations

-   Weighted\_point now has a constructor from Cartesian coordinates.

#### 3D Triangulations

-   Regular\_triangulation\_3 : semi-static floating-point filters are
    now used in its predicates, which can speed up its construction by a
    factor of about 3 when
    Exact\_predicates\_inexact\_constructions\_kernel is used.
-   The class Regular\_triangulation\_filtered\_traits\_3 is deprecated,
    the class Regular\_triangulation\_euclidean\_traits\_3 must be used
    instead. The predicates of that traits will be filtered if the
    kernel given as template parameter of that traits is itself a
    filtered kernel.
-   Triangulation\_hierarchy\_3 is now deprecated, and replaced by a
    simpler CGAL::Fast\_location policy template parameter of
    Delaunay\_triangulation\_3.
-   The old version of remove() (enabled with
    CGAL\_DELAUNAY\_3\_OLD\_REMOVE) has been deleted.

#### 3D Periodic Triangulations

-   New demo: 3D periodic Lloyd algorithm.
-   New functionality for Voronoi diagrams: dual of an edge and of a
    vertex, volume and centroid of the dual of a vertex.
-   The package can now be used with the 3D Alpha Shapes package to
    compute periodic alpha shapes.

#### 3D Alpha shapes

-   The class Weighted\_alpha\_shape\_euclidean\_traits\_3 is
    deprecated, the class Regular\_triangulation\_euclidean\_traits\_3
    must be used instead.
-   The package can now be used together with the 3D Periodic
    Triangulation package to compute periodic alpha shapes.

#### 2D/3D Triangulations, 2D Segment Delaunay Graph, 2D Apollonius Graph, and 3D Periodic Triangulations

-   The constructor and insert function taking ranges now produce
    structures whose iterator orders is now deterministic (same at each
    run).

### Mesh Generation

#### 2D Mesh Generation

-   The 2D mesh generator can now be used with a constrained Delaunay
    triangulation with constraints hierarchy
    (Constrained\_triangulation\_plus\_2).
-   In some cases (refinement of a constrained edge that is on the
    convex hull), the 2D mesh generator from CGAL-3.4 and CGAL-3.5 could
    create invalid triangulations. This bug is now fixed.

#### 3D Mesh Generation

-   The mesh generator has been enriched with an optimization phase to
    provide 3D meshes with well shaped tetrahedra (and in particular no
    slivers). The optimization phase involves four different
    optimization processes: two global optimization processes (ODT and
    Lloyd), a perturber and an exuder. Each of these processes can be
    activated or not, and tuned to the users needs and to available
    computer resources.

### Support library

#### CGAL ipelets

-   Add support for version 7 of Ipe.

Release 3.5.1
-------------

Release date: December 2009

This is a bug fix release.

### Documentation

-   Fixes in the documentation (the online documentation of CGAL-3.5 is
    now based on CGAL-3.5.1).
-   Fixes to the bibliographic references.

### Windows installer

-   The Windows installer of CGAL-3.5.1 fixes an issue with downloading
    of precompiled binaries of the external library TAUCS.

### Bug fixes in the following CGAL packages

#### AABB tree

-   Fix a linker issue in do\_intersect(Bbox\_3,Bbox\_3).
-   Fix compilation issue in do\_intersect(Bbox\_3,Ray\_3) when using
    the parameters in this order.

#### 3D Mesh Generation

-   Fix a bug in initial points construction of a polyhedral surface.

Release 3.5
-----------

Release date: October 2009

CGAL releases will now be published about every six months. As a
transition release, CGAL-3.5 has been developed during 9 months from the
release CGAL-3.4.

Version 3.5 differs from version 3.4 in the platforms that are supported
and in functionality. There have also been a number of bug fixes for
this release.

### General

-   Additional supported platforms:
    -   GNU g++ 4.4 supported.
    -   Intel Compiler 11 supported on Linux
-   Fixed ABI incompatibilities when mixing CGAL and Boost Program
    Options on Windows/Visual C++ (the compilation flag
    -D\_SECURE\_SCL=0 is not longer use in Debug mode).

### Geometry Kernels

#### 3D Spherical Geometry Kernel

-   Add functionalities to manipulate circles, circular arcs and points
    that belong to the same sphere.

### Polygons

#### 2D Regularized Boolean Set-Operations

-   The polygon validation operations were enhanced and their interface
    was improved. They are now offered as free functions and applied
    properly.

#### 2D Straight Skeleton and Polygon Offsetting

-   Updated the manual to document the new partial skeletons feature
    (already in the code since 3.4)

### Arrangements

#### 2D Arrangements

-   The member function is\_at\_infinity() of Arrangement\_2::Vertex was
    replaced by the new function is\_at\_open\_boundary(). The former is
    deprecated. While still supported in version 3.5, It will not be
    supported in future releases. The member functions
    boundary\_type\_in\_x() and boundary\_type\_in\_y() were permanently
    replaced by the functions parameter\_space\_in\_x() and
    parameter\_space\_in\_y(), respectively. The 2 new functions return
    an enumeration of a new type, namely Arr\_parameter\_space.
-   The tags in the geometry traits that indicate the type of boundary
    of the embedding surface were replaced by the following new tags:
    Arr\_left\_side\_tag Arr\_bottom\_side\_tag Arr\_top\_side\_tag
    Arr\_right\_side\_tag In addition, the code was change, and now it
    is possible not to indicate the tags at all. Default values are
    assumed. This however will produce warning messages, and should be
    avoided.
-   All operations of the geometry traits-class were made 'const'. This
    change was reflected in the code of this package and all other
    packages that are based on it. Traits classes that maintain state,
    should declare the data members that store the state as mutable.

#### Envelopes of Surfaces in 3D

-   A few bugs in the code that computes envelopes were fixed, in
    particular in the code that computes the envelopes of planes.

### Triangulations and Delaunay Triangulations

#### 3D Periodic Triangulations (new package)

-   This package allows to build and handle triangulations of point sets
    in the three dimensional flat torus. Triangulations are built
    incrementally and can be modified by insertion or removal of
    vertices. They offer point location facilities.

### Mesh Generation

#### Surface Reconstruction from Point Sets (new package)

-   This CGAL package implements an implicit surface reconstruction
    method: Poisson Surface Reconstruction. The input is an unorganized
    point set with oriented normals.

#### 3D Mesh Generation (new package)

-   This package generates 3 dimensional meshes. It computes isotropic
    simplicial meshes for domains or multidomains provided that a domain
    descriptor, able to answer queries from a few different types on the
    domain, is given. In the current version, Mesh\_3 generate meshes
    for domain described through implicit functional, 3D images or
    polyhedral boundaries. The output is a 3D mesh of the domain volume
    and conformal surface meshes for all the boundary and subdividing
    surfaces.

### Geometry Processing

#### Triangulated Surface Mesh Simplification

-   BREAKING API change in the passing of the visitor object.
-   Fixed a bug in the link\_condition test
-   Added a geometric test to avoid folding of facets
-   Fixed a bug in the handling of overflow in the LindstromTurk
    computations
-   Updated the manual to account for the new visitor interface

#### Point Set Processing (new package)

-   This packages implements a set of algorithms for analysis,
    processing, and normal estimation and orientation of point sets.

### Spatial Searching and Sorting

#### AABB tree (new package)

-   This package implements a hierarchy of axis-aligned bounding boxes
    (a AABB tree) for efficient intersection and distance computations
    between 3D queries and sets of input 3D geometric objects.

### Support Library

#### CGAL\_ipelets (new package):

-   Object that eases the writing of Ipe's plugins that use CGAL.
    Plugins for CGAL main 2D algorithm are provided as demo.

Release 3.4
-----------

Release date: January 2009

Version 3.4 differs from version 3.3.1 in the platforms that are
supported and in functionality. There have also been a number of bug
fixes for this release.

### General

-   GNU g++ 4.3 supported. Support for g++ 3.3 is dropped.
-   Visual 9 supported. Support for Visual 7 is dropped.
-   Boost version 1.33 at least is now required.
-   CGAL now depends on Boost.Threads, which implies to link against a
    compiled part of Boost.
-   The new macro CGAL\_NO\_DEPRECATED\_CODE can be defined to disable
    deprecated code, helping users discover if they rely on code that
    may be removed in subsequent releases.
-   Assertion behavior: It is not possible anymore to set the CONTINUE
    mode for assertion failures. Functions that allow to change the
    assertion behavior are now declared in
    `<CGAL/assertions_behaviour.h>`.
-   Qt3 based demos are still there but the documentation has been
    removed as the CGAL::Qt\_Widget will be deprecated.
-   Qt4 based demos use the Qt GraphicsView framework and the
    libQGLViewer.

### Installation

-   install\_cgal has been replaced by CMake.

### Polynomial (new package)

-   This package introduces a concept Polynomial\_d, a concept for
    multivariate polynomials in d variables.

### Modular Arithmetic (new package)

-   This package provides arithmetic over finite fields.

### Number Types

-   the counter Interval\_nt::number\_of\_failures() has been removed,
    replaced by a profiling counter enabled with CGAL\_PROFILE.
-   Fix of a bug in CORE/Expr.h; as a consequence, the arrangement demo
    works properly when handling arrangements of conics, for example,
    when defining an arc with 5 points.

### 3D Spherical Geometry Kernel (new package)

-   This package is an extension of the linear CGAL Kernel. It offers
    functionalities on spheres, circles, circular arcs and line segments
    in the 3D space.

### Linear Kernel

-   We recommend that you use the object\_cast() function instead of
    assign() to extract an object from a CGAL::Object, for efficiency
    reasons.
-   The Kernel archetypes provided by the 2D/3D linear kernel have been
    removed.
-   The deprecated linear kernel functors Construct\_supporting\_line\_2
    and Construct\_supporting\_line\_3 have been removed.
-   Ambiant\_dimension and Feature\_dimenison have been added to
    retrieve the potentially compile-time dimension of a space or of an
    object.
-   barycenter() functions have been added.
-   The geometric object Circle\_3 as well as predicates and
    constructions have been added to the kernel
-   The missing intersection/do\_intersect between Line\_3 and Line\_3
    has been added as well.

### 3D Triangulations

-   Removed the deprecated functions Cell:mirror\_index() and
    Cell::mirror\_vertex().
-   Derecursification of two functions that in some cases lead to stack
    overflows

### 3D Nef Polyhedron

-   n-ary union/intersection
-   intersection with halfspace under standard kernel
-   constructor for polylines

### CGAL and the Qt4 GraphicsView (new package)

-   2D CGAL Kernel objects and many data structures have can be rendered
    in a QGraphicsView

### STL Extensions:

-   The functor adaptors for argument binding and composition (bind\_\*,
    compose, compose\_shared, swap\_\*, negate, along with the helper
    functions set\_arity\_\* and Arity class and Arity\_tag typedefs)
    which were provided by `<CGAL/functional.h>` have been removed.
    Please use the better boost::bind mechanism instead. The concept
    AdaptableFunctor has been changed accordingly such that only a
    nested result\_type is required.
-   The accessory classes Twotuple, Threetuple, Fourtuple and Sixtuple
    are also deprecated (use CGAL::array instead).
-   CGAL::Triple and CGAL::Quadruple are in the process of being
    replaced by boost::tuple. As a first step, we strongly recommend
    that you replace the direct access to the data members (.first,
    .second, .third, .fourth), by the get&lt;i&gt;() member function;
    and replace the make\_triple and make\_quadruple maker functions by
    make\_tuple.
    This way, in a further release, we will be able to switch to
    boost::tuple more easily.
-   The class CGAL::Uncertain&lt;&gt; has been documented. It is
    typically used to report uncertain results for predicates using
    interval arithmetic, and other filtering techniques.

### 2D Arrangements

-   Changed the name of the arrangement package from Arrangement\_2 to
    Arrangement\_on\_surface\_2 to reflect the potential capabilities of
    the package to construct and maintain arrangements induced by curves
    embedded on two dimensional surfaces in three space. Most of these
    capabilities will become available only in future releases though.
-   Enhanced the geometry traits concept to handle arrangements embedded
    on surfaces. Each geometry-traits class must now define the
    'Boundary\_category' tag.
-   Fixed a bug in Arr\_polyline\_traits\_2.h, where the operator that
    compares two curves failed to evaluate the correct result (true)
    when the curves are different, but their graphs are identical.
-   Permanently removed IO/Arr\_postscript\_file\_stream.h and
    IO/Polyline\_2\_postscript\_file\_stream.h, as they depend on
    obsolete features and LEDA.
-   Fixed several bugs in the arrangement demo and enhanced it. e.g.,
    fixed background color change, allowed vertex coloring , enabled
    "smart" color selection, etc.
-   Enhanced the arrangement demo with new features, such as allowing
    the abortion of the merge function (de-select), updated the how-to
    description, etc.
-   Replace the functions CGAL::insert\_curve(), CGAL::insert\_curves(),
    CGAL::insert\_x\_monotone\_curve(), and
    CGAL::insert\_x\_monotone\_curves() with a single overloaded
    function CGAL::insert(). The former 4 functions are now deprecated,
    and may no longer be supported in future releases.

### Envelopes of Surfaces in 3D

-   Fixed a bug in the computation of the envelope of unbounded planes
    caused by multiple removals of vertices at infinity.

### 2D Regularized Boolean Set-Operations

-   Fixed a bug in connect\_holes() that caused failures when connecting
    holes touching the outer boundary.
-   Fixed the concept GeneralPolygonSetTraits\_2. Introduced two new
    concepts GpsTraitsGeneralPolygon\_2 and
    GpsTraitsGeneralPolygonWithHoles\_2. Fixed the definition of the two
    nested required types Polygon\_2 and Polygon\_with\_holes\_2 of the
    GeneralPolygonSetTraits\_2 concept. They must model now the two new
    concepts above.
-   Added a default template parameter to 'General\_polygon\_set\_2' to
    allow users to pass their specialized DCEL used to instantiate the
    underlying arrangement.
-   Enhanced the BOP demo to use multiple windows.

### 2D Minkowski Sums

-   Fixed a few bugs in the approximate offset function, making it
    robust to highly degenerate inputs.
-   Fixed a bug in the exact Minkowski sum computation when processing
    degenerate inputs that induce overlapping of contiguous segments in
    the convolution cycles.
-   Optimized the approximate offset function (reduced time consumption
    up to a factor of 2 in some cases).
-   Added functionality to compute the offset (or to approximate the
    offset) of a Polygon\_with\_holes\_2 (and not just of a Polygon\_2).
-   Added the functionality to compute (or to approximate) the inner
    offset of a polygon.

Release 3.3.1
-------------

Release date: August 2007

This is a bug fix release.

### General

-   Intel C++ 9 was wrongly recognized as unsupported by install\_cgal.
-   Added autolink (for Visual C++) for the CGALImageIO and CGALPDB
    libraries.
-   Fixed bug in Memory\_sizer when using more than 4GB of memory
    (64bit).

### Number Types

-   Fixed bug in FPU rounding mode macros (affected only the alpha
    architecture).
-   Fixed bug in MP\_Float constructor from double for some particular
    values.
-   Fixed bug in to\_double(Lazy\_exact\_nt) sometimes returning NaN.

### Kernel

-   Fixed forgotten derivation in Circular\_kernel\_2::Has\_on\_2
-   Added some missing functions in Bbox\_3 compared to Bbox\_2.

### Skin Surface Meshing

-   The new Skin Surface Meshing package had been forgotten in the list
    of changes and the release announcement of CGAL 3.3: This package
    allows to build a triangular mesh of a skin surface. Skin surfaces
    are used for modeling large molecules in biological computing.

### Arrangements

-   Fixed a bug in the Arrangement\_2 package in dual arrangement
    representation for Boost graphs when reporting all halfedges of a
    face.
-   Fixed a bug in the Arrangement sweep-line when using a specific
    polyline configuration.
-   Fixed bug in Arrangement\_2 in walk along a line point location for
    unbounded curves.
-   Fixed bug in aggregated insertion to Arrangement\_2.
-   Fixed bug in Arrangement\_2 class when inserting an unbounded curve
    from an existing vertex.
-   Fixed bug when dealing with a degenerate conic arc in
    Arr\_conic\_traits\_2 of the Arrangement package, meaning a line
    segment which is part of a degenerate parabola/hyperbola.
-   Fixed bug in the Bezier traits-class: properly handle line segments.
    properly handle comparison near a vertical tangency.

### 2D Polygon

-   Fixed bug in degenerate case of Polygon\_2::is\_convex() for equal
    points.

### 2D Triangulations

-   Fixed bug in Regular\_triangulation\_2.

### 3D Triangulations

-   Added a circumcenter() function in the default Cell type parameter
    Triangulation\_ds\_cell\_base\_3, so that the .dual() member
    function of Delaunay still work as before, without requiring the
    explicit use of Triangulation\_cell\_base.
-   Added missing operator-&gt;() to Facet\_circulator.

### Interpolation

-   Fixed bug in Interpolation 3D about the normalization coefficient
    initialization.

### 3D Boolean Operations on Nef Polyhedra

-   Fixed bug in construction of Nef\_polyhedron\_3 from off-file. Now,
    always the inner volume is selected.
-   Fixed bug in conversion from Nef\_polyhedron\_3 to Polyhedron\_3.
    Polyhedron\_3 was not cleared at the beginning.
-   Fixed bug in Nef\_polyhedron\_3 in update of indexes for
    construction of external structure.

### Third Party Libraries Shipped with CGAL

-   TAUCS supports now 64 bits platforms.
-   CAUTION: Since version 3.3.1, CGAL is no longer compatible with the
    official release of TAUCS (currently 2.2). Make sure to use the
    version modified by the CGAL project and available from the download
    section of https://www.cgal.org.

Release 3.3
-----------

Release date: May 2007

Version 3.3 differs from version 3.2.1 in the platforms that are
supported and in functionality. There have also been a number of bug
fixes for this release.

Additional supported platforms

-   GNU g++ 4.1 and 4.2
-   Intel C++ compiler 9
-   Microsoft Visual C++ compiler 8.0

The following platforms are no longer supported:

-   Intel 8

CGAL now supports Visual C++ "Checked iterators" as well as the debug
mode of GNU g++'s STL (-D\_GLIBCXX\_DEBUG).

CGAL now works around the preprocessor macros 'min' and 'max' defined in
`<windows.h>` which were clashing with min/max functions.

### Installation

-   On Windows the libraries built in Developer Studio now have names
    which encode the compiler version, the runtime and whether it was
    built in release or debug mode. The libraries to link against are
    chosen with linker pragmas in header files.
-   On all platforms but Windows shared and static versions of the
    libraries are generated

### Manuals

-   The Package Overview page now also hosts the precompiled demos.

### Algebraic Foundations

-   Algebraic Foundations (new package)
    This package defines what algebra means for CGAL, in terms of
    concepts, classes and functions. The main features are: (i) explicit
    concepts for interoperability of types (ii) separation between
    algebraic types (not necessarily embeddable into the reals), and
    number types (embeddable into the reals).
-   Number Types
    Fixed\_precision\_nt and Filtered\_exact number types have been
    removed.

### Kernels

-   2D Circular Kernel
    Efficiency improved through geometric filtering of predicates,
    introduced with the filtered kernel
    Filtered\_bbox\_circular\_kernel\_2&lt;.&gt;, and also chosen for
    the predefined kernel Exact\_circular\_kernel\_2.
-   Linear Kernel
    Exact\_predicates\_exact\_constructions\_kernel memory and run-time
    improvements through usage of lazy geometric constructions instead
    of lazy arithmetic.

### Data Structures and Algorithms

-   Surface Mesh Simplification (new package)
    This package provides a mesh simplification framework using edge
    collapse operations, and provides the Turk/Lindstrom simplification
    algorithm.
-   Skin Surface Meshing (new package)
    This package allows to build a triangular mesh of a skin surface.
    Skin surfaces are used for modeling large molecules in biological
    computing. The surface is defined by a set of balls, representing
    the atoms of the molecule, and a shrink factor that determines the
    size of the smooth patches gluing the balls together.
-   Estimation of Local Differential Properties (new package)
    This package allows to compute local differential quantities of a
    surface from a point sample
-   Approximation of Ridges and Umbilics on Triangulated Surface Meshes
    (new package)
    This package enables the approximation of differential features on
    triangulated surface meshes. Such curvature related features are
    lines: ridges or crests, and points: umbilics.
-   Envelopes of Curves in 2D (new package)
    This package contains two sets of functions that construct the lower
    and upper envelope diagram for a given range of bounded or unbounded
    curves.
-   Envelopes of Surfaces in 3D (new package)
    This package contains two sets of functions that construct the lower
    and upper envelope diagram for a given range of bounded or unbounded
    surfaces. The envelope diagram is realized as a 2D arrangement.
-   Minkowski Sums in 2D (new package)
    This package contains functions for computing planar Minkowski sums
    of two closed polygons, and for a polygon and a disc (an operation
    also known as offsetting or dilating a polygon). The package also
    contains an efficient approximation algorithm for the offset
    computation, which provides a guaranteed approximation bound while
    significantly expediting the running times w.r.t. the exact
    computation procedure.
-   Surface Mesh Parametrization
    Added Jacobi and SSOR preconditioners to OpenNL solver, which makes
    it much faster and more stable.
-   2D Arrangements
    -   Added support for unbounded curves.
    -   Added a traits class that supports bounded and unbounded linear
        objects, namely lines, rays and line segments.
    -   Added traits classes that handle circular arcs based on the
        circular kernel.
    -   Added a traits class that supports Bezier curves.
    -   Enhanced the traits class that supports rational functions to
        handle unbounded (as well as bounded) arcs
    -   Added a free function called decompose() that produces the
        symbolic vertical decomposition of a given arrangement,
        performing a batched vertical ray-shooting query from all
        arrangement vertices.
    -   Fixed a memory leak in the sweep-line code.
    -   Fixed a bug in computing the minor axis of non-degenerate
        hyperbolas.
-   Boolean Set Operations
    -   Added the DCEL as a default template parameter to the
        General\_polygon\_set\_2 and Polygon\_set\_2 classes. This
        allows users to extend the DCEL of the underlying arrangement.
    -   Added a function template called connect\_holes() that connects
        the holes in a given polygon with holes, turning it into a
        sequence of points, where the holes are connected to the outer
        boundary using zero-width passages.
    -   Added a non-const function member to General\_polygon\_set\_2
        that obtains the underlying arrangement.
-   2D and 3D Triangulations
    -   The constructors and insert member functions which take an
        iterator range perform spatial sorting in order to speed up the
        insertion.
-   Optimal Distances
    -   Polytope\_distance\_d: has support for homogeneous points;
        bugfix in fast exact version.
-   Bounding Volumes
    -   Min\_annulus\_d has support for homogeneous points; bugfix in
        fast exact version.

### Support Library

-   CGAL and the Boost Graph Library (BGL) (new package)
    This package provides the glue layer for several CGAL data
    structures such that they become models of the BGL graph concept.
-   Spatial Sorting (new package)
    This package allows to sort points and other objects along a Hilbert
    curve which can improve the performance of algorithms like
    triangulations. It is used by the constructors of the triangulation
    package which have an iterator range of points as argument.
-   Linear and Quadratic Programming Solver (new package)
    This package contains algorithms for minimizing linear and convex
    quadratic functions over polyhedral domains, described by linear
    equations and inequalities.

Release 3.2.1
-------------

Release date: July 2006

This is a bug fix release

### Number Types

-   Fix MP\_Float constructor which crashed for some values.

### Kernel

-   Rename Bool to avoid a clash with a macro in X11 headers.

### Arrangement

-   Derived the Arr\_segment\_traits\_2 Arrangement\_2 traits class from
    the parameterized Kernel. This allows the use of this traits class
    in an extended range of applications that require kernel objects and
    operations on these objects beyond the ones required by the
    Arrangement\_2 class itself.
-   Fixed a compilation bug in the code that handles overlay of
    arrangements instantiated with different DCEL classes.
-   Fixed a couple of bugs in the implementation of the Trapezoidal RIC
    point-location strategy

### Triangulation, Alpha Shapes

-   Qualify calls to filter\_iterator with "CGAL::" to avoid overload
    ambiguities with Boost's filter\_iterator.

### Surface Mesher

-   Fixed a bug in iterators of the class template
    Surface\_mesh\_complex\_2\_in\_triangulation\_3

### Surface Mesh Parametrisation

-   Updated the precompiled taucs lib

### Kinetic Data Structures

-   Fixed problems caused by old versions of gcc being confused by
    operator! and operator int()
-   Added point removal support to the Active\_objects\_vector

Release 3.2
-----------

Release date: May 2006

Version 3.2 differs from version 3.1 in the platforms that are supported
and in functionality. There have also been a number of bug fixes for
this release.

The following platforms are no longer supported:

-   SunPro CC versions 5.4 and 5.5 on Solaris
-   SGI Mips Pro

For Visual C++ the installation scripts choose the multi-threaded
dynamically linked runtime (/MD). Before it was the single-threaded
static runtime (/ML).

### Installation

-   The install tool tries to find third party libraries at "standard"
    locations.
-   Installers for Apple, Windows, and rpms.

### Manuals

-   User and Reference manual pages of a package are in the same chapter

### Kernels

-   2D Circular Kernel (new package)
    This package is an extension of the linear CGAL Kernel. It offers
    functionalities on circles, circular arcs and line segments in the
    plane.

### Data Structures and Algorithms

-   2D Regularized Boolean Set-Operations (new package)
    This package consists of the implementation of Boolean
    set-operations on point sets bounded by weakly x-monotone curves in
    2-dimensional Euclidean space. In particular, it contains the
    implementation of regularized Boolean set-operations, intersection
    predicates, and point containment predicates.
-   2D Straight Skeleton and Polygon Offsetting (new package)
    This package implements an algorithm to construct a halfedge data
    structure representing the straight skeleton in the interior of 2D
    polygons with holes and an algorithm to construct inward offset
    polygons at any offset distance given a straight skeleton.
-   2D Voronoi Diagram Adaptor (new package)
    This package provides an adaptor that adapts a 2-dimensional
    triangulated Delaunay graph to the corresponding Voronoi diagram,
    represented as a doubly connected edge list (DCEL) data structure.
    The adaptor has the ability to automatically eliminate, in a
    consistent manner, degenerate features of the Voronoi diagram, that
    are artifacts of the requirement that Delaunay graphs should be
    triangulated even in degenerate configurations. Depending on the
    type of operations that the underlying Delaunay graph supports, the
    adaptor allows for the incremental or dynamic construction of
    Voronoi diagrams and can support point location queries.
-   3D Surface Mesher (new package)
    This package provides functions to generate surface meshes that
    interpolate smooth surfaces. The meshing algorithm is based on
    Delaunay refinement and provides some guarantees on the resulting
    mesh: the user is able to control the size and shape of the mesh
    elements and the accuracy of the surface approximation. There is no
    restriction on the topology and number of components of input
    surfaces. The surface mesher may also be used for non smooth
    surfaces but without guarantee.

    Currently, implementations are provided for implicit surfaces
    described as the zero level set of some function and surfaces
    described as a gray level set in a three-dimensional image.

-   3D Surface Subdivision Methods (new package)
    Subdivision methods recursively refine a control mesh and generate
    points approximating the limit surface. This package consists of
    four popular subdivision methods and their refinement hosts.
    Supported subdivision methods include Catmull-Clark, Loop, Doo-Sabin
    and sqrt(3) subdivisions. Their respective refinement hosts are PQQ,
    PTQ, DQQ and sqrt(3) refinements. Variations of those methods can be
    easily extended by substituting the geometry computation of the
    refinement host.
-   Planar Parameterization of Triangulated Surface Meshes (new
    package)
    Parameterizing a surface amounts to finding a one-to-one mapping
    from a suitable domain to the surface. In this package, we focus on
    triangulated surfaces that are homeomorphic to a disk and on
    piecewise linear mappings into a planar domain. This package
    implements some of the state-of-the-art surface mesh
    parameterization methods, such as least squares conformal maps,
    discrete conformal map, discrete authalic parameterization, Floater
    mean value coordinates or Tutte barycentric mapping.
-   Principal Component Analysis (new package)
    This package provides functions to compute global information on
    the shape of a set of 2D or 3D objects such as points. It provides
    the computation of axis-aligned bounding boxes, centroids of point
    sets, barycenters of weighted point sets, as well as linear least
    squares fitting for point sets in 2D, and point sets as well as
    triangle sets in 3D.
-   2D Placement of Streamlines (new package)
    Visualizing vector fields is important for many application domains.
    A good way to do it is to generate streamlines that describe the
    flow behavior. This package implements the "Farthest Point Seeding"
    algorithm for placing streamlines in 2D vector fields. It generates
    a list of streamlines corresponding to an input flow using a
    specified separating distance. The algorithm uses a Delaunay
    triangulation to model objects and address different queries, and
    relies on choosing the centers of the biggest empty circles to start
    the integration of the streamlines.
-   Kinetic Data Structures (new package)
    Kinetic data structures allow combinatorial structures to be
    maintained as the primitives move. The package provides
    implementations of kinetic data structures for Delaunay
    triangulations in two and three dimensions, sorting of points in one
    dimension and regular triangulations in three dimensions. The
    package supports exact or inexact operations on primitives which
    move along polynomial trajectories.
-   Kinetic Framework (new package)
    Kinetic data structures allow combinatorial geometric structures to
    be maintained as the primitives move. The package provides a
    framework to ease implementing and debugging kinetic data
    structures. The package supports exact or inexact operations on
    primitives which move along polynomial trajectories.
-   Smallest Enclosing Ellipsoid (new package)
    This algorithm is new in the chapter Geometric Optimization.
-   2D Arrangement (major revision)
    This package can be used to construct, maintain, alter, and display
    arrangements in the plane. Once an arrangement is constructed, the
    package can be used to obtain results of various queries on the
    arrangement, such as point location. The package also includes
    generic implementations of two algorithmic frameworks, that are,
    computing the zone of an arrangement, and line-sweeping the plane,
    the arrangements is embedded on.

    Arrangements and arrangement components can also be extended to
    store additional data. An important extension stores the
    construction history of the arrangement, such that it is possible to
    obtain the originating curve of an arrangement subcurve.

-   Geometric Optimization (major revision)
    The underlying QP solver which is the foundation for several
    algorithms in the Geometric Optimization chapter has been completely
    rewritten.
-   3D Triangulation (new functionality)
    Regular\_triangulation\_3 now offers vertex removal.

Release 3.1
-----------

Release date: December 2004

Version 3.1 differs from version 3.0 in the platforms that are supported
and in functionality. There have also been a number of bug fixes for
this release.

Additional supported platforms:

-   MS Visual C++, version 7.3. and 8.0
-   Intel 8.0
-   SunPro CC versions 5.4 and 5.5 on Solaris
-   GNU g++ versions 3.4 on Linux, Solaris, Irix, cygwin, FreeBSD, and
    MacOS X
-   Darwin (MacOS X) and IA64/Linux support.

The following platforms are no longer supported:

-   MS Visual C++, version 7.0

The following functionality has been added or changed:


### All

-   The CORE 1.7 library for exact real arithmetic.
-   Updated GMP to 4.1.3.
-   Added Mpfr a library for multiple-precision floating-point
    computations with exact rounding.
-   Added Boost 1.32.0 (only include files).

### Installation

-   new option --disable-shared to omit building libCGAL.so.

### Manuals

-   Merged all major manuals in one multi-part manual, which provides
    now cross-links between the CGAL Kernel, the CGAL Basic Library, and
    the CGAL Support Library HTML manuals.
-   Improved layout.

### Kernels

-   Improved efficiency of filtered kernels.
-   More predicates and constructions.

### Basic Library

-   2D Segment Voronoi Diagram (new package)
    A data structure for Voronoi diagrams of segments in the plane under
    the Euclidean metric. The Voronoi edges are arcs of straight lines
    and parabolas. The algorithm provided in this package is
    incremental.
-   2D Conforming Triangulations and Meshes (new package)
    An implementation of Shewchuk's algorithm to construct conforming
    triangulations and 2D meshes.
-   3D Boolean Operations on Nef Polyhedra (new package)
    A new class (Nef\_polyhedron\_3) representing 3D Nef polyhedra, a
    boundary representation for cell-complexes bounded by halfspaces
    that supports boolean operations and topological operations in full
    generality including unbounded cells, mixed dimensional cells (e.g.,
    isolated vertices and antennas). Nef polyhedra distinguish between
    open and closed sets and can represent non-manifold geometry.
-   2D and Surface Function Interpolation (new package)
    This package implements different methods for scattered data
    interpolation: Given measures of a function on a set of discrete
    data points, the task is to interpolate this function on an
    arbitrary query point. The package further offers functions for
    natural neighbor interpolation.
-   Planar Nef polyhedra embedded on the sphere (new package)
    A new class (Nef\_polyhedron\_S2) designed and supported mainly to
    represent sphere neighborhoods around vertices of the three-
    dimensional Nef polyhedra.
-   Box\_intersection\_d (new package)
    A new efficient algorithm for finding all intersecting pairs for
    large numbers of iso-oriented boxes, i.e., typically these will be
    bounding boxes of more complicated geometries. Useful for (self-)
    intersection tests of surfaces etc.
-   2D Snap Rounding (new package)
    Snap Rounding is a well known method for converting
    arbitrary-precision arrangements of segments into a fixed-precision
    representation. In the study of robust geometric computing, it can
    be classified as a finite precision approximation technique.
    Iterated Snap Roundingis a modification of Snap Rounding in which
    each vertex is at least half-the-width-of-a-pixel away from any
    non-incident edge. This package supports both methods.
-   3D Triangulations
    -   Triangulation\_3: added operator==(),removed push\_back() and
        copy\_triangulation().
    -   Delaunay\_3 : added nearest\_vertex(), move\_point(),
        vertices\_in\_conflict().
    -   Regular\_3 : added filtered traits class, and
        nearest\_power\_vertex().
-   Planar\_map and Arrangement\_2
    -   The interface of the two traits functions that compute the
        intersection of two given curves changed. The functions
        nearest\_intersection\_to\_right() and
        nearest\_intersection\_to\_left() return an object of type
        CGAL::Object that represents either an empty intersection, a
        point, or an overlapping subcurve.
    -   Requirements to define two binary tags were added to the traits
        concept of the Planar\_map as follows: *Has\_left\_category* -
        indicates whether the functions
        curves\_compare\_y\_at\_x\_left() and
        nearest\_intersection\_to\_left() are implemented in the traits
        model. *Has\_reflect\_category* - indicates whether the
        functions point\_reflect\_in\_x\_and\_y() and
        curve\_reflect\_in\_x\_and\_y() are implemented in the traits
        model. They can be used as an alternative to the two function in
        the previous item.
    -   A new constructor of the Segment\_cached\_2 type that represents
        a segment in the Arr\_segment\_cached\_traits\_2 traits class
        was introduced. The new constructor accepts the segment
        endpoints as well as the coefficients of the underlying line.
    -   A new version of the conic-arc traits, based on CORE version 1.7
        was introduced. This new traits class makes use of CORE's
        rootOf() operator to compute the intersection points in the
        arrangement, making its code much simpler and more elegant than
        the previous version. In addition, new constructors for conic
        arcs are provided. The new traits class usually performs about
        30% faster than the version included in CGAL 3.0
    -   The traits class that handles continuous piecewise linear
        curves, namely Arr\_polyline\_traits\_2, was rewritten. The new
        class is parametrized with a traits class that handles segments,
        say Segment\_traits. The polyline curve defined within the
        Arr\_polyline\_traits\_2 class is implemented as a vector of
        segments of type Segment\_traits::Curve\_2.
    -   A meta traits class, namely Arr\_curve\_data\_traits\_2, that
        extends the curve type of the planar-map with arbitrary
        additional data was introduced. It should be instantiated with a
        regular traits-class and a class that contains all extraneous
        data associated with a curve.
    -   The class that represents the trapezoidal-decomposition point
        location strategy was renamed to
        Pm\_trapezoid\_ric\_point\_location.
    -   The Arrangement demo was rewritten. It covers many more
        features, has a much better graphical user interface, and comes
        with online documentation.
    -   Few bugs in the sweep-line module related to overlapping
        vertical segments were fixed. This module is used by the
        aggregate insert method that inserts a collection of curves at
        once.
-   Triangulation\_2
    -   added a filtered trait class in the regular triangulation
    -   added split and join operations in the triangulation data
        structure class
-   Alpha\_shapes\_3
    -   major changes in the implementation of the class
        Alpha\_shapes\_3.
    -   New implementation results in a true GENERAL mode allowing null
        and negative alpha-values. It also fixed the edges
        classification bug and introduces a classification of vertices.
-   Min\_ellipse\_2
    -   made access to approximate double representation public
    -   fixed bugs in conversion to double representation
    -   added `is_circle()` method
    -   minor performance improvements
-   Min\_sphere\_of\_spheres\_d:
    -   The models
        `Min_sphere_of_spheres_d_traits_2<K,FT,UseSqrt,Algorithm>`,
        `Min_sphere_of_spheres_d_traits_3<K,FT,UseSqrt,Algorithm>`, and
        `Min_sphere_of_spheres_d_traits_d<K,FT,Dim,UseSqrt,Algorithm>`
        of concept `MinSphereOfSpheresTraits` now represent a sphere as
        a `std::pair<Point,Radius>` (and not any more as a
        `CGAL::Weighted_point<Point,Weight>`)
    -   Internal code cleanup; in particular, implementation details
        don't pollute the namespace CGAL anymore
-   Polyhedron\_3
    -   New Tutorial on CGAL Polyhedron for Subdivision Algorithms with
        interactive demo viewer in source code available.
    -   Added example program for efficient self-intersection test. -
        Added small helper functions, such as vertex\_degree,
        facet\_degree, edge\_flip, and is\_closed.
-   Apollonius Graph (Voronoi of Circles)
    -   Reduced memory requirements by approximately a factor of two.

Release 3.0.1
-------------

Release date: February 2004

This is a bug-fix release. No new features have been added in 3.0.1.
Here is the list of bug-fixes.

### Polyhedral Surface

-   Fixed wrong include files for output support. Added example.

### Planar\_map

-   Fixed the so called "Walk-along-a-line" point-location strategy to
    correctly handle a degenerate case.

### 2D Triangulation

-   added missing figure in html doc
-   in Line\_face\_circulator\_2.h:
    Fixed changes made to support handles with a typedef to iterator.
    The fix concerns operator== and !=.

### Alpha\_shapes\_3

-   fixed classify member function for edges.

### Number types

-   Lazy\_exact\_nt:
    -   added the possibility to select the relative precision of
        `to_double()` (by default 1e-5). This should fix reports that
        some circumcenters computations have poor coordinates, e.g.
        nan).
    -   when exact computation is triggered, the interval is recomputed,
        this should speed up some kinds of computations.
-   `to_interval(Quotient<MP_Float>)`: avoid spurious overflows.

### Kernel

-   missing acknowledgment in the manual and minor clarification of
    `intersection()` documentation.

Release 3.0
-----------

Release date: October 2003

Version 3.0 differs from version 2.4 in the platforms that are supported
and in functionality. There have also been a number of bug fixes for
this release.

The license has been changed to either the LGPL (GNU Lesser General
Public License v2.1) or the QPL (Q Public License v1.0) depending on
each package. So CGAL remains free of use for you, if your usage meets
the criteria of these licenses, otherwise, a commercial license has to
be purchased from GeometryFactory.

Additional supported platforms:

-   MS Visual C++, version 7.1.
-   SunPro CC versions 5.4 and 5.5 on Solaris
-   GNU g++ versions 3.2 and 3.3 on Linux, Solaris, Irix, cygwin, and
    FreeBSD.
-   MipsPRO CC 7.30 and 7.40 with both the n32 and n64 ABIs.

The following platforms are no longer supported:

-   MS Visual C++, version 6.
-   GNU g++ 2.95.2 (2.95.3 is still supported)
-   Kai C++ and Borland C++, all versions

The following functionality has been added or changed:

**All**

-   The CORE library for exact computations is now distributed as part
    of CGAL as well.

### Kernels

-   3 typedefs have been added to ease the choice of a robust and fast
    kernel:
    -   Exact\_predicates\_inexact\_constructions\_kernel
    -   Exact\_predicates\_exact\_constructions\_kernel
    -   Exact\_predicates\_exact\_constructions\_kernel\_with\_sqrt
-   Progress has been made towards the complete adaptability and
    extensibility of our kernels.
-   New faster Triangle\_3 intersection test routines.
    *(see Erratum)*
-   Added a Kernel concept archetype to check that generic algorithms
    don't use more functionality than they should.
-   A few more miscellaneous functions.

### Basic Library

-   2D Apollonius Graph (new package)
    Algorithms for computing the Apollonius graph in two dimensions. The
    Apollonius graph is the dual of the Apollonius diagram, also known
    as the additively weighted Voronoi diagram. The latter can be
    thought of as the Voronoi diagram of a set of circles under the
    Euclidean metric, and it is a generalization of the standard Voronoi
    diagram for points. The algorithms provided are dynamic.
-   dD Min Sphere of Spheres (new package)
    Algorithms to compute the smallest enclosing sphere of a given set
    of spheres in R<sup>d</sup>. The package provides an algorithm with
    maximal expected running time *O(2<sup>O(d)</sup> n)* and a fast and
    robust heuristic (for dimension less than 30).
-   Spatial Searching (new package)
    Provides exact and approximate distance browsing in a set of points
    in *d*-dimensional space using implementations of algorithms
    supporting:
    -   both nearest and furthest neighbor searching
    -   both exact and approximate searching
    -   (approximate) range searching
    -   (approximate) *k*-nearest and *k*-furthest neighbor searching
    -   (approximate) incremental nearest and incremental furthest
        neighbor searching
    -   query items representing points and spatial objects.
-   **Kd-tree**
    this package is deprecated, its documentation is removed. It is
    replaced by the Spatial Searching package.
-   Largest\_empty\_rectangle\_2
    Given a set of points P in the plane, the class
    Largest\_empty\_iso\_rectangle\_2 is a data structure that maintains
    an iso-rectangle with the largest area among all iso-rectangles that
    are inside a given iso-rectangle bounding box, and that do not
    contain any point of the point set P.
-   2D Triangulation and 3D Triangulation
    -   The classes Triangulation\_data\_structure\_2 (and 3), which
        implements the data structure for 2D triangulation class, now
        makes use of CGAL::Compact\_container (see Support Library
        section below).
    -   The triangulation classes use a Rebind mechanism to provide the
        full flexibility on Vertex and Face base classes. This means
        that it is possible for the user to derive its own Face of
        Vertex base class, adding a functionality that makes use of
        types defined by the triangulation data structure like
        Face\_handle or Vertex\_handle.
    -   New classes Triangulation\_vertex\_base\_with\_info\_2 (and 3)
        and Triangulation\_face\_base\_with\_info\_2 (and 3) to make
        easier the customization of base classes in most cases.
-   2D Triangulation
    -   Regular triangulation provides an easy access to hidden points.
    -   The Triangulation\_hierarchy\_2, which provide an efficient
        location data structure, can now be used with any 2D
        triangulation class plugged in (including Regular
        triangulations).
-   3D Triangulation
    -   faster vertex removal function in Delaunay\_triangulation\_3.
    -   Delaunay\_triangulation\_3 is now independent of the order of
        insertions of the points (in case of degenerate cosphericity).
    -   Regular\_triangulation\_3 now hides vertices (and updates
        itself) when inserting a coinciding point with greater weight.
        This required a new predicate.
    -   deprecated functions: copy\_triangulation(), push\_back(),
        set\_number\_of\_vertices().
    -   Triangulation\_3 now gives non-const access to the data
        structure.
-   Interval Skip List (new package)
    An interval skip list is a data structure for finding all intervals
    that contain a point, and for stabbing queries, that is for
    answering the question whether a given point is contained in an
    interval or not.
-   Planar Maps and Arrangements
    The changes concern mainly the traits classes.
    1.  New traits hierarchy and interface: The set of requirements was
        made sound and complete. A couple of requirements were
        eliminated, few others were redefined, and some were renamed. A
        hierarchy of three traits classes for the Planar\_map\_2,
        Planar\_map\_with\_intersections\_2, and Arrangement\_2 types
        was established to include only the necessary requirements at
        each level. It was determined that for the aggregate insertion-
        operation based on a sweep-line algorithm only a subset of the
        requirements is needed. Preconditions were added where
        appropriate to tighten the requirements further.

        The following functions have been renamed:

        -   point\_is\_same() renamed to point\_equal()
        -   curve\_is\_same() renamed to curve\_equal()
        -   curve\_is\_in\_x\_range() renamed to point\_in\_x\_range()
        -   curve\_compare\_at\_x() renamed to
            curves\_compare\_y\_at\_x() Furthermore, a precondition has
            been added that the reference point is in the x-range of
            both curves.
        -   curve\_compare\_at\_x\_right() renamed to
            curves\_compare\_y\_at\_x\_to\_right(). Furthermore, a
            precondition has been added that both curves are equal at
            the reference point and defined to its right.
        -   curve\_compare\_at\_x\_left() renamed to
            curves\_compare\_y\_at\_x\_to\_left(). Furthermore, a
            precondition has been added that both curves are equal at
            the reference point and defined to its right.
        -   curve\_get\_point\_status() renamed to
            curve\_compare\_y\_at\_x(). Furthermore, a precondition has
            been added that the point is in the x-range of the curve.
            Consequently, the function now returns a Comparison\_result
            (instead of a special enum).
        -   make\_x\_monotone() renamed to curve\_make\_x\_monotone()
            See more details below.
        -   curve\_flip() renamed to curve\_opposite()

        The following functions have been removed:

        -   curve\_is\_between\_cw()
        -   point\_to\_left()
        -   point\_to\_right()
        -   is\_x\_monotone()
        -   point\_reflect\_in\_x\_and\_y()
        -   curve\_reflect\_in\_x\_and\_y()
        -   do\_intersect\_to\_right()
        -   do\_intersect\_to\_left()

        Most functions, are required by the PlanarMapTraits\_2 concept,
        except for the make\_x\_monotone(),
        nearest\_intersection\_to\_right(),
        nearest\_intersection\_to\_left(), curves\_overlap() and
        curve\_opposite(). PlanarMapWithIntersectionsTraits\_2 requires
        all these functions, except curve\_opposite(), needed only by
        the ArrangementTraits\_2 concept.

        Furthermore, the two functions curve\_compare\_at\_x\_left() and
        nearest\_intersection\_to\_left() can be omitted, if the two
        functions point\_reflect\_in\_x() and curve\_reflect\_in\_x()
        are implemented. Reflection can be avoided, if the two \_left
        functions are supplied.

    2.  The type X\_curve\_2 of the PlanarMapWithIntersectionsTraits\_2
        concept was renamed to X\_monotone\_curve\_2, and the
        distinction between this type and the Curve\_2 type was made
        firm. The method is\_x\_monotone() of the
        PlanarMapWithIntersectionsTraits\_2 concept was removed. The
        related method curve\_make\_x\_monotone() is now called for each
        input curve of type Curve\_2 when curves are inserted into a
        Planar\_map\_with\_intersections\_2 to subdivide the input curve
        into x-monotone sub-curves (and in case the curve is already
        x-monotone, this function is responsible for casting it to an
        x-monotone curve).
    3.  New and improved traits classes:
    4.  Conic traits - Arr\_conic\_traits\_2 Support finite segments of
        ellipses, hyperbolas and parabolas, as well as line segments.
        The traits require an exact real number- type, such as
        leda\_real or CORE::Expr.
    5.  Segment cached traits - Arr\_segment\_cached\_traits\_2 This
        class uses an improved representation for segments that helps
        avoiding cascaded computations, thus achieving faster running
        times. To work properly, an exact rational number-type should be
        used.
    6.  Polyline traits - Arr\_polyline\_traits\_2 The polyline traits
        class has been reimplemented to work in a more efficient,
        generic manner. The new class replaces the obsolete
        Arr\_polyline\_traits class. It is parameterized with a segment
        traits class.
    7.  Hyperbola and segment traits - Arr\_hyper\_segment\_traits\_2
        Supports line segments and segments of canonical hyperbolas.
        This is the type of curves that arise when projecting segments
        in three-space rotationally around a line onto a plane
        containing the line. Such projections are often useful in
        CAD/CAM problems.
    8.  Removed old traits class:
        -   The models of the PlanarMapWithIntersectionsTraits\_2
            concept below became obsolete, as the new conic traits,
            namely Arr\_conic\_traits\_2, supports the same
            functionality and is much more efficient.
            -   Arr\_circles\_real\_traits
            -   Arr\_segment\_circle\_traits
        -   The segment traits class and the new polyline traits class
            were reimplemented using standard CGAL-kernel calls. This
            essentially eliminated the corresponding leda traits
            classes, namely:
            -   Pm\_leda\_segment\_traits\_2
            -   Arr\_leda\_segment\_traits\_2
            -   Arr\_leda\_polyline\_traits

            With the use of the Leda\_rat\_kernel new external package
            the same functionality can be achieved with less overhead
            and more efficiency.
    9.  Sweep Line
        -   The Sweep\_line\_2 package was reimplemented. As a
            consequence it is much more efficient, its traits is tighter
            (namely neither the two \_left nor the reflection functions
            are required), and its interface has changed a bit.
            1.  The following global functions have been removed:
                -   sweep\_to\_produce\_subcurves\_2()
                -   sweep\_to\_produce\_points\_2()
                -   sweep\_to\_construct\_planar\_map\_2()

                Instead, the public methods of the Sweep\_line\_2 class
                listed below were introduced:
                -   get\_subcurves() - Given a container of curves, this
                    function returns a list of curves that are created
                    by intersecting the input curves.
                -   get\_intersection\_points() - Given a range of
                    curves, this function returns a list of points that
                    are the intersection points of the curves.
                -   get\_intersecting\_curves() - Given a range of
                    curves, this function returns an iterator to the
                    beginning of a range that contains the list of
                    curves for each intersection point between any two
                    curves in the specified range.

            2.  It is possible to construct a planar map with
                intersections (or an arrangement) by inserting a range
                of curves into an empty map. This will invoke the
                sweep-line process to construct the map more
                efficiently.
        -   New interface functions to the
            Planar\_map\_with\_intersections\_2 class. The
            Planar\_map\_with\_intersections\_2 class maintains a planar
            map of input curves that possibly intersect each other and
            are not necessarily x-monotone. If an input curve, or a set
            of input curves, are known to be x-monotone and pairwise
            disjoint, the new functions below can be used to insert them
            into the map efficiently.

-   Polyhedral Surface
    -   The old design that was deprecated since CGAL 2.3 has been
        removed.
    -   Class `Polyhedron_incremental_builder_3`:
        -   Renamed local enum `ABSOLUTE` to `ABSOLUTE_INDEXING`, and
            `RELATIVE` to `RELATIVE_INDEXING` to avoid conflicts with
            similarly named macros of another library.
        -   Changed member functions `add_vertex()`, `begin_facet()`,
            and `end_facet()` to return useful handles.
        -   Added `test_facet()` to check facets for validity before
            adding them.
        -   Added `vertex( size_t i)` to return `Vertex_handle` for
            index `i`.
-   Halfedge Data Structure
    -   The old design that was deprecated since CGAL 2.3 has been
        removed.

### Support Library

-   New container class Compact\_container, which (roughly) provides the
    flexibility of std::list, with the memory compactness of
    std::vector.
-   Geomview\_stream: added a function gv.draw\_triangles(InputIterator
    begin, InputIterator end) which draws a set of triangles much more
    quickly than one by one.
-   Number types:
    -   number types are now required to provide a function:
        std::pair&lt;double, double&gt; to\_interval(const NT &).
    -   number types are now required to provide mixed operators with
        "int".
    -   CLN support removed.
    -   faster square() for MP\_Float.
    -   added Gmp\_q.
-   Qt\_widget:
    -   New classes:
        -   Qt\_help\_window: provides a simple way to show some helpful
            information about a demo as an HTML page.
        -   Qt\_widget\_history: provides basic functionality to
            manipulate intervals of Qt\_widget class. The current
            visible area of Qt\_widget is mapped to an interval. Each
            interval could be stored in the Qt\_widget\_history object.
            So you can use this object to navigate in history. It is
            mostly used by Qt\_widget\_standard\_toolbar.
    -   Changes:
        -   Qt\_widget\_standard\_toolbar: is derived from QToolBar
            class, so pay attention to modify your code, if you used
            this class. Some public methods were introduced to control
            the history object that the toolbar use to navigate.
        -   the icons are now part of libCGALQt.
    -   Deprecated members of Qt\_widget:
        -   add\_to\_history(), clear\_history(), back(), forth(): use
            forward(), back() and clear\_history() of the
            Qt\_widget\_standard\_toolbar instead.
        -   custom\_redraw(): use redraw\_on\_back() and
            redraw\_on\_front() instead.
    -   Optimizations: the output operators of the following classes
        have been optimized:
        -   CGAL::Segment\_2 (now tests for intersection with the
            drawing area)
        -   CGAL::Triangle\_2 (now tests for intersection with the
            drawing area)
        -   CGAL::Triangulation\_2 (is optimized for faster display on
            zooming)

### Erratum in the Kernel manual

-   Intersection test routines

    The documentation of CGAL::do\_intersect should mention, for the 3D
    case:
    Also, in three-dimensional space *Type1* can be

    -   either *Plane\_3&lt;Kernel&gt;*
    -   or *Triangle\_3&lt;Kernel&gt;*

    and *Type2* any of

    -   *Plane\_3&lt;Kernel&gt;*
    -   *Line\_3&lt;Kernel&gt;*
    -   *Ray\_3&lt;Kernel&gt;*
    -   *Segment\_3&lt;Kernel&gt;*
    -   *Triangle\_3&lt;Kernel&gt;*

    In the same way, for *Kernel::DoIntersect\_3*:
    for all pairs *Type1* and *Type2*, where the type *Type1* is

    -   either *Kernel::Plane\_3*
    -   or *Kernel::Triangle\_3*

    and *Type2* can be any of the following:

    -   *Kernel::Plane\_3*
    -   *Kernel::Line\_3*
    -   *Kernel::Ray\_3*
    -   *Kernel::Segment\_3*
    -   *Kernel::Triangle\_3*

    Philippe Guigue (INRIA Sophia-Antipolis) should be mentioned as one
    of the authors.

Release 2.4
-----------

Release date: May 2002

Version 2.4 differs from version 2.3 in the platforms that are supported
and in functionality. There have also been a number of bug fixes for
this release.

Additional supported platforms:

-   Microsoft Visual C++, version 7.
-   SunPro 5.3 (with patch 111685-05) on Solaris
-   g++ 3.1 on Linux and Solaris

The following functionality has been added or changed:


### Kernels

-   Point\_d has been removed from the 2D and 3D kernels. This type is
    now available from the d-dimensional kernel only.

### Basic Library

-   2D Polygon Partitioning
    Traits requirements for optimal partitioning have been changed
    slightly.

-   2D Sweep line
    A new package that implements a sweep-line algorithm to compute
    arrangements of curves for different families of curves, which are
    not necessarily line segments (e.g., it also works for circular
    arcs). The resulting output can be the list of vertex points, the
    resulting subcurves or a planar map.

-   Planar Maps and Arrangements
    -   New quicker insertion functions of Planar\_map\_2 for cases
        where more precomputed information is available regarding the
        position of the inserted curve in the map.
    -   New query function for planar maps that determines whether a
        given point is within a given face of the planar map.
    -   New iterator over edges of planar maps in addition to the
        existing iterator over halfedges.
    -   New copy constructor and assignment operator for arrangements.



-   Polyhedral Surface
    -   new design introduced with release 2.3 now supported by VC7
        compiler
    -   Extended functionality of Polyhedron\_incremental\_builder:
        absolute indexing allows one to add new surfaces to existing
        ones.



-   2D Triangulation
    -   There is a new triangulation data structure replacing the two
        previous ones. This new data structure is coherent with the 3d
        triangulation data structure and offer the advantages of both
        previous ones. Backward compatibility is ensured and this change
        is transparent for the user of triangulation classes.
    -   Constrained and Delaunay constrained triangulations are now able
        to handle intersecting input constraints. The behavior of
        constrained triangulations with respect to intersection of input
        constraints can be customized using an intersection tag.
    -   A new class Constrained\_triangulation\_plus offers a
        constrained hierarchy on top of a constrained triangulations.
        This additional data structure describes the subdivision of the
        original constraints into edges of the triangulations.



-   3D Triangulation
    -   Running time improved by a better and more compact management of
        memory allocation
    -   Various improvements and small functionalities added:
        -   Triangulation\_3&lt;GT,Tds&gt;::triangle() returns a
            triangle oriented towards the outside of the cell c for
            facet (c,i)
        -   New function insert(Point, Locate\_type, Cell\_handle, int,
            int) which avoids the location step.
        -   New function to get access to cells in conflict in a
            Delaunay insertion : find\_conflicts() and
            insert\_in\_hole()
        -   New function TDS::delete\_cells(begin, end).
        -   New functions : degree(v), reorient(),
            remove\_decrease\_dimension(), remove\_from\_simplex().
    -   Changes of interface:
        -   vertices and cells are the same for the triangulation data
            structure and the geometric triangulation
        -   the triangulation data structure uses Vertex\_handle (resp
            Cell\_handle) instead of Vertex\* (resp Cell\*).
        -   incident\_cells() and incident\_vertices() are templated by
            output iterators
        -   changes in the iterators and circulators interface:
            -   Iterators and circulators are convertible to handles
                automatically, no need to call "-&gt;handle()" anymore.
            -   Vertex\_iterator split into All\_vertices\_iterator and
                Finite\_vertices\_iterator (and similar for cells...).
            -   TDS::Edge/Facet iterators now support operator-&gt;.



-   2D Search structures
    Additional range search operations taking a predicate functor have
    been added

### Support Library

-   Qt\_widget
    -   We have added a new class for visualization of 2D CGAL objects.
        It is derived from Trolltech's Qt class QWidget and privdes a
        used to scale and pan.
    -   Some demos were developed for the following packages: 2D Alpha
        shapes, 2D Convex Hull, Largest empty 2D rectangle, Maximum
        k-gon, Minimum ellipse, Minimum 2D quadrilateral, 2D polygon
        partitioning 2D regular and constrained triangulation.
    -   Tutorials are available to help users get used to Qt\_widget



-   Timer
    Fixed Timer class (for user process time) to have no wrap-around
    anymore on Posix-compliant systems.

The following functionality is no longer supported:

-   Planar maps of infinite curves (the so-called planar map
    bounding-box).

Bugs in the following packages have been fixed: 3D Convex hull, 2D
Polygon partition, simple polygon generator

Also attempts have been made to assure compatibility with the upcoming
LEDA release that introduces the leda namespace.

### Known problems

-   2D Nef Polyhedra contains a memory leak. Memory problems are also
    the likely cause of occasional run-time errors on some platforms.
-   The d-dimensional convex hull computation produces run-time errors
    on some platforms because of memory management bugs.
-   The new Halfedge Data Structure design introduced with release 2.3
    does not work on VC6. See the release notes in the manual for more
    information.
-   The following deficiencies relate to planar maps, planar maps of
    intersecting curves (pmwx), arrangements and sweep line.
    -   On KCC, Borland and SunPro we guarantee neither compilation nor
        correct execution for all of the packages above.
    -   On VC6 and VC7 we guarantee neither compilation nor correct
        execution of the sweep line package.
    -   On CC (on Irix 6.5) the trapezoidal decomposition point location
        strategy is problematic when used with planar maps, pmwx, or
        arrangements (mind that this is the default for planar maps).
    -   On CC (on Irix 6.5) sweep line with polyline traits does not
        compile (mind that the so-called leda polyline traits does
        compile).
    -   On g++ (on Irix 6.5) the segment-circle
        (Arr\_segment\_circle\_traits\_2) traits does not compile for
        either of the above packages.

Release 2.3
-----------

Release date: August 2001

Version 2.3 differs from version 2.2 in the platforms that are supported
and in functionality.

Additional supported platform:

-   Gnu g++ 3.0 on Solaris and Linux

The following functionality has been added:


### Kernels

-   The 2D and 3D kernels now serve as models of the new kernel concept
    described in the recent paper, "An Adaptable and Extensible Geometry
    Kernel" by Susan Hert, Micheal Hoffmann, Lutz Kettner, Sylvain Pion,
    and Michael Seel to be presented at WAE 2001 (and soon available as
    a technical report). This new kernel is completely compatible with
    the previous design but is more flexible in that it allows geometric
    predicates as well as objects to be easily exchanged and adapted
    individually to users' needs.
-   A new kernel called `Simple_homogeneous` is available. It is
    equivalent to `Homogeneous` but without reference-counted objects.
-   A new kernel called `Filtered_kernel` is available that allows one
    to build kernel traits classes that use exact and efficient
    predicates.
-   There are two classes, `Cartesian_converter` and
    `Homogeneous_converter` that allows one to convert objects between
    different Cartesian and homogeneous kernels, respectively.
-   A new d-dimensional kernel, `Kernel_d` is available. It provides
    diverse kernel objects, predicates and constructions in d dimensions
    with two representations based on the kernel families `Cartesean_d`
    and `Homogeneous_d`

### Basic Library

Almost all packages in the basic library have been adapted to the new
kernel design to realize the flexibility this design makes possible. In
several packages, this means that the traits class requirements have
changed to conform to the function objects offered in the kernels so the
kernels themselves can be used as traits classes in many instances.
-   2D Convex Hull
    The traits requirements have changed slightly to bring them in line
    with the CGAL kernels.
-   3D Convex Hull
    -   The function `convex_hull_3` now uses a new implementation of
        the quickhull algorithm and no longer requires LEDA.
    -   A new `convex_hull_incremental_3` function based on the new
        d-dimensional convex hull class is available for comparison
        purposes.


-   `Convex_hull_d, Delaunay_d`
    Two new application classes offering the calculation of
    d-dimensional convex hulls and delaunay triangulations

-   Polygons and Polygon Operations
    -   The traits class requirements have been changed.
    -   The simplicity test has a completely new implementation.
    -   Properties like convexity, simplicity and area can now be cached
        by polygons. You need to set a flag to select this behavior.




-   Planar Nef Polyhedra
    A new class (`Nef_polyhedron_2`) representing planar Nef polyhedra =
    rectilinearly bounded points sets that are the result of binary and
    topological operations starting from halfplanes.

-   A new package offering functions to partition planar polygons into
    convex and y-monotone pieces is available.

-   Planar Maps and Arrangements
    -   A new class `Planar_map_with_intersections_2<Planar_map>` for
        planar maps of possibly intersecting, possibly non-x-monotone,
        possibly overlapping curves (like `Arrangement_2` but without
        the hierarchy tree).
    -   I/O utilities for planar maps and arrangements for textual and
        graphical streams. (It is possible to save and later reload
        built planar maps or arrangements.)
    -   New arrangement traits class for line segments and circular arcs
        (`Arr_segment_circle_traits<NT>`).
    -   New faster traits for polylines specialized for using the LEDA
        rational kernel (`Arr_leda_polylines_traits`). The LEDA traits
        for segments was also made faster.
    -   A new point location strategy
        (`Pm_simple_point_location<Planar_map>`).



-   Halfedge Data Structure

    The halfedge data structure has been completely revised. The new
    design is more in line with the STL naming scheme and it provides a
    safe and coherent type system throughout the whole design (no void\*
    pointers anymore), which allows for better extendibility. A user can
    add new incidences in the mesh easily. The new design also uses
    standard allocators with a new template parameter that has a
    suitable default.

    The old design is still available, but its use is deprecated, see
    the manual of deprecated packages for its documentation. Reported
    bugs in copying the halfedge data structure (and therefore also
    polyhedral surfaces) have been fixed in both designs. Copying a
    list-based representation is now based on hash maps instead of
    std::map and is therefore considerably faster.

-   Polyhedral Surface

    The polyhedral surface has been rewritten to work with the new
    halfedge data structure design. The user level interface of the
    `CGAL::Polyhedron_3` class is almost backwards compatible with the
    previous class. The exceptions are the template parameter list,
    everything that relies on the flexibility of the underlying halfedge
    data structure, such as a self-written facet class, and that the
    distinction between supported normals and supported planes has been
    removed. Only planes are supported. See the manuals for suggestions
    how to handle normals instead of planes.

    More example programs are provided with polyhedral surfaces, for
    example, one about Euler operator and one computing a subdivision
    surface given a control mesh as input.

    The old design is still available for backwards compatibility and to
    support older compiler, such as MSVC++6.0. For the polyhedral
    surface, old and new design cannot be used simultaneously (they have
    identical include file names and class names). The include files
    select automatically the old design for MSVC++6.0 and the new design
    otherwise. This automatism can be overwritten by defining
    appropriate macros before the include files. The old design is
    selected with the `CGAL_USE_POLYHEDRON_DESIGN_ONE` macro. The new
    design is selected with the `CGAL_USE_POLYHEDRON_DESIGN_TWO`
    macro.

-   2D Triangulation
    -   The geometric traits class requirements have been changed to
        conform to the new CGAL kernels. CGAL kernel classes can be used
        as traits classes for all 2D triangulations except for regular
        triangulations.
    -   Additional functionality:
        -   dual method for regular triangulations (to build a power
            diagram)
        -   unified names and signatures for various "find\_conflicts()"
            member functions in Delaunay and constrained Delaunay
            triangulation.
        -   As an alternative to the simple insert() member function,
            insertion of points in those triangulation can be performed
            using the combination of find\_conflicts() and star\_hole()
            which eventually allows the user to keep track of deleted
            faces.
    -   More demos and examples


-   3D Triangulation
    -   Major improvements
        -   A new class `Triangulation_hierarchy_3` that allows a faster
            point location, and thus construction of the Delaunay
            triangulation
        -   A new method for removing a vertex from a Delaunay
            triangulation that solves all degenerate cases
        -   Running time of the usual location and insertion methods
            improved
    -   A bit more functionality, such as
        -   New geomview output
        -   dual methods in Delaunay triangulations to draw the Voronoi
            diagram
    -   More demos and examples
    -   Changes in interface
        -   Traits classes requirements have been modified
        -   The kernel can be used directly as a traits class (except
            for regular triangulation)
        -   insert methods in `Triangulation_data_structure` have a new
            interface


-   A new class (`Alpha_shapes_3`) that computes Alpha shapes of point
    sets in 3D is available.

-   The traits requirements for matrix search and minimum quadrilaterals
    have been changed to bring them in line with the CGAL kernels.

-   Point\_set\_2
    -   now independent of LEDA; based on the CGAL Delaunay
        triangulation
    -   traits class requirements adapted to new kernel concept.
    -   function template versions of the provided query operations are
        available

### Support Library

-   Number types:
    -   `Lazy_exact_nt<NT>` is a new number type wrapper to speed up
        exact number types.
    -   `MP_Float` is a new multiprecision floating point number type.
        It can do exact additions, subtractions and multiplications over
        floating point values.
-   `In_place_list` has a new third template parameter (with a suitable
    default) for an STL-compliant allocator.
-   `Unique_hash_map` is a new support class.
-   `Union_find` is a new support class.
-   `Geomview_stream` :
    -   Geomview version 1.8.1 is now required.
    -   no need to have a `~/.geomview` file anymore.
    -   new output operators for triangulations.
    -   new output operators for `Ray_2`, `Line_2`, `Ray_3`, `Line_3`,
        `Sphere_3`.
    -   various new manipulators.
-   Window stream In cooperation with Algorithmic Solutions, GmBH
    (distributors of the LEDA library), we can now offer a visualization
    package downloadable in binary form that supports visualization on a
    ported version of the LEDA window lib.

Release 2.2
-----------

Release date: October 2000

Version 2.2 differs from version 2.1 in the platforms that are supported
and in functionality.

Additional supported platforms:

-   the KAI compiler (4.0) on Solaris 5.8
-   Borland C++ (5.5)

The following functionality has been added:

-   There is a new, non-reference-counted kernel, Simple\_cartesian.
    Because reference counting is not used, and thus coordinates are
    stored within a class, debugging is easier using this kernel. This
    kernel can also be faster in some cases than the reference-counted
    Cartesian kernel.
-   New optimization algorithms
    -   Min\_annulus\_d - Algorithm for computing the smallest enclosing
        annulus of points in arbitrary dimension
    -   Polytope\_distance\_d - Algorithm for computing the (squared)
        distance between two convex polytopes in arbitrary dimension
    -   Width\_3 - Algorithm for computing the (squared) width of points
        sets in three dimensions
-   2D Triangulations
    -   There are now two triangulation data structures available in
        CGAL. The new one uses a list to store the faces and allows one
        to represent two-dimensional triangulations embedded in three
        spaces as well as planar triangulations.
    -   The triangulation hierarchy which allows fast location query is
        now available.
-   Infinite objects can now be included in planar maps.
-   Removal as well as insertions of vertices for 3D Delaunay
    triangulations is now possible.
-   A generator for \`\`random'' simple polygons is now available.
-   In directory demo/Robustness, programs that demonstrate typical
    robustness problems in geometric computing are presented along with
    the solutions to these problems that CGAL provides.

The following functionality has been removed:

-   The binary operations on polygons (union, intersection ...) have
    been removed. Those operations were not documented in the previous
    release (2.1). Arrangements can often be used as a substitute.

Release 2.1
-----------

Release date: January 2000

Version 2.1 differs from version 2.0 in the platforms that are supported
and in functionality.

Supported platforms:

-   the newest gnu compiler (2.95.2) on Sun, SGI, Linux and Windows.
-   the Microsoft Visual C++ compiler, version 6.
-   the mips CC compiler version 7.3 under Irix.

Support for the old g++ compiler (2.8) and for mips CC 7.2 has been
dropped.

The following functionality has been added:
-   Alpha shapes and weighted alpha shapes in 2D. Alpha shapes are a
    generalization of the convex hull of a point set.
-   Arrangements in 2D. Arrangements are related to and based on planar
    maps. The major difference between the two is that curves are
    allowed to intersect in the case of arrangements.
-   Extensions to triangulations in 2D. Constrained triangulations are
    now dynamic: they support insertions of new constraint as well as
    removal of existing constraints. There are also constrained Delaunay
    triangulations.
-   Triangulations in 3D were added, both Delaunay triangulations and
    regular triangulations.
-   Min\_quadrilateral optimizations have been added. These are
    algorithms to compute the minimum enclosing rectangle/parallelogram
    (arbitrary orientation) and the minimum enclosing strip of a convex
    point set.
-   2d Point\_set is a package for 2d range search operations, Delaunay
    triangulation, nearest neighbor queries. This package works only if
    LEDA is installed.
-   Support for GeoWin visualization library. This also depends on LEDA.
-   Support for using the CLN number type together with CGAL.

Release 2.0
-----------

Release date: June 1999

The main difference from release 1.2 is the introduction of namespaces
-- namespace `std` for code from the standard library and namespace
`CGAL` for the CGAL library.

Release 1.2
-----------

Release date: January 1999

Additions to release 1.1 include:

-   topological map
-   planar map overlay
-   regular and constrained triangulations

Release 1.1
-----------

Release date: July 1998

Additions to release 1.0 include:

-   3D intersections
-   kD points
-   3D convex hull
-   kD smallest enclosing sphere

Release 1.0
-----------

Release date: April 1998

Additions to release 0.9 include:

-   Polyhedral surfaces
-   Halfedge Data Structure
-   Planar maps

Release 0.9
-----------

Release date: June 1997

Initial (beta) release of the CGAL library.<|MERGE_RESOLUTION|>--- conflicted
+++ resolved
@@ -3,11 +3,8 @@
 
 ## [Release 6.1](https://github.com/CGAL/cgal/releases/tag/v6.1)
 
-<<<<<<< HEAD
 Release date: June 2025
 
-### General Changes
-=======
 ### General Changes
 - The minimal supported version of Boost is now 1.74.0.
 
@@ -15,7 +12,6 @@
 - Added the function `CGAL::Polygon_mesh_processing::discrete_mean_curvature` and `CGAL::Polygon_mesh_processing::discrete_Guassian_curvature` to evaluate the discrete curvature at a vertex of a mesh.
 - Added the function `CGAL::Polygon_mesh_processing::angle_sum` to compute the sum of the angles around a vertex.
 
->>>>>>> 299a89f2
 
 ### [Algebraic Kernel](https://doc.cgal.org/6.1/Manual/packages.html#PkgAlgebraicKernelD)
 
