# Release History


## [Release 6.1](https://github.com/CGAL/cgal/releases/tag/v6.1)

### General Changes
- The minimal supported version of Boost is now 1.74.0.

### [dD Fréchet Distance](https://doc.cgal.org/6.1/Manual/packages.html#FrechetDistance) (new package)
- This package provides functions for computing the Fréchet distance of polylines in any dimension under the Euclidean metric.

### [3D Constrained Triangulations](https://doc.cgal.org/6.1/Manual/packages.html#PkgConstrainedTriangulation3) (new package)
-   This package adds the function `CGAL::make_conforming_constrained_Delaunay_triangulation_3()`
    to create a conforming constrained Delaunay triangulation in 3D, which can be represented by the new
    class template `CGAL::Conforming_constrained_Delaunay_triangulation_3`.

### 2D Triangulations on Hyperbolic Surfaces (new package)
-   This package enables building and handling triangulations of closed orientable hyperbolic surfaces.
    It offers functions for the generation of the triangulation from a convex fundamental domain,
    the Delaunay flip algorithm and the construction of a portion of the lift of the triangulation
    in the Poincaré disk. A method is offered that generates such domains in genus two.

### 3D Isosurfacing (new package)

-   This package provides algorithms to extract isosurfaces from different inputs. The input is represented
    as a 3D domain and can be an implicit function or a %Cartesian grid. The output is an indexed face
    set that stores an isosurface in the form of a surface mesh. The provided algorithms include Marching Cubes,
    topologically correct Marching Cubes, and Dual Contouring.

### [Polygon Mesh Processing](https://doc.cgal.org/6.1/Manual/packages.html#PkgPolygonMeshProcessing)
- Added the function `CGAL::Polygon_mesh_processing::discrete_mean_curvature` and `CGAL::Polygon_mesh_processing::discrete_Guassian_curvature` to evaluate the discrete curvature at a vertex of a mesh.
- Added the function `CGAL::Polygon_mesh_processing::angle_sum` to compute the sum of the angles around a vertex.
<<<<<<< HEAD
- Added a function in the [visitor of the corefinement based methods](https://doc.cgal.org/6.1/Polygon_mesh_processing/classPMPCorefinementVisitor.html)
  to know faces in the output meshes that are corresponding to input coplanar faces.
-   Added the function `CGAL::Polygon_mesh_processing::approximated_centroidal_Voronoi_diagram_remeshing()`
    to remesh triangle meshes. This remeshing algorithm uses clustering on polygonal meshes as to
    approximate a Centroidal Voronoi Diagram construction, and can move vertices as to recover
    sharp features and corners.
- New implementation of `CGAL::Polygon_mesh_processing::clip()` with a plane as clipper that is much faster and is now able to handle non-triangulated surface meshes.
- New implementation of `CGAL::Polygon_mesh_processing::split()` with a plane as clipper that is much faster and is now able to handle non-triangulated surface meshes.
- Added the function `CGAL::Polygon_mesh_processing::refine_with_plane()`, which enables users to refine a mesh with their intersection with a plane.

### [Point Set Processing](https://doc.cgal.org/6.1/Manual/packages.html#PkgPointSetProcessing3)
- Added `poisson_eliminate()` to downsample a point cloud to a target size while providing Poisson disk property, i.e., a larger minimal distance between points.
=======
- Added the parameter `apply_iterative_snap_rounding` to the function `CGAL::Polygon_mesh_processing::autorefine_triangle_soup()`. When set to `true`, the coordinates are rounded to fit in double and may perform additional subdivisions to ensure the output is free of self-intersections.
>>>>>>> bd0e60e9

### [Algebraic Kernel](https://doc.cgal.org/6.1/Manual/packages.html#PkgAlgebraicKernelD)
-   **Breaking change**: Classes based on the RS Library are no longer provided.

### [BGL](https://doc.cgal.org/6.1/Manual/packages.html#PkgBGL)
-   Added the function `CGAL::Euler::remove_degree_2_vertex()`, which enables users to remove vertices which have exactly two incident edges.

### [2D Arrangements](https://doc.cgal.org/6.1/Manual/packages.html#PkgArrangementOnSurface2)

-   Introduces two traits decorators, namely `Arr_tracing_traits_2` and `Arr_counting_traits_2`, which can be used to extract debugging and informative metadata about the traits in use while a program is being executed.
-   Fixed the Landmark point-location strategy so that it can be applied to arrangements on a sphere.
-   Fixed a bug in the extensions of vertex and halfedge types of the DCEL when used to instantiate Arrangement_with_history_2 or similar arrangement classes that derive from Arrangement_2.
-   Renamed the prefix of the names of all concepts in the Arrangement_on_surface_2 package from "Arrangement" to "Aos".
-   Renamed the old concept `AosApproximateTraits_2` to `AosApproximatePointTraits_2` to make room for the new concept `AosApproximateTraits_2`. This concept requires the provision of a functor called `Approximate_2` that has an operator that approximates the coordinates of a point.
-   Introduced a new concept called `AosApproximateTraits_2`. It refines the concept `AosApproximatePointTraits_2`. This concept requires the provision of a functor called `Approximate_2`. In addition to an operator that approximates the coordinates of a point, it also requires the provision of (i) an operator that approximates a points, and (ii) an operator that approximates a curve.
-   Changed all "typedef" style statements in the user manual to "using" style. (Observe that a similar update to the examples has already been made in a previous release.)
-   Fixed do_intersect() of a 2D Arrangement and a curve.

### [3D Mesh Generation](https://doc.cgal.org/6.1/Manual/packages.html#PkgMesh3)

-   Added two new meshing parameters that enable mesh initialization customization :
  - `initial_points_generator` : enables the user to specify a functor that generates initial points,
  - `initial_points` : enables the user to specify a `Range` of initial points.
-   Added a new meshing parameter `surface_only`, to improve performances when the user is only interested in surface mesh generation.

### [Poisson Surface Reconstruction](https://doc.cgal.org/6.1/Manual/packages.html#PkgPoissonSurfaceReconstruction3)
-   Added a new mesh domain `Poisson_mesh_domain_3` that integrates some optimizations from the deprecated 3D Surface Mesh Generation package.

### [3D Subdivision Methods](https://doc.cgal.org/6.1/Manual/packages.html#PkgSurfaceSubdivisionMethod3)

-   Added a new named parameter for `CGAL::Subdivision_method_3::Loop_subdivision()` and
    `CGAL::Subdivision_method_3::CatmullClark_subdivision()`, which enables users to subdivide
    a mesh without modifying its geometry.

### [2D Triangulations](https://doc.cgal.org/6.1/Manual/packages.html#PkgTriangulation2)

-  **Breaking change**: In the class template `Constrained_triangulation_plus_2`, the value type of the range returned
   by `subconstraints()` has changed from `const std::pair<const Subconstraint, std::list<Context>*>` to `Subconstraint`.
   The old range type is now returned by a new function named `subconstraints_and_contexts()`.

### [Polygon Repair](https://doc.cgal.org/6.1/Manual/packages.html#PkgPolygonRepair)

-   Add a the non-zero rule, as well as functions to compute the conservative inner and outer hull of similar polygons.

### Triangulations
-   All triangulations now offer the functions `point(Vertex_handle)` and `point(Simplex, int)`, which enables users to access the geometric position of a vertex and of the i-th vertex of a simplex of a triangulation.



### [CGAL and the Boost Graph Library (BGL)](https://doc.cgal.org/6.1/Manual/packages.html#PkgBGL)

-   Added the function `dijkstra_shortest_path()` which computes the geometrically shortest sequence of halfedges between two vertices.

## [Release 6.0.1](https://github.com/CGAL/cgal/releases/tag/v6.0.1)

### [Poisson Surface Reconstruction](https://doc.cgal.org/6.0.1/Manual/packages.html#PkgPoissonSurfaceReconstruction3)
-   Made the implicit function thread-safe so that the parallel version of `make_mesh_3()` can be used.

## [Release 6.0](https://github.com/CGAL/cgal/releases/tag/v6.0)

Release date: September 2024

### General Changes

- CGAL 6.0 is the first release of CGAL that requires a C++ compiler
  with the support of C++17 or later. The new list of supported compilers is:
  - Visual C++ 15.9, 16.10, 17.0 (from Visual Studio 2017, 2019 and 2022) or later
  - Gnu g++ 11.4.0 or later (on Linux or macOS)
  - LLVM Clang version 15.0.7 or later (on Linux)
  - Apple Clang compiler versions 10.0.1, 12.0.5, and 15.0.0 (on macOS)
- The minimal supported version of Boost is now 1.72.0.
- GMP/MPFR are no longer mandatory to use CGAL, [Boost.Multiprecision](https://www.boost.org/doc/libs/1_72_0/libs/multiprecision/doc/html/index.html).
  can be used instead.
- The CGAL `Core` library is no longer based on GMP, but on
  [Boost.Multiprecision](https://www.boost.org/doc/libs/1_72_0/libs/multiprecision/doc/html/index.html).
  Either GMP backend or Boost backend can be used.
- All demos are now based on Qt6.
- **Breaking change**: The CMake file `UseCGAL.cmake` has been removed from CGAL.
  Usages of the CMake variables `${CGAL_USE_FILE}` and `${CGAL_LIBRARIES}` must be replaced
  by a link to the imported target `CGAL::CGAL`, for example:
  `target_link_library(your_target PRIVATE CGAL::CGAL)`.

### [Kinetic Space Partition](https://doc.cgal.org/6.0/Manual/packages.html#PkgKineticSpacePartition) (new package)

-   This package implements kinetic space partition: based on a set of planar input shapes,
    the bounding box of the input data is split into convex volumes. The complexity of the partition
    can be adjusted with a single parameter.

### [Kinetic Surface Reconstruction](https://doc.cgal.org/6.0/Manual/packages.html#PkgKineticSurfaceReconstruction) (new package)

-   The package implements a piece-wise planar surface reconstruction pipeline from point clouds
    combining methods from the [Shape Detection](https://doc.cgal.org/6.0/Manual/packages.html#PkgShapeDetection),
    [Shape Regularization](https://doc.cgal.org/6.0/Manual/packages.html#PkgShapeRegularization)
    and [Kinetic Shape Partition](https://doc.cgal.org/6.0/Manual/packages.html#PkgKineticSpacePartition) packages
    and graph-cut to reconstruct surfaces from point clouds.

### [Basic Viewer](https://doc.cgal.org/6.0/Basic_viewer/index.html#Chapter_Basic_viewer) (new package)

-   The basic viewer package provides interactive visualization for most CGAL packages,
    such as [2D Arrangements](https://doc.cgal.org/6.0/Manual/packages.html#PkgArrangementOnSurface2),
    [2D Regularized Boolean Set-Operations](https://doc.cgal.org/6.0/Manual/packages.html#PkgBooleanSetOperations2),
    [Linear Cell Complex](https://doc.cgal.org/6.0/Manual/packages.html#PkgLinearCellComplex),
    [3D Boolean Operations on Nef Polyhedra](https://doc.cgal.org/6.0/Manual/packages.html#PkgNef3),
    [2D Periodic Triangulations](https://doc.cgal.org/6.0/Manual/packages.html#PkgPeriodic2Triangulation2),
    [3D Point Set](https://doc.cgal.org/6.0/Manual/packages.html#PkgPointSet3),
    [2D Polygons](https://doc.cgal.org/6.0/Manual/packages.html#PkgPolygon2),
    [3D Polyhedral Surface](https://doc.cgal.org/6.0/Manual/packages.html#PkgPolyhedron),
    [2D Straight Skeleton and Polygon Offsetting](https://doc.cgal.org/6.0/Manual/packages.html#PkgStraightSkeleton2),
    [Surface Mesh](https://doc.cgal.org/6.0/Manual/packages.html#PkgSurfaceMesh),
    [2D Triangulations](https://doc.cgal.org/6.0/Manual/packages.html#PkgTriangulation2),
    [3D Triangulations](https://doc.cgal.org/6.0/Manual/packages.html#PkgTriangulation3),
    [2D Voronoi Diagrams](https://doc.cgal.org/6.0/Manual/packages.html#PkgVoronoiDiagram2),
    and more.
    The most simple use case of the basic viewer is the call of the global `CGAL::draw()` function.
    There is one such `draw()` function for each CGAL package that has a basic viewer. Such a call opens
    an interactive window showing the given model and allowing to navigate in the scene,
    show or hide some specific cells, show the interior of the model if any, etc.
    The `Basic_viewer` is based on Qt6.

### [Polygon Repair](https://doc.cgal.org/6.0/Manual/packages.html#PkgPolygonRepair) (new package)

-   This package provides algorithms to repair 2D polygons, polygons with holes,
    and multipolygons with holes, by selecting faces of the arrangement of the input
    using the odd-even heuristic.

### [2D and 3D Linear Geometry Kernel](https://doc.cgal.org/6.0/Manual/packages.html#PkgKernel23)

-   **Breaking change**: Replaced all instances of `boost::variant` with `std::variant`
    in the intersection functions.
-   **Breaking change**: Replaced all instances of `boost::optional` with `std::optional`
    in the intersection functions.

### [3D Polyhedral Surface](https://doc.cgal.org/6.0/Manual/packages.html#PkgPolyhedron)

-   The demo of this package, also known as "Polyhedron Demo" has been renamed "CGAL Lab"
    and moved to its own package ("Lab").

### [2D and 3D Fast Intersection and Distance Computation (AABB Tree)](https://doc.cgal.org/6.0/Manual/packages.html#PkgAABBTree)

- The AABB tree can now be used with 2D or 3D primitives:
  - The concepts `AABBGeomTraits` and `AABBRayIntersectionGeomTraits`
    have been replaced by [`AABBGeomTraits_3`](https://doc.cgal.org/6.0/AABB_tree/classAABBGeomTraits__3.html)
    and by [`AABBRayIntersectionGeomTraits_3`](https://doc.cgal.org/6.0/AABB_tree/classAABBRayIntersectionGeomTraits__3.html),
    respectively.
  - The concepts [`AABBGeomTraits_2`](https://doc.cgal.org/6.0/AABB_tree/classAABBGeomTraits__2.html)
    and [`AABBRayIntersectionGeomTraits_2`](https://doc.cgal.org/6.0/AABB_tree/classAABBRayIntersectionGeomTraits__2.html)
    have been introduced, as the 2D counterparts.
  - The class [`CGAL::AABB_traits`](https://doc.cgal.org/6.0/AABB_tree/group__PkgAABBTreeRef.html#ga764f0fc59c96355877536810aa1aca5b)
    is deprecated and replaced by [`CGAL::AABB_traits_3`](https://doc.cgal.org/6.0/AABB_tree/classCGAL_1_1AABB__traits__3.html).
  - The class [`CGAL::AABB_traits_2`](https://doc.cgal.org/6.0/AABB_tree/classCGAL_1_1AABB__traits__2.html) is introduced as the 2D counterpart.
  - The class [`CGAL::AABB_segment_primitive`](https://doc.cgal.org/6.0/AABB_tree/group__PkgAABBTreeRef.html#gad0acfd5c4a3c081b7570cc6bd4594c8d)
    has been deprecated and replaced by the class [`CGAL::AABB_segment_primitive_3`](https://doc.cgal.org/6.0/AABB_tree/classCGAL_1_1AABB__segment__primitive__3.html).
  - The class [`CGAL::AABB_triangle_primitive`](https://doc.cgal.org/6.0/AABB_tree/group__PkgAABBTreeRef.html#ga54a56f01dc8024624f7d83ee0a01add0)
    has been deprecated and replaced by the class [`CGAL::AABB_triangle_primitive_3`](https://doc.cgal.org/6.0/AABB_tree/classCGAL_1_1AABB__triangle__primitive__3.html).
  - The following 2D primitive classes have been added:
    [`CGAL::AABB_segment_primitive_2`](https://doc.cgal.org/6.0/AABB_tree/classCGAL_1_1AABB__segment__primitive__2.html),
    [`CGAL::AABB_polyline_segment_primitive_2`](https://doc.cgal.org/6.0/AABB_tree/classCGAL_1_1AABB__polyline__segment__primitive__2.html),
    [`CGAL::AABB_triangle_primitive_2`](https://doc.cgal.org/6.0/AABB_tree/classCGAL_1_1AABB__triangle__primitive__2.html),
    [`CGAL::AABB_indexed_triangle_primitive_2`](https://doc.cgal.org/6.0/AABB_tree/classCGAL_1_1AABB__indexed__triangle__primitive__2.html).
- **Breaking change**: The concept [`AABBTraits`](https://doc.cgal.org/6.0/AABB_tree/classAABBTraits.html)
    now refines the concept [`SearchTraits`](https://doc.cgal.org/6.0/Spatial_searching/classSearchTraits.html).
- **Breaking change**: Replaced all instances of `boost::optional` with `std::optional`.

### [2D Arrangements](https://doc.cgal.org/6.0/Manual/packages.html#PkgArrangementOnSurface2)

-   **Breaking change**: Replaced all instances of `boost::variant` with `std::variant`.
-   **Breaking change**: The type of the result of point location queries has been changed to
    `std::variant`. Support for the old macro `CGAL_ARR_POINT_LOCATION_VERSION`
    has been removed.
-   **Breaking change**: Eliminated the error-prone C-type casting that was used to define observers.
    In general, backward compatibility was maintained; however, the class template
    [`CGAL::Arr_observer`](https://doc.cgal.org/6.0/Arrangement_on_surface_2/group__PkgArrangementOnSurface2Ref.html#ga8019f986f5469920136c4b92290b7b1b)
    has been replaced by an alias template. (The class `CGAL::Arr_observer`
    was renamed to [`CGAL::Aos_observer`](https://doc.cgal.org/6.0/Arrangement_on_surface_2/classCGAL_1_1Aos__observer.html)).
-   Introduced [`Arr_dcel`](https://doc.cgal.org/6.0/Arrangement_on_surface_2/classCGAL_1_1Arr__dcel.html),
    which essentially replaces the former `CGAL::Arr_default_dcel`.
    Backward compatibility was maintained by the introduction of the alias template
    [`CGAL::Arr_default_dcel`](https://doc.cgal.org/6.0/Arrangement_on_surface_2/group__PkgArrangementOnSurface2DCEL.html#gaf9635869a3794a46d7dcfce63d7de2a6).
    `CGAL::Arr_dcel`, as opposed to the former `CGAL::Arr_default_dcel` is templated
    (in addition to the geometry traits) by `Vertex`, `Halfedge`, and `Face` template parameters,
    and they have default type values. All this enables the layered extension of DCEL records.
-   Fixed a bug in the zone construction code applied to arrangements of geodesic arcs on a sphere,
    when inserting an arc that lies on the identification curve.
-   Introduced a new interactive program that demonstrates 2D arrangements embedded on the sphere
    called `earth`. The program (i) reads a database of all administrative boundaries of the countries
    in the world, (ii) displays the globe with all countries and land covered by water (which is land
    not covered by countries) on a window, and (ii) enables interaction with the user.

### [3D Envelopes](https://doc.cgal.org/6.0/Manual/packages.html#PkgEnvelope3)

-   **Breaking change**: [`Construct_projected_boundary_2`](https://doc.cgal.org/6.0/Envelope_3/classEnvelopeTraits__3.html#ac7b8f72870f0572834a0a3de62c67bc1)
    in [`EnvelopeTraits_3`](https://doc.cgal.org/6.0/Envelope_3/classEnvelopeTraits__3.html)
    now uses `std::variant` instead of [`CGAL::Object`](https://doc.cgal.org/6.0/STL_Extension/classCGAL_1_1Object.html).
-    Passed the base class of [`CGAL::Env_plane_traits_3`](https://doc.cgal.org/6.0/Envelope_3/classCGAL_1_1Env__plane__traits__3.html)
    as a template parameter with a default value (being the 2D arrangement linear traits).
    Similarly, passed the base class of `CGAL::Env_triangle_traits_3` as a template parameter
    with a default value (being the 2D arrangement segment traits).

### [Combinatorial Maps](https://doc.cgal.org/6.0/Manual/packages.html#PkgCombinatorialMaps) and [Generalized Maps](https://doc.cgal.org/6.0/Manual/packages.html#PkgGeneralizedMaps)

-    Added the function [`insert_cell_1_between_two_cells_2()`](https://doc.cgal.org/6.0/Combinatorial_map/classGenericMap.html#aa29570a0812094c7876e24a228373f12)
    to the [`GenericMap`](https://doc.cgal.org/6.0/Combinatorial_map/classGenericMap.html)
    concept, which enables users to insert an edge between two different faces in order to create faces with holes.

### [Quadtrees, Octrees, and Orthtrees](https://doc.cgal.org/6.0/Manual/packages.html#PkgOrthtree)

- **Breaking change**:
  - Node splitting behavior and per-node data are now customizable via the Traits class.
  - Nodes are now stored as a property map, with properties of each node accessed by index.
  - Nearest neighbors functions only work for Orthtrees which provide the necessary functionality.

### [CGAL and the Boost Graph Library (BGL)](https://doc.cgal.org/6.0/Manual/packages.html#PkgBGL)

-   Added the function [`CGAL::remove_all_elements()`](https://doc.cgal.org/6.0/BGL/group__PkgBGLHelperFct.html#gac7e199820c95ed1fc6ab536750749358),
    which removes vertices, halfedges, and faces without collecting garbage and without removing properties.
-   [Dynamic property maps](https://doc.cgal.org/6.0/BGL/group__PkgBGLPropertiesDynamic.html)
    can now have a default value.
-   The class [`CGAL::Face_filtered_graph`](https://doc.cgal.org/6.0/BGL/structCGAL_1_1Face__filtered__graph.html)
    now supports patch IDs of any type and not just `faces_size_type`. The only requirement is that
    the type is hashable.

### [Polygon Mesh Processing](https://doc.cgal.org/6.0/Manual/packages.html#PkgPolygonMeshProcessing)

-   Added the function [`CGAL::Polygon_mesh_processing::autorefine_triangle_soup()`](https://doc.cgal.org/6.0/Polygon_mesh_processing/group__PMP__corefinement__grp.html#gaec85370aa0b2acc0919e5f8406cfb74c),
    which can be used to refine a soup of triangles such that no pair of triangles intersects
    in their interiors. Also added, the function [`CGAL::Polygon_mesh_processing::autorefine()`](https://doc.cgal.org/6.0/Polygon_mesh_processing/group__PMP__corefinement__grp.html#ga3e3a0a82b6c04bdc3a6c070e8da4aed5)
    operating directly on a triangle mesh and updating it using the aforementioned function on a triangle soup.
-   Added the class [`CGAL::Corefinement::Non_manifold_output_visitor`](https://doc.cgal.org/6.0/Polygon_mesh_processing/structCGAL_1_1Polygon__mesh__processing_1_1Corefinement_1_1Non__manifold__output__visitor.html),
    which can be used in corefinement based functions to deal with non-manifold outputs.
-   Added the option to use a variable sizing field for [`CGAL::Polygon_mesh_processing::isotropic_remeshing()`](https://doc.cgal.org/6.0/Polygon_mesh_processing/group__PMP__meshing__grp.html#ga66cb01cf228ed22f0a2a474cfa2aeb3f),
    and a sizing function based on a measure of local curvature for adaptive remeshing.
-   Added the function [`CGAL::Polygon_mesh_processing::interpolated_corrected_curvatures()`](https://doc.cgal.org/6.0/Polygon_mesh_processing/group__PMP__corrected__curvatures__grp.html#ga22665c9ce92aaedab07df1b05f20bdb2)
    which can be used to compute the mean and Gaussian curvatures, as well as the principal curvature
    and directions.
-   Added the function [`CGAL::Polygon_mesh_processing::refine_mesh_at_isolevel()`](https://doc.cgal.org/6.0/Polygon_mesh_processing/group__PkgPolygonMeshProcessingRef.html#ga396505d5a60b5f6d29792b214fa59352)
    which can be used to refine a polygon mesh along an isocurve.
-   Added the function [`CGAL::Polygon_mesh_processing::add_bbox()`](https://doc.cgal.org/6.0/Polygon_mesh_processing/group__PkgPolygonMeshProcessingRef.html#gabaf98d2fd9ae599ff1f3a5a6cde79cf3),
    which enables adding a tight or extended, triangulated or not, bounding box to a face graph.

### [2D Triangulations](https://doc.cgal.org/6.0/Manual/packages.html#PkgTriangulation2)
-   **Breaking change**: the concept [`TriangulationTraits_2`](https://doc.cgal.org/6.0/Triangulation_2/classTriangulationTraits__2.html) now requires an additional functor `Compare_xy_2`.

### [3D Triangulations](https://doc.cgal.org/6.0/Manual/packages.html#PkgTriangulation3)

-   Added three member functions [`vertices()`](https://doc.cgal.org/6.0/Triangulation_3/classCGAL_1_1Triangulation__3.html#a02faf334255e1ca8caa1a6f412533759)
    to the class [`CGAL::Triangulation_3`](https://doc.cgal.org/6.0/Triangulation_3/classCGAL_1_1Triangulation__3.html).
    Each of them returns an array containing the vertices of the given triangulation simplex.

### [dD Triangulations](https://doc.cgal.org/6.0/Manual/packages.html#PkgTriangulations)

-   **Breaking change**: `CGAL::TDS_full_cell_mirror_storage_policy` is now unsupported in dimension larger than 127.
-   **Breaking change**: Inserting multiple unweighted points in the same
    position now keeps the first one, instead of switching to the latest. This
    only affects custom point types where not all points in the same position
    are equivalent.

### [Tetrahedral Remeshing](https://doc.cgal.org/6.0/Manual/packages.html#PkgTetrahedralRemeshing)

-   Added a sizing field as new parameter of [`CGAL::tetrahedral_isotropic_remeshing()`](https://doc.cgal.org/6.0/Tetrahedral_remeshing/group__PkgTetrahedralRemeshingRef.html#ga263775c52eeb483a86a16aeb9eb31af0),
    which can be used to perform non-uniform and adaptive remeshing.
-   **Breaking change**: The template parameters of
    [`CGAL::Tetrahedral_remeshing::Remeshing_cell_base_3`](https://doc.cgal.org/6.0/Tetrahedral_remeshing/classCGAL_1_1Tetrahedral__remeshing_1_1Remeshing__cell__base__3.html)
    have been modified, reverting changes introduced in CGAL 5.6.
-   **Breaking change**: The vertex base of
    [`CGAL::Tetrahedral_remeshing::Remeshing_vertex_base_3`](https://doc.cgal.org/6.0/Tetrahedral_remeshing/classCGAL_1_1Tetrahedral__remeshing_1_1Remeshing__vertex__base__3.html)
    must now be a model of the concept
    [`SimplicialMeshVertexBase_3`](https://doc.cgal.org/6.0/SMDS_3/classSimplicialMeshVertexBase__3.html)
    (and not only [`TriangulationVertexBase_3`](https://doc.cgal.org/6.0/Triangulation_3/classTriangulationVertexBase__3.html)).

### [3D Simplicial Mesh Data Structure](https://doc.cgal.org/6.0/Manual/packages.html#PkgSMDS3)

-   **Breaking change**: The template parameters of
    [`CGAL::Simplicial_mesh_cell_base_3`](https://doc.cgal.org/6.0/SMDS_3/classCGAL_1_1Simplicial__mesh__cell__base__3.html)
    have been modified to enable passing a geometric traits and a custom cell base class.

### [3D Mesh Generation](https://doc.cgal.org/6.0/Manual/packages.html#PkgMesh3)

-   **Breaking change**: Removed the concept `TriangleAccessor`, the template parameter `TriangleAccessor`,
    as well as the class `Triangle_accessor`. These were no longer used for several releases.
-   **Breaking change**: Removed the class templates `CGAL::Gray_image_mesh_domain_3`, `CGAL::Implicit_mesh_domain_3`,
    and `CGAL::Labeled_image_mesh_domain_3`, which were deprecated since CGAL-4.13.
-   Added new meshing criterion `edge_distance`, an upper bound for the distance from the edge to the 1D feature.
- **Breaking change**: the concept `MeshEdgeCriteria_3` was modified to include the new meshing criterion `edge_distance`.


### [3D Surface Mesh Generation](https://doc.cgal.org/6.0/Manual/packages.html#PkgSurfaceMesher3)

-   This package is deprecated and the package [3D Mesh Generation](https://doc.cgal.org/6.0/Manual/packages.html#PkgMesh3) should
    be used instead.

### [Surface Mesh Parameterization](https://doc.cgal.org/6.0/Manual/packages.html#PkgSurfaceMeshParameterization)

-   **Breaking change**: The method [`CGAL::Surface_mesh_parameterization::LSCM_parameterizer_3`](https://doc.cgal.org/6.0/Surface_mesh_parameterization/classCGAL_1_1Surface__mesh__parameterization_1_1LSCM__parameterizer__3.html)
    now requires the Eigen library.
-   **Breaking change**: CGAL no longer ships its own version of OpenNL.

### [Surface Mesh](https://doc.cgal.org/6.0/Manual/packages.html#PkgSurfaceMesh)

-   **Breaking change**: The return type of [`CGAL::Surface_mesh::property_map()`](https://doc.cgal.org/6.0/Surface_mesh/classCGAL_1_1Surface__mesh.html#afc99c7ea179dc1c21a2ab59ed183184a)
    has been changed to `std::optional`.

### [3D Point Set](https://doc.cgal.org/6.0/Manual/packages.html#PkgPointSet3)

-   **Breaking change**: The return type of [`CGAL::Point_set_3::property_map()`](https://doc.cgal.org/6.0/Point_set_3/classCGAL_1_1Point__set__3.html#a571ecc603cd32d78c7effaf86fe120ad)
    has been changed to `std::optional`.

### [Shape Detection](https://doc.cgal.org/6.0/Manual/packages.html#PkgShapeDetection)

-   **Breaking change**: Replaced all instances of `boost::shared_ptr` with `std::shared_ptr`.

### [2D Straight Skeleton and Polygon Offsetting](https://doc.cgal.org/6.0/Manual/packages.html#PkgStraightSkeleton2)

-   **Breaking change**: Replaced all instances of `boost::shared_ptr` with `std::shared_ptr`.
-   **Breaking change**: Replaced all instances of `boost::optional` with `std::optional`.


[Release 5.6](https://github.com/CGAL/cgal/releases/tag/v5.6)
-----------

Release date: July 2023

### General Changes

-   **Breaking change**: Package-specific assertions, preconditions, and postconditions (such as
    `CGAL_triangulation_assertion`) have been removed. Corresponding CGAL-wide versions (such as
    `CGAL_assertion`) should be used instead.

### [Shape Detection](https://doc.cgal.org/5.6/Manual/packages.html#PkgShapeDetection) (major changes)

-   **Breaking change**: The region growing part of the package have been reworked to fix design
    issues introduced with the handling of `FaceGraph` models. In particular, the notion of `Item`
    has been introduced to reference an element in the input range of elements. Region maps now
    operates on `Item` and no longer on the value type of the input range.
-   **Breaking change**: The method `update()` in the concept `RegionType` now returns a `Boolean`
    instead of `void`, that is used inside the class `Region_growing` for detecting if the input
    conditions for the new region are satisfied. This change affects only user-defined types of regions.
-   **Breaking change**: The constructors of all models used together with the region growing algorithm
    now enable users to provide parameters through the [named parameters](https://doc.cgal.org/5.6/BGL/group__bgl__namedparameters.html) mechanism.
-   All fitting classes in the region growing framework are now using better versions of the region
    conditions, more precise and faster, including the correct normal orientations.
-   Added new models of the concept `RegionType` for getting linear regions in a set of 2D and 3D
    segments and on 2D and 3D polylines.
-   Added the class `Polyline_graph` for extracting a set of polylines from a face graph, which splits
    this graph into a set of user-defined regions.
-   Added new shapes to the Region Growing algorithm on a point set: circles in 2D, spheres in 3D,
    and cylinders in 3D.

### [2D Straight Skeleton and Polygon Offsetting](https://doc.cgal.org/5.6/Manual/packages.html#PkgStraightSkeleton2) (major changes)
-   Added weighted straight skeletons: weighted straight skeletons are a generalization of
    straight skeletons. Contour edges are assigned a positive weight, which can be understood
    as assigning a speed to the wavefront spawned from the contour edge.
-   Added straight skeleton extrusion: this CGAL package now implements the extrusion of weighted
    straight skeletons of polygons with holes. The output is a closed, combinatorially 2-manifold
    surface triangle mesh.

    See also the [news entry](https://www.cgal.org/2023/05/09/improved_straight_skeleton/).

### [2D and 3D Linear Geometry Kernel](https://doc.cgal.org/5.6/Manual/packages.html#PkgKernel23)

-   Added the functor
    [`CompareAngle_3`](https://doc.cgal.org/5.6/Kernel_23/classKernel_1_1CompareAngle__3.html)
    to the concept
    [`Kernel`](https://doc.cgal.org/5.6/Kernel_23/classKernel.html) to compare
    an angle defined by three points to the cosinus of another angle.

### [Combinatorial Maps](https://doc.cgal.org/5.6/Manual/packages.html#PkgCombinatorialMaps), [Generalized Maps](https://doc.cgal.org/5.6/Manual/packages.html#PkgGeneralizedMaps), and [Linear Cell Complex](https://doc.cgal.org/5.6/Manual/packages.html#PkgLinearCellComplex)

-   Added a version that uses indices instead of handles as dart and attribute descriptors.
    As the indices are integers convertible from and to `std::size_t`, they can be used as index
    into vectors which store properties. To use the index version, `Use_index` must be defined
    and be equal to `CGAL::Tag_true` in the item class.

### [Linear Cell Complex](https://doc.cgal.org/5.6/Manual/packages.html#PkgLinearCellComplex)

-   Added the class
    [`Linear_cell_complex_incremental_builder_3`](https://doc.cgal.org/5.6/Linear_cell_complex/classCGAL_1_1Linear__cell__complex__incremental__builder__3.html).

### [2D Arrangements](https://doc.cgal.org/5.6/Manual/packages.html#PkgArrangementOnSurface2)

-   Introduced an overload function template, namely `draw(arr)`, that renders arrangements based
    on the `Basic_viewer_qt` class template. As of now, only 2D arrangements on the plane induced
    by (i) segments, (ii) conics, and (iii) circular arcs or (linear) segments are supported.
-   Improved the traits class template that handles conics, namely
    [`Arr_conic_traits_2`](https://doc.cgal.org/5.6/Arrangement_on_surface_2/classCGAL_1_1Arr__conic__traits__2.html).
    This includes the following:
    1. Fixed a couple of bugs and slightly optimized some functions.
    2. Introduced functionality that approximates conics with polylines. (This is used to draw conic curves.)
    3. **Breaking change**: Changed the interface to generate conic curves. In the past, curves where
    generated directly using the constructors of the conic and x-monotone conic constructs. Now,
    they are constructed via function objects provided by the traits. This eliminates the constructions
    of temporary kernels. The old functionality is obsolete, but still supported for a limited number
    of versions. It depends on a static member function of the traits. In a future version this function
    will no longer be static, implying that the old functionality will no longer be supported.
- Introduced functionality that approximates circular segments with polylines. (This is used to draw conic curves.)

### [Polygon Mesh Processing](https://doc.cgal.org/5.6/Manual/packages.html#PkgPolygonMeshProcessing)

-   Added functions
    [`CGAL::Polygon_mesh_processing::region_growing_of_planes_on_faces()`](https://doc.cgal.org/5.6/Polygon_mesh_processing/group__PkgPolygonMeshProcessingRef.html#ga50dcd2f6295f584d2e378b57290ae2af)
    and
    [`CGAL::Polygon_mesh_processing::detect_corners_of_regions()`](https://doc.cgal.org/5.6/Polygon_mesh_processing/group__PkgPolygonMeshProcessingRef.html#gac8e445730d718a2fc49604e865017d2e),
    which enable partitioning a mesh into planar regions using the region growing algorithm
    from the [Shape Detection](https://doc.cgal.org/5.6/Manual/packages.html#PkgShapeDetection) package.

-   Added the functions
    [`CGAL::Polygon_mesh_processing::remesh_planar_patches()`](https://doc.cgal.org/5.6/Polygon_mesh_processing/group__PMP__meshing__grp.html#ga7fca6fa2db94560ab6d32e6a77fc35b6)
    and
    [`CGAL::Polygon_mesh_processing::remesh_almost_planar_patches()`](https://doc.cgal.org/5.6/Polygon_mesh_processing/group__PMP__meshing__grp.html#ga0e6da479548199a5d82c3cf0ed36e8a0),
    which can be used to remesh patches of coplanar faces in a mesh.

-   Added the function
    [`CGAL::Polygon_mesh_processing::surface_Delaunay_remeshing()`](https://doc.cgal.org/5.6/Polygon_mesh_processing/group__PMP__meshing__grp.html#gaff62f9415d2fe96d1d3095351f156ced),
    which can be used to remesh a surface triangle mesh using the Delaunay refinement algorithm
    from the [3D Mesh Generation](https://doc.cgal.org/5.6/Manual/packages.html#PkgMesh3) package.

-   Added the function
    [`CGAL::Polygon_mesh_processing::remove_almost_degenerate_faces()`](https://doc.cgal.org/5.6/Polygon_mesh_processing/group__PMP__geometric__repair__grp.html#ga48008d2b66de8a68a7068f29db15dad6),
    which can be used to remove badly shaped triangles faces in a mesh.

-   Added the functions
    [`CGAL::Polygon_mesh_processing::does_triangle_soup_self_intersect()`](https://doc.cgal.org/5.6/Polygon_mesh_processing/group__PMP__intersection__grp.html#ga4909920dc48b8285e69feb845feb1e53)
    and
    [`CGAL::Polygon_mesh_processing::triangle_soup_self_intersections()`](https://doc.cgal.org/5.6/Polygon_mesh_processing/group__PMP__intersection__grp.html#ga1c5fee17bd0d92d5a2fba77ed94d4b4d)
    to identify and report self-intersections in a triangle soup, similarly to existing functions on triangle meshes.

-   Added the function
    [`CGAL::Polygon_mesh_processing::triangulate_polygons()`](https://doc.cgal.org/5.6/Polygon_mesh_processing/group__PMP__meshing__grp.html#ga8b7db6aa8c3e79526b594739ba926d82),
    which allows users to triangulate polygon soups.

-   Added a named parameter to
    [`CGAL::Polygon_mesh_processing::smooth_shape()`](https://doc.cgal.org/5.6/Polygon_mesh_processing/group__PMP__meshing__grp.html#ga57fa999abe8dc557003482444df2a189)
    to disable the scaling, which otherwise aims to compensate volume loss during smoothing.

-   Deprecated the overloads of functions
    [`CGAL::Polygon_mesh_processing::triangulate_hole()`](https://doc.cgal.org/5.6/Polygon_mesh_processing/group__PMP__hole__filling__grp.html#ga3abdf2d0558822e85f060966b69cae98),
    [`CGAL::Polygon_mesh_processing::triangulate_and_refine_hole()`](https://doc.cgal.org/5.6/Polygon_mesh_processing/group__PMP__hole__filling__grp.html#ga9868fac4d9dca77462ad7828bc99d8a1),
    and
    [`CGAL::Polygon_mesh_processing::triangulate_refine_and_fair_hole()`](https://doc.cgal.org/5.6/Polygon_mesh_processing/group__PMP__hole__filling__grp.html#ga18eac756a8f8e5d5f73e645fd4e26cad)
    which have output iterators for vertices and faces as parameter. They are replaced by overloads
    with two additional named parameters.

### [2D Convex Hulls](https://doc.cgal.org/5.6/Manual/packages.html#PkgConvexHull2)

-   **Breaking change**: The concept
    [`ConvexHullTraits_2`](https://doc.cgal.org/5.6/Convex_hull_2/classConvexHullTraits__2.html)
    no longer requires the functor `Less_signed_distance_to_line_2`, but requires the functor
    `Compare_signed_distance_to_line_2`
    instead.
-   The long-deprecated classes `Convex_hull_projective_xy_traits_2`, `Convex_hull_projective_xz_traits_2`,
    and `Convex_hull_projective_yz_traits_2` have been removed. Users should use
    [`Projection_traits_xy_3`](https://doc.cgal.org/5.6/Kernel_23/classCGAL_1_1Projection__traits__xy__3.html),
    [`Projection_traits_xz_3`](https://doc.cgal.org/5.6/Kernel_23/classCGAL_1_1Projection__traits__xz__3.html),
    and
    [`Projection_traits_yz_3`](https://doc.cgal.org/5.6/Kernel_23/classCGAL_1_1Projection__traits__yz__3.html)
    instead.

### [2D Triangulations](https://doc.cgal.org/5.6/Manual/packages.html#PkgTriangulation2)

-   Added the function
    [`CGAL::mark_domain_in_triangulation()`](https://doc.cgal.org/5.6/Triangulation_2/group__PkgTriangulation2Miscellaneous.html#ga0409755d0eb89100810230443a85e7eb)
    to mark faces connected with non-constrained edges as inside of the domain based on the nesting level.

### [2D Conforming Triangulations and Meshes](https://doc.cgal.org/5.6/Manual/packages.html#PkgMesh2)

-   Added new overloads to the function
    [`write_VTU()`](https://doc.cgal.org/5.6/Mesh_2/group__PkgMesh2IO.html),
    with property maps for specifying the domain.
-   Deprecated usage of boost parameters in favor of function named parameters in
    [`CGAL::lloyd_optimize_mesh_2()`](https://doc.cgal.org/5.6/Mesh_2/group__PkgMesh2Functions.html#gafeaf59d3fa014da287f8514913b38d05).
-   Deprecated two overloads of the function
    [`refine_Delaunay_mesh()`](https://doc.cgal.org/5.6/Mesh_2/group__PkgMesh2Functions.html),
    and replaced them with versions using function named parameters.

### [2D Hyperbolic Triangulations](https://doc.cgal.org/5.6/Manual/packages.html#PkgHyperbolicTriangulation2)

-   **Breaking change**: the concept
    [`HyperbolicTriangulationFaceBase_2`](https://doc.cgal.org/5.6/Hyperbolic_triangulation_2/classHyperbolicTriangulationFaceBase__2.html)
    has been modified to
    better reflect the triangulation's requirements and avoid a conflict with the requirements
    described by the concept `TriangulationDataStructure_2::Face`. The model
    [`CGAL::Hyperbolic_triangulation_face_base_2`](https://doc.cgal.org/5.6/Hyperbolic_triangulation_2/classCGAL_1_1Hyperbolic__triangulation__face__base__2.html)
    has been adapted correspondingly.

### [3D Simplicial Mesh Data Structure](https://doc.cgal.org/5.6/Manual/packages.html#PkgSMDS3) (new package)

-   This new package wraps all the existing code that deals with a
    [`MeshComplex_3InTriangulation_3`](https://doc.cgal.org/5.6/SMDS_3/classMeshComplex__3InTriangulation__3.html)
    to describe 3D simplicial meshes, and makes the data structure independent
    from the [tetrahedral mesh generation](https://doc.cgal.org/5.6/Manual/packages.html#PkgMesh3) package.

### [Tetrahedral Remeshing](https://doc.cgal.org/5.6/Manual/packages.html#PkgTetrahedralRemeshing)
-   **Breaking change**: The template parameters of
    [`CGAL::Tetrahedral_remeshing::Remeshing_vertex_base_3`](https://doc.cgal.org/5.6/Tetrahedral_remeshing/group__PkgTetrahedralRemeshingClasses.html#ga7ef4f8c0c1ed715c34389ea4ee851a92)
    and
    [`CGAL::Tetrahedral_remeshing::Remeshing_cell_base_3`](https://doc.cgal.org/5.6/Tetrahedral_remeshing/classCGAL_1_1Tetrahedral__remeshing_1_1Remeshing__cell__base__3.html)
    have been modified.

### [3D Mesh Generation](https://doc.cgal.org/5.6/Manual/packages.html#PkgMesh3)

-   Added two new named parameters to the named constructor
    [`CGAL::create_labeled_image_mesh_domain()`](https://doc.cgal.org/5.6/Mesh_3/classCGAL_1_1Labeled__mesh__domain__3.html#aec3f58e9883a8036a1b3e379df7d8fa9)
    for automatic detection and protection of 1D-curves that lie at the intersection of
    three or more subdomains extracted from labeled images.
-   Added
    [`CGAL::Sizing_field_with_aabb_tree`](https://doc.cgal.org/5.6/Mesh_3/structCGAL_1_1Sizing__field__with__aabb__tree.html),
    a geometry-aware sizing field for feature edges in polyhedral domains.
-   Added new meshing criterion
    [`edge_min_size`](https://doc.cgal.org/5.6/Mesh_3/classCGAL_1_1Mesh__criteria__3.html#a5f1c2649cb7ea346a3b6a2a8724b4df1)
    to avoid subdividing sharp edges that are shorter than a prescribed size bound.
-   Added new meshing criteria
    [`facet_min_size`](https://doc.cgal.org/5.6/Mesh_3/classCGAL_1_1Mesh__criteria__3.html#a5f1c2649cb7ea346a3b6a2a8724b4df1)
    and
    [`cell_min_size`](https://doc.cgal.org/5.6/Mesh_3/classCGAL_1_1Mesh__criteria__3.html#a5f1c2649cb7ea346a3b6a2a8724b4df1)
    to prevent Delaunay refinement from creating simplices smaller than a prescribed bound.
-   Deprecated usage of boost parameters in favor of function named parameters.

### [3D Periodic Mesh Generation](https://doc.cgal.org/5.6/Manual/packages.html#PkgPeriodic3Mesh3)

-   Periodic Mesh Generation now supports non-cubic domains.
-   Deprecated usage of boost parameters in favor of function named parameters.

### [Surface Mesh Simplification](https://doc.cgal.org/5.6/Manual/packages.html#PkgSurfaceMeshSimplification)
-   The stop predicates
    [`Count_stop_predicate`](https://doc.cgal.org/5.6/Surface_mesh_simplification/classCGAL_1_1Surface__mesh__simplification_1_1Count__stop__predicate.html)
    and
    [`Count_ratio_stop_predicate`](https://doc.cgal.org/5.6/Surface_mesh_simplification/classCGAL_1_1Surface__mesh__simplification_1_1Count__ratio__stop__predicate.html)
    are renamed to
    [`Edge_count_stop_predicate`](https://doc.cgal.org/5.6/Surface_mesh_simplification/classCGAL_1_1Surface__mesh__simplification_1_1Edge__count__stop__predicate.html)
    and
    [`Edge_count_ratio_stop_predicate`](https://doc.cgal.org/5.6/Surface_mesh_simplification/classCGAL_1_1Surface__mesh__simplification_1_1Edge__count__ratio__stop__predicate.html).
    Older versions have been deprecated.
-   Introduced
    [`Face_count_stop_predicate`](https://doc.cgal.org/5.6/Surface_mesh_simplification/classCGAL_1_1Surface__mesh__simplification_1_1Face__count__stop__predicate.html)
    and
    [`Face_count_ratio_stop_predicate`](https://doc.cgal.org/5.6/Surface_mesh_simplification/classCGAL_1_1Surface__mesh__simplification_1_1Face__count__ratio__stop__predicate.html),
    which can be used to stop the simplification algorithm based on a desired number of faces in the output, or a ratio between input and output face numbers.

### [2D Regularized Boolean Set Operations](https://doc.cgal.org/5.6/Manual/packages.html#PkgBooleanSetOperations2)
-   Exposed all required member functions of the
    [`GeneralPolygonWithHoles_2`](https://doc.cgal.org/5.6/Polygon/classGeneralPolygonWithHoles__2.html)
    concept (e.g.,
    [`clear_outer_boundary()`](https://doc.cgal.org/5.6/Polygon/classGeneralPolygonWithHoles__2.html#a9f5f035047505a2ccab3e68770f51bc6),
    [`clear_holes()`](https://doc.cgal.org/5.6/Polygon/classGeneralPolygonWithHoles__2.html#a2a507be648f127ac605da8c670ea2580),
    and
    [`clear()`](https://doc.cgal.org/5.6/Polygon/classGeneralPolygonWithHoles__2.html#a2ca4d9b43cc9216c1b2cdb080a915944)
    ).

[Release 5.5](https://github.com/CGAL/cgal/releases/tag/v5.5)
-----------

Release date: June 2022

### [3D Alpha Wrapping](https://doc.cgal.org/5.5/Manual/packages.html#PkgAlphaWrap3) (new package)

-   This component takes a 3D triangle mesh, soup, or point set as input, and generates a valid
    (watertight, intersection-free, and combinatorially 2-manifold) surface triangle mesh
    that contains the input.
    The algorithm proceeds by shrink-wrapping and refining a 3D Delaunay triangulation,
    starting from a loose bounding box of the input.
    Two user-defined parameters, alpha and offset, offer control over the maximum size of cavities
    where the shrink-wrapping process can enter, and the tightness of the final surface mesh
    to the input, respectively. Once combined, these parameters provide a means to trade fidelity
    to the input for complexity of the output.

    See also the [announcement page](https://www.cgal.org/2022/05/18/alpha_wrap/).

### [2D Straight Skeleton and Polygon Offsetting](https://doc.cgal.org/5.5/Manual/packages.html#PkgStraightSkeleton2) (breaking change)
-   Fix the output of the function [CGAL::create_exterior_skeleton_and_offset_polygons_with_holes_2()](https://doc.cgal.org/5.5/Straight_skeleton_2/group__PkgStraightSkeleton2OffsetFunctions.html#gaa159f093e5d6d7fdb62c1660a44f95fe)
    to not take into account the offset of the outer frame.
-   Fix the computation of the exterior offset of a polygon with holes that was not computing the offset of the holes

### [3D Convex Hulls](https://doc.cgal.org/5.5/Manual/packages.html#PkgConvexHull3)

-   Added an [overload of the function `CGAL::convex_hull_3()`](https://doc.cgal.org/5.5/Convex_hull_3/group__PkgConvexHull3Functions.html#ga52fca4745c2ef0351063fbe66b035fd1), which writes the result in an indexed triangle set.

### [2D Polygons](https://doc.cgal.org/5.5/Manual/packages.html#PkgPolygon2)

-   Add vertex, edge, and hole ranges.
-   The concept [`GeneralPolygonWithHoles_2`](https://doc.cgal.org/5.5/Polygon/classGeneralPolygonWithHoles__2.html) now requires the nested type `Polygon_2` instead of `General_polygon_2`.

### [2D Regularized Boolean Set-Operations](https://doc.cgal.org/5.5/Manual/packages.html#PkgBooleanSetOperations2)
-   The concept [`GeneralPolygonSetTraits_2`](https://doc.cgal.org/5.5/Boolean_set_operations_2/classGeneralPolygonSetTraits__2.html) now requires the nested type `Construct_polygon_with_holes_2` instead of `Construct_general_polygon_with_holes_2`.

### [Combinatorial Maps](https://doc.cgal.org/5.5/Manual/packages.html#PkgCombinatorialMaps)

-   Removed old code deprecated in CGAL 4.9 and 4.10 (global functions, and information associated with darts).

### [2D Arrangements](https://doc.cgal.org/5.5/Manual/packages.html#PkgArrangementOnSurface2)
-   Fixed the `intersect_2`, `compare_y_at_x_right`, and `compare_y_at_x_left` function objects of the traits class template [`Arr_geodesic_arc_on_sphere_traits_2`](https://doc.cgal.org/5.5/Arrangement_on_surface_2/classCGAL_1_1Arr__geodesic__arc__on__sphere__traits__2.html) that handles geodesic arcs on sphere and applied a small syntactical fix to the tracing traits.

### [Tetrahedral Mesh Generation](https://doc.cgal.org/5.5/Manual/packages.html#PkgMesh3)

-   Added the function
    [`remove_isolated_vertices()`](https://doc.cgal.org/5.5/Mesh_3/classCGAL_1_1Mesh__complex__3__in__triangulation__3.html#ace57c4e777da457c6e33b4f6e89949ce)
    as a post-processing step for the tetrahedral mesh generation.

### [Polygon Mesh Processing](https://doc.cgal.org/5.5/Manual/packages.html#PkgPolygonMeshProcessing)
-   Added the function [`CGAL::Polygon_mesh_processing::orient_triangle_soup_with_reference_triangle_soup()`](https://doc.cgal.org/5.5/Polygon_mesh_processing/group__PMP__orientation__grp.html#ga855b1c55c201b91ab04eebd2811a87fd), which enables re-orienting the faces of a triangle soup based on the orientation of the nearest face in a reference triangle soup.
-   Added the function [`CGAL::Polygon_mesh_processing::compatible_orientations()`](https://doc.cgal.org/5.5/Polygon_mesh_processing/group__PMP__orientation__grp.html#ga9ac9b9434084b64f3304df636c3178a3), which enables to retrieve the (in)compatibility of orientations of faces from different connected components.
-   Added the function [`CGAL::Polygon_mesh_processing::tangential_relaxation()`](https://doc.cgal.org/5.5/Polygon_mesh_processing/group__PMP__meshing__grp.html#ga136c659162e5360354db5879db7431b4), which applies an area-based tangential mesh smoothing to the vertices of a surface triangle mesh.
-   Added the named parameter `visitor` to the function [`triangulate_hole()`](https://doc.cgal.org/5.5/Polygon_mesh_processing/group__PMP__hole__filling__grp.html#gad2d3c43bce0ef90a16530478196d7f42), which enables to track progress with callbacks.
-   Added more functions in the [visitor of the corefinement based methods](https://doc.cgal.org/5.5/Polygon_mesh_processing/classPMPCorefinementVisitor.html) to track progress.

### [Surface Mesh Simplification](https://doc.cgal.org/5.5/Manual/packages.html#PkgSurfaceMeshSimplification)
-   Introduced four variations of the Garland-Heckbert simplification algorithm based on the probabilistic approach of Trettner and Kobbelt (Fast and Robust QEF Minimization using Probabilistic Quadrics): [`GarlandHeckbert_plane_policies`](https://doc.cgal.org/5.5/Surface_mesh_simplification/classCGAL_1_1Surface__mesh__simplification_1_1GarlandHeckbert__plane__policies.html), [`GarlandHeckbert_probabilistic_plane_policies`](https://doc.cgal.org/5.5/Surface_mesh_simplification/classCGAL_1_1Surface__mesh__simplification_1_1GarlandHeckbert__probabilistic__plane__policies.html), [`GarlandHeckbert_triangle_policies`](https://doc.cgal.org/5.5/Surface_mesh_simplification/classCGAL_1_1Surface__mesh__simplification_1_1GarlandHeckbert__triangle__policies.html), and [`GarlandHeckbert_probabilistic_triangle_policies`](https://doc.cgal.org/5.5/Surface_mesh_simplification/classCGAL_1_1Surface__mesh__simplification_1_1GarlandHeckbert__probabilistic__triangle__policies.html).
-   The class `GarlandHeckbert_policies` has been deprecated, `GarlandHeckbert_plane_policies` replaces it.

### [Point Set Processing](https://doc.cgal.org/5.5/Manual/packages.html#PkgPointSetProcessing3)

-   A new optional named parameter, `min_points_per_cell` has been added to [`grid_simplify_point_set()`](https://doc.cgal.org/5.5/Point_set_processing_3/group__PkgPointSetProcessing3Algorithms.html#ga7757ef9b3900e42fde26f5a0ac56e20f). By adding a minimal number of points in a cell such that a point is retained, one can also filter out low density areas and outliers: in the case of densely sampled point clouds, this yields better results than using grid simplification and then outlier removal, while being very vast. The default value is `1` to keep the previous behavior as default.

### [dD Spatial Searching](https://doc.cgal.org/5.5/Manual/packages.html#PkgSpatialSearchingD)

-   Added the member function [`write_graphviz()`](https://doc.cgal.org/5.5/Spatial_searching/classCGAL_1_1Kd__tree.html#ac2851b5cafb8d5cce0dc5fb107c8f13f) to the class `Kd_tree` that writes the tree in a stream in the [Graphviz](https://graphviz.org/) format.

### [CGAL and the Boost Graph Library (BGL)](https://doc.cgal.org/5.5/Manual/packages.html#PkgBGL)

-   Added the function [`invert_selection()`](https://doc.cgal.org/5.5/BGL/structCGAL_1_1Face__filtered__graph.html#aa428541ebbdd35f9a6e9a3ffd60178df) in the class [`Face_filtered_graph`](https://doc.cgal.org/5.5/BGL/structCGAL_1_1Face__filtered__graph.html), which toggles the selected status of a graph: selected faces are deselected, and unselected faces are selected.

[Release 5.4](https://github.com/CGAL/cgal/releases/tag/v5.4)
-----------

Release date: January 2022

### [General changes](https://doc.cgal.org/5.4/Manual/general_intro.html)

-   Added the cmake target `CGAL::CGAL_Basic_viewer` to ease the compilation of programs using
    the basic viewer-based function `CGAL::draw()`. This target will define the macro and link with
    `CGAL_Qt5` target when linked with it.

-   The kernel providing exact constructions and exact predicates
    ([`CGAL::Exact_predicates_exact_constructions_kernel`](https://doc.cgal.org/5.4/Kernel_23/classCGAL_1_1Exact__predicates__exact__constructions__kernel.html))
    is now thread-safe.
    See changes in `2D and 3D Linear Geometry Kernel` for more details.

-   The class `Geomview_stream` and all the dependent features have
    been removed from CGAL. Those features were actually no longer
    supported since CGAL-5.3 but it was not properly announced.

### [Shape Regularization](https://doc.cgal.org/5.4/Manual/packages.html#PkgShapeRegularization) (new package)

-   This package enables to regularize a set of segments and open or closed contours in 2D
    and a set of planes in 3D such that all input objects are rotated and aligned with respect to the
    user-specified conditions. In addition, it provides a global regularization framework that can be
    adjusted for the user needs and any type of geometric objects.

### [Weights](https://doc.cgal.org/5.4/Manual/packages.html#PkgWeights) (new package)

-   This package provides a simple and unified interface to different types of weights.
    In particular, it groups all weights into three category: analytic weights including
    all basic weights which can be computed analytically for a query point with respect to its
    local neighbors in 2D and 3D; barycentric weights, including all weights which can be computed
    for a query point with respect to the vertices of a planar polygon; and weighting regions,
    including all weights which are used to balance other weights.

### [2D Generalized Barycentric Coordinates](https://doc.cgal.org/5.4/Manual/packages.html#PkgBarycentricCoordinates2) (major changes)

-   **Breaking change**: The headers `Segment_coordinates_2.h` and `Triangle_coordinates_2.h` are
    renamed to `segment_coordinates_2.h` and `triangle_coordinates_2.h`.
-   The classes [`Segment_coordinates_2`](https://doc.cgal.org/5.4/Barycentric_coordinates_2/classCGAL_1_1Barycentric__coordinates_1_1Segment__coordinates__2.html)
    and [`Triangle_coordinates_2`](https://doc.cgal.org/5.4/Barycentric_coordinates_2/classCGAL_1_1Barycentric__coordinates_1_1Triangle__coordinates__2.html)
    are deprecated. The free functions [`compute_segment_coordinates_2()`](https://doc.cgal.org/5.4/Barycentric_coordinates_2/classCGAL_1_1Barycentric__coordinates_1_1Segment__coordinates__2.html#a134d363dccaeecb5621fa608fac76eaf)
    and [`compute_triangle_coordinates_2()`](https://doc.cgal.org/5.4/Barycentric_coordinates_2/classCGAL_1_1Barycentric__coordinates_1_1Triangle__coordinates__2.html#a958fee3ad9613d7bfa9d7a976aa3548f)
    are deprecated as well. Instead, the free functions [`segment_coordinates_2()`](https://doc.cgal.org/5.4/Barycentric_coordinates_2/group__PkgBarycentricCoordinates2RefFunctions.html#gab856ca68d37f58e6cdf74c8aac6f4245)
    and [`triangle_coordinates_2()`](https://doc.cgal.org/5.4/Barycentric_coordinates_2/group__PkgBarycentricCoordinates2RefFunctions.html#gaa378786f8996dbcefe7923ebb711e4dd)
    should be used.
-   The enums [`Query_point_location`](https://doc.cgal.org/5.4/Barycentric_coordinates_2/namespaceCGAL_1_1Barycentric__coordinates.html#aedeeb072a2024053a016afd15e591331)
    and [`Type_of_algorithm`](https://doc.cgal.org/5.4/Barycentric_coordinates_2/namespaceCGAL_1_1Barycentric__coordinates.html#a5e5682512438422f23d6080edc49c05b)
    are deprecated. Instead, the enum [`Computation_policy_2`](https://doc.cgal.org/5.4/Barycentric_coordinates_2/namespaceCGAL_1_1Barycentric__coordinates.html#a478bbcec416216b2274ee4b4e97b0e6c)
    should be used.
-   The classes [`Wachspress_2`](https://doc.cgal.org/5.4/Barycentric_coordinates_2/classCGAL_1_1Barycentric__coordinates_1_1Wachspress__2.html),
    [`Discrete_harmonic_2`](https://doc.cgal.org/5.4/Barycentric_coordinates_2/classCGAL_1_1Barycentric__coordinates_1_1Discrete__harmonic__2.html),
    [`Mean_value_2`](https://doc.cgal.org/5.4/Barycentric_coordinates_2/classCGAL_1_1Barycentric__coordinates_1_1Mean__value__2.html),
    and [`Generalized_barycentric_coordinates_2`](https://doc.cgal.org/5.4/Barycentric_coordinates_2/classCGAL_1_1Barycentric__coordinates_1_1Generalized__barycentric__coordinates__2.html)
    are deprecated. As consequence, the concept [`BarycentricCoordinates_2`](https://doc.cgal.org/5.4/Barycentric_coordinates_2/classCGAL_1_1Barycentric__coordinates_1_1BarycentricCoordinates__2.html)
    is deprecated as well. Instead, the classes [`Wachspress_coordinates_2`](https://doc.cgal.org/5.4/Barycentric_coordinates_2/classCGAL_1_1Barycentric__coordinates_1_1Wachspress__coordinates__2.html),
    [`Discrete_harmonic_coordinates_2`](https://doc.cgal.org/5.4/Barycentric_coordinates_2/classCGAL_1_1Barycentric__coordinates_1_1Discrete__harmonic__coordinates__2.html),
    and [`Mean_value_coordinates_2`](https://doc.cgal.org/5.4/Barycentric_coordinates_2/classCGAL_1_1Barycentric__coordinates_1_1Mean__value__coordinates__2.html)
    should be used.
-   Added the class [`Harmonic_coordinates_2`](https://doc.cgal.org/5.4/Barycentric_coordinates_2/classCGAL_1_1Barycentric__coordinates_1_1Harmonic__coordinates__2.html)
    to compute approximate harmonic coordinates in 2D.
    These coordinates satisfy all properties of barycentric coordinates inside any simple polygon.
-   Added a new concept [`DiscretizedDomain_2`](https://doc.cgal.org/5.4/Barycentric_coordinates_2/classCGAL_1_1Barycentric__coordinates_1_1DiscretizedDomain__2.html)
    and a model of this concept called [`Delaunay_domain_2`](https://doc.cgal.org/5.4/Barycentric_coordinates_2/classCGAL_1_1Barycentric__coordinates_1_1Delaunay__domain__2.html),
    which is based on the [Mesh 2](https://doc.cgal.org/5.4/Manual/packages.html#PkgMesh2) package.
    A model of this concept is required to use [`Harmonic_coordinates_2`](https://doc.cgal.org/5.4/Barycentric_coordinates_2/classCGAL_1_1Barycentric__coordinates_1_1Harmonic__coordinates__2.html).
-   Added free functions to compute Wachspress, discrete harmonic, and mean value coordinates.
-   All free functions and classes are now using ranges and property maps.

### [2D and 3D Linear Geometry Kernel](https://doc.cgal.org/5.4/Manual/packages.html#PkgKernel23)

-   Most operations on [`CGAL::Exact_predicates_exact_constructions_kernel`](https://doc.cgal.org/5.4/Kernel_23/classCGAL_1_1Exact__predicates__exact__constructions__kernel.html)
    objects are now thread-safe if [`CGAL::Exact_rational`](https://doc.cgal.org/5.4/Number_types/group__nt__cgal.html#ga0849ff44771b19582218ebdfa5614f64)
    is [`mpq_class`](https://doc.cgal.org/5.3/Number_types/classmpq__class.html) (from `GMPXX`),
    `boost::multiprecision::mpq_rational`
    or [`CGAL::Quotient<CGAL::MP_Float>`](https://doc.cgal.org/5.3/Number_types/classCGAL_1_1MP__Float.html).
    The objects are not atomic though, so the usual restrictions on avoiding race conditions apply.
    For users who do not use threads, this can be disabled with `CGAL_HAS_NO_THREADS`.

-   Added documentation for the class [`Projection_traits_3`](https://doc.cgal.org/5.4/Kernel_23/classCGAL_1_1Projection__traits__3.html),
    which enables the use of 2D algorithms on the projections of 3D data onto an arbitrary plane.

-   Added `construct_centroid_2_object()` and `compute_determinant_2_object()`
    in [`Projection_traits_xy_3`](https://doc.cgal.org/5.4/Kernel_23/classCGAL_1_1Projection__traits__xy__3.html),
    [`Projection_traits_xz_3`](https://doc.cgal.org/5.4/Kernel_23/classCGAL_1_1Projection__traits__xz__3.html),
    and [`Projection_traits_yz_3`](https://doc.cgal.org/5.4/Kernel_23/classCGAL_1_1Projection__traits__yz__3.html)
    classes.

-   Added the functor
    [`NonZeroCoordinateIndex_3`](https://doc.cgal.org/5.4/Kernel_23/classKernel_1_1NonZeroCoordinateIndex__3.html)
    to the concept [`Kernel`](https://doc.cgal.org/5.4/Kernel_23/classKernel.html) with `int operator()(Vector_3)`
    which returns the index of any coordinate of the vector different from zero, or `-1`.

### [dD Kernel](https://doc.cgal.org/5.4/Manual/packages.html#PkgKernelD)

-   Most operations on [`Epeck_d`](https://doc.cgal.org/5.4/Kernel_d/structCGAL_1_1Epeck__d.html)
    objects are now thread-safe, see 2D and 3D Linear Geometry Kernel for details.

### [2D Arrangements](https://doc.cgal.org/5.4/Manual/packages.html#PkgArrangementOnSurface2)

-   **Breaking Change:** The traits function objects `Compare_x_at_limit_2` and `Compare_x_near_limit_2`
    are renamed to `Compare_x_on_boundary_2` and `Compare_x_near_boundary_2`, respectively.

-   A [new hierarchy of traits concepts](https://doc.cgal.org/5.4/Arrangement_on_surface_2/group__PkgArrangementOnSurface2Concepts.html)
    has been introduced.
    It captures all the valid combinations of boundary conditions for the 4 boundary sides of the parameter space.
    The 4 boundaries are Bottom, Top, Left, and Right. Each boundary side can be either contracted, identified, close, open, or oblivious.
    Not all possible combinations are valid. If one side is identified then the other must be as well. Two adjacent sides cannot be contracted.

-   A new geometric traits, [`Arr_geodesic_arc_on_sphere_traits_2`](https://doc.cgal.org/5.4/Arrangement_on_surface_2/classCGAL_1_1Arr__geodesic__arc__on__sphere__traits__2.html)
    has been introduced. It handles arcs of great circles embedded on the unit sphere.

### [2D Regularized Boolean Set-Operations](https://doc.cgal.org/5.4/Manual/packages.html#PkgBooleanSetOperations2)

-   Added an extra parameter (`UsePolylines`) to all free functions (
    [`complement()`](https://doc.cgal.org/5.4/Boolean_set_operations_2/group__boolean__complement.html),
    [`do_intersect()`](https://doc.cgal.org/5.4/Boolean_set_operations_2/group__boolean__do__intersect.html),
    [`intersection()`](https://doc.cgal.org/5.4/Boolean_set_operations_2/group__boolean__intersection.html),
    [`join()`](https://doc.cgal.org/5.4/Boolean_set_operations_2/group__boolean__join.html),
    [`difference()`](https://doc.cgal.org/5.4/Boolean_set_operations_2/group__boolean__difference.html),
    [`symmetric_difference()`](https://doc.cgal.org/5.4/Boolean_set_operations_2/group__boolean__symmetric__difference.html),
    and [`oriented_side`](https://doc.cgal.org/5.4/Boolean_set_operations_2/group__boolean__oriented__side.html))
    to control whether to use `Arr_polyline_traits_2` as default traits. It is the new default as it provides better performances in general.

### [3D Mesh Generation](https://doc.cgal.org/5.4/Manual/packages.html#PkgMesh3)

-   Added support of weighted images for an improved quality of meshes generated from labeled images,
    along with a function [`CGAL::Mesh_3::generate_label_weights()`](https://doc.cgal.org/5.4/Mesh_3/namespaceCGAL_1_1Mesh__3.html#ae5914bf77180ff8948c08046154ee727)
    to generate the weights.

### [Polygon Mesh Processing](https://doc.cgal.org/5.4/Manual/packages.html#PkgPolygonMeshProcessing)

-   Added the function [`CGAL::Polygon_mesh_processing::match_faces()`](https://doc.cgal.org/5.4/Polygon_mesh_processing/group__measure__grp.html#ga10f7cd81645bafe936ac5eb4e58e67ef),
    which, given two polygon meshes, identifies their common faces as well as faces present in only either of them.

-   Added the functions: [`CGAL::Polygon_mesh_processing::bounded_error_Hausdorff_distance()`](https://doc.cgal.org/5.4/Polygon_mesh_processing/group__PMP__distance__grp.html#ga6d4ecea831c33ac10eec42b5021fc183)
    that computes an estimate of the one-sided Hausdorff distance between two triangle meshes which
    is bounded by a user-specified error bound; [`CGAL::Polygon_mesh_processing::bounded_error_symmetric_Hausdorff_distance()`](https://doc.cgal.org/5.4/Polygon_mesh_processing/group__PMP__distance__grp.html#ga9a7a682b5d9523135c8502e72117dffd)
    that computes an estimate of the symmetric Hausdorff distance bounded by a user-specified error bound;
    and [`CGAL::Polygon_mesh_processing::is_Hausdorff_distance_larger()`](https://doc.cgal.org/5.4/Polygon_mesh_processing/group__PMP__distance__grp.html#gab19e751107025a443e86baa9763aebf3)
    that returns `true` if the bounded-error Hausdorff distance between two meshes is larger than the user-specified
    max distance.

-   Added the functions [`CGAL::Polygon_mesh_processing::squared_edge_length()`](https://doc.cgal.org/5.4/Polygon_mesh_processing/group__measure__grp.html#ga30fa03722cd7aa599f6dcb115f54fec5)
    and [`CGAL::Polygon_mesh_processing::squared_face_area()`](https://doc.cgal.org/5.4/Polygon_mesh_processing/group__measure__grp.html#ga6eda3738815fd678df225f79ccfc3e03),
    which, compared to [`CGAL::Polygon_mesh_processing::edge_length()`](https://doc.cgal.org/5.4/Polygon_mesh_processing/group__measure__grp.html#gae1674775d9fecada7f25710f425cff3a)
    and [`CGAL::Polygon_mesh_processing::face_area()`](https://doc.cgal.org/5.4/Polygon_mesh_processing/group__measure__grp.html#ga6a1d7a825c09490b1e6613295343482b),
    enable avoiding square-root operations.

-   Added more functions in the [visitor of the corefinement based methods](https://doc.cgal.org/5.4/Polygon_mesh_processing/classPMPCorefinementVisitor.html)
    to track all vertex creations.

-   Added an option to [`CGAL::Polygon_mesh_processing::self_intersections()`](https://doc.cgal.org/5.4/Polygon_mesh_processing/group__PMP__intersection__grp.html#gaf19c80ec12cbff7ebe9e69453f1d40b8)
    to report only a limited number of intersections (`maximum_number()`).

### [The Heat Method](https://doc.cgal.org/5.4/Manual/packages.html#PkgHeatMethod)

-   **Breaking change**: Added the functor `Compute_squared_length_3` providing `operator(const Vector_3& v)`,
    which computes the squared length of `v`, to the [`HeatMethodTraits_3`](https://doc.cgal.org/5.4/Heat_method_3/classHeatMethodTraits__3.html)
    concept.

### [Point Set Processing](https://doc.cgal.org/5.4/Manual/packages.html#PkgPointSetProcessing3)

-   Added support for [`libpointmatcher::GenericDescriptorOutlierFilter`](https://github.com/ethz-asl/libpointmatcher)
    that enables providing a map from a point to a weight associated with this point.

### [Shape Detection](https://doc.cgal.org/5.4/Manual/packages.html#PkgShapeDetection)

-   Added new shapes to the Region Growing algorithm on a point set: circles in 2D, spheres in 3D,
    and cylinders in 3D.

###  [CGAL and Solvers](https://doc.cgal.org/5.4/Manual/packages.html#PkgSolverInterface)

-   Added support for the [OSQP solver](https://osqp.org/). This solver enables to efficiently compute
    the convex Quadratic Programming (QP) problems arising in the context of several packages.


[Release 5.3](https://github.com/CGAL/cgal/releases/tag/v5.3)
-----------

Release date: July 2021

### [General changes](https://doc.cgal.org/5.3/Manual/general_intro.html)

-   The support for the compiled version of CGAL is dropped. Only the header-only version is supported.

-   On Windows, the type used for [`CGAL::Exact_rational`](https://doc.cgal.org/5.3/Number_types/group__nt__cgal.html#ga0849ff44771b19582218ebdfa5614f64),
    in `Epick` and indirectly (through [`Lazy_exact_nt`](https://doc.cgal.org/5.3/Number_types/classCGAL_1_1Lazy__exact__nt.html))
   `Epeck` may now be `boost::multiprecision::mpq_rational`, as has been the case on other platforms
   for several releases. This depends on various options and is added to a list that includes
   [`mpq_class`](https://doc.cgal.org/5.3/Number_types/classmpq__class.html),
   [`CGAL::Gmpq`](https://doc.cgal.org/5.3/Number_types/classCGAL_1_1Gmpq.html),
   [`leda_rational`](https://doc.cgal.org/5.3/Number_types/classleda__rational.html)
   and [`CGAL::Quotient<CGAL::MP_Float>`](https://doc.cgal.org/5.3/Number_types/classCGAL_1_1MP__Float.html).

### [Quadtrees, Octrees, and Orthtrees](https://doc.cgal.org/5.3/Manual/packages.html#PkgOrthtree) (new package)

-   This package implements a tree data structure in which each node encloses a hypercubic section
    of space and each non-leave node has hypercubic children whose edge lengths are half its edge length.
    Such a data structure is known as a quadtree in 2D, an octree in 3D, and is generalized
    as an "orthtree" in higher dimensions.

### [Triangulations on the Sphere](https://doc.cgal.org/5.3/Manual/packages.html#PkgTriangulationOnSphere2) (new package)

-   This package enables the construction and manipulation of Delaunay triangulations on the 2-sphere.
    Triangulations are built incrementally and can be modified by insertion or removal of vertices.
    Point location querying and primitives to build the dual Voronoi diagram are provided.

### File Input / Output

-   Point set, polygon soup, and polygon mesh file I/O functions have been harmonized and documented:
    -   Point set I/O functions can be found in the packages [Point_set_processing_3](https://doc.cgal.org/5.3/Manual/packages.html#PkgPolygonMeshProcessing), and [Point_set_3](https://doc.cgal.org/5.3/Manual/packages.html#PkgPointSet3).
    -   Polygon mesh I/O functions can be found in the package [BGL](https://doc.cgal.org/5.3/Manual/packages.html#PkgBGL).
    -   Polygon soup I/O can be found in the package [Stream_support](https://doc.cgal.org/5.3/Manual/packages.html#PkgStreamSupport).

A comprehensive list of the supported file formats is available in the Stream_support package
[here](https://doc.cgal.org/5.3/Stream_support/index.html#IOstreamSupportedFormats);
inversely, the following [page](https://doc.cgal.org/5.3/Stream_support/IOStreamSupportedFileFormats.html)
can be used to find out which CGAL data structures can be used given a specific file format.

### [Requirements](https://doc.cgal.org/5.3/Manual/thirdparty.html)

-   The CMake minimal version is now `3.14`.
-   The GNU compiler g++ versions 6 and 7 are no longer tested. Only version 8.3 or later are supported

### [2D and 3D Linear Geometry Kernel](https://doc.cgal.org/5.3/Manual/packages.html#PkgKernel23)

-   Added `is_translation()`, `is_scaling()`, `is_reflection()`, and `is_rotation()` to the classes
    [`Aff_transformation_2`](https://doc.cgal.org/5.3/Kernel_23/classCGAL_1_1Aff__transformation__2.html)
    and [`Aff_transformation_3`](https://doc.cgal.org/5.3/Kernel_23/classCGAL_1_1Aff__transformation__3.html),
    which enable determining if the transformations use a specialized representation internally.

### [2D Regularized Boolean Set-Operations](https://doc.cgal.org/5.3/Manual/packages.html#PkgBooleanSetOperations2)
-   Added documentation for the free functions [`oriented_side(const Point_2& p, ....)`](https://doc.cgal.org/5.3/Boolean_set_operations_2/group__boolean__oriented__side.html)
    that accept a point and a polygon.
-   Documentation has been improved across the whole package.

### [Polygon Mesh Processing](https://doc.cgal.org/5.3/Manual/packages.html#PkgPolygonMeshProcessing)

-   Added the class [`CGAL::Polyhedral_envelope`](https://doc.cgal.org/5.3/Polygon_mesh_processing/structCGAL_1_1Polyhedral__envelope.html),
    providing a way to quickly check if a primitive (point, segment, or triangle)
    is within a polyhedral envelope around a set of triangles. It is based on the work of
    Bolun Wang, Teseo Schneider, Yixin Hu, Marco Attene, and Daniele Panozzo.
    "Exact and efficient polyhedral envelope containment check." (ACM Trans. Graph., 39-4, July 2020).
-   Added more functions in the [visitor of the corefinement based methods](https://doc.cgal.org/5.3/Polygon_mesh_processing/classPMPCorefinementVisitor.html)
    to track all edge creations.

### [Surface Mesh Topology](https://doc.cgal.org/5.3/Manual/packages.html#PkgSurfaceMeshTopologySummary)
-   Added the function [`CGAL::Surface_mesh_topology::Curves_on_surface_topology::is_homotopic_to_simple_cycle()`](https://doc.cgal.org/5.3/Surface_mesh_topology/classCGAL_1_1Surface__mesh__topology_1_1Curves__on__surface__topology.html#a8d7c4cba2cf2cff542f5cd93117233db),
    which can be used to determine whether a closed path on a surface mesh can be continuously
    transformed to a cycle without self intersection.

### [Surface Mesh Simplification](https://doc.cgal.org/5.3/Manual/packages.html#PkgSurfaceMeshSimplification)
-   Added a filtering mechanism so that costly tests get only applied to the next candidate for the edge collapse.
-   Added the class [`Polyhedral_envelope_filter`](https://doc.cgal.org/5.3/Surface_mesh_simplification/classCGAL_1_1Surface__mesh__simplification_1_1Polyhedral__envelope__filter.html),
    which enables to perform mesh simplification  inside a polyhedral envelope of the input mesh.

### [2D Polyline Simplification](https://doc.cgal.org/5.3/Manual/packages.html#PkgPolylineSimplification2)
-   When polylines have common subsequences of vertices, these subsequences may now be simplifified simultaneously.

### [dD Triangulations](https://doc.cgal.org/5.3/Manual/packages.html#PkgTriangulations)
-   Added the function [`insert_if_in_star()`](https://doc.cgal.org/5.3/Triangulation/classCGAL_1_1Regular__triangulation.html#aa8df2d138f341939e834bcdd7cb6c71a)
    to the class [`CGAL::Regular_triangulation`](https://doc.cgal.org/5.3/Triangulation/classCGAL_1_1Regular__triangulation.html),
    which enables users to insert a point `p` in a regular triangulation on the condition that `p`
    appears post-insertion in the star of a user-specified, existing vertex.

### [2D and 3D Alpha Shapes](https://doc.cgal.org/5.3/Manual/packages.html#PkgAlphaShapes2)
-   **Breaking change**: The following deprecated classes have been removed: `Alpha_shape_euclidean_traits_2`,
    `Weighted_alpha_shape_euclidean_traits_2`, `Alpha_shape_euclidean_traits_3`, and
    `Weighted_alpha_shape_euclidean_traits_3`. All CGAL kernel can be used directly as models
    of the concepts of the 2D and 3D Alpha Shape packages.

### [Classification](https://doc.cgal.org/5.3/Manual/packages.html#PkgClassification)
-   **Breaking change**: the support for TensorFlow has been dropped; the
    classifier `CGAL::TensorFlow::Neural_network_classifier` has been removed.


[Release 5.2](https://github.com/CGAL/cgal/releases/tag/v5.2)
-----------

Release date: December 2020

### [dD Geometry Kernel](https://doc.cgal.org/5.2/Manual/packages.html#PkgKernelD)

-   The kernels [`Epick_d`](https://doc.cgal.org/5.2/Kernel_d/structCGAL_1_1Epick__d.html)
    and [`Epeck_d`](https://doc.cgal.org/5.2/Kernel_d/structCGAL_1_1Epeck__d.html) gain two new functors:
    [`Compute_power_product_d`](https://doc.cgal.org/5.2/Kernel_d/classCGAL_1_1Epeck__d_1_1Compute__power__product__d.html)
    and [`Construct_power_sphere_d`](https://doc.cgal.org/5.2/Kernel_d/classCGAL_1_1Epeck__d_1_1Construct__power__sphere__d.html),
    to deal with weighted points.

### [CGAL and the Boost Graph Library (BGL)](https://doc.cgal.org/5.2/Manual/packages.html#PkgBGL)

-   Added a convenience header, [`CGAL/boost/graph/graph_traits_inheritance_macros.h`](https://doc.cgal.org/5.2/BGL/graph__traits__inheritance__macros_8h.html),
    which enables easily making any class inheriting from a model of a face graph concept, a model of the same concept.
-   Added the function [`can_add_face()`](https://doc.cgal.org/5.2/BGL/group__PkgBGLEulerOperations.html#ga7dc63595108097b6e28b04fe962135f0),
    which tests whether a new face defined by a range of vertices can be added.

### [3D Fast Intersection and Distance Computation (AABB Tree)](https://doc.cgal.org/5.2/Manual/packages.html#PkgAABBTree)

-   Added the move constructor and the assignment operator to the
    [AABB Tree](https://doc.cgal.org/5.2/AABB_tree/classCGAL_1_1AABB__tree.html) class.

### [2D Arrangements](https://doc.cgal.org/5.2/Manual/packages.html#PkgArrangementOnSurface2)

-   Replaced the use of legacy
    [`CGAL::Object`](https://doc.cgal.org/5.2/STL_Extension/classCGAL_1_1Object.html)
    to modern `boost::variant`.
-   Changed make-x-monotone return type from legacy
    [`CGAL::Object`](https://doc.cgal.org/5.2/STL_Extension/classCGAL_1_1Object.html)
    to `boost::variant` in all traits concepts and models.
    As there exists an implicit conversion from `boost::variant` to `CGAL::Object`,
    the new code is backward compatible. However, it is recommended that all calls
    to the make-x-monotone functions are fixed to use the new return type.
-   Changed [`decompose()`](https://doc.cgal.org/5.2/Arrangement_on_surface_2/group__PkgArrangementOnSurface2Funcs.html#gae20b2917f6de15db9bf025f83abf8e89)
    interface to use `boost::variant` instead of legacy
    [`CGAL::Object`](https://doc.cgal.org/5.2/STL_Extension/classCGAL_1_1Object.html)
    As explained above, the code is backward compatible. However, it is recommended
    that all calls to `decompose()` are fixed to use the new interface.

### [Surface Mesh](https://doc.cgal.org/5.2/Manual/packages.html#PkgSurfaceMesh)

-   Added the function [`clear_without_removing_property_maps()`](https://doc.cgal.org/5.2/Surface_mesh/classCGAL_1_1Surface__mesh.html#aad000a07a5ada30536f194b28b59d111)
    to clear a mesh but keep all the created property maps added.
-   Added the functions [`remove_property_maps<Index_type>()`](https://doc.cgal.org/5.2/Surface_mesh/classCGAL_1_1Surface__mesh.html#a2a3dd8c01f7fba7b640d85bfd1c41d90)
    and [`remove_all_property_maps()`](https://doc.cgal.org/5.2/Surface_mesh/classCGAL_1_1Surface__mesh.html#a5696da09300f3d0eafed117668bb3bec)
    to remove all added property maps by index type or all of them respectively.
-   Added the functions [`set_recycle_garbage()`](https://doc.cgal.org/5.2/Surface_mesh/classCGAL_1_1Surface__mesh.html#a40ada5068bf6d529a511c46767dfd21d)
    and [`does_recycle_garbage()`](https://doc.cgal.org/5.2/Surface_mesh/classCGAL_1_1Surface__mesh.html#a081a87aaf7e56e6b4f9afba99967f8f4)
    to the class `Surface_mesh`.

### [Polygon Mesh Processing](https://doc.cgal.org/5.2/Manual/packages.html#PkgPolygonMeshProcessing)

-   Added a visitor to the functions
    [`CGAL::Polygon_mesh_processing::triangulate_face()`](https://doc.cgal.org/5.2/Polygon_mesh_processing/group__PMP__meshing__grp.html#ga70d65044f8c7309c24ade88fa280124a)
    and [`CGAL::Polygon_mesh_processing::triangulate_faces()`](https://doc.cgal.org/5.2/Polygon_mesh_processing/group__PMP__meshing__grp.html#gacaaff4d520500c530d9c3d5ebe2a0760),
    that enables the user to keep track of the newly created faces through the triangulation process.
-   Added an option in [`CGAL::Polygon_mesh_processing::corefine()`](https://doc.cgal.org/5.2/Polygon_mesh_processing/group__PMP__corefinement__grp.html#ga6447dee822aaf92016f34512ce0b3456),
    [`CGAL::Polygon_mesh_processing::split()`](https://doc.cgal.org/5.2/Polygon_mesh_processing/group__PMP__corefinement__grp.html#gaa491feee9e41f725332bea0ea1215578)
    and [`CGAL::Polygon_mesh_processing::clip()`](https://doc.cgal.org/5.2/Polygon_mesh_processing/group__PMP__corefinement__grp.html#ga30082762ba2d947cba304e2884d96a99)
    functions, which enable the operations to be performed on a mesh with
    self-intersections present in the intersection area.
-   Added an optional range parameter to [`CGAL::Polygon_mesh_processing::stitch_borders()`](https://doc.cgal.org/5.2/Polygon_mesh_processing/group__PMP__repairing__grp.html#ga8ae4352e67d2b099994ac8990c13bd41),
    which can be used to specify which boundary cycles are eligible for stitching.

### [Surface Mesh Parameterization](https://doc.cgal.org/5.2/Manual/packages.html#PkgSurfaceMeshParameterization)

-   Added a new parameterization method, [Iterative Authalic Parameterization](https://doc.cgal.org/5.2/Surface_mesh_parameterization/index.html#title11).
    It is based on the work of Jain, Hardik, Manuel Wollhaf, and Olaf Hellwich,
    "Learning to Reconstruct Symmetric Shapes using Planar Parameterization of 3D Surface."
    (IEEE International Conference on Computer Vision Workshops, 2019).

### [Classification](https://doc.cgal.org/5.2/Manual/packages.html#PkgClassification)

-   **Breaking change**: new IO format for the [`ETHZ::Random_Forest`](https://doc.cgal.org/5.2/Classification/classCGAL_1_1Classification_1_1ETHZ_1_1Random__forest__classifier.html) classifier:
    a conversion function from the outdated format to the new one is provided.

-   Added new functions to the class [`CGAL::Classification::Evaluation`](https://doc.cgal.org/5.2/Classification/classCGAL_1_1Classification_1_1Evaluation.html):
    [`append()`](https://doc.cgal.org/5.2/Classification/classCGAL_1_1Classification_1_1Evaluation.html#a20c5fc43af44c96ce0cae40375be934f)
    to enrich the evaluation with additional results;
    [`confusion()`](https://doc.cgal.org/5.2/Classification/classCGAL_1_1Classification_1_1Evaluation.html#a706a85bb1deefee350ce71855bc023e9)
    to access the confusion matrix;
    output functions to save the evaluation to and `ASCII` or `HTML` stream.
-   Added a new operator, [`CGAL::Classification::feature_cast<>`](https://doc.cgal.org/5.2/Classification/group__PkgClassificationFeature.html#gaf4b1504270f25061f63f05743a17e5d1),
    for easy conversions.
-   The classes [`CGAL::Classification::Feature_set`](https://doc.cgal.org/5.2/Classification/classCGAL_1_1Classification_1_1Feature__set.html)
    and [`CGAL::Classification::Label_set`](https://doc.cgal.org/5.2/Classification/classCGAL_1_1Classification_1_1Label__set.html)
    are now models of the concept [`Range`](https://doc.cgal.org/5.2/Circulator/classRange.html).
-   The class [`CGAL::Classification::Label`](https://doc.cgal.org/5.2/Classification/classCGAL_1_1Classification_1_1Label.html)
    now has attributes `index`, `standard_index` and `color`,
    with automatic selection if the ASPRS standard names are used.
-   Added new functions in [`CGAL::Classification::Point_set_feature_iterator`](https://doc.cgal.org/5.2/Classification/classCGAL_1_1Classification_1_1Point__set__feature__generator.html),
    to enable users to select which features should be generated.
-   Added a new function, [`CGAL::Classification::Label_set::is_valid_ground_truth()`](https://doc.cgal.org/5.2/Classification/classCGAL_1_1Classification_1_1Label__set.html#adeb3b046f640c091b1f123e982386e43),
    to help users check if a ground truth matches a given label set.

### [Point Set Processing](https://doc.cgal.org/5.2/Manual/packages.html#PkgPointSetProcessing3)

-   Added a function [`CGAL::scanline_orient_normals()`](https://doc.cgal.org/5.2/Point_set_processing_3/group__PkgPointSetProcessing3Algorithms.html#ga221d4efde44f42aefe153cb927138efe),
    which orients a point cloud by estimating a line of sight.

### [3D Convex Hulls](https://doc.cgal.org/5.2/Manual/packages.html#PkgConvexHull3)

-   Added the function [`CGAL::halfspace_intersection_interior_point_3()`](https://doc.cgal.org/5.2/Convex_hull_3/group__PkgConvexHull3Functions.html#ga9a1ead3126e42fbf46ef269466cddc8f),
    which can be used to retrieve the point that is the most interior a convex closed volume
    defined by the intersection of a set of halfspaces.

### [3D Triangulations](https://doc.cgal.org/5.2/Manual/packages.html#PkgTriangulation3)

-   Added new classes and functions to visit the cells and simplices intersected by a line segment,
    see Sections [Segment Cell Iterator](https://doc.cgal.org/5.2/Triangulation_3/classCGAL_1_1Triangulation__3.html#amgrp0d087ed77bb99ca595c92d2cd2ab59b9)
    and [Segment Simplex Iterator](https://doc.cgal.org/5.2/Triangulation_3/classCGAL_1_1Triangulation__3.html#amgrp2447c1d2dce281951a0a4d8aecd3f35d), respectively.


[Release 5.1](https://github.com/CGAL/cgal/releases/tag/v5.1)
-----------

Release date: September 2020

### [Tetrahedral Remeshing](https://doc.cgal.org/5.1/Manual/packages.html#PkgTetrahedralRemeshing) (new package)

-   This package implements a tetrahedral isotropic remeshing algorithm,
    that improves the quality of tetrahedra in terms of dihedral angles,
    while targeting a given edge length.

    See also the associated [blog entry](https://www.cgal.org/2020/08/07/Tetrahedral-remeshing/).

### [Surface Mesh Topology](https://doc.cgal.org/5.1/Manual/packages.html#PkgSurfaceMeshTopologySummary) (new package)

-   This package enables the computation of some topological invariants of surfaces, such as:
    - test if two (closed) curves on a combinatorial surface are homotopic. Users can choose
      between free homotopy and homotopy with fixed endpoints;
    - test is a curve is contractible;
    - compute shortest non-contractible cycles on a surface, with or without weights on edges.

    See also the associated [blog entry](https://www.cgal.org/2020/05/08/Surface_mesh_topology/).

### [Optimal Bounding Box](https://doc.cgal.org/5.1/Manual/packages.html#PkgOptimalBoundingBox) (new package)

-   This package implements an optimization algorithm that aims to construct a close approximation
    of the *optimal bounding box* of a mesh or a point set, which is defined as the smallest
    (in terms of volume) bounding box that contains a given mesh or point set.

    See also the associated [blog entry](https://www.cgal.org/2020/04/20/Optimal_bounding_box/).

### Installation

-   The CGAL\_Core library no longer requires `Boost.Thread`, even if the g++ compiler is used.
-   The minimal supported version of Boost is now 1.66.0.

### [Tutorials](https://doc.cgal.org/5.1/Manual/tutorials.html)

-   Two new, detailed tutorials have been added:
    - [Surface Reconstruction from Point Clouds](https://doc.cgal.org/5.1/Manual/tuto_reconstruction.html),
      which goes over a typical full processing pipeline in a CGAL environment.
    - [Geographic Information Systems (GIS)](https://doc.cgal.org/5.1/Manual/tuto_gis.html),
      which demonstrates usage of CGAL data structures and algorithms in the context of a typical GIS application.

    Both tutorials provide complete code.

### [2D and 3D Linear Geometry Kernel](https://doc.cgal.org/5.1/Manual/packages.html#PkgKernel23)

-   Added the functor [`CompareSignedDistanceToLine_2`](https://doc.cgal.org/5.1/Kernel_23/classKernel_1_1CompareSignedDistanceToLine__2.html)
    to the 2D/3D [`Kernel`](https://doc.cgal.org/5.1/Kernel_23/classKernel.html) concept to compare
    the signed distance of two points to a line, or the line passing through two given points.
    Corresponding functors in the model ([`Compare_signed_distance_to_line_2`](https://doc.cgal.org/5.1/Kernel_23/classKernel.html#a066d07dd592ac36ba7ee90988abd349f)) are also added.

### [dD Geometry Kernel](https://doc.cgal.org/5.1/Manual/packages.html#PkgKernelD)

-   The kernels [`Epick_d`](https://doc.cgal.org/5.1/Kernel_d/structCGAL_1_1Epick__d.html)
    and [`Epeck_d`](https://doc.cgal.org/5.1/Kernel_d/structCGAL_1_1Epeck__d.html) gain two new functors:
    [`Power_side_of_bounded_power_sphere_d`](https://doc.cgal.org/5.1/Kernel_d/classCGAL_1_1Epeck__d_1_1Power__side__of__bounded__power__sphere__d.html)
    and [`Compute_squared_radius_smallest_orthogonal_sphere_d`](https://doc.cgal.org/5.1/Kernel_d/classCGAL_1_1Epeck__d_1_1Compute__squared__radius__smallest__orthogonal__sphere__d.html).
    Those are essential for the computation of weighted alpha-complexes.

### [Surface Mesh](https://doc.cgal.org/5.1/Manual/packages.html#PkgSurfaceMesh)

-   **Breaking change**: The function [`CGAL::Surface_mesh::clear()`](https://doc.cgal.org/5.1/Surface_mesh/classCGAL_1_1Surface__mesh.html#a247d4ad3e6b106ae22e5306203812642)
    now removes all non-default properties instead of just emptying them.

### [CGAL and the Boost Graph Library (BGL)](https://doc.cgal.org/5.1/Manual/packages.html#PkgBGL)

-   Added the function [`CGAL::alpha_expansion_graphcut()`](https://doc.cgal.org/5.1/BGL/group__PkgBGLPartition.html#ga79c3f58b577af51d1140450729d38f22),
    which regularizes a multi-label partition over a user-defined graph.
-   Added the function [`CGAL::regularize_face_selection_borders()`](https://doc.cgal.org/5.1/BGL/group__PkgBGLSelectionFct.html#gac71322b0cc7d7d59447531d5e5e345b6),
    which uses this alpha expansion graphcut to regularize the borders of a selected faces on a triangle mesh.
-   Added the function [`CGAL::set_triangulation_ids()`](https://doc.cgal.org/5.1/BGL/group__BGLGraphExternalIndices.html#ga1a22cf8bdde32fcdf1a4a78966eed630),
    which must be used to initialize vertex, edge, and face indices of a triangulation meant to be used with BGL algorithms.

### [3D Fast Intersection and Distance Computation (AABB Tree)](https://doc.cgal.org/5.1/Manual/packages.html#PkgAABBTree)

-   The behavior of the internal search tree used to accelerate distance queries has changed:
    usage of the internal search tree will now be enabled by default, and its construction
    will be triggered by the first distance query. Automatic construction and usage can be disabled
    by calling [`CGAL::AABB_tree::do_not_accelerate_distance_queries()`](https://doc.cgal.org/5.1/AABB_tree/classCGAL_1_1AABB__tree.html#abde62f52ccdf411847151aa5000ba4a4)
    before the first distance query, and the tree can be built at any moment by calling
    [`CGAL::AABB_tree::accelerate_distance_queries()`](https://doc.cgal.org/5.1/AABB_tree/classCGAL_1_1AABB__tree.html#a5d3877d3f2afbd09341eb4b8c230080b).
-   **Breaking change**: [`CGAL::AABB_tree::accelerate_distance_queries()`](https://doc.cgal.org/5.1/AABB_tree/classCGAL_1_1AABB__tree.html#a5d3877d3f2afbd09341eb4b8c230080b)
    and [`CGAL::AABB_tree::do_not_accelerate_distance_queries()`](https://doc.cgal.org/5.1/AABB_tree/classCGAL_1_1AABB__tree.html#abde62f52ccdf411847151aa5000ba4a4)
    are no longer `const` functions.

### [2D Arrangements](https://doc.cgal.org/5.1/Manual/packages.html#PkgArrangementOnSurface2)

 -   Changed intersection return type from legacy [`CGAL::Object`](https://doc.cgal.org/5.1/STL_Extension/classCGAL_1_1Object.html)
     to modern `boost::variant` in all traits concepts and models.
     As there exists an implicit conversion from `boost::variant` to `CGAL::Object`, the
     new code is backward compatible. However, it is recommended that all calls
     to the intersection functions are fixed to use the new return type.

### [2D Regularized Boolean Set-Operations](https://doc.cgal.org/5.1/Manual/packages.html#PkgBooleanSetOperations2)

 -   Changed intersection return type from legacy [`CGAL::Object`](https://doc.cgal.org/5.1/STL_Extension/classCGAL_1_1Object.html)
     to modern `boost::variant` in the concept [`ArrDirectionalTraits::Intersect_2`](https://doc.cgal.org/5.1/Boolean_set_operations_2/namespaceArrDirectionalTraits.html)
     and its models.

### [2D Minkowski Sums](https://doc.cgal.org/5.1/Manual/packages.html#PkgMinkowskiSum2)

 -   Changed intersection return type from legacy [`CGAL::Object`](https://doc.cgal.org/5.1/STL_Extension/classCGAL_1_1Object.html)
     to modern `boost::variant` in the (internally used) model `Arr_labeled_traits_2`.

### [dD Spatial Searching](https://doc.cgal.org/5.1/Manual/packages.html#PkgSpatialSearchingD)

-   The kd-tree can now be built in parallel: [`CGAL::Kd_tree::build()`](https://doc.cgal.org/5.1/Spatial_searching/classCGAL_1_1Kd__tree.html#a8559dbe4d7136fbc8ebab5ee290cbe06)
    is given an optional template parameter `ConcurrencyTag` (default
    value remains [`CGAL::Sequential_tag`](https://doc.cgal.org/5.1/STL_Extension/structCGAL_1_1Sequential__tag.html)
    for backward compatibility).
-   Improved the performance of the kd-tree in some cases:
    - Not storing the points coordinates inside the tree usually
      generates a lot of cache misses, leading to non-optimal
      performance. This is the case for example
      when indices are stored inside the tree, or to a lesser extent when the points
      coordinates are stored in a dynamically allocated array (e.g., [`Epick_d`](https://doc.cgal.org/5.1/Kernel_d/structCGAL_1_1Epick__d.html)
      with dynamic dimension) &mdash; we says "to a lesser extent" because the points
      are re-created by the kd-tree in a cache-friendly order after its construction,
      so the coordinates are more likely to be stored in a near-optimal order
      on the heap.
      In these cases, the new `EnablePointsCache` template parameter of the
      [`CGAL::Kd_tree`](https://doc.cgal.org/5.1/Spatial_searching/classCGAL_1_1Kd__tree.html)
      class can be set to `CGAL::Tag_true`. The points coordinates
      will then be cached in an optimal way. This will increase memory
      consumption but provides better search performance. See the updated
      [`GeneralDistance`](https://doc.cgal.org/5.1/Spatial_searching/classGeneralDistance.html)
      and [`FuzzyQueryItem`](https://doc.cgal.org/5.1/Spatial_searching/classFuzzyQueryItem.html)
      concepts for additional requirements when using such a cache.
    - In most cases (e.g., Euclidean distance), the distance computation
      algorithm knows before its end that the distance will be greater
      than or equal to some given value. This is used in the (orthogonal)
      k-NN search to interrupt some distance computations before its end,
      saving precious milliseconds, in particular in medium-to-high dimension.

### [Intersecting Sequences of dD Iso-oriented Boxes](https://doc.cgal.org/5.1/Manual/packages.html#PkgBoxIntersectionD)

-   Added parallel versions of the functions
    [`CGAL::box_intersection_d()`](https://doc.cgal.org/5.1/Box_intersection_d/group__PkgBoxIntersectionD__box__intersection__d.html)
    and [`CGAL::box_self_intersection_d()`](https://doc.cgal.org/5.1/Box_intersection_d/group__PkgBoxIntersectionD__box__self__intersection__d.html).

### [Spatial Sorting](https://doc.cgal.org/5.1/Manual/packages.html#PkgSpatialSorting)

-   Added parallel versions of the functions
    [`CGAL::hilbert_sort()`](https://doc.cgal.org/5.1/Spatial_sorting/group__PkgSpatialSortingFunctions.html#ga9da67204747ac19dff65f9c9ff2fca9e)
    and [`CGAL::spatial_sort()`](https://doc.cgal.org/5.1/Spatial_sorting/group__PkgSpatialSortingFunctions.html#ga7c597c11a3b3859234ff68526cead84d)
    in 2D and 3D when the median policy is used.
    The parallel versions use up to four threads in 2D, and up to eight threads in 3D.

### [3D Convex Hulls](https://doc.cgal.org/5.1/Manual/packages.html#PkgConvexHull3)

-   A new overload for [`CGAL::convex_hull_3()`](https://doc.cgal.org/5.1/Convex_hull_3/group__PkgConvexHull3Functions.html#gaa02a3013808fc9a2e5e2f42b9fde8e30)
    that takes a model of [`VertexListGraph`](https://doc.cgal.org/5.1/BGL/classVertexListGraph.html) has been added.
-   The long-deprecated function `CGAL::convex_hull_3_to_polyhedron_3()` has been removed.
    The function [`CGAL::convex_hull_3_to_face_graph()`](https://doc.cgal.org/5.1/Convex_hull_3/group__PkgConvexHull3Functions.html#ga2750f7f197588ed643679835c748c671)
    should be used instead.

### [Polygon Mesh Processing](https://doc.cgal.org/5.1/Manual/packages.html#PkgPolygonMeshProcessing)

-   Added the function [`CGAL::Polygon_mesh_processing::volume_connected_component()`](https://doc.cgal.org/5.1/Polygon_mesh_processing/group__PMP__orientation__grp.html#ga133e58280959c152770525f27bb42b91),
    which can be used to get information about the nesting of the connected components of a given triangle mesh and about
    the volumes defined.
-   Added the function [`CGAL::Polygon_mesh_processing::remove_connected_components_of_negligible_size()`](https://doc.cgal.org/5.1/Polygon_mesh_processing/group__PMP__repairing__grp.html#gac544fcaba1d59d330a3a1536caff392a),
    which can be used to remove connected components whose area or volume is under a certain threshold.
    Area and volume thresholds are either specified by the user or deduced from the bounding box of the mesh.
-   Added a new named parameter for [`CGAL::Polygon_mesh_processing::keep_large_connected_components()`](https://doc.cgal.org/5.1/Polygon_mesh_processing/group__keep__connected__components__grp.html#ga48e7b3e6922ee78cf8ce801e3e325d9a)
    and [`CGAL::Polygon_mesh_processing::remove_connected_components_of_negligible_size`](https://doc.cgal.org/5.1/Polygon_mesh_processing/group__PMP__repairing__grp.html#gac544fcaba1d59d330a3a1536caff392a),
    which can be used to perform a dry run of the operation, meaning that the function will return the number of connected
    components that would be removed with the specified threshold, but without actually removing them.
-   Added the function [`CGAL::Polygon_mesh_processing::split()`](https://doc.cgal.org/5.1/Polygon_mesh_processing/group__PMP__corefinement__grp.html#gaa491feee9e41f725332bea0ea1215578),
    which can be used to split meshes along a mesh or a plane.
-   Added the function [`CGAL::Polygon_mesh_processing::split_connected_components()`](https://doc.cgal.org/5.1/Polygon_mesh_processing/group__keep__connected__components__grp.html#ga9ddd1e4b915a4232b1ce5611985302aa)
    to split a single mesh containing several connected components into several meshes containing one connected component.
-   Added the functions [`CGAL::Polygon_mesh_processing::merge_reversible_connected_components()`](https://doc.cgal.org/5.1/Polygon_mesh_processing/group__PMP__orientation__grp.html#gae25c1198a89c53d5df2f29dd57fda5ca),
    [`CGAL::Polygon_mesh_processing::duplicate_non_manifold_edges_in_polygon_soup()`](https://doc.cgal.org/5.1/Polygon_mesh_processing/group__PMP__orientation__grp.html#ga2aa4f7b500dc51d1fc4747705a050946),
    and [`CGAL::Polygon_mesh_processing::orient_triangle_soup_with_reference_triangle_mesh()`](https://doc.cgal.org/5.1/Polygon_mesh_processing/group__PMP__orientation__grp.html#ga31779672b3afd660664fc9a6c4fdf74d),
    which can be helpful when repairing a polygon soup.
-   Added the function [`CGAL::Polygon_mesh_processing::sample_triangle_soup()`](https://doc.cgal.org/5.1/Polygon_mesh_processing/group__PMP__distance__grp.html#gac7af41d13bf1a7c30852be266ac81db5),
    which generates points on a triangle soup surface.
-   Added parallel versions of the functions [`CGAL::Polygon_mesh_processing::does_self_intersect()`](https://doc.cgal.org/5.1/Polygon_mesh_processing/group__PMP__intersection__grp.html#gad9fe5d8b433545b69154f43935a11a3b)
    and [`CGAL::Polygon_mesh_processing::self_intersections()`](https://doc.cgal.org/5.1/Polygon_mesh_processing/group__PMP__intersection__grp.html#gaf19c80ec12cbff7ebe9e69453f1d40b8).
-   The function [`CGAL::Polygon_mesh_processing::stitch_borders()`](https://doc.cgal.org/5.1/Polygon_mesh_processing/group__PMP__repairing__grp.html#ga8ae4352e67d2b099994ac8990c13bd41)
    now returns the number of halfedge pairs that were stitched.
-   Added the function [`CGAL::Polygon_mesh_processing::polygon_mesh_to_polygon_soup()`](https://doc.cgal.org/5.1/Polygon_mesh_processing/group__PMP__repairing__grp.html#ga76648a509409ff3c3ad3f71eff8ce9d9).
-   The function [`CGAL::Polygon_mesh_processing::polygon_soup_to_polygon_mesh`](https://doc.cgal.org/5.1/Polygon_mesh_processing/group__PMP__repairing__grp.html#ga0dec58e8a0112791f72ebbe77bac074b)
    now allows passing a point map (for the point range) and a vertex point map (for the polygon mesh) via named parameters.

### [Point Set Processing](https://doc.cgal.org/5.1/Manual/packages.html#PkgPointSetProcessing3)

-   **Breaking change:** [`CGAL::remove_outliers()`](https://doc.cgal.org/5.1/Point_set_processing_3/group__PkgPointSetProcessing3Algorithms.html#ga1ab1dcee59caadde50572c5a504cc41a)
    has been parallelized and thus has a new template parameter `ConcurrencyTag`.
    To update your code simply add as first template parameter `CGAL::Sequential_tag` or `CGAL::Parallel_tag`
    when calling this function.
-   Add a function [`CGAL::cluster_point_set()`](https://doc.cgal.org/5.1/Point_set_processing_3/group__PkgPointSetProcessing3Algorithms.html#gafee41d60b5a257ae034e9157d0af8e46)
    that segments a point cloud into connected components based on a distance threshold.
-   Added wrapper functions for registration:
    - [`CGAL::OpenGR::compute_registration_transformation()`](https://doc.cgal.org/5.1/Point_set_processing_3/group__PkgPointSetProcessing3Algorithms.html#gab81663c718960780ddb176aad845e8cd),
      which computes the registration transformation for two point sets using the Super4PCS algorithm
      implemented in the third party library [OpenGR](https://storm-irit.github.io/OpenGR/index.html).
    - [`CGAL::OpenGR::register_point_sets()`](https://doc.cgal.org/5.1/Point_set_processing_3/group__PkgPointSetProcessing3Algorithms.html#ga6194087f512e4e23dd945a9364d0931d),
      which computes the registration transformation for two point sets using the Super4PCS algorithm
      implemented in the third party library [OpenGR](https://storm-irit.github.io/OpenGR/index.html),
      and registers the points sets by transforming the data point set using the computed transformation.
    - [`CGAL::pointmatcher::compute_registration_transformation()`](https://doc.cgal.org/5.1/Point_set_processing_3/group__PkgPointSetProcessing3Algorithms.html#gaf75af5c1634fa83fa05a33e95570b127)
      computes the registration transformation for two point sets using ICP algorithm implemented
      in the third party library [libpointmatcher](https://github.com/ethz-asl/libpointmatcher).
    - [`CGAL::pointmatcher::register_point_sets()`](https://doc.cgal.org/5.1/Point_set_processing_3/group__PkgPointSetProcessing3Algorithms.html#gaa222278e20a3ce41930d37326cd54ef9),
      which computes the registration transformation for two point sets using ICP algorithm implemented
      in the third party library [libpointmatcher](https://github.com/ethz-asl/libpointmatcher), and registers
      the points sets by transforming the data point set using the computed transformation.

### [2D Triangulations](https://doc.cgal.org/5.1/Manual/packages.html#PkgTriangulation2)

-   To fix an inconsistency between code and documentation and to clarify which types of intersections
    are truly allowed in constrained Delaunay triangulations, the tag [`CGAL::No_intersection_tag`](https://doc.cgal.org/5.1/Triangulation_2/structCGAL_1_1No__intersection__tag.html)
    has been deprecated in favor of two new tags: [`CGAL::No_constraint_intersection_tag`](https://doc.cgal.org/5.1/Triangulation_2/structCGAL_1_1No__constraint__intersection__tag.html)
    and [`CGAL::No_constraint_intersection_requiring_constructions_tag`](https://doc.cgal.org/5.1/Triangulation_2/structCGAL_1_1No__constraint__intersection__requiring__constructions__tag.html).
    The latter is equivalent to the now-deprecated `CGAL::No_intersection_tag`, and allows constraints
    to intersect as long as no new point has to be created to represent that intersection (for example,
    the intersection of two constraint segments in a 'T'-like junction is an existing point
    and as such does not require any new construction). The former tag, `CGAL::No_constraint_intersection_tag`,
    does not allow any intersection, except for the configuration of two constraints having a single
    common endpoints, for convenience.
-   Added the function [`CGAL::split_subconstraint_graph_into_constraints()`](https://doc.cgal.org/5.1/Triangulation_2/classCGAL_1_1Constrained__triangulation__plus__2.html#adea77f5db5cd4dfae302e4502f1caa85)
    to [`Constrained_triangulation_plus_2`](https://doc.cgal.org/5.1/Triangulation_2/classCGAL_1_1Constrained__triangulation__plus__2.html) to initialize the constraints
    from a soup of disconnected segments that should first be split into polylines.

### [3D Triangulations](https://doc.cgal.org/5.1/Manual/packages.html#PkgTriangulation3)

-   The member function [`CGAL::Triangulation_3::file_input()`](https://doc.cgal.org/5.1/Triangulation_3/group__PkgIOTriangulation3.html#gadd94d0613e2dd9cdd2e88d2c74d5b1c8)
    have been added. It allows to load a [`CGAL::Triangulation_3`](https://doc.cgal.org/5.1/Triangulation_3/classCGAL_1_1Triangulation__3.html)
    from an input stream, using functors to create vertices and cells.

### [3D Triangulation Data Structure](https://doc.cgal.org/5.1/Manual/packages.html#PkgTDS3)

-   The member function [`CGAL::TDS_3::file_input()`](https://doc.cgal.org/5.1/TDS_3/group__PkgIOTDS3.html#ga381446a02a9240cc83e79c48b37cd119)
    have been added. It allows to load a [`CGAL::Triangulation_data_structure_3`](https://doc.cgal.org/5.1/TDS_3/classCGAL_1_1Triangulation__data__structure__3.html)
    from an input stream, using functors to create vertices and cells.

### [Surface Mesh Simplification](https://doc.cgal.org/5.1/Manual/packages.html#PkgSurfaceMeshSimplification)

-   Added a [new simplification method](https://doc.cgal.org/5.1/Surface_mesh_simplification/classCGAL_1_1Surface__mesh__simplification_1_1GarlandHeckbert__policies.html)
    based on the quadric error defined by Garland and Heckbert.
-   The concept `EdgeProfile` has been removed. This concept was not actually in use as the CGAL-provided model [`CGAL::Edge_profile`](https://doc.cgal.org/5.1/Surface_mesh_simplification/classCGAL_1_1Surface__mesh__simplification_1_1Edge__profile.html)
    was imposed to the user. Other concepts have been clarified to reflect the fact that the API uses this particular class.

### [STL Extensions for CGAL](https://doc.cgal.org/5.1/Manual/packages.html#PkgSTLExtension)

-   Added a new concurrency tag: [`CGAL::Parallel_if_available_tag`](https://doc.cgal.org/5.1/STL_Extension/structCGAL_1_1Parallel__if__available__tag.html).
    This tag is a convenience typedef to [`CGAL::Parallel_tag`](https://doc.cgal.org/5.1/STL_Extension/structCGAL_1_1Parallel__tag.html)
    if the third party library TBB has been found and linked with, and to
    [`CGAL::Sequential_tag`](https://doc.cgal.org/5.1/STL_Extension/structCGAL_1_1Sequential__tag.html) otherwise.


[Release 5.0](https://github.com/CGAL/cgal/releases/tag/releases%2FCGAL-5.0)
-----------

Release date: November 2019

### General changes

- CGAL 5.0 is the first release of CGAL that requires a C++ compiler
  with the support of C++14 or later. The new list of supported
  compilers is:
  - Visual C++ 14.0 (from Visual Studio 2015 Update 3) or later,
  - Gnu g++ 6.3 or later (on Linux or MacOS),
  - LLVM Clang version 8.0 or later (on Linux or MacOS), and
  - Apple Clang compiler versions 7.0.2 and 10.0.1 (on MacOS).
- Since CGAL 4.9, CGAL can be used as a header-only library, with
  dependencies. Since CGAL 5.0, that is now the default, unless
  specified differently in the (optional) CMake configuration.
- The section "Getting Started with CGAL" of the documentation has
  been updated and reorganized.
- The minimal version of Boost is now 1.57.0.


### [Polygonal Surface Reconstruction](https://doc.cgal.org/5.0/Manual/packages.html#PkgPolygonalSurfaceReconstruction) (new package)

 -   This package provides a method for piecewise planar object reconstruction from point clouds.
     The method takes as input an unordered point set sampled from a piecewise planar object
     and outputs a compact and watertight surface mesh interpolating the input point set.
     The method assumes that all necessary major planes are provided (or can be extracted from
     the input point set using the shape detection method described in Point Set Shape Detection,
     or any other alternative methods).The method can handle arbitrary piecewise planar objects
     and is capable of recovering sharp features and is robust to noise and outliers. See also
     the associated [blog entry](https://www.cgal.org/2019/08/05/Polygonal_surface_reconstruction/).

### [Shape Detection](https://doc.cgal.org/5.0/Manual/packages.html#PkgShapeDetection) (major changes)
 -   **Breaking change:** The concept `ShapeDetectionTraits` has been renamed to [`EfficientRANSACTraits`](https://doc.cgal.org/5.0/Shape_detection/classEfficientRANSACTraits.html).
 -   **Breaking change:** The `Shape_detection_3` namespace has been renamed to [`Shape_detection`](https://doc.cgal.org/5.0/Shape_detection/annotated.html).
 -   Added a new, generic implementation of region growing. This enables for example applying region growing to inputs such as 2D and 3D point sets,
     or models of the [`FaceGraph`](https://doc.cgal.org/5.0/BGL/classFaceGraph.html) concept. Learn more about this new algorithm with this [blog entry](https://www.cgal.org/2019/07/30/Shape_detection/).

### [dD Geometry Kernel](https://doc.cgal.org/5.0/Manual/packages.html#PkgKernelD)
 -   A new exact kernel, [`Epeck_d`](https://doc.cgal.org/5.0/Kernel_d/structCGAL_1_1Epeck__d.html), is now available.

### [2D and 3D Linear Geometry Kernel](https://doc.cgal.org/5.0/Manual/packages.html#PkgKernel23)
 -   Added a new concept, [`ComputeApproximateAngle_3`](https://doc.cgal.org/5.0/Kernel_23/classKernel_1_1ComputeApproximateAngle__3.html),
     to the 3D Kernel concepts to compute the approximate angle between two 3D vectors. Corresponding functors
     in the model ([`Compute_approximate_angle_3`](https://doc.cgal.org/5.0/Kernel_23/classKernel.html#a183c9ac358a4ccddc04e680f8ed16c0b))
     and free function ([`approximate_angle`](https://doc.cgal.org/5.0/Kernel_23/group__approximate__angle__grp.html))
     have also been added.
 -   The following objects are now hashable and thus trivially usable
     with [`std::unordered_set`](https://en.cppreference.com/w/cpp/container/unordered_set)
     and [`std::unordered_map`](https://en.cppreference.com/w/cpp/header/unordered_map):
     `CGAL::Aff_transformation_2`, `CGAL::Aff_transformation_3`,
     `CGAL::Bbox_2`, `CGAL::Bbox_3`, `CGAL::Circle_2`,
     `CGAL::Iso_cuboid_3`, `CGAL::Iso_rectangle_2`, `CGAL::Point_2`,
     `CGAL::Point_3`, `CGAL::Segment_2`, `CGAL::Segment_3`,
     `CGAL::Sphere_3`, `CGAL::Vector_2`, `CGAL::Vector_3`,
     `CGAL::Weighted_point_2` and `CGAL::Weighted_point_3`.

### [Polygon Mesh Processing](https://doc.cgal.org/5.0/Manual/packages.html#PkgPolygonMeshProcessing)
 -   Introduced a [wide range of new functions](https://doc.cgal.org/5.0/Polygon_mesh_processing/index.html#title36)
     related to location of queries on a triangle mesh,
     such as [`CGAL::Polygon_mesh_processing::locate(Point, Mesh)`](https://doc.cgal.org/5.0/Polygon_mesh_processing/group__PMP__locate__grp.html#gada09bd8740ba69ead9deca597d53cf15).
     The location of a point on a triangle mesh is expressed as the pair of a face and the barycentric
     coordinates of the point in this face, enabling robust manipulation of locations
     (for example, intersections of two 3D segments living within the same face).
 -   Added the mesh smoothing function [`smooth_mesh()`](https://doc.cgal.org/5.0/Polygon_mesh_processing/group__PMP__meshing__grp.html#gaa0551d546f6ab2cd9402bea12d8332a3),
     which can be used to improve the quality of triangle elements based on various geometric characteristics.
 -   Added the shape smoothing function [`smooth_shape()`](https://doc.cgal.org/5.0/Polygon_mesh_processing/group__PMP__meshing__grp.html#gaaa083ec78bcecf351e04d1bbf460b4a2),
     which can be used to smooth the surface of a triangle mesh, using the mean curvature flow to perform noise removal.
     (See also the new entry in the [User Manual](https://doc.cgal.org/5.0/Polygon_mesh_processing/index.html#title8))
 -   Added the function [`CGAL::Polygon_mesh_processing::centroid()`](https://doc.cgal.org/5.0/Polygon_mesh_processing/group__measure__grp.html#ga6da5119ce2c50729fda11a90ae7fb9ba),
     which computes the centroid of a closed triangle mesh.
 -   Added the functions [`CGAL::Polygon_mesh_processing::stitch_boundary_cycle()`](https://doc.cgal.org/5.0/Polygon_mesh_processing/group__PMP__repairing__grp.html#ga9c12c4878c08a117b3733bb45f1a34cf)
     and [`CGAL::Polygon_mesh_processing::stitch_boundary_cycles()`](https://doc.cgal.org/5.0/Polygon_mesh_processing/group__PMP__repairing__grp.html#ga24d5ae37f62064b3fc576ba48a4ccc63),
     which can be used to try and merge together geometrically compatible but combinatorially different halfedges
     that belong to the same boundary cycle.
 -   It is now possible to pass a face-size property map to [`CGAL::Polygon_mesh_processing::keep_large_connected_components()`](https://doc.cgal.org/5.0/Polygon_mesh_processing/group__keep__connected__components__grp.html#ga48e7b3e6922ee78cf8ce801e3e325d9a)
     and [`CGAL::Polygon_mesh_processing::keep_largest_connected_components()`](https://doc.cgal.org/5.0/Polygon_mesh_processing/group__keep__connected__components__grp.html#ga68c6c29dfc6a26a6a2f8befe6944f19d), enabling users to define
     how the size of a face is computed (the size of the connected component is the sum of the sizes of its faces).
     If no property map is passed, the behavior is unchanged to previous versions: the size
     of a connected component is the number of faces it contains.
 -   Added the function [`CGAL::Polygon_mesh_processing::non_manifold_vertices()`](https://doc.cgal.org/5.0/Polygon_mesh_processing/group__PMP__repairing__grp.html#ga36098d2415efd0604b7b996163bc22db),
     which can be used to collect all the non-manifold vertices (i.e. pinched vertices,
     or vertices appearing in multiple umbrellas) of a mesh.

### [3D Point Set](https://doc.cgal.org/5.0/Manual/packages.html#PkgPointSet3)
 -   The [PLY IO functions](https://doc.cgal.org/5.0/Point_set_3/group__PkgPointSet3IO.html) now take an additional optional parameter to
     read/write comments from/in the PLY header.

### [Point Set Processing](https://doc.cgal.org/5.0/Manual/packages.html#PkgPointSetProcessing3)
 -   **Breaking change**: the API using iterators and overloads for optional parameters (deprecated since
     CGAL 4.12) has been removed. The current (and now only) API uses ranges and Named Parameters.
 -   Added the possibility to use the named parameter
     [`neighbor_radius`](https://doc.cgal.org/5.0/Point_set_processing_3/group__psp__namedparameters.html#PSP_neighbor_radius)
     to use spherical neighbor queries instead of K-nearest neighbors queries for the following functions:
     [`CGAL::bilateral_smooth_point_set()`](https://doc.cgal.org/5.0/Point_set_processing_3/group__PkgPointSetProcessing3Algorithms.html#ga4f82723e2f0bb33f3677e29e0208a256),
     [`CGAL::jet_estimate_normals()`](https://doc.cgal.org/5.0/Point_set_processing_3/group__PkgPointSetProcessing3Algorithms.html#ga0cd0f87de690d4edf82740e856efa491),
     [`CGAL::jet_smooth_point_set()`](https://doc.cgal.org/5.0/Point_set_processing_3/group__PkgPointSetProcessing3Algorithms.html#ga549402c0a8a8b6b71875181e93961521),
     [`CGAL::mst_orient_normals()`](https://doc.cgal.org/5.0/Point_set_processing_3/group__PkgPointSetProcessing3Algorithms.html#ga50c98d5c5ae5535bce6f32eddbd03f33),
     [`CGAL::pca_estimate_normals()`](https://doc.cgal.org/5.0/Point_set_processing_3/group__PkgPointSetProcessing3Algorithms.html#ga8c642da96a025ab32445aeb6cc219b0b) and
     [`CGAL::remove_outliers()`](https://doc.cgal.org/5.0/Point_set_processing_3/group__PkgPointSetProcessing3Algorithms.html#gafd0b5a21ec5042e4bca09cb43f1847f9).

### [2D Triangulations](https://doc.cgal.org/5.0/Manual/packages.html#PkgTriangulation2)
 -   **Breaking change**: Removed the deprecated functions `CGAL::Constrained_triangulation_plus_2::
     vertices_in_constraint_{begin/end}(Vertex_handle va, Vertex_handle vb) const;`,
     and `CGAL::Constrained_triangulation_plus_2::remove_constraint(Vertex_handle va, Vertex_handle vb)`,
     that is a pair of vertex handles is no longer a key for a polyline constraint.
     Users must use a version prior to 5.0 if they need this functionality.
 -   **Breaking change**: Removed the deprecated classes `CGAL::Regular_triangulation_euclidean_traits_2`,
     `CGAL::Regular_triangulation_filtered_traits_2`. Users must use a version prior to 5.0 if they need these classes.
 -   **Breaking change**: The [graph traits](https://doc.cgal.org/5.0/BGL/group__PkgBGLTraits.html) enabling CGAL's 2D triangulations to be used as a parameter
     for any graph-based algorithm of CGAL (or boost) have been improved to fully model the [`FaceGraph`](https://doc.cgal.org/5.0/BGL/classFaceGraph.html) concept.
     In addition, only the finite simplicies (those not incident to the infinite vertex) of the 2D triangulations
     are now visible through this scope. The complete triangulation can still be accessed as a graph,
     by using the graph traits of the underlying triangulation data structure (usually,
     [`CGAL::Triangulation_data_structure_2`](https://doc.cgal.org/5.0/TDS_2/classCGAL_1_1Triangulation__data__structure__2.html)).
 -   **Breaking change**: The `insert()` function
     of
     [`CGAL::Triangulation_2`](https://doc.cgal.org/5.0/Triangulation_2/classCGAL_1_1Triangulation__2.html)
     which takes a range of points as argument is now guaranteed to
     insert the points following the order of `InputIterator`.  Note
     that this change only affects the base class `Triangulation_2`
     and not any derived class, such as `Delaunay_triangulation_2`.
-   Added a new [constructor](https://doc.cgal.org/5.0/Triangulation_2/classCGAL_1_1Triangulation__2.html#a6cfa7d3aaa375a25d217858b49e2eb07=)
     and [`insert()`](https://doc.cgal.org/5.0/Triangulation_2/classCGAL_1_1Triangulation__2.html#ac5e9bc8adef80dc01a0b31c2d0234545)
     function to [`CGAL::Triangulation_2`](https://doc.cgal.org/5.0/Triangulation_2/classCGAL_1_1Triangulation__2.html)
     that takes a range of points with info.
 -   Introduced a new face base class, [`Triangulation_face_base_with_id_2`](https://doc.cgal.org/5.0/BGL/classCGAL_1_1Triangulation__face__base__with__id__2.html)
     which enables storing user-defined integer IDs in the face of any 2D triangulation, a precondition to use some
     BGL algorithms.
 -   Added range types and functions that return ranges, for example for all vertices, enabling the use of `C++11` `for`-loops.
     See [this new example](https://doc.cgal.org/5.0/Triangulation_2/Triangulation_2_2for_loop_2_8cpp-example.html) for a usage demonstration.

### [3D Triangulations](https://doc.cgal.org/5.0/Manual/packages.html#PkgTriangulation3)
 -   **Breaking change**: The [constructor](https://doc.cgal.org/5.0/Triangulation_3/classCGAL_1_1Triangulation__3.html#a63f67cf6aaadcee14318cf56a36d247a)
     and the [`insert()`](https://doc.cgal.org/5.0/Triangulation_3/classCGAL_1_1Triangulation__3.html#ad3353128386bbb51f79d0263e7f67337)
     function of [`CGAL::Triangulation_3`](https://doc.cgal.org/5.0/Triangulation_3/classCGAL_1_1Triangulation__3.html)
     which take a range of points as argument are now guaranteed to
     insert the points following the order of `InputIterator`. Note
     that this change only affects the base class `Triangulation_3`
     and not any derived class, such as `Delaunay_triangulation_3`.
 -   Added constructor and [`insert()`](https://doc.cgal.org/5.0/Triangulation_3/classCGAL_1_1Triangulation__3.html#a8aa85f88733d30aa3ec5385538e13ace)
     function to `CGAL::Triangulation_3` that takes a range of points with info.
 -   Added range types and functions that return ranges, for example for all vertices, which enables to use C++11 for-loops.
     See [this new example](https://doc.cgal.org/5.0/Triangulation_3/Triangulation_3_2for_loop_8cpp-example.html) for a usage demonstration.

### [Surface Mesh](https://doc.cgal.org/5.0/Manual/packages.html#PkgSurfaceMesh)
 -   Introduced new functions to read and write using the PLY format,
     [`CGAL::read_ply()`](https://doc.cgal.org/5.0/Surface_mesh/group__PkgSurface__mesh.html#ga42f6ad486ddab74e13d3dc53f511c343)
     and [`CGAL::write_ply()`](https://doc.cgal.org/5.0/Surface_mesh/group__PkgSurface__mesh.html#ga77bbb79d449c981895eedb6c3c23bd14),
     enabling users to save and load additional property maps of the surface mesh.

###  [CGAL and Solvers](https://doc.cgal.org/5.0/Manual/packages.html#PkgSolverInterface)
 -   Added [concepts](https://doc.cgal.org/5.0/Solver_interface/group__PkgSolverInterfaceConcepts.html)
     and [models](https://doc.cgal.org/5.0/Solver_interface/group__PkgSolverInterfaceRef.html)
     for solving Mixed Integer Programming (MIP) problems with or without constraints.

### [3D Boolean Operations on Nef Polyhedra](https://doc.cgal.org/5.0/Manual/packages.html#PkgNef3)
 -   Added a function to convert a Nef_polyhedron_3 to a polygon soup: [`CGAL::convert_nef_polyhedron_to_polygon_soup()`](https://doc.cgal.org/5.0/Nef_3/group__PkgNef3IOFunctions.html#ga28a9eb4da0cd6153f0c16f7f9eaf6665)

### [IO Streams](https://doc.cgal.org/5.0/Manual/packages.html#PkgStreamSupport)
- **Breaking change:** The API of [`CGAL::Color`](https://doc.cgal.org/5.0/Stream_support/classCGAL_1_1Color.html) has been cleaned up.
- Added new functions to support some parts of the WKT file format:
    * [`CGAL::read_WKT()`](https://doc.cgal.org/5.0/Stream_support/group__PkgStreamSupportRef.html#gad2872abfe6fcf17d705d38567fdd6248)
    * [`CGAL::read_point_WKT()`](https://doc.cgal.org/5.0/Stream_support/group__PkgStreamSupportRef.html#gadbd2705b183e467507abd2f167446eba)
    * [`CGAL::read_multi_point_WKT()`](https://doc.cgal.org/5.0/Stream_support/group__PkgStreamSupportRef.html#ga4fb72e49a1fd385bbed35ea20297aa8d)
    * [`CGAL::read_linestring_WKT()`](https://doc.cgal.org/5.0/Stream_support/group__PkgStreamSupportRef.html#gaaa236308b9da5dbf217ef281fdb55de4)
    * [`CGAL::read_multi_linestring_WKT()`](https://doc.cgal.org/5.0/Stream_support/group__PkgStreamSupportRef.html#gad6046c7f9d36512b8a014be82c1e2220)
    * [`CGAL::read_polygon_WKT()`](https://doc.cgal.org/5.0/Stream_support/group__PkgStreamSupportRef.html#gaa36ccd3ac4b3fe3e3fd8a76715c56b9a)
    * [`CGAL::read_multi_polygon_WKT()`](https://doc.cgal.org/5.0/Stream_support/group__PkgStreamSupportRef.html#ga4ceaa71b9cb3b3f7984bed19afff6fc6)
    * [`CGAL::write_point_WKT()`](https://doc.cgal.org/5.0/Stream_support/group__PkgStreamSupportRef.html#gab1a2d277b43c218bf128a2056eb53ced)
    * [`CGAL::write_polygon_WKT()`](https://doc.cgal.org/5.0/Stream_support/group__PkgStreamSupportRef.html#gab5365a4726893aa4f51739ede63f5a09)
    * [`CGAL::write_linestring_WKT()`](https://doc.cgal.org/5.0/Stream_support/group__PkgStreamSupportRef.html#gaa37ed77d1a01567b93c872a48198efa6)
    * [`CGAL::write_multi_point_WKT()`](https://doc.cgal.org/5.0/Stream_support/group__PkgStreamSupportRef.html#ga98de4b4e5cccb370febe5daf66bb582d)
    * [`CGAL::write_multi_polygon_WKT()`](https://doc.cgal.org/5.0/Stream_support/group__PkgStreamSupportRef.html#ga4ded40ab50f57e0b410640e28964935e)
    * [`CGAL::write_multi_linestring_WKT()`](https://doc.cgal.org/5.0/Stream_support/group__PkgStreamSupportRef.html#ga219987f7a9c0b871c1733aa0c38f26b3)


Release 4.14
------------

Release date: March 2019

### 2D Periodic Hyperbolic Triangulations (new package)

 -   This package allows the computation of Delaunay triangulations of
     the Bolza surface.  The Bolza surface is the most symmetric
     hyperbolic surface of genus 2. Its fundamental domain is the
     regular hyperbolic octagon with angles π/4 centered at the origin
     of the Poincaré disk. Triangulations of the Bolza surface can be
     seen as triangulations of the hyperbolic plane that are periodic
     in the four directions defined by the sides of this regular
     octagon.

### 2D Hyperbolic Triangulations (new package)

 -   This package allows the computation of Delaunay Triangulations of
     sets of points in the Poincaré disk, which is one of the
     conformal models for the hyperbolic plane.

### The Heat Method (new package)

-   This package provides an algorithm that solves the single- or
    multiple-source shortest path problem by returning an
    approximation of the geodesic distance for all vertices of a
    triangle mesh to the closest vertex in a given set of source
    vertices.

### Triangulated Surface Mesh Approximation (new package)

-   This package implements the Variational Shape Approximation method
    to approximate an input surface triangle mesh by a simpler surface
    triangle mesh.

### Polygon Mesh Processing package

-   Added the following new functions to detect and repair issues in
    polygon soups:
    - `CGAL::Polygon_mesh_processing::remove_isolated_points_in_polygon_soup()`,
       which detects and removes points that are not used in any
       polygon of the soup.
    - `CGAL::Polygon_mesh_processing::merge_duplicate_points_in_polygon_soup()`,
       which detects and merges points that share the same geometric
       position.
    - `CGAL::Polygon_mesh_processing::merge_duplicate_polygons_in_polygon_soup()`,
       which detects and merges polygons that are identical.
    - `CGAL::Polygon_mesh_processing::repair_polygon_soup()`, which
       applies a number of repairing steps (a subset of which are the
       functions above) to clean and repair a polygon soup.

-   Added the following new functions to detect and repair
    degeneracies in polygon meshes:
    - `CGAL::Polygon_mesh_processing::degenerate_edges()`
    - `CGAL::Polygon_mesh_processing::degenerate_faces()`
    - `CGAL::Polygon_mesh_processing::is_non_manifold_vertex()`
    - `CGAL::Polygon_mesh_processing::is_degenerate_triangle_face()`
    - `CGAL::Polygon_mesh_processing::is_degenerate_edge()`
    - `CGAL::Polygon_mesh_processing::is_needle_triangle_face()`
    - `CGAL::Polygon_mesh_processing::is_cap_triangle_face()`
    - `CGAL::Polygon_mesh_processing::duplicate_non_manifold_vertices()`
    - `CGAL::Polygon_mesh_processing::extract_boundary_cycles()`
    - `CGAL::Polygon_mesh_processing::merge_duplicated_vertices_in_boundary_cycle()`
    - `CGAL::Polygon_mesh_processing::merge_duplicated_vertices_in_boundary_cycles()`

-   Added the class `CGAL::Rigid_triangle_mesh_collision_detection` to
    detect intersections between meshes and volumes undergoing affine
    transformations.

### Regularized Boolean Set Operations in 2D package

-   Fixed the validation of orientation of relative simple polygons.

### Point Set Processing

-   `CGAL::mst_orient_normals()` can now be called with a set of
    user-selected seed points that are known to be already oriented. A
    new optional named parameter `point_is_constrained_map` is added
    for this purpose. The original behavior (using one unique and
    automatically selected seed) is kept if this parameter is not
    used.

### Classification

-   Added a new experimental classifier
    `TensorFlow::Neural_network_classifier`.

-   For uniformity, `ETHZ_random_forest_classifier` is renamed
    `ETHZ::Random_forest_classifier` and
    `OpenCV_random_forest_classifier` is renamed
    `OpenCV::Random_forest_classifier`.

-   The training algorithm of `ETHZ::Random_forest_classifier` was
    parallelized.

-   Added a constructor to copy a `ETHZ::Random_forest_classifier`
    using a different data set as input.

-   Added 3 new geometric features, `Height_above`, `Height_below` and
    `Vertical_range`.

### 3D Fast Intersection and Distance Computation

-   The primitives `AABB_face_graph_triangle_primitive` and
    `AABB_halfedge_graph_segment_primitive` now use as `Id` a pair of
    descriptor and graph pointer in the case they are configured to
    deal with a possible different graph per primitive (configuration
    set using a template tag).

### 2D Arrangements

-   Fixed a bug in the surface-sweep framework (`Surface_sweep_2`)
    that ensures that an event is never left without (left or right)
    curves.

-   Fixed a constructor of `Arr_counting_traits.h`. (In particular,
    added missing const of a parameter).

-   Fixed zone computation of a curve in cases where the lexicographic
    smallest end of the curve lies on the parameter space.

-   Implemented missing function object `Compare_x_near_boundary` of
    `Arr_polyline_traits_2`, `Arr_polycurve_traits_2`, and
    `Arr_polycurve_basic_traits_2`.

### 2D and 3D Mesh Generation

-   Added two functions for writing in XML VTK formats:
    - `CGAL::write_vtu()`, that writes a 2D mesh in a `.vtu` file,
    - `CGAL::output_to_vtu()`, that writes a 3D mesh in a `.vtu` file.

### 2D Minkowski Sums

-   Fixed a bug in the function that computed the Minkowski sum using
    the reduced-convolution method. In particular, correctly handled
    the case where one of the summands does not have an outer
    boundary.

### 3D Point Set

-   Added a method `copy_properties()` that allows to copy the
    properties from a point set to another one (without copying the
    content);

-   Added a method `insert(const Point_set&, const Index&)` to copy a
    point along with all its associated properties from another point
    set;

-   `remove()` methods now only invalidate the `end()` iterator
    instead of invalidating all iterators;

-   Added a method `is_removed()` that takes an index as argument;

-   Added a method `cancel_removals()` to restore removed points (if
    no point was inserted since then an garbage was not collected);

-   **Breaking change:** unified API of method `add_normal_map()` with
    `add_property_map()`: it now returns a pair of property map + bool
    (that tells if the property was added) instead of just the
    property map;

-   Added a method `properties_and_types()` in addition to
    `properties()`: this new one returns pairs of `std::string` +
    `std::type_info` in order to also know the type of each property.

### CGAL and the Boost Graph Library (BGL)

-   Added function `write_wrl()` for writing into VRML 2.0 format.
-   Added functions `CGAL::write_vtp()` for writing a triangulated
      face graph in a `.vtp` file (XML VTK format).


Release 4.13
------------

Release date: October 2018

### 3D Periodic Mesh Generation (new package)

-   This package generates 3-dimensional periodic meshes. It computes
    isotropic simplicial meshes for domains described through implicit
    functional boundaries over the flat torus (which can also seen in
    the Euclidean space as a periodic cube). The output is a periodic
    3D mesh of the domain volume and conformal surface meshes for all
    the boundary and subdividing surfaces.  The package is closely
    related to the 3D Mesh Generation package, with similar concepts,
    classes, and API.

### Installation

-   The library `CGAL_Qt5` now contains a fork of the version 2.7.0 of
    `libQGLViewer`.  The corresponding code is in the package
    `GraphicsView`.  The dependency for the external library
    `libQGLViewer` is therefore dropped for all demos.

### General

 -  A new function `CGAL::draw()` is added in the packages Polyhedral
    Surface, Surface Mesh, Linear Cell Complex, 2D Triangulations, and
    3D Triangulations, enabling to draw the corresponding data
    structures.

### 2D and 3D Linear Geometry Kernel

-   An `operator()` that takes a `Ray_3` has been added to the concept
    `ConstructProjectedPoint_3`.

### Convex hull 3

-   Added the function `extreme_points_3()` computing the points on
    the convex hull without underlying connectivity.

-   Added a traits adapter called `Extreme_points_traits_adapter_3`
    that enables the use of the function `extreme_points_3()` on a
    range of keys, each key being associated to 3D point using a
    property map.  This can be used to get the vertices of a mesh that
    are on it convex hull, or the indices of points in a range that
    are on it convex hull.

-   Fix a bug in the computation of the 3D convex hull that was
    leaving extra points within subset of coplanar points that do not
    belong to the minimal convex hull.


### 2D and 3D Triangulations

-   Added a new type of intersection to handle the insertion of
    intersecting constraints in a `Constrained_triangulation_2`.

-   **Breaking change:** The long-deprecated class
    `Triangulation_cell_base_with_circumcenter_3` and its associated
    concept have been removed. Users should use the classes
    `Delaunay_cell_base_with_circumcenter_3` or
    `Regular_cell_base_with_circumcenter_3`, depending on which type
    of triangulation they are using.

-   **Breaking change:** The deprecated functions `mirror_index` and
    `mirror_vertex` of the class `Triangulation_face_base_2` have been
    removed. Users should use the equivalent functions from the class
    `Triangulation_2`.

### 3D Mesh Generation

-   **Breaking change:** The template parameters of the class template
    `Labeled_mesh_domain_3` have been simplified. The three
    constructors of that class template have been replaced by a new
    unique constructor using Boost named parameters. Three new static
    template member functions that act as named constructors have been
    added:
      - `create_gray_image_mesh_domain()`, to create a domain from a 3D
        gray image,
      - `create_labeled_image_mesh_domain()`, to create a domain from a 3D
        labeled image, and
      - `create_implicit_mesh_domain()`, to create a domain from an
        implicit function.

-   The class templates `Implicit_mesh_domain_3`,
    `Gray_image_mesh_domain_3`, and `Labeled_image_mesh_domain_3` are
    now deprecated.

-   **Breaking change:** The headers
    `<CGAL/Mesh_3/Implicit_to_labeled_function_wrapper.h>` and
    `<CGAL/Mesh_3/Labeled_mesh_domain_3.h>`, that were deprecated
    since CGAL 4.5, have been removed.

-   **Breaking change:** the concepts `MeshCellCriteria_3` and
    `MeshFacetCriteria_3` now require the triangulation to be passed
    in their `operator()`.  Models of these concepts that are provided
    by CGAL have been modified accordingly.

-   **Breaking change:** It is no longer possible to use the
    deprecated, pre-CGAL 3.8 specifications in `MeshCellCriteria_3`
    and `MeshFacetCriteria_3` (that is, using `Facet_badness` and
    `Cell_badness` instead of `Is_facet_bad` and `Is_cell_bad`).

-   The concept `MeshFacetCriteria_3` no longer requires the function
    `operator()(Cell_handle c, int i)`.

-   The concept `MeshEdgeCriteria_3` no longer requires the function
    `operator()(const Edge& e)`.

-   The concept `MeshComplexWithFeatures_3InTriangulation_3` no longer
    requires the functions `number_of_edges(Curve_index index)` and
    `number_of_corners(Corner_index index)`.

-   Introduced the concept `MeshTriangulationTraits_3`, which covers
    the needs of the traits class used in `Mesh_3` (and
    `Periodic_3_mesh_3`). The traits class used as template parameter
    of `Mesh_triangulation_3` and `Periodic_3_mesh_triangulation_3`
    must be a model of this concept.

-   Added the function
    `Mesh_domain_with_polyline_features_3::add_corner()`, which allows
    users to add a single corner (that is not incident to any
    polyline) to the mesh complex.

-   **Breaking change**: `CGAL::lloyd_optimize_mesh_3` now depends on
    the _Eigen_ library.

### Polygon Mesh Processing

-   Added a named parameter in stitching functions that allows to
    choose whether the operation should be performed per connected
    component or globally.

-   Added a function, `CGAL::Polygon_mesh_processing::transform()`, to
    apply a transformation to a mesh.

-   Added a named parameter `visitor` in corefinement-related
    functions that makes it possible to pass a visitor to the function
    in order to track the creation of new faces.

-   Added a named parameter `throw_on_self_intersection` in all
    corefinement-related functions, which enables to check for
    self-intersecting faces involved in the intersection before trying
    to corefine the input meshes. This new parameter replaces the
    `bool` parameter in `corefine()`.

-   Added the function `corefine_and_compute_boolean_operations()`,
    which can be used to compute the result of several Boolean
    operations between two volumes at the same time.

-   Added the function `clip()`, which can be used to clip a
    triangulated surface mesh by a plane or a clipping volume.

-   Constrained vertices are now guaranteed to be kept in the mesh
    after calling `isotropic_remeshing()` (and not only the points
    associated to constrained vertices, as it was before).

-   Added a function, `CGAL::Polygon_mesh_processing::extrude_mesh()`,
    to perform an extrusion of an open polygon mesh.

### Estimation of Local Differential Properties of Point-Sampled Surfaces Reference

-   **Breaking change**: `CGAL::Monge_via_jet_fitting` now depends on
    the _Eigen_ library.

### Point Set Processing

-   Added a callback mechanism to the following functions:
    `CGAL::bilateral_smooth_point_set()`,
    `CGAL::compute_average_spacing()`,
    `CGAL::grid_simplify_point_set()`,
    `CGAL::hierarchy_simplify_point_set()`,
    `CGAL::jet_estimate_normals()`, `CGAL::jet_smooth_point_set()`,
    `CGAL::pca_estimate_normals()`, `CGAL::remove_outliers()` and
    `CGAL::wlop_simplify_and_regularize_point_set()`.


### Classification

-   Added data structures to handle classification of Surface Meshes
    and of Clusters.

-   Added public API to compute features in parallel.

-   **Breaking change**: features based on products/divisions of
    eigenvalues are replaced by simple eigenvalue features. Features
    based on statistics on the HSV color channels are replaced by
    simple HSV color channel features.

-   **Breaking change**: the API of
    `CGAL::Classification::Point_set_feature_generator` has been
    simplified.


### Bounding Volumes

-   **Breaking change**: `CGAL::Approximate_min_ellipsoid_d` now
    depends on the _Eigen_ library.

### Interpolation

-   The output of the natural and regular neighbor functions
    (resp. the gradient fitting functions) is no longer restricted to
    a Point/Coordinate pair (resp. Point/Vector pair). Instead, users
    can provide their own functor to format the output as they desire.

-   The interpolation functions can now operate on any combination of
    Type/Coordinate, provided that the values and gradients functors
    can also be evaluated using 'Type'.

    The combination of these two changes allow, for example, to
    operate with Vertex/Coordinate pairs, which enables a more
    efficient access to values and gradients by storing information
    directly in the vertex.

-   The concepts `InterpolationTraits` and `GradientFittingTraits`
    have been updated to reflect the real needs of the code (some
    types and operators were used in the code but did not appear in
    the concepts).

### CGAL and the Boost Graph Library (BGL)

-   Added a helper function, `CGAL::is_valid_polygon_mesh`, that
    checks the validity of a polygon mesh using BGL functions.

-   Improved the function `CGAL::Euler::collapse_edge` such that the
    target vertex of the collapsed edge is now always kept after the
    collapse.

-   The function `copy_face_graph()` now uses named parameters, some
    allowing it to use property maps instead of output iterators.

-   Addition of the following named parameters :
    -   vertex_to_vertex_output_iterator
    -   halfedge_to_halfedge_output_iterator
    -   face_to_face_output_iterator
    -   vertex_to_vertex_map
    -   halfedge_to_halfedge_map
    -   face_to_face_map

### CGAL and Solvers

-   **Breaking change**: `CGAL::Diagonalize_traits` is now deprecated
    and should not be used. The class `CGAL::Eigen_diagonalize_traits`
    (along with the _Eigen_ library) should be used instead.

### CGAL and Boost Property Maps

-   Added a read-write property map to convert on-the-fly geometric
    objects from Cartesian kernels.

### 2D Arrangements

-   Refracted and fixed the `graph_traits` for the dual of an arrangement of the
    following types:
    `Arrangement_on_surface_2`,
    `Arrangement_2`,
    `Arrangement_on_surface_with_history_2`, and
    `Arrangement_with_history_2`.

-   **Breaking change**: The old `<CGAL/graph_traits_Dual_Arrangement_2.h>`
    header file has been replaced by the four header files below; each defines
    the `graph_traits` for dual of the corresponding arrangement type.
    `<CGAL/graph_traits_dual_arrangement_on_surface_2.h>`,
    `<CGAL/graph_traits_dual_arrangement_2.h>`,
    `<CGAL/graph_traits_dual_arrangement_on_surface_with_history_2.h>`, and
    `<CGAL/graph_traits_dual_arrangement_with_history_2.h`.


Release 4.12
------------

Release date: April 2018


### Important Notice

-   The CMake scripts used by CGAL have been changed to use modern patterns
    introduced by CMake 2.8.12 and CMake 3.0: instead of setting CMake
    variables, the script now defines imported targets and uses link
    interfaces.

    That is mostly backward-compatible with existing usages of CGAL CMake
    scripts. The only non-compatible effect is that the `CMAKE_BUILD_TYPE`
    and compilation flags are no longer copied from the `CGAL_DIR` to the
    project using it. Note also that the `CMAKE_BUILD_TYPE` is no longer
    set to `Release` by default. For a developer using the Visual Studio
    IDE or the Xcode IDE, the change should be transparent. Developers using
    makefiles or the Ninja build-system should set the `CMAKE_BUILD_TYPE`
    to `Release` manually, to avoid using CGAL libraries without any
    compile-time optimization.

### Header-only Mode

-   Since CGAL-4.9, it has been possible to use CGAL by configuring it
    using CMake, but without compiling the CGAL libraries. With CGAL-4.12,
    it is now possible to use CGAL header-only, without even configuring
    it. CMake is then used only to configure programs using CGAL.

### Compiler Support

-   The Microsoft Visual C++ 2017 version 15.3 has introduced support for
    C++17, with the compilation flag `/std:c++17`. CGAL 4.12 has an initial
    support for that flag: the code will compile, but a lot of deprecation
    warnings will remain. Note that Boost version 1.67 is the first version
    of Boost supporting `/std:c++17`.

-   The compilation flag `/permissive-` of Visual C++ is now supported.

### 2D Movable Separability of Sets (new package)

-   A new package called "2D Movable Separability of Sets" has been
    introduced. It handles a class of problems that deal with moving
    sets of objects in the plane; the challenge is to avoid collisions
    between the objects while considering different kinds of motions and
    various definitions of separation.

    At this point this package consists of the implementations of
    various predicates and constructions related to castings of
    polygonal objects. In particular, it can be used to determine
    whether a feasible mold for a polygonal object does exist. If a mold
    exists, the package can also be used to compute all possible
    orientations of the feasible molds and the corresponding motions
    needed to remove the casted object from the mold.

### Classification (new package)

-   This package offers an algorithm that classifies a data set into a
    user-defined set of labels (such as ground, vegetation, buildings,
    etc.). A flexible API is provided so that users can classify any
    type of data, compute their own local features on the input data
    set, and define their own labels.

### Kinetic Data Structures (removed package)

-   This package has been removed from CGAL-4.12. Users of the package
    will have to keep using the source code available in CGAL-4.11 or
    earlier.


### 3D Convex Hull

-   **Breaking change**: The header `<CGAL/convex_hull_3.h>` no longer
    includes `<CGAL/Polyhedron_3.h>`, as the convex hull function works
    with any model of the concept `MutableFaceGraph`.

### 2D Arrangements

-   When removing an edge from an arrangement and the user has requested to
    remove the end-vertices in case they become redundant (either isolated or
    approach infinity), defer the removal of the such end-vertices to occur
    after the observer is notified that the edge has been removed. This is
    symmetric (opposite) to the order of notification when an edge is inserted.

    The user can restore old (non-symmetric) behavior by defining the macro:

    `CGAL_NON_SYMETRICAL_OBSERVER_EDGE_REMOVAL_BACKWARD_COMPATIBILITY`

### 2D Periodic Triangulations

-   **Breaking change**: The class
    `Periodic_2_triangulation_hierarchy_vertex_base_2` (and its
    corresponding header) have been removed. Users should directly use
    the class `Triangulation_hierarchy_vertex_base_2`, which is
    identical.
-   **Breaking change**: The functions `circumcenter()`,
    `side_of_oriented_circle()`, and `is_extensible_in_1_sheet_h[12]()`
    are related to Delaunay triangulations and have been moved from
    `Periodic_2_triangulation_2` to
    `Periodic_2_Delaunay_triangulation_2`.

### 2D Alpha Shapes

-   It is now possible to use `CGAL::Periodic_2_triangulation_2` as
    underlying triangulation for `Alpha_shape_2`.

### 3D Surface Mesh Generation

-   Add the function `facets_in_complex_2_to_triangle_mesh()` that
    exports `Surface_mesh_complex_2_in_triangulation_3` facets into
    a `MutableFaceGraph`.

### 3D Mesh Generation

-   Add the function `facets_in_complex_3_to_triangle_mesh()` that
    exports `Mesh_complex_3_in_triangulation_3` facets into a
    `MutableFaceGraph`.
-   **Breaking change:** The concept `MeshDomainWithFeatures_3` has been
    modified, to improve the performance and the reliability of the
    sampling of 1D curves of the domain.
-   Add the ability to ensure that the output mesh surface describes a
    manifold, when the input surface is a manifold. New named parameters
    `manifold()`, `manifold_with_boundary()`, and `non_manifold()` are
    added.

### Optimal Transportation Curve Reconstruction

-   New method `run_under_wasserstein_tolerance()` which allows the
    user to perform curve reconstruction by relying on a threshold on
    the Wasserstein distance. This is useful when the number of edges
    in the expected output reconstruction is not known.

### Polygon Mesh Processing

-   Added two functions for orienting connected components :
    -   `CGAL::Polygon_mesh_processing::orient()`
    -   `CGAL::Polygon_mesh_processing::orient_to_bound_a_volume()`

-   Added a new function for intersection tests between triangle meshes
    and/or polylines or range of polylines, and another one to report
    all the pairs of meshes intersecting from a range of meshes:
    -   `CGAL::Polygon_mesh_processing::do_intersect()`
    -   `CGAL::Polygon_mesh_processing::intersecting_meshes()`

-   Added new functions for feature detection and feature-guided
    segmentation:
    -   `CGAL::Polygon_mesh_processing::detect_sharp_edges()`
    -   `CGAL::Polygon_mesh_processing::detect_vertex_incident_patches()`
    -   `CGAL::Polygon_mesh_processing::sharp_edges_segmentation()`

### Point Set Shape Detection

-   **Breaking change**:
    `CGAL::Shape_detection_3::Efficient_RANSAC_traits` is now called
    `CGAL::Shape_detection_3::Shape_detection_traits`.
-   New algorithm: `CGAL::Region_growing`. This is a deterministic
    alternative to RANSAC for plane detection.
-   **Breaking change**: the API of `CGAL::regularize_planes()` is
    generalized to accept other types of input than the RANSAC output.
-   Add a callback mechanism for both `CGAL::Efficient_RANSAC` and
    `CGAL::Region_growing`.

### Point Set Processing

-   **Breaking change**: the API of `CGAL::structure_point_set()` is
    generalized to accept other types of input than the RANSAC output.
-   **Breaking change**: the API of all functions of Point Set
    Processing is modified to use ranges (instead of iterators) and
    Named Parameters (similarly to the API of Polygon Mesh
    Processing). The old API is kept as deprecated.

### CGAL and the Boost Graph Library (BGL)

-   Add helper function `CGAL::expand_face_selection_for_removal` that
    expands a face selection to avoid creating a non manifold mesh when
    removing the selected faces.

-   Added support for dynamic property maps.

-   Added an interface to the [METIS library], which allows to partition
    any mesh that is a model of `FaceListGraph`.  Wrappers to the
    METIS functions `METIS_PartMeshNodal` and `METIS_PartMeshDual` are
    offered.

    [METIS library]: http://glaros.dtc.umn.edu/gkhome/metis/metis/overview


Release 4.11
------------

Release date: September 2017

### 3D Periodic Regular Triangulations (new feature)

-   Added the class `Periodic_3_regular_triangulation_3`, which provides
    functionality for 3D periodic weighted Delaunay triangulations. The
    construction is fully dynamic: it provides both point insertion and
    vertex removal.

### dD Regular Triangulations (new feature)

-   Added the class `Regular_triangulation`, which provides
    functionality for dD weighted Delaunay triangulations. Note that the
    removal of points is not yet supported.

### 2D and 3D Linear Geometry Kernel (breaking change)

-   **Breaking change**: The dangerous implicit conversions between
    weighted points and points in the concept `Kernel` have been
    disabled. Constructors offering to build a weighted point from a
    point (and reversely) are still requested by the concept `Kernel`
    but must now be marked with the `explicit` specifier.
-   **Breaking change**: The removal of implicit conversions between
    points and weighted points in the concept `Kernel` has incidentally
    created various minor breaking changes in the following packages: 2D
    Alpha Shapes, 2D and 3D Triangulations, and 3D Mesh Generation. See
    the full changelog for details.

### Surface Mesh

-   **Breaking change**:
    `operator >>(std::istream&,       Surface_mesh&)` no longer clears
    the surface mesh.

### Triangulated Surface Mesh Parameterization (breaking change)

-   **Breaking change**: The package has been rewritten and can operate
    on any model of the `MutableFaceGraph` concept. All previous
    parameterization methods are still offered, although with a
    different, simpler API. The documentation has been updated and
    offers a gentle introduction to the new API. Users who wish to use
    the former API must use a version prior to 4.11.
-   **Breaking change**: The adapter to add virtual seams is now the
    class `CGAL::Seam_mesh` in the package *CGAL and the BGL*.
-   **Breaking change**: The package has been restructured and most
    headers have been moved. In a general manner, users should replace
    `<CGAL/XXX.h>` with `<CGAL/Surface_mesh_parameterization/XXX.h>`
-   Add the *As Rigid As Possible Parameterization* method. This
    parameterization allows the user to prioritize angle preservation,
    shape preservation, or a balance of both.
-   Add the *Orbifold Tutte Embedding* method. This parameterization
    method allows to parameterize meshes that are topological spheres.

### 3D Surface Subdivision Methods (breaking changes)

-   The subdivision algorithms now work on any model of a
    `MutableFaceGraph`. A new API to the subdivision methods is offered,
    which uses optional named parameters to pass the number of
    iterations and a vertex property map.
-   **Breaking change**: Removed the headers
    `<CGAL/Subdivision_method_3.h>` and `<CGAL/Subdivision_mask_3.h>`.
    The headers `<CGAL/Subdivision_method_3/subdivision_methods_3.h>`
    and `<CGAL/Subdivision_method_3/subdivision_masks_3.h>` should
    respectively be used instead.
-   Sqrt3 subdivision can now handle input surfaces with a border.

### Scale-Space Surface Reconstruction (breaking change)

-   **Breaking change**: the API was rewritten to separate the smoothing
    and meshing algorithm and making it possible for the user to use
    different ones. The default algorithms used are the same as before
    this API change, but methods are moved to the classes
    `Weighted_PCA_smoother` and `Alpha_shape_mesher`.
-   Alternative smoothing and meshing methods are provided:
    `Jet_smoother` and `Advancing_front_mesher`.

### 2D Alpha Shapes

-   **Breaking change**: Mirrored the concepts of the 2D alpha shape
    package with those of the 3D Alpha Shapes package. Consequently, a
    new concept, `WeightedAlphaShapeTraits_2`, is introduced to provide
    requirements on the traits class for 2D weighted alpha shapes. All
    models of the concept `Kernel` are models of this new concept.
-   The concept `AlphaShapeTraits_2` now provides requirements on the
    traits class for 2D basic alpha shapes, and refines
    `DelaunayTriangulationTraits_2`.

### Interpolation

-   **Breaking change**: The concept `GradientFittingTraits` now
    additionally requests a weighted point type `Weighted_point_d` and a
    functor `Construct_point_d`. The model
    `CGAL::Interpolation_gradient_fitting_traits_2` has been
    appropriately modified to still be a model of the concept
    `GradientFittingTraits`.

### 2D and 3D Triangulations

-   **Breaking change**: Added a new functor requirement,
    `Construct_point_2`, to the concepts `TriangulationTraits_2` and
    `RegularTriangulationTraits_2` and a new functor requirement,
    `Construct_point_3`, to the concepts `TriangulationTraits_3` and
    `RegularTriangulationTraits_3`. All models of the concept `Kernel`
    already provide these functors.
-   **Breaking change**: Introduced the concepts
    `RegularTriangulationVertexBase_2` and
    `RegularTriangulationVertexBase_3`. These concepts describe the
    requirements on classes meant to represent a vertex of a regular
    triangulation. Concepts that previously refined
    `TriangulationVertexBase_2` or `TriangulationVertexBase_3` but
    described in fact a vertex class used in a regular triangulation,
    such as the concept `MeshVertexBase_3` in the 3D mesh generation
    package, now refine the corresponding new regular vertex concept.
-   **Breaking change**: Uniformized the point type across all vertex
    and cell concepts. The triangulation point type name is now always
    `Point`. Note that this does not change the requirements but only
    the name: `Point` is still expected to be equal to
    `Traits::Point_[23]` for basic and Delaunay triangulations or to
    `Traits::Weighted_point_[23]` for regular triangulations.
    Consequently:
    -   The concept `RegularTriangulationVertexBase_2` now requests a
        `Point` type (equal to `Traits::Weighted_point_2`)
    -   The concept `RegularTriangulationCellBase_3` now requests a
        `Point` type instead of a `Weighted_point` type (but still equal
        to `Traits::Weighted_point_3`)
    -   The concept `DelaunayTriangulationCellBase_3` now requests a
        `Point` type instead of a `Point_3` type (but still equal to
        `Traits::Point_3`).
-   Introduced a new concept,
    `RegularTriangulationCellBaseWithWeightedCircumcenter_3`, which
    describes the requirements on a cell of a regular triangulation that
    caches its circumcenter. The existing class
    `Regular_triangulation_cell_base_with_weighted_circumcenter_3` is
    the default model of this concept.
-   Added a new 3D traits class,
    `Robust_weighted_circumcenter_filtered_traits_3` which provides
    robust versions of the kernel functors
    `Construct_weighted_circumcenter_3`, `Compute_squared_radius_3`, and
    `Compute_squared_radius_smallest_orthogonal_sphere_3`. This class
    can be used as traits class in the `Mesh_3` package to
    efficiently yet robustly generate 3D meshes.
-   Add a new type of polyhedral domain with features,
    `Polyhedral_complex_mesh_domain_3`. The domain is defined by a
    collection of triangulated surfaces, forming a complex.

### 3D Periodic Triangulations

-   Added new locate and geometric access functions for 3D periodic
    triangulations.
-   The class `Periodic_3_Delaunay_triangulation_traits_3` now inherits
    `Periodic_3_triangulation_traits_3`.
-   **Breaking change**: Some geometric access functions in
    `Periodic_3_triangulation_3` were renamed. The introduction of
    `Periodic_3_regular_triangulation_3` required to distinguish between
    functions such as `segment()` returning a segment of weightless
    points, or a segment of weighted points. As a general rule, previous
    geometrical access functions will return objects with point type
    that of the triangulation (thus, weighted objects when using
    weighted triangulations) and functions containing `construct` in the
    name will always return weightless geometrical objects.
-   **Breaking change**: The concept `Periodic_3TriangulationTraits_3`
    now requests a domain getter: `get_domain()`.
-   Introduced a new concept,
    `RegularTriangulationCellBaseWithWeightedCircumcenter_3`, which
    describes the requirements on a cell of a regular triangulation that
    caches its circumcenter. The existing class
    `Regular_triangulation_cell_base_with_weighted_circumcenter_3` is
    the default model of this concept.

### 3D Mesh Generation

-   **Breaking change**: The type of the surface center in the concept
    `MeshCellBase_3` has been changed from `Triangulation::Point` to
    `TriangulationTraits::Point_3` to reflect that it is a weightless
    point.
-   **Breaking change**: The function `invalidate_circumcenter()` of the
    concept `MeshCellBase_3` is renamed to
    `invalidate_weighted_circumcenter_cache()` and moved to the new
    concept `RegularTriangulationCellBaseWithWeightedCircumcenter_3`,
    which the concept `MeshCellBase_3` now refines.

### Poisson Surface Reconstruction

-   A new global function
    `CGAL::poisson_surface_reconstruction_delaunay()` is provided in
    addition to the current class-based API in order to make it easier
    to use.

### Point Set Processing

-   New functions to read from and write to LAS/LAZ files (LIDAR
    format), with or without taking additional properties into account.
-   **Breaking change:** The API of the PLY function to read points with
    properties is modified for unification with LAS (see
    `CGAL::read_ply_points_with_properties()`). A new function to write
    PLY with properties is provided
    (`CGAL::write_ply_points_with_properties()`).

### Spatial Searching

-   Add function `Kd_tree::remove(Point)`.

### 3D Fast Intersection and Distance Computation

-   Add a template parameter to `AABB_traits` for a property map that
    associates a bounding box to a primitive

### CGAL and the Boost Graph Library

-   Add a partial specialization for the class
    `CGAL::Linear_cell_complex_for_combinatorial_map` so that it is a
    model of the graph concepts `BidirectionalGraph` and
    `EdgeAndVertexListGraph` and of the concept `MutableFaceGraph`. This
    class can thus now be used in all BGL functions and algorithms.
-   Helper functions to create an icosahedron, a regular prism and a
    pyramid have been added.
-   Add class `CGAL::Face_filtered_graph` that wraps an existing graph
    and hide all simplices that are not in the selected connected
    components.
-   Added the class `CGAL::Seam_mesh`. The `Seam_mesh` is a graph
    adaptor which allows to create virtual borders when marking edges as
    seam edges.
-   Add the functions `read_off()` and `write_off()`.

Release 4.10
------------

Release date: May 2017

### Installation

-   The minimum required version of CMake is now 3.1. All CMake versions
    up to 3.7 are supported.
-   The compilation of some demo may require a C++11 compiler. The CGAL
    library itself still support C++03 compilers.
-   The shell script `cgal_create_cmake_script` now enables C++14 by
    default.
-   A new mechanism to check which packages of CGAL are used have been
    added. It is particularly interesting for commercial users to ensure
    they have a valid commercial license for the packages they used.
    This can also be used to make sure only LGPL header files are used.
-   Because of a bug in the g++ compiler about the C++11 keyword
    `thread_local`, the CGAL\_Core library now always requires
    `Boost.Thread` if the g++ compiler is used.

### Generalized Maps (new package)

-   This package implements Generalized Maps in d dimensions. A
    generalized map is a data structure enabling to represent an
    orientable or non orientable subdivided object by describing all the
    cells of the subdivision (for example in 3D vertices, edges, faces,
    volumes) and all the incidence and adjacency relationships between
    these cells. This data structure is the generalization of the
    combinatorial maps in order to be able to represent non orientable
    objects.

### 3D Point Set (new package)

-   This package provides a flexible data structure `CGAL::Point_set_3`
    that allows the user to easily handle point sets with an arbitrary
    number of attributes (such as normal vectors, colors, labeling,
    etc.).

### Combinatorial Maps and Linear cell complex

-   **Breaking change**: the requirements of the item class used to
    customize a combinatorial map and a linear cell complex changed.
    Instead of defining the type of darts used, you have to define the
    information you want to add in each dart. You can define the
    `CGAL_CMAP_DART_DEPRECATED` macro to keep the old behavior.

### Triangulated Surface Mesh Shortest Paths

-   **Breaking change**: Rename all functions, types, and enums using
    *barycentric coordinate* to *barycentric coordinates*.

### CGAL and the Boost Graph Library (BGL)

-   **Breaking change**: Addition of a free function `reserve()` in the
    concept `MutableFaceGraph`. Models provided by CGAL have been
    updated.

### 2D and 3D Linear Geometry Kernel

-   **Breaking change**: The function `compare_slopes()` was renamed
    `compare_slope`.
-   Added a 2D and 3D weighted point class and predicates and
    constructions.
-   Add functions `l_infinity_distance()` for 2D and 3D.
-   Add a new functor in CGAL Kernel concept to compare the slope of two
    3D segments. All models of the Kernel concept now provide the
    functor `Compare_slope_3`, and the free function `compare_slope()`
    is available.
-   Add an operator in CGAL Kernel concept `Angle_3` to qualify the
    angle between the normal of the triangle given by three points, and
    a vector.

### 3D Convex Hull

-   The convex hull function can also produce a `Surface_mesh`, and
    generally speaking any model of the concept `MutableFaceGraph`
-   The function `convex_hull_3_to_polyhedron_3()` is deprecated and
    `convex_hull_3_to_face_graph.h` should be used instead.
-   The class `Convex_hull_traits_3` now documents a nested type
    `Polygon_mesh` instead of `Polyhedron_3`. The other nested type is
    kept for backward compatibility.
-   Remove the function `CGAL::convex_hull_incremental_3()` deprecated
    since CGAL 4.6.

### 3D Boolean Operations on Nef Polyhedra

-   Add a new constructor from a face graph model

### Linear cell complex

-   Deprecate class `Linear_cell_complex` which is now renamed
    `Linear_cell_complex_for_combinatorial_map_dart`.

### 2D Triangulation data structure

-   Add function `insert_in_hole`.

### 2D Triangulations

-   **Breaking change**: Removed the arbitrary dimensional weighted
    point class. Users must use a version prior to 4.9 if they need this
    class.
-   **Breaking change**:The number type of weighted points in regular
    triangulations is no longer a template parameter but the field type
    of the geometric traits class. Users who need this feature must use
    a version prior to 4.9
-   The class `Regular_triangulation_filtered_traits_2` deprecated since
    CGAL 3.6 has been removed.
-   Deprecate the class `Regular_triangulation_euclidean_traits_2`, as
    the weighted point and the function objects for weighted points are
    part of the concept `Kernel`/
-   The class `Regular_triangulation_2` can take a kernel as template
    argument, that is one no longer has to use
    `Regular_triangulation_euclidea_traits_2`, although this still
    works.

### 3D Triangulations

-   **Breaking change**: The number type of weighted points in regular
    triangulations is no longer a template parameter but the field type
    of the geometric traits class. Users who need this feature must use
    a version prior to 4.9.
-   The class `Regular_triangulation_filtered_traits_3` deprecated since
    CGAL 3.6 has been removed.
-   Deprecate the class `Regular_triangulation_euclidean_traits_3`, as
    the weighted point and the function objects for weighted points are
    part of the concept `Kernel`/
-   The class `Regular_triangulation_3` can take a kernel as template
    argument, that is one no longer has to use
    `Regular_triangulation_euclidean_traits_3`, although this still
    works.
-   Add function `link_to_face_graph()` to copy the set of faces
    incident to a vertex into a model of `FaceGraph`.

### 3D Mesh Generation

-   The constructor
    `CGAL::Polyhedral_mesh_domain_with_features_3(std::string)` is
    deprecated.

### Polygon Mesh Processing

-   Add fast and robust corefinement and Boolean operation functions for
    triangulated surface meshes:
    -   `CGAL::Polygon_mesh_processing::corefine_and_compute_union()`
    -   `CGAL::Polygon_mesh_processing::corefine_and_compute_difference()`
    -   `CGAL::Polygon_mesh_processing::corefine_and_compute_intersection()`
    -   `CGAL::Polygon_mesh_processing::corefine()`
    -   `CGAL::Polygon_mesh_processing::does_bound_a_volume()`
    -   `CGAL::Polygon_mesh_processing::surface_intersection()`
-   Add functions to compute approximated Hausdorff distances between
    two meshes, a mesh and a point set, or a point set and a mesh:
    `sample_triangle_mesh()`, `approximated_Hausdorff_distance()`,
    `approximated_symmetric_Hausdorff_distance()`,
    `max_distance_to_triangle_mesh()`, `max_distance_to_point_set()`.
-   The function `CGAL::Polygon_mesh_processing::bbox_3()` has been
    renamed `CGAL::Polygon_mesh_processing::bbox()`.

### Point Set Processing

-   Function `CGAL::remove_outliers()` has an additional parameter based
    on a distance threshold to make it easier and more intuitive to use.
-   New functions for automatic scale estimations: either a global scale
    or multiple local scales can be estimated for both 2D and 3D point
    sets based on the assumption that they sample a curve in 2D or a
    surface in 3D.

### CGAL and the Boost Graph Library (BGL)

-   Add function `CGAL::convert_nef_polyhedron_to_polygon_mesh()` to
    convert a `Nef_polyhedron_3` to any model of the `MutableFaceGraph`
    concept.
-   Add class `CGAL::Graph_with_descriptor_with_graph` that wraps an
    existing graph and provides a reference to the said graph to all of
    its descriptors.

### Cone Based Spanners

-   Add a parameter to compute half Tao graph and half Theta graph.
-   Add an ipelet for this package.

### Geometric Object Generators

-   Add point random generators
    -   in a 3D triangle mesh model of the concept `FaceListGraph`
        (`CGAL::Random_points_in_triangle_mesh_3`),
    -   on the boundary of a tetrahedral mesh
        (`CGAL::Random_points_in_tetrahedral_mesh_boundary_3`),
    -   in a tetrahedral mesh
        (`CGAL::Random_points_in_tetrahedral_mesh_3`),
    -   in a 2D triangle mesh
        (`CGAL::Random_points_in_triangle_mesh_2`),
    -   in a range of 2D or 3D triangles
        (`CGAL::Random_points_in_triangles_3` and
        `CGAL::Random_points_in_triangles_2`).
    -   on a 3D segment (`CGAL::Random_points_on_segment_3`).

Release 4.9
-----------

Release date: Sept 2016

### Header-only mode

-   CGAL can now be used in headers only mode, i.e. without compiling
    the CGAL libraries and linking with these libraries when compiling
    examples, tests and demos. Note that running CMake on CGAL is still
    required in order to generate some configuration files.

### Cone Based Spanners (new package)

-   This package provides algorithms for constructing two kinds of
    cone-based spanners: Yao graph and Theta graph, given a set of
    vertices on the plane and the directions of cone boundaries.

### 2D Minkowski Sums

-   Introduce a convex decomposition strategy, namely
    `Polygon_nop_decomposition_2`, that merely passed the input polygon
    to the list of output polygons.
-   Introduce overloads of the function `minkowski_sum_2()`, which
    accepts 2 decomposition strategies.
-   Introduce an overloaded function called
    `minkowski_sum_by_decomposition_2(P, Q, decom_no_holes,     decomp_with_holes)`,
    which computes the 2D Minkowski sum using optimal choices of
    decomposition strategies.

### Combinatorial Maps

-   Deprecate global functions (`make_combinatorial_hexahedron()`,
    `make_combinatorial_polygon()`, `make_combinatorial_tetrahedron()`,
    `make_edge()`, `insert_cell_0_in_cell_1()`,
    `insert_cell_0_in_cell_2()`, `insert_cell_1_in_cell_2()`,
    `insert_cell_2_in_cell_3()`, `insert_dangling_cell_1_in_cell_2()`,
    `is_insertable_cell_1_in_cell_2()`,
    `is_insertable_cell_2_in_cell_3()`, `is_removable()`,
    `remove_cell()`) which are now member functions in the
    `CombinatorialMap` concept.
-   It is not longer possible to use the old API switched on by defining
    the macro `CGAL_CMAP_DEPRECATED`. This API was deprecated since CGAL
    4.4.

### Point Set Processing

-   New function `CGAL::read_ply_custom_points()` that allows the user
    to read any additional point attribute from a PLY input point set.
-   `CGAL::structure_point_set()`: new algorithm that takes advantage of
    detected planes to produce a structured point set (with flat
    regions, sharp edges and vertices).

### Point Set Shape Detection

-   New post-processing algorithm: `CGAL::regularize_planes()`. This
    allows the user to favor parallelism, orthogonality, coplanarity
    and/or axial symmetry between detected planes.

### Polygon Mesh Processing

-   Add the function
    `CGAL::Polygon_mesh_processing::is_polygon_soup_a_polygon_mesh()` to
    check whether a polygon soup is a polygon mesh.
-   Add some new features to `CGAL::isotropic_remeshing()`:
    -   It is now possible to select fixed vertices that survive the
        remeshing process, and to keep face attributes such as colors
        valid after remeshing.
    -   The user can choose the number of relaxation steps happening at
        each loop, and to run 1-dimensional relaxation along constrained
        polylines.
-   The functions `CGAL::Polygon_mesh_processing::triangulate_face()`
    and `CGAL::Polygon_mesh_processing::triangulate_faces()` now
    indicate whether some faces have not been triangulated.

### Surface Mesh Deformation

-   Add a new tag `SRE_ARAP` to use the Smoothed Rotation Enhanced
    As-Rigid-As-Possible deformation algorithm.

### 3D Fast Intersection and Distance Computation

-   Add the functions `AABB_tree::first_intersection()` and
    `AABB_tree::first_intersected_primitive()` that compute the
    intersection which is closest to the source of a ray

### CGAL and the Boost Graph Library (BGL)

-   Add a helper function `CGAL::copy_face_graph()` to copy a source
    FaceListGraph into another FaceListGraph of different type.
-   Add a class `CGAL::Dual` that creates the dual view of a `FaceGraph`
    and a creation function `CGAL::dual(primal)`.

#### CGAL and Boost Property Maps

-   It is not longer possible to use the old API of the property maps
    provided by CGAL, switched on by defining the macro
    `CGAL_USE_PROPERTY_MAPS_API_V1`. This API was deprecated since CGAL
    4.3.

Release 4.8
-----------

Release date: April 2016

### General

-   The support for Qt3 is dropped and all demos using it got removed.

### Installation

-   Starting with Visual C++ 2015 we no longer require `Boost.Thread` as
    we use the C++11 keyword `thread_local` and the C+11 class
    `std::mutex` .
-   The same holds for g++ 4.8 or later when the C++11 standard is used.

### Optimal Transportation Curve Reconstruction (new package)

-   This package implements a method to reconstruct and simplify 2D
    point sets. The input is a set of 2D points with mass attributes,
    possibly hampered by noise and outliers. The output is a set of line
    segments and isolated points which approximate the input points.

### 2D Regularized Boolean Set-Operations

-   Improve the performance of operations in some settings.
    **Breaking change**: This improvement requires changes of the face
    and halfedge type of the underlying arrangement Dcel. See the
    concepts `GeneralPolygonSetDcelHalfedge` and
    `GeneralPolygonSetDcelFace` for more details. If you use a different
    simplex types, inheriting your simplices from `CGAL::Gps_face_base`
    and `CGAL::Gps_halfedge_base` is sufficient to accommodate for the
    update.

### 3D Boolean Operations on Nef Polyhedra

-   Add 3 new constructors: from a point range, from a point, and from a
    segment.

### Combinatorial Maps

-   **Breaking change**: Change the type of Boolean marks, old type is
    int, new type is `size_type`. If no more mark is available,
    `get_new_mark` throws an exception, instead of returning `-1`.

### 2D Arrangements

-   Speed up the edge removal in case the incident faces contains many
    holes.
-   Set the format of polylines and polycurves. The format of a general
    polyline or polycurve consists of the sequence of subcurves that
    comprise the original curve. The format of a polyline of linear
    segments consists of the sequence of points that define the original
    curve. (The latter restores the format used before polycurves were
    introduced in 4.7.) Fix the extraction from istream and insertion
    into ostream operators of polylines and polycurves accordingly.
-   Fix the traits class that handles Bezier curves. In particular, fix
    the case where the curve is closed (i.e, the first and last control
    points coincide).

### 3D Mesh Generation

-   Add support of 3D gray level images as input for the tetrahedral
    mesh generation.
-   **Breaking change:** All models of the concept `MeshDomain_3` must
    now provide a member function `bbox()`.

### Advancing Front Surface Reconstruction

-   Optional template functor `Filter` is replaced by another optional
    template functor `Priority`. This allows to change the way facets
    are prioritized by the algorithm instead of having a simple option
    to reject some facets.
    **Breaking change**: Programs using the old `Filter` API will not
    compile anymore as it must be replaced with the `Priority` API as
    described in the manual. Codes using the default behavior are not
    impacted.

### Polygon Mesh Processing

-   Add a new triangle-based isotropic remeshing algorithm for
    triangulated surface meshes,
    `CGAL::Polygon_mesh_processing::isotropic_remeshing()` and a helper
    function for isotropic remeshing :
    `CGAL::Polygon_mesh_processing::split_long_edges()`
-   Add the function `CGAL::Polygon_mesh_processing::border_halfedges()`
    to collect the border of a given face range
-   Add the function
    `CGAL::Polygon_mesh_processing::remove_isolated_vertices()` to be
    used on any polygon mesh
-   Add the function `CGAL::Polygon_mesh_processing::triangulate_face()`
    to triangulate a single face of a polygon mesh
-   Add an overload for
    `CGAL::Polygon_mesh_processing::triangulate_faces()` to triangulate
    a range of faces of a polygon mesh
-   Add function `keep_large_connected_components()`
-   Add measuring functions for polygon meshes, to compute length, area,
    and volume of simplices or group of simplices of a polygon mesh.
-   Add function `bbox_3()` to compute the bounding box of a polygon
    mesh.

### Point Set Processing

-   **Breaking change:** new template parameter `Concurrency_tag` for
    the functions `compute_average_spacing()`,
    `edge_aware_upsample_point_set()`, `jet_estimate_normals()`,
    `jet_smooth_point_set()`, and `pca_estimate_normals()`. To update
    your code simply add as first template parameter
    `CGAL::Sequential_tag` or `CGAL::Parallel_tag` when calling one of
    these functions.
-   `CGAL::Parallel_tag` can no longer be used in Point Set Processing
    algorithms if TBB is not available.
-   Add a new simplification algorithm based on hierarchical clustering:
    `CGAL::hierarchy_simplify_point_set()`. It allows either to
    uniformly simplify the point set or to automatically adapt the local
    density of points to the local variation of the input computed by
    principal component analysis.
-   New IO functions for PLY format (Polygon File Format):
    `CGAL::read_ply_points()`, `CGAL::read_ply_points_and_normals()`,
    `CGAL::write_ply_points()` and
    `CGAL::write_ply_points_and_normals()`.

### Surface Mesh Parameterization

-   `LSCM_parameterizer_3` now uses by default Eigen instead of OpenNL
    as a model of `SparseLinearAlgebraTraits_d`.

### Spatial Searching

-   Add function to find any point in a range query, that is neither all
    points, nor the closest one.

### Principal Component Analysis

-   Add a template parameter `DiagonalizeTraits` for functions
    `CGAL::linear_least_squares_fitting_2()` and
    `CGAL::linear_least_squares_fitting_3()`. This allows to either
    choose the legacy internal diagonalization code from CGAL or the
    Eigen implementation (or any class that is a model of
    `DiagonalizeTraits`). Variants of the function that automatically
    deduce the kernel also automatically select the diagonalizer, so the
    API is mostly preserved.

### CGAL and Solvers

-   This package now includes all CGAL concepts for solvers with models
    using the third party Eigen library.

### CGAL and the Boost Graph Library (BGL)

-   Add function `CGAL::split_graph_into_polylines()` that allows to
    extract from a soup of segments given as a graph, polylines with
    nodes of degree at most 2. In addition a functor can be passed to
    the function to specify additional polyline endpoints.
-   New functions to manipulate selection of faces, edges and vertices
    in a halfedge graph are added: `CGAL::expand_face_selection()`,
    `CGAL::reduce_face_selection()`, `CGAL::expand_edge_selection()`,
    `CGAL::reduce_edge_selection()` `CGAL::expand_vertex_selection()`,
    `CGAL::reduce_vertex_selection()` and
    `CGAL::select_incident_faces()`.
-   Add a helper function `CGAL::clear` which clears a MutableFaceGraph
    efficiently and generically.

Release 4.7
-----------

Release date: October 2015

### Installation

-   The minimum required version of CMake is now 2.8.11. CMake versions
    3.1, 3.2, and 3.3 are supported.
-   All Qt4 demos have been updated and now require Qt5 to be compiled.
    Qt5 version 5.3 or higher is required. The support for Qt4 is
    dropped. To compile libCGAL\_Qt5 and demos, you must set the cmake
    or environment variable `Qt5_DIR` to point to the path to the
    directory containing the file `Qt5Config.cmake` created by your Qt5
    installation. If you are using the open source edition it should be
    `/path-to/qt-everywhere-opensource-src-<version>/qtbase/lib/cmake/Qt5`.
-   The code of the 3D demos now uses modern OpenGL, with shaders,
    instead of the fixed pipeline API of OpenGL-1.
-   The Microsoft Windows Visual C++ compiler 2015 (VC14) is now
    supported. However, since this compiler is not officially supported
    by Intel TBB 4.4 and Qt 5.5 (the latest versions available at the
    time of this release), the parallelism features of CGAL and Qt5
    demos will not work.

### L Infinity Segment Delaunay Graphs (new package)

-   The package provides the geometric traits for constructing the
    segment Delaunay graph in the max-norm (L Infinity). The traits also
    contain methods to draw the edges of the dual of the segment
    Delaunay graph in the max-norm i.e., the segment Voronoi diagram in
    the max-norm. The algorithm and traits rely on the segment Delaunay
    graph algorithm and traits under the Euclidean distance. The segment
    Voronoi diagram in the max-norm has applications in VLSI CAD.

### Advancing Front Surface Reconstruction (new package)

-   This package provides a greedy algorithm for surface reconstruction
    from an unorganized point set. Starting from a seed facet, a
    piecewise linear surface is grown by adding Delaunay triangles one
    by one. The most plausible triangles are added first, in a way that
    avoids the appearance of topological singularities.

### Triangulated Surface Mesh Shortest Paths (new package)

-   The package provides methods for computing shortest path on
    triangulated surface meshes. Given a set of source points on the
    surface, this package provides a data structure that can efficiently
    provides the shortest path from any point on the surface to the
    sources points. There is no restriction on the genus or the number
    of connected components of the mesh.

### Triangulated Surface Mesh Skeletonization (new package)

-   This package provides a (1D) curve skeleton extraction algorithm for
    a triangulated polygonal mesh without borders based on the mean
    curvature flow. The particularity of this skeleton is that it
    captures the topology of the input. For each skeleton vertex one can
    obtain its location and its corresponding vertices from the input
    mesh. The code is generic and works with any model of the
    \`FaceListGraph\` concept.

### 3D Point-Set Shape Detection (new package)

-   This package implements the efficient RANSAC method for shape
    detection, contributed by Schnabel et al. From an unstructured point
    set with unoriented normals, the algorithm detects a set of shapes.
    Five types of primitive shapes are provided by this package: plane,
    sphere, cylinder, cone and torus. Detecting other types of shapes is
    possible by implementing a class derived from a base shape.

### 2D Visibility (new package)

-   This package provides several variants to compute the visibility
    area of a point within polygonal regions in two dimensions.

### Polygon Mesh Processing (new package)

-   This package implements a collection of methods and classes for
    polygon mesh processing, ranging from basic operations on simplices,
    to complex geometry processing algorithms. The implementation of
    this package mainly follows algorithms and references given in
    Botsch et al.'s book on polygon mesh processing.

### General

-   Support for unordered sets and maps of the stdlib and of boost for
    handle and index classes.

### Approximation of Ridges and Umbilics on Triangulated Surface Meshes

-   This package now supports any model of the concept `FaceGraph`.
-   **Breaking change:** The package no longer supports models of
    `TriangulatedSurfaceMesh` which are not at the same time models of
    the concept `FaceGraph`.

### dD Geometry Kernel

-   Epick\_d gains 3 new functors: `Construct_circumcenter_d`,
    `Compute_squared_radius_d`, `Side_of_bounded_sphere_d`. Those are
    essential for the computation of alpha-shapes.

### 2D Arrangements

-   Introduced a new traits class, called
    `Arr_polycurve_traits_2<SubcurveTraits>`, which handles general
    piece-wise (polycurve) curves. The pieces do not necessarily have to
    be linear.
-   Introduced two new concepts called `ArrangementApproximateTraits_2`
    and `ArrangementConstructXMonotoneCurveTraits_2`.
    -   The existing `ArrangementLandmarkTraits_2` concept, which has
        two requirements, now refines the two respective concepts above.
    -   The template parameter of the existing
        `Arr_polyline_traits_2<SegmentTraits>` template must be
        substituted with a traits class that is a model of the
        `ArrangementConstructXMonotoneTraits_2` concept among the other
        when `Arr_polyline_traits_2` is instantiated.

### 2D Minkowski Sums

-   Added support for polygons with holes and optimized the construction
    of Minkowski sums.
    -   Introduced an implementation of the "reduced convolution"
        method, a variant of the method described in "2D Minkowski Sum
        of Polygons Using Reduced Convolution" by Behar and Lien. The
        new method supports polygons with holes and in many cases out
        performs the implementation of the existing (full) convolution
        method.
    -   Introduced two new classes that decompose polygons into convex
        pieces (models of the `PolygonConvexDecomposition_2` concept)
        based on vertical decomposition and constrained Delaunay
        triangulation, respectively. These new models also support the
        convex decomposition of polygons with holes.

### 3D Periodic Triangulations

-   Rename `Periodic_3_triangulation_traits_3` to
    `Periodic_3_Delaunay_triangulation_traits_3`.
-   Rename the concept `Periodic_3TriangulationTraits_3` to
    `Periodic_3DelaunayTriangulationTraits_3`.
-   Create `Periodic_3_triangulation_traits_3` and the concept
    `Periodic_3TriangulationTraits_3`.

### 2D Conforming Triangulations and Meshes

-   Add an optimization method `CGAL::lloyd_optimize_mesh_2()` that
    implements the Lloyd (or Centroidal Voronoi Tessellation)
    optimization algorithm in a Constrained Delaunay Triangulation. For
    optimization, the triangulation data structure on which the mesher
    relies needs its `VertexBase` template parameter to be a model of
    the new concept `DelaunayMeshVertexBase_2`.

### Point Set Processing and Surface Reconstruction from Point Sets

-   Add the function `CGAL::compute_vcm()` for computing the Voronoi
    Covariance Measure (VCM) of a point set. The output of this function
    can be used with the function `CGAL::vcm_is_on_feature_edge()` to
    determine whether a point is on or close to a feature edge. The
    former function is also internally used by
    `CGAL::vcm_estimate_normals()` to estimate the normals of a point
    set and it is particularly suited to point sets with noise.

### Spatial Sorting

-   Add the possibility to sort points on a sphere along a space-filling
    curve using the functions `CGAL::hilbert_sort_on_sphere` and
    `CGAL::spatial_sort_on_sphere`.

### Geometric Object Generators

-   Add new random generator of points in a 2D and 3D triangle and in a
    tetrahedron (`CGAL::Random_points_in_triangle_2`,
    `CGAL::Random_points_in_triangle_3`,
    `CGAL::Random_points_in_tetrahedron_3`).

Release 4.6.2
-------------

Release date: August 2015

This release only fixes bugs. See the list of fixed bugs on Github:

<https://github.com/CGAL/cgal/issues?q=milestone%3A4.6.2>

Release 4.6.1
-------------

Release date: June 2015

This release only fixes bugs. See the list of fixed bugs on Github:

<https://github.com/CGAL/cgal/issues?q=milestone%3A4.6.1+-label%3Ainvalid>

Release 4.6
-----------

Release date: April 2015

### Installation

-   The required version of Boost is now 1.48 or higher.

### 2D Polyline Simplification (new package)

-   This package enables to simplify polylines with the guarantee that
    the topology of the polylines does not change. This can be done for
    a single polyline as well as for a set of polyline constraints in a
    constrained triangulation. The simplification can be controlled with
    cost and stop functions.

### 2D Generalized Barycentric Coordinates (new package)

-   This package offers an efficient and robust implementation of
    two-dimensional closed-form generalized barycentric coordinates
    defined for simple two-dimensional polygons.

### Scale-Space Surface Reconstruction (new package)

-   This new package provides a class gathering a dedicated smoothing
    algorithm and some convenience functions to help the creation of a
    surface out of a point set using the 3D Alpha Shapes package. The
    particularity of this reconstruction pipeline is that the input
    point are in the output and no new points are created. Note that in
    the current version, the output is a triangle soup that is not
    necessarily a valid (manifold) polyhedral surface.

### Surface Mesh (new package)

-   The surface mesh class provided by this package is an implementation
    of the halfedge data structure allowing to represent polyhedral
    surfaces. It is an alternative to the packages `CGAL::Polyhedron_3`
    and `CGAL::HalfedgeDS`.

### dD Triangulation (new package)

-   This new package provides classes for manipulating triangulations in
    Euclidean spaces whose dimension can be specified at compile-time or
    at run-time. It also provides a class that represents Delaunay
    triangulations.

### dD Convex Hulls and Delaunay Triangulations

-   This package is deprecated and the new package Triangulation should
    be used instead.

### dD Geometry Kernel

-   It has been reported that the recently introduced `Epick_d` kernel
    may not work with Intel C++ Compiler prior to version 15.
    Documentation has been updated.

### 3D Convex Hulls

-   Add functions `halfspace_intersection_3` and
    `halfspace_intersection_with_constructions_3` to compute the
    intersection of halfspaces defining a closed polyhedron.
-   Fix a bug introduced in CGAL 4.5 that can appear while computing the
    convex hull of coplanar points.
-   Fix a robustness issue in `Convex_hull_traits_3`. This traits is
    used by default with the kernel
    `Exact_predicates_inexact_constructions_kernel`.
-   The function `CGAL::convex_hull_incremental_3` is deprecated and the
    function `convex_hull_3` should be used instead.

### Combinatorial Maps and Linear Cell Complex

-   Added `correct_invalid_attributes`,
    `set_automatic_attributes_management` and
    `are_attributes_automatically_managed` methods in `CombinatorialMap`
    concept. This allows high level operations to not update non void
    attributes during massive calls of these operations, but only after
    the end of their executions.

### 2D Triangulations

-   The class `Constrained_triangulation_plus_2` now can handle
    polylines as constraints.
-   As a consequence a `Constraint_id` has been introduced which
    replaces `pair<Vertex_handle,Vertex_handle>` as identifier of a
    constraint.

### 3D Mesh Generation

-   Add member functions `output_boundary_to_off` and
    `output_facets_in_complex_to_off` in the class
    `CGAL::Mesh_complex_3_in_triangulation_3` to export the boundary of
    a domain or a subdomain.

### 3D Fast Intersection and Distance Computation

-   Add new constructors to `AABB_halfedge_graph_segment_primitive` and
    `AABB_face_graph_triangle_primitive` in order to be able to build
    primitives one by one.

### Spatial Searching

-   Fixed a bug in `CGAL::Splitters.h` sliding midpoint rule, where
    degenerated point sets (e.g.,points on segment) caused the kd-tree
    to get linear.
-   Improved performance of `Orthogonal_k_neighbor_search`. Note that VC
    2013 does not compile `boost::container::deque` of Boost 1\_55 and
    does hence have a workaround which does not have the improvement.
-   **Breaking change:** The concept `OrthogonalDistance` has new
    function overloads for `min_distance_to_rectangle` and
    `max_distance_to_rectangle` with an additional reference parameter
    `std::vector`.
-   **Breaking change:** The order of the points in the iterator range
    `[tree.begin(),tree.end()]` is not the order of insertion of the
    points into the tree. This was not guaranteed before but might have
    been observed and exploited by users.
-   Derived `kd_tree_leaf_node` and `kd_tree_internal_node` from
    `kd_tree_node` to save memory.

### Geometric Object Generators

-   Add a new function `random_convex_hull_in_disc_2` that efficiently
    generates a random polygon as the convex hull of uniform random
    points chosen in a disc.

Release 4.5.2
-------------

Release date: February 2015

### General

-   Fix a bug that prevented the compilation with recent versions of
    Boost (&gt;=1.56) when explicit conversions operators (from C++11)
    are supported. That prevented the compilation with Microsoft Visual
    Studio 2013.

### 3D Convex Hulls

-   Fix a non-robust predicate bug that was showing up when input points
    where lexicographically sorted.

### 3D Mesh Generation

-   Fix a bug in the sliver perturbation optimization method. It could
    create some holes on the surface of the mesh.

Release 4.5.1
-------------

Release date: December 2014

### 3D Mesh Generation

-   Fix a bug in the sliver exudation preservation of boundaries.

Release 4.5
-----------

Release date: October 2014

### Installation

-   Changes in the set of supported platforms:
    -   The Microsoft Windows Visual C++ compiler 2008 (VC9) is no
        longer supported since CGAL-4.5.
-   Since CGAL version 4.0, Eigen was the recommended third-party
    library to use with *Planar Parameterization of Triangulated Surface
    Meshes*, *Surface Reconstruction from Point Sets*, *Approximation of
    Ridges and Umbilics on Triangulated Surface Meshes*, and *Estimation
    of Local Differential Properties of Point-Sampled Surfaces*
    packages. From CGAL version 4.5, Taucs, Blas and Lapack are no
    longer supported.
-   CGAL is now compatible with the new CMake version 3.0.

### Triangulated Surface Mesh Deformation (new package)

-   This package allows to deform a triangulated surface mesh under
    positional constraints of some of its vertices without requiring any
    additional structure other than the surface mesh itself. The methods
    provided implements an as-rigid-as-possible deformation. Note that
    the main class name has changed between the 4.5-beta1 and the 4.5
    releases to better match the CGAL naming conventions (from
    `CGAL::Deform_mesh` to `CGAL::Surface_mesh_deformation`).

### CGAL and the Boost Graph Library (major changes)

-   Cleanup of the `HalfedgeGraph` concept. In particular:
    -   Introduction of the notion of `halfedge_descriptor` in the
        specialization of the class `boost::graph_traits`.
    -   Deprecation of `halfedge_graph_traits`.
    -   A model of `HalfedgeGraph` is considered as an undirected graph.
        Thus any call to `edges()` should be replaced by `halfedges()`
        and `num_edges()` now returns the number of (undirected) edges.
    -   **Breaking change:** `is_border_edge` and `is_border_halfedge`
        properties are removed. The free functions `is_border()` and
        `is_border_edge()` should be used instead.
    -   Renaming of `HalfedgeGraph` specific free functions.
-   Introduction of the `FaceGraph` concept.
-   Adaptation of the package *Triangulated Surface Mesh Simplification*
    and of the class `AABB_halfedge_graph_segment_primitive` from the
    package *3D Fast Intersection and Distance Computation* to the API
    change.
-   Update of the package *Triangulated Surface Mesh Segmentation* and
    of the class `AABB_face_graph_triangle_primitive` from the package
    *3D Fast Intersection and Distance Computation* to accept model of
    the newly introduced concepts.
-   Offer *Euler* operations as free functions for models of the graph
    concepts provided by CGAL.
-   Specialization of `boost::graph_traits` for
    `OpenMesh::PolyMesh_ArrayKernelT` as proof of concept. A
    `OpenMesh::PolyMesh_ArrayKernelT` becomes a model of the
    aforementioned concepts when including
    `CGAL/boost/graph/graph_traits_PolyMesh_ArrayKernelT.h`.

### dD Geometry Kernel

-   A new model `Epick_d` of the `Kernel_d` concept is introduced. It
    provides better performance through arithmetic filtering and
    specializations for fixed dimensions. It may not work with compilers
    as old as gcc-4.2, but was tested with gcc-4.4.

### 3D Convex Hulls

-   Clean up the documentation of the concepts

### 2D Arrangements

-   Fixed a bug in removing an unbounded curve (e.g., a ray) from an
    arrangement induced by unbounded curves.

### 2D Snap Rounding

-   Replaced use of private `kd_tree` with CGAL's official `Kd_tree`
    from `Spatial_searching` package; results in a small performance
    gain. Removed the private `kd_tree` package.

### 3D Triangulations

-   Add an experimental parallel version of the Delaunay triangulation
    and the regular triangulation algorithms, which allows parallel
    insertion and removal of point ranges.
-   Add caching of circumcenters to `Regular_triangulation_cell_base_3`.
    The cache value is computed when `cell->circumcenter()` or
    `rt.dual(cell)` functions are called.

### 3D Periodic Triangulations

-   Add a method to locate point with inexact predicates.

### 3D Mesh Generation

-   Add a new constructor for the class `Labeled_mesh_domain_3` which
    takes an `Iso_cuboid_3`.
-   Add a new labeling function wrapper for meshing multi-domain.
-   The meshing functionality in the Qt demos in `demo/Polyhedron/` and
    `demo/Mesh_3/` can now use the handling of 1d-features, that exists
    in CGAL since version 3.8.
-   Add an experimental parallel version of the 3D mesh refinement and
    mesh optimization methods.

### Point Set Processing and Surface Reconstruction from Point Sets

-   The former demo has been removed and is fully merge in the
    Polyhedron demo.

### Point Set Processing

-   Workaround a bug in dijsktra shortest path of boost 1.54 by shipping
    and using the boost header from the 1.55 release. This header will
    be used only if you are using the version 1.54 of boost.

### Triangulated Surface Mesh Simplification

-   **Breaking change:** Due to the cleanup of the concepts of the
    package *CGAL and the Boost Graph Library*, the named parameter
    `edge_is_border_map` has been removed, and the named parameter
    `edge_is_constrained_map` now expects a property map with an edge
    descriptor as key type (vs. halfedge descriptor before).
-   Add some optimization in the code making the implementation faster
    (depending on the cost and the placement chosen). However, for an
    edge which collapse is not topologically valid, the vector of
    vertices of the link provided by its profile might contains
    duplicates, thus also breaking the orientation guarantee in the
    vector. This must not be a problem for users as the edge is not
    collapsible anyway but if it is a absolute requirement for user
    defined cost/placement, defining the macro
    `CGAL_SMS_EDGE_PROFILE_ALWAYS_NEED_UNIQUE_VERTEX_IN_LINK` will
    restore the former behavior.

### dD Spatial Searching

-   Added methods `reserve(size_t size)` and `size_t       capacity()`
    to class `Kd_tree` to allocate memory to store `size` points and to
    report that number (STL compliance).

### STL Extensions for CGAL

-   Add `Compact_container::operator[]`, allowing a direct access to the
    ith element of a compact container.
-   Add `Concurrent_compact_container`, a compact container which allows
    concurrent insertion and removal.

Release 4.4
-----------

Release date: April 2014

### Installation

-   Additional supported platforms:
    -   The Apple Clang compiler version 5.0 is now supported on
        OS X Mavericks.
    -   The Microsoft Windows Visual C++ compiler 2013 (VC12) is now
        supported.

### Triangulated Surface Mesh Segmentation (new package)

-   This package implements the segmentation of triangulated surface
    meshes based on the Shape Diameter Function (SDF). In addition, it
    also provides functions to generate segmentations based on a user
    defined alternative to the SDF.

### Number Types

-   A new class `CGAL::Mpzf` is introduced on some platforms for exact
    ring operations. It is used to improve the speed of the evaluation
    of predicates in degenerate situations.

### 2D and 3D Geometry Kernel

-   Fix a bug introduced in CGAL 4.3 when computing the intersection of
    two 3D triangles.

### 2D Polygon Partitioning

-   Bug fix to make the partition algorithms working with a Lazy kernel
    such as `Exact_predicates_exact_constructions_kernel`.

### 2D Regularized Boolean Set-Operations

-   Fix two memory leaks in `CGAL::General_polygon_set_2`.

### Combinatorial Maps and Linear Cell Complex

-   `null_dart_handle` is no longer a static data member in the
    `CombinatorialMap` concept. This implies to move the following
    methods of `Dart` concept into `CombinatorialMap` concept:
    `is_free`, `highest_nonfree_dimension`, `opposite` and
    `other_extremity`. We also transform the static methods
    `vertex_attribute` and `point` of `Linear_cell_complex` class into
    non static methods. You can define the CGAL\_CMAP\_DEPRECATED macro
    to keep the old behavior.

### 2D Arrangements

-   Revise the API of **polylines**. In particular, *construction* is
    now done using functors and *iteration* is possible only on the
    segments of a polyline.
-   Fix a bug in the *Landmark* point-location strategy.

### 2D Snap Rounding

-   Fix a memory leak

### 2D Triangulations

-   Add different overloads of the function `insert_constraints` that
    inserts a range of points and segments, or a range of segments.
    These functions uses the spatial sorting in order to speed up the
    time needed for the insertion.

### 3D Alpha Shapes

-   Add member functions in `CGAL::Alpha_shape_3` to give access to the
    alpha status of edges and facets (`get_alpha_status())`.
-   Add another filtration method (`filtration_with_alpha_values()`)
    that reports the alpha value at which each face appears in the
    filtration.

### 3D Mesh Generation

-   Fix the access to functions `number_of_facets` and `number_of_cells`
    in `Mesh_complex_3_in_triangulation_3`.
-   Change the internal API of the sliver perturber, to make possible
    for developers to optimize another criterion than the (default)
    minimal dihedral angle. Developers can also define a new
    perturbation vector (for angles we had gradient of squared
    circumradius, gradient of volume, gradient of minimal dihedral
    angle, and random) which is better suitable to optimize their
    criterion.
-   Improve the use of cache values in `Mesh_cell_base_3` to (re)compute
    circumcenters and sliver criterion values only when needed.

### Triangulated Surface Mesh Simplification

-   Fix a bug in the way edges can be marked as non-removable by adding
    a named-parameter `edge_is_constrained_map` to the function
    `edge_collapse`

### dD Spatial Searching

-   Fix a documentation bug: The property map passed as template
    parameter to the classes `Search_traits_adapter` and
    `Distance_adapter` must be a lvalue property map. To avoid incorrect
    usage, a static assertion has been added in the CGAL code to prevent
    the user from instantiating these classes with an incorrect property
    map type.

### CGAL ipelets

-   Better description of the demo ipelets in the user manual
-   New ipelet for pencils of circles
-   New ipelet for hyperbolic geometry in Poincaré model
-   The generator ipelet now generates point in a selected zone
-   Hilbert sort ipelet implements two policies

Release 4.3
-----------

Release date: October 2013

### The CGAL Manual

-   The documentation of CGAL is now generated with Doxygen.

### 2D Periodic Triangulations (new package)

-   This package allows to build and handle triangulations of point sets
    in the two dimensional flat torus. Triangulations are built
    incrementally and can be modified by insertion or removal of
    vertices. They offer point location facilities. The package provides
    Delaunay triangulations and offers nearest neighbor queries and
    primitives to build the dual Voronoi diagrams.

### API Changes

#### 2D and 3D Geometry Kernel

-   The intersection functions and functors used to return a
    `CGAL::Object` in order to deal with the different possible return
    types. However, depending on the arguments it is possible to reduce
    the possible return types to a small set. For this reason and to
    take advantage of the type safety, we decided to use
    `boost::variant` instead of `CGAL::Object`. The `result_of` protocol
    is now even more useful to determine the return type of the
    intersection functions and functors. The change should be relatively
    transparent to the user thanks to the implicit constructor added to
    `CGAL::Object`. However, it is recommended to upgrade your code. The
    previous behavior can be restored by defining the macro
    `CGAL_INTERSECTION_VERSION` to 1.

#### 2D Arrangements

-   The type of the result of point location queries changed to
    `boost::variant` (from `CGAL::Object`). For convenience, the
    previous behavior can be restored by defining the macro
    `CGAL_ARR_POINT_LOCATION_VERSION` to 1.
-   Introduced an optimization for operations on large and dense
    arrangements.

#### 3D Fast Intersection and Distance Computation

-   Following the intersection API change, `Object_and_primitive_id` has
    been replaced by a template class
    `Intersection_and_primitive_id<Query>` to determine the type
    depending on the query object type.

#### CGAL and Boost Property Maps

-   The `key_type` of the property maps provided by CGAL used to be an
    iterator. In order to be more easily reused, the `key_type` has
    been changed to be the `value_type` of the iterator. The packages
    that have been updated to match these changes are **Point Set
    Processing** and **Surface Reconstruction from Point Sets**.
    However, for most users this change should be transparent if the
    default property maps were used. For convenience, the former
    behavior can be enabled by defining the macro
    `CGAL_USE_PROPERTY_MAPS_API_V1`.

### Algebraic Foundations

-   For convenience, add an overload of `make_rational()` taking a pair
    of numbers.

### 2D and 3D Geometry Kernel

-   A `Iso_rectangle_2` can now be constructed from a `Bbox_2` and an
    `Iso_cuboid_3` from a `Bbox_3`.
-   The implementation of `CGAL::Object` has been updated and now uses
    `boost::shared_ptr` and `boost::any`. This implementation is faster.
-   Add to `Bbox_2` and `Bbox_3` a `+=` operator as well as free
    functions to get the bounding box of a range of geometric objects.

### Combinatorial Maps

-   Two bug fixes: do not use the 2 least significant bits for cell
    attribute without dart support; share the mark when copying a
    CMap\_cell\_iterator.
-   Add a constructor taking a given combinatorial map as argument,
    possibly with different dimension and/or different attributes. This
    allows to transform a combinatorial map.
-   Add operator= and swap method.
-   Add dynamic onmerge/onsplit functions that can be associated
    dynamically to i-attributes and which are automatically called when
    i-cells are split/merged.
-   Add a function allowing to reverse the orientation of a
    combinatorial map, and another one to reverse one connected
    component of a combinatorial map.

### 3D Boolean Operations on Nef Polyhedra

-   Bug-fix in IO when using `Lazy_exact_nt` as number type or
    `Exact_predicates_exact_constructions_kernel` as kernel.

### 2D Triangulations

-   Extend the concept `TriangulationDataStructure_2` to require a more
    general `copy_tds` function that allows a copy between TDS of
    different types. The CGAL model has been updated.
-   Add a way to efficiently insert a range of points with information
    into the 2D constrained Delaunay triangulations.

### 3D Triangulations

-   Extend the concept `TriangulationDataStructure_3` to require a more
    general `copy_tds` function that allows a copy between TDS of
    different types. The CGAL model has been updated.
-   Add an advanced function to set the infinite vertex of the
    triangulation for low level operations
-   Fix a bug in the function inserting a range of points with info when
    the `Fast_location` tag is used

### 2D Segment Delaunay Graph

-   Add functions `insert_points` and `insert_segments` to insert a
    range of points and segments. These functions uses the spatial
    sorting in order to speed up the time needed for the insertion. The
    function
    `insert(Input_iterator first, Input_iterator beyond,       Tag_true)`
    has been updated to dispatch the input when possible to these
    functions.

### 2D Apollonius Graphs

-   Modified insertion algorithm so that the code can handle
    pseudo-circles as well.
-   Updated implementation of the vertex conflict predicate by a faster
    version.

### 3D Mesh Generation

-   Speed-up `Mesh_3` and in particular the global optimizers (Lloyd and
    ODT) by introducing a parameter `do_freeze` to prevent from moving
    vertices which would move of very small displacements.
-   Introduce new data structures and options for speed-up and
    compacity. Note that `Compact_mesh_cell_base_3` and
    `Mesh_vertex_base_3` are now our favored implementations of the
    concepts MeshCellBase\_3 and MeshVertexBase\_3.
-   Introduce a new constructor for `Polyhedral_mesh_domain_3` that
    takes a bounding polyhedron to be meshed along with a polyhedral
    surface entirely included in it. This allows the user to mesh a
    polyhedral domain with internal surface(s) which can be
    non-watertight and even non-manifold.
-   Several documentation bug fixes.
-   Provide the ability to plug in custom cell\_base/vertex\_base
    classes into the Mesh\_triangulation\_3 class.

### Triangulated Surface Mesh Simplification

-   Fix a segmentation fault that was happening when some edges of
    length 0 were in the input mesh.

### 3D Fast Intersection and Distance Computation

-   Following the intersection API change, `Object_and_primitive_id` has
    been replaced by a template class
    `Intersection_and_primitive_id<Query>` to determine the type
    depending on the query object type.
-   Introduce the class `AABB_halfedge_graph_segment_primitive`, which
    replaces the class `AABB_polyhedron_segment_primitive` (which is now
    deprecated). The new class is more general and can be used with any
    model of `HalfedgeGraph`.
-   Introduce the class `AABB_face_graph_triangle_primitive` which
    replaces the class `AABB_polyhedron_triangle_primitive` (which is
    now deprecated).
-   Document the classes `AABB_segment_primitive` and
    `AABB_triangle_primitive` that were already used in some examples.
-   Add a generic primitive class `AABB_primitive` that allows to define
    a primitive type by defining only two property maps.
-   Introduce a new concept of primitive `AABBPrimitiveWithSharedData`.
    It allows to have some data shared between the primitives stored in
    a `AABB_tree`. With this you can, for example have a primitive
    wrapping an integer which refers to the position of a geometric
    object in a `std::vector`. Only one reference to this vector will be
    stored in the traits of the tree. The concept `AABBTraits`, its
    model `AABB_traits` and the class `AABB_tree` have been updated
    accordingly. However, everything is backward compatible.
-   Fix a memory leak in the destructor of the class `AABB-tree`

### STL Extensions for CGAL

-   Add to `Dispatch_output_iterator` and
    `Dispatch_or_drop_output_iterator` an operator to accept and
    dispatch a tuple of values.

### Concurrency in CGAL

-   Add a `FindTBB` CMake module so that one can easily link with TBB to
    write shared-memory parallel code.
-   Introduce two new tags: Sequential\_tag and Parallel\_tag

Release 4.2
-----------

Release date: March 2013

### Installation

-   Additional supported platforms:
    -   The Microsoft Windows Visual C++ compiler 2012 (VC11) is now
        supported.
-   With Microsoft Visual C++ (all supported versions), the compiler
    flags `/bigobj` and `/wd4503` are added by CGAL CMake scripts.
-   This is the last release whose "`UseCGAL.cmake`" file (if using CGAL
    in a CMake build environment) contains the line

          link_libraries(${CGAL_LIBRARIES_DIR} ${CGAL_3RD_PARTY_LIBRARIES_DIRS})

    as this is a deprecated CMake command. The correct way to link with
    CGAL's libraries (as for required 3rd party libraries) is to use
    '`target_link_libraries`' which specifies for each build target
    which libraries should be linked. The following serves as example:

          find_package(CGAL)
          include(${CGAL_USE_FILE})
          add_executable(myexe main.cpp)
          target_link_libraries(myexe ${CGAL_LIBRARIES}
                                      ${CGAL_3RD_PARTY_LIBRARIES})

    We also expect further changes in CGAL's CMake setup (change of
    variable names, consistency of filename and output, removing
    essential libraries, building executables, removal of
    '`${CGAL_3RD_PARTY_LIBRARIES}`').

### 2D Arrangements

-   Enhanced the 2D-arrangements demonstration program and ported it to
    Qt4. The new demonstration program makes use of the CGAL Graphics
    View framework, in which the 2D primitives are individually
    represented as objects in a scene. (The implementations of several
    demos in CGAL already make use of this framework.) This project was
    carried out as part of the 2012 Google Summer of Code program.
-   Fixed a bug in the Walk-Along-A-Line point location strategy for
    arrangements induced by unbounded curves.

### 2D Circular Geometry Kernel

-   Fix the intersection type computed when intersecting two identical
    circles.
-   Forward correctly the result type of the linear kernel functors

### 2D Triangulations

-   Add mechanism to avoid call stack overflow in
    `Delaunay_triangulation_2` and
    `Constrained_Delaunay_triangulation_2`.
-   Add a constructor for `Regular_triangulation_2` and
    `Delaunay_triangulation_2` from a range of points or a range of
    points with info.

### 2D Voronoi Diagram Adaptor

-   Bug-fix: Add ccb() method in face type as documented.

### 3D Minkowski Sum of Polyhedra

-   Fix a memory leak.

### 3D Fast Intersection and Distance Computation

-   Update requirements of the concepts `AABBTraits` and
    `AABBGeomTraits` to match the implementation of the package.

### Generator

-   Addition of the `Combination_enumerator`

### STL Extensions

-   Introduction of `CGAL::cpp11::result_of` as an alias to the tr1
    implementation from boost of the `result_of` mechanism. When all
    compilers supported by CGAL will have a Standard compliant
    implementation of the C++11 `decltype` feature, it will become an
    alias to `std::result_of`.

### Surface Reconstruction from Point Sets

-   Performance improvements and addition of an option to better
    reconstruct undersampled zones. The poisson reconstruction plugin of
    the Polyhedron demo has an option to switch it on.

Release 4.1
-----------

Release date: October 2012

### Installation

-   Additional supported platforms:
    -   The Apple Clang compiler versions 3.1 and 3.2 are now supported
        on Mac OS X.
-   Improved configuration for essential and optional external third
    party software
-   Added more general script to create CMakeLists.txt files:
    `cgal_create_CMakeLists`
-   Availability tests for C++11 features are now performed with the
    help of [Boost.Config](https://www.boost.org/libs/config). A Boost
    version of 1.40.0 or higher is needed to use C++11 features.

### 2D Arrangement

-   Improved the implementation of the incremental randomized
    trapezoidal decomposition point-location strategy. The new
    implementation enables point location in unbounded arrangements. It
    constructs a search structure of guaranteed linear size with
    guaranteed logarithmic query time.

### 2D Convex Hulls and Extreme Points

-   Speed up the preprocessing stage of the Akl-Toussaint implementation
    (used by the free function `convex_hull_2` when forward iterators
    are provided as input).

### Combinatorial Maps

-   Minor bugfix; replace some functors by methods.

### Linear Cell Complex

-   Improve the demo: add a widget showing all the volumes and an
    operation to create a Menger sponge.

### Kernels

-   All Kernel functors now support the result\_of protocol.

### STL\_Extensions for CGAL

-   The namespace `cpp0x` has been renamed `cpp11`. The old name is
    still available for backward compatibility.

Release 4.0.2
-------------

Release date: Jul 2012

This is a bug fix release. It fixes a bug in the `CMakeLists.txt` for
CGAL-4.0.1, that prevented even building the libraries.

Release 4.0.1
-------------

Release date: Jul 2012

This is a bug fix release. Apart various minor fixes in the
documentation, the following has been changed since CGAL-4.0:

### 2D Voronoi Diagram Adaptor (re-added)

-   The package *2D Voronoi Diagram Adaptor* was temporarily removed
    from the CGAL distribution because of license issues. That package
    is now back into CGAL.

### 2D and 3D Geometry Kernel

-   Fix a bug in the `Segment_3-Triangle_3` intersection function in the
    case the segment is collinear with a triangle edge.
-   Fix a bug in the `Projection_traits_.._3` class in the case a
    segment was parallel to the x-axis.

### Algebraic Kernel

-   Avoid the linking error "duplicate symbols" when two compilation
    units using the algebraic kernel are linked.

### 3D Boolean Operations on Nef Polygons Embedded on the Sphere

-   Fix a memory leak due to the usage of an internal mechanism that has
    been replaced by `boost::any`. This also influences the packages 2D
    Boolean Operations on Nef Polygons, 3D Boolean Operations on Nef
    Polyhedra, Convex Decomposition of Polyhedra, and 3D Minkowski Sum
    of Polyhedra.

### 2D Arrangement

-   Fix several memory leaks.

### 2D Mesh Generation

-   Fix a compilation error in the header
    `<CGAL/Mesh_2/Do_not_refine_edges.h>` when g++ version 4.7 is used.

### Surface Mesh Generation and 3D Mesh Generation

-   Fix an important bug in the `CGAL_ImageIO` library, that could lead
    to wrong result when meshing from a 3D image.
-   Fix the compilation of the demo in `demo/Surface_mesher`, when Boost
    version 1.48 or 1.49 is used.

### Surface Mesh Parameterization

-   Fix a memory leak.
-   Fix a compatibility issue with Eigen-3.1 of `Eigen_solver_traits`.
    This fix also affects the usage of that class in the package
    *Surface Reconstruction from Point Sets*.

Release 4.0
-----------

Release date: March 2012

CGAL 4.0 offers the following improvements and new functionality :

### License Changes

The whole CGAL-3.x series was released under a combination of LGPLv2
(for the foundations of CGAL), and QPL (for the high-level packages).
QPL was the former license of the graphical toolkit Qt, but that license
is not supported by any major free software project. Furthermore, the
terms of the LGPLv2 license are ambiguous for a library of C++
templates, like CGAL.

The CGAL project, driven by the CGAL Editorial Board, has decided to
change the license scheme of CGAL. We increased the major number of the
CGAL version to '4' in order to reflect this license change. The
CGAL-4.x series is released under:

-   LGPLv3+ (that is LGPL *"either version 3 of the License, or (at your
    option) any later version"*), for the foundations of CGAL, instead
    of LGPLv2,
-   GPLv3+ for the high-level packages, instead of QPL.

### General

-   On Windows, CGAL libraries are now built by default as shared
    libraries (also called DLL). To run applications that use .dll files
    of CGAL, you must either copy the .dll files into the directory of
    the application, or add the path of the directory that contains
    those .dll files into the PATH environment variable.
-   On Windows, the CMake scripts of CGAL now search for shared version
    of the Boost libraries. You must ensure that the .dll files of Boost
    are found by the dynamic linker. You can, for example, add the path
    to the Boost .dll files to the PATH environment variable.
-   On Windows, CMake version 2.8.6 or higher is now required.
-   Eigen version 3.1 or later is now the recommended third party
    library to use in *Planar Parameterization of Triangulated Surface
    Meshes*, *Surface Reconstruction from Point Sets*, *Approximation of
    Ridges and Umbilics on Triangulated Surface Meshes*, and *Estimation
    of Local Differential Properties of Point-Sampled Surfaces*
    packages. If you use Eigen you no longer need Taucs, Lapack or Blas
    to use those packages (and any other in CGAL).

### Linear Cell Complex (new package)

-   This package implements linear cell complexes, objects in
    d-dimension with linear geometry. The combinatorial part of objects
    is described by a combinatorial map, representing all the cells of
    the object plus the incidence and adjacency relations between cells.
    Geometry is added to combinatorial maps simply by associating a
    point to each vertex of the map. This data structure can be seen as
    the generalization in dD of the `Polyhedron_3`.

### 2D Voronoi Diagram Adaptor (temporarily removed)

-   As the copyright holder of this package has not granted the right to
    switch from QPL to GPL, this package is removed from the
    distribution. Note that it is "only" an adapter, that is the
    functionality of point/segment/disk Voronoi diagram is offered
    through the Delaunay triangulation, segment Delaunay graph, and
    Apollonius graph.

### AABB Tree

-   Document constness of member functions of the `AABB_tree` class.
-   The class `AABB_tree` is now guaranteed to be read-only thread-safe.
    As usual in CGAL, this small overhead introduced for thread-safety
    can be deactivated by defining `CGAL_HAS_NO_THREADS`.

### 2D Alpha Shapes

-   Add an extra template parameter to the class `Alpha_shape_2` that
    allows a certified construction using a traits class with exact
    predicates and inexact constructions.
-   An object of type `Alpha_shape_2` can now be constructed from a
    triangulation.

### 3D Alpha Shapes

-   Add an extra template parameter to the class `Alpha_shape_3` that
    allows a certified construction using a traits class with exact
    predicates and inexact constructions.

### Geometric Object Generators

-   `Random_points_in_iso_box_d` (deprecated since 3.8) has been
    removed. Use `Random_points_in_cube_d` instead.

### Linear and Quadratic Programming Solver

-   Minor bugfix.

### Spatial Searching

-   The const-correctness of this package have been worked out. The
    transition for users should be smooth in general, however adding few
    const in user code might be needed in some cases.
-   The class `Kd_tree` is now guaranteed to be read-only thread-safe.
    As usual in CGAL, this small overhead introduced for thread-safety
    can be deactivated by defining `CGAL_HAS_NO_THREADS`.
-   Bug-fix in `Orthogonal_incremental_neighbor_search` and
    `Incremental_neighbor_search` classes. Several calls to `begin()`
    now allow to make several nearest neighbor search queries
    independently.

### STL Extension

-   `CGAL::copy_n` is now deprecated for `CGAL::cpp0x::copy_n` which
    uses `std::copy_n`, if available on the platform.
-   `CGAL::successor` and `CGAL::predecessor` are now deprecated for
    `CGAL::cpp0x::next` and `CGAL::cpp0x::prev`. These functions use the
    standard versions if available on the platform. Otherwise,
    `boost::next` and `boost::prior` are used.

### Triangulation\_2

-   Fix a thread-safety issue in `Delaunay_triangulation_2` remove
    functions. As usual in CGAL, the small overhead introduced for
    thread-safety can be deactivated by defining `CGAL_HAS_NO_THREADS`.
-   Add extraction operator for the class `Constrained_triangulation_2`
    (and thus to all inheriting classes).

Release 3.9
-----------

Release date: September 2011

CGAL 3.9 offers the following improvements and new functionality :

### General

-   The class `Root_of_2` is now deprecated. It is recommended to use
    the class `Sqrt_extension` instead.
-   The class `Sqrt_extension` is now used everywhere in CGAL where an
    algebraic number of degree 2 is needed. This change has been done in
    the `Root_of_traits` mechanism (indirectly packages 2D Circular
    kernel and 3D Spherical kernel) and the packages 2D Segment Delaunay
    Graphs and 2D Arrangements.
-   Various fixes in the manual.

### Combinatorial Maps (new package)

-   This package provides a new combinatorial data structure allowing to
    describe any orientable subdivided object whatever its dimension. It
    describes all cells of the subdivision and all the incidence and
    adjacency relations between these cells. For example it allows to
    describe a 3D object subdivided in vertices, edges, faces and
    volumes. This data structure can be seen as the generalization in dD
    of the halfedge data structure.

### 3D Convex Hull (major performance improvement)

-   The quickhull implementation of CGAL (`CGAL::convex_hull_3`) has
    been worked out to provide very better performances.
-   The function `CGAL::convex_hull_3` no longer computes the plane
    equations of the facets of the output polyhedron. However an example
    is provided to show how to compute them easily.
-   A global function `convex_hull_3_to_polyhedron_3` is now provided to
    extract the convex hull of a 3D points set from a triangulation of
    these points.

### dD Spatial Searching (major new feature added)

-   A traits-class and distance adapter that together with a point
    property map, allow to make nearest neighbor queries on keys instead
    of points have been added.
-   Few bug fixes in the documentation have revealed some
    inconsistencies that have been corrected. Two traits class concept
    are now documented (`RangeSearchTraits` and `SearchTraits`). Most
    other changes concerns only classes documented as advanced. One
    issue that user can encounter is due to an additional requirement on
    the nested class `Construct_cartesian_const_iterator_d` defined in
    the concept SearchTraits that must provide a nested type
    `result_type`.

### Spatial Sorting (major new feature added)

-   General dimension is now supported.
-   Hilbert sorting admits now two policies: splitting at median or at
    middle (see user manual).
-   Using a property map, sorting on keys instead of points is now
    easier

### dD Kernel

-   The d-dimensional kernel concept and models have been modified to
    additionally provide two new functors `Less_coordinate_d` and
    `Point_dimension_d`.

### 2D Arrangements

-   A new geometry-traits class that handles rational arcs, namely
    `Arr_rational_function_traits_2`, has been introduced. It replaced
    an old traits class, which handled the same family of curves, but it
    was less efficient. The new traits exploits CGAL algebraic kernels
    and polynomials, which were not available at the time the old traits
    class was developed.
-   A new geometry traits concept called
    `ArrangementOpenBoundaryTraits_2` has been introduced. A model of
    this concept supports curves that approach the open boundary of an
    iso-rectangular area called parameter space, which can be unbounded
    or bounded. The general code of the package, however, supports only
    the unbounded parameter space. We intend to enhance the general code
    to support also bounded parameter spaces in a future release.
-   The deprecated member function `is_at_infinity()` of
    `Arrangement_2::Vertex` has been removed. It has been previously
    replaced new function `is_at_open_boundary()`.
-   The tags in the geometry traits that indicate the type of boundary
    of the embedding surface were replaced by the following new tags:

                 Left_side_category
                 Bottom_side_category
                 Top_side_category
                 Right_side_category

    It is still possible not to indicate the tags at all. Default values
    are assumed. This however will produce warning messages, and should
    be avoided.

Release 3.8
-----------

Release date: April 2011

CGAL 3.8 offers the following improvements and new functionality :

### General

-   Boost version 1.39 at least is now required.
-   Initial support for the LLVM Clang compiler (prereleases of version
    2.9).
-   Full support for the options -strict-ansi of the Intel Compiler 11,
    and -ansi of the GNU g++ compiler.
-   Adding a concept of ranges. In the following releases, it will be
    the way to provide a set of objects (vs. a couple of iterators).
-   Fix a memory leak in CORE polynomials.
-   Various fixes in the manual.

### 3D Mesh Generation (major new feature added)

-   Adding the possibility to handle sharp features: the 3D Mesh
    generation package now offers the possibility to get in the final
    mesh an accurate representation of 1-dimensional sharp features
    present in the description of the input domain.

### 2D Triangulations (major new feature added)

-   Add a way to efficiently insert a range of points with information
    into a 2D Delaunay and regular triangulation.
-   Add member function mirror\_edge taking an edge as parameter.
-   Fix an infinite loop in constrained triangulation.

### 3D Triangulations (major new feature added)

-   Add a way to efficiently insert a range of points with information
    into a 3D Delaunay and regular triangulation.
-   Add a member function to remove a cluster of points from a Delaunay
    or regular triangulation.
-   function vertices\_in\_conflict is renamed
    vertices\_on\_conflict\_zone\_boundary for Delaunay and regular
    triangulation. Function vertices\_inside\_conflict\_zone is added to
    regular triangulation.
-   Structural filtering is now internally used in locate function of
    Delaunay and regular triangulation. It improves average construction
    time by 20%.
-   Added demo.

### 3D Alpha Shapes (major new feature added)

-   The new class Fixed\_alpha\_shape\_3 provides a robust and faster
    way to compute one alpha shape (with a fixed value of alpha).

### AABB tree

-   Adding the possibility to iteratively add primitives to an existing
    tree and to build it only when no further insertion is needed.

### 2D and 3D Kernel

-   Better handling of 2D points with elevation (3D points projected
    onto trivial planes). More general traits classes
    (Projection\_traits\_xy\_3,
    Projection\_traits\_yz\_3,Projection\_traits\_yz\_3) are provided to
    work with triangulations, algorithms on polygons, alpha-shapes,
    convex hull algorithm... Usage of former equivalent traits classes
    in different packages is now deprecated.
-   Exact\_predicates\_exact\_constructions\_kernel now better use the
    static filters which leads to performance improvements.
-   Add an overload for the global function angle, taking three 3D
    points.
-   In the 2D and 3D kernel concept, the constant Boolean
    Has\_filtered\_predicates is now deprecated. It is now required to
    use Has\_filtered\_predicates\_tag (being either Tag\_true or
    Tag\_false).
-   Compare\_distance\_2 and Compare\_distance\_3 provide additional
    operators for 3 and 4 elements.
-   Add intersection test and intersection computation capabilities
    between an object of type Ray\_3 and either an object of type
    Line\_3, Segment\_3 or Ray\_3.
-   Improve intersection test performance between an object of type
    Bbox\_3 and an object of type Plane\_3 or Triangle\_3 by avoiding
    arithmetic filter failures.

### 2D Envelope

-   Env\_default\_diagram\_1 is deprecated, Envelope\_diagram\_1 should
    be used instead.

### 3D Envelope

-   A new demo program called `L1_Voronoi_diagram_2` has been
    introduced. It demonstrates how 2D Voronoi diagrams of points under
    the L1 metric are constructed using lower envelopes.

### dD Kernel

-   Add functor Compute\_coordinate\_d to Kernel\_d concept.

### Geometric Object Generators

-   CGAL::Random uses boost::rand48 instead of std::rand.
-   Adding to CGAL::Random a way to generate random integers.
-   Adding generators for dD points.

### Algebraic Foundations

-   Algebraic\_structure\_traits now provides an Inverse functor for
    Fields. There is also a new global function inverse.

### Bounding Volumes

-   dD Min sphere of spheres has a new traits class for the min sphere
    of points.

### Triangulated Surface Mesh Simplification

-   The priority queue internally used to prioritize edge
    simplifications is no longer a relaxed heap but a binomial heap.
    This fix guarantees that all edges satisfying a simplification
    criteria are removed (if possible).

### 3D Boolean Operations on Nef Polyhedra

-   Allow construction of a 3D nef polyhedron from a 3D polyhedron with
    normals.

### 2D Arrangements

-   Fix a bug in the method insert\_at\_vertices of the Arrangement\_2
    class.
-   Fix several bugs in the traits class Arr\_Bezier\_curve\_traits\_2
    for arrangement of Bezier curves.

### 2D Minkowski Sums

-   A bug in the convolution method was fixed.

Release 3.7
-----------

Release date: October 2010

CGAL 3.7 offers the following improvements and new functionality :

### General

-   The configuration of CGAL libraries now requires CMake&gt;=2.6.
-   Changes in the set of supported platforms:
    -   GNU g++ 4.5 supported (with or without the compilation option
        -std=c++0x).
    -   Initial support for the option -strict-ansi of the Intel
        Compiler 11. The CGAL libraries compile with that option, and
        most CGAL headers have been fixed. The packages "3D Boolean
        Operations on Nef Polyhedra" (Nef\_3), "Convex Decomposition of
        Polyhedra" (Convex\_decomposition\_3), and "3D Minkowski Sum of
        Polyhedra" (Minkowski\_sum\_3) are known to still fail to
        compile with that compiler flag.
    -   The Microsoft Windows Visual C++ compiler 2010 (VC10), that was
        experimentally supported by CGAL-3.6.1, is now fully supported.
        Note that CMake&gt;=2.8.2 is required for that support.
    -   The Microsoft Windows Visual C++ compiler 2005 (VC8) is no
        longer supported by the CGAL project since CGAL-3.7.
    -   With Microsoft Windows Visual C++ (VC9 and VC10), the optional
        dependencies Gmp, Mpfr, Blas, Lapack, Taucs no longer use
        Boost-style name mangling. Only one variant is now provided by
        the CGAL Windows installer (release, with dynamic runtime).
-   Some demos now require a version of Qt4 &gt;= 4.3.
-   CGAL\_PDB is no longer provided with CGAL. An alternative solution
    for people interested in reading PDB files is to use ESBTL
    (https://esbtl.sourceforge.net/).
-   Fix issues of the CGAL wrappers around the CORE library, on 64 bits
    platforms.

### Arithmetic and Algebra

-   New models Algebraic\_kernel\_d\_1 and Algebraic\_kernel\_d\_2 for
    the corresponding concepts. They provide generic support for various
    coefficient types

### Arrangements

-   A new model Arr\_algebraic\_segment\_traits\_2 of
    ArrangementTraits\_2 that supports algebraic curves of arbitrary
    degree in the plane

### 2D Triangulations

-   The Delaunay and regular 2D triangulations now use a symbolic
    perturbation to choose a particular triangulation in co-circular
    cases.
-   The return type of the template member function insert(It beg, It
    end), taking an iterator range of points, has been changed from int
    to std::ptrdiff\_t.
-   Classes Triangulation\_euclidean\_traits\_xy\_3,
    Triangulation\_euclidean\_traits\_yz\_3 and
    Triangulation\_euclidean\_traits\_xz\_3 are now model of the concept
    ConstrainedTriangulationTraits\_2. They can be used with and without
    intersection of constraints.
-   2D Delaunay and basic triangulations now provide vertex relocation
    by the mean of these two new methods: move and
    move\_if\_no\_collision. The methods are also available for the
    hierarchy (Triangulation\_hierarchy\_2).

### 3D Triangulations

-   The return type of the template member function insert(It beg, It
    end), taking an iterator range of points, has been changed from int
    to std::ptrdiff\_t.
-   3D Delaunay triangulations now provide vertex relocation by the mean
    of these two new methods: move and move\_if\_no\_collision. This
    works in both Compact\_policy and Fast\_policy.

### 2D and 3D Alpha Shapes

-   The type int in the API has been changed to std::size\_t so that
    CGAL can deal with large data sets (64 bit addresses).

### 2D Mesh Generation

-   The execution of the 2D mesh generator is now deterministic (same at
    each run).

### 3D Mesh Generation

-   The efficiency of the 3D mesh generator has been improved (the
    number of calls to the oracle per inserted vertex has globally
    decrease). This is achieved through a slight change of the mesh
    generator strategy which implies that a surface component that is
    not detected at the surface mesher level will never be discovered by
    chance, owing to the refinement of some tetrahedra, as it could
    happen before. Please note that defining the macro
    CGAL\_MESH\_3\_USE\_OLD\_SURFACE\_RESTRICTED\_DELAUNAY\_UPDATE
    switches back to the old behavior.
-   A demo program is now available.

### Surface Reconstruction from Point Sets

-   Improved performance and minor bug fix.

### 2D Range and Neighbor Search

-   The type int in the API has been changed to std::size\_t so that
    CGAL can deal with large data sets (64 bit addresses).

Release 3.6.1
-------------

Release date: June 2010

This is a bug fix release. The following has been changed since
CGAL-3.6:

### General

-   Fix compilation errors with recent Boost versions (since 1.40).
-   Initial support for the Microsoft Visual C++ compiler 10.0 (MSVC
    2010). For that support, CMake&gt;=2.8.2 is required. Note also that
    the compiler option "/bigobj" is necessary to compile some CGAL
    programs with MSVC 2010.

### Polynomial

-   Fix compilation errors with the Microsoft Visual C++ compiler and
    the Intel C++ compiler.

### Polyhedron

-   Fix a compilation errors in demo/Polyhedron/:
-   issue with the location of qglobal.h of Qt4 on MacOS X,
-   missing texture.cpp, if TAUCS is used,
-   Fix the location of built plugins of demo/Polyhedron/, when CGAL is
    configured with WITH\_demos=ON

### 3D Periodic Triangulations

-   Fixed bug in the triangulation hierarchy for periodic
    triangulations.

### 2D Mesh Generation

-   Fix a bug that lead to precondition violation.
-   Improve the user manual about the member function is\_in\_domain()
    of the Face type.
-   The 2D meshing process is now deterministic (sorting of bad faces no
    longer relies on pointers comparisons).

### 3D Mesh Generation

-   Fix a linking errors (duplicate symbols) when
    `<CGAL/refine_mesh_3.h>` is included in different compilation units.

### Spatial Searching

-   Fix a bug in `<CGAL/Orthogonal_k_neighbor_search.h>` when several
    nearest neighbors are at the same distance from the query point.

### IO Streams

-   Fix a bug in `<CGAL/IO/VRML_2_ostream.h>` that generated VRML 2
    files with an invalid syntax for IndexedFaceSet nodes.

### Triangulation\_2

-   Add missing Compare\_distance\_2 functor in trait classes
    Triangulation\_euclidean\_traits\_xy\_3
    Triangulation\_euclidean\_traits\_yz\_3 and
    Triangulation\_euclidean\_traits\_xz\_3. This was preventing calling
    member function nearest\_vertex of Delaunay\_triangulation\_2
    instantiated with one of these traits.

Release 3.6
-----------

Release date: March 2010

CGAL 3.6 offers the following improvements and new functionality :

### General

-   Boost version 1.34.1 at least is now required.

### Arithmetic and Algebra

#### Algebraic Kernel (new package)

-   This new package is targeted to provide black-box implementations of
    state-of-the-art algorithms to determine, compare and approximate
    real roots of univariate polynomials and bivariate polynomial
    systems. It includes models of the univariate algebraic kernel
    concept, based on the library RS.

#### Number Types

-   Two new arbitrary fixed-precision floating-point number types have
    been added: the scalar type Gmpfr and the interval type Gmpfi, based
    on the MPFR and MPFI libraries respectively.

### Geometry Kernels

#### 2D and 3D Geometry Kernel

-   Add new do\_intersect() and intersection() overloads:
    -   do\_intersect(Bbox\_3, Bbox\_3/Line\_3/Ray\_3/Segment\_3)
    -   intersection(Triangle\_3, Line\_3/Ray\_3/Segment\_3)

### Polygons

#### 2D Regularized Boolean Set-Operations

-   Fixed General\_polygon\_set\_2::arrangement() to return the proper
    type of object.

### Arrangement

#### 2D Arrangements

-   Fixed passing a (const) traits object to the constructor of
    Arrangement\_2.
-   Introduced Arrangement\_2::fictitious\_face(), which returns the
    fictitious face in case of an unbounded arrangement.
-   Fixed a bug in Bezier-curve handling.
-   Added (back) iterator, number\_of\_holes(), holes\_begin(), and
    holes\_end() to the default DCEL for backward compatibility.
-   Added (simple) versions of the free overlay() function. It employs
    the default overlay-traits, which practically does nothing.

### Polyhedron

-   Fix a compilation errors in demo/Polyhedron/:
    -   issue with the location of qglobal.h of Qt4 on MacOS X,
    -   missing texture.cpp, if TAUCS is used,
-   Fix the location of built plugins of demo/Polyhedron/, when CGAL is
    configured with WITH\_demos=ON
-   Fix a bug in test\_facet function of the incremental builder: the
    function did not test if while a new facet makes a vertex manifold,
    no other facet incident to that vertex breaks the manifold property.

### Triangulations and Delaunay Triangulations

#### 2D/3D Regular Triangulations

-   Weighted\_point now has a constructor from Cartesian coordinates.

#### 3D Triangulations

-   Regular\_triangulation\_3 : semi-static floating-point filters are
    now used in its predicates, which can speed up its construction by a
    factor of about 3 when
    Exact\_predicates\_inexact\_constructions\_kernel is used.
-   The class Regular\_triangulation\_filtered\_traits\_3 is deprecated,
    the class Regular\_triangulation\_euclidean\_traits\_3 must be used
    instead. The predicates of that traits will be filtered if the
    kernel given as template parameter of that traits is itself a
    filtered kernel.
-   Triangulation\_hierarchy\_3 is now deprecated, and replaced by a
    simpler CGAL::Fast\_location policy template parameter of
    Delaunay\_triangulation\_3.
-   The old version of remove() (enabled with
    CGAL\_DELAUNAY\_3\_OLD\_REMOVE) has been deleted.

#### 3D Periodic Triangulations

-   New demo: 3D periodic Lloyd algorithm.
-   New functionality for Voronoi diagrams: dual of an edge and of a
    vertex, volume and centroid of the dual of a vertex.
-   The package can now be used with the 3D Alpha Shapes package to
    compute periodic alpha shapes.

#### 3D Alpha shapes

-   The class Weighted\_alpha\_shape\_euclidean\_traits\_3 is
    deprecated, the class Regular\_triangulation\_euclidean\_traits\_3
    must be used instead.
-   The package can now be used together with the 3D Periodic
    Triangulation package to compute periodic alpha shapes.

#### 2D/3D Triangulations, 2D Segment Delaunay Graph, 2D Apollonius Graph, and 3D Periodic Triangulations

-   The constructor and insert function taking ranges now produce
    structures whose iterator orders is now deterministic (same at each
    run).

### Mesh Generation

#### 2D Mesh Generation

-   The 2D mesh generator can now be used with a constrained Delaunay
    triangulation with constraints hierarchy
    (Constrained\_triangulation\_plus\_2).
-   In some cases (refinement of a constrained edge that is on the
    convex hull), the 2D mesh generator from CGAL-3.4 and CGAL-3.5 could
    create invalid triangulations. This bug is now fixed.

#### 3D Mesh Generation

-   The mesh generator has been enriched with an optimization phase to
    provide 3D meshes with well shaped tetrahedra (and in particular no
    slivers). The optimization phase involves four different
    optimization processes: two global optimization processes (ODT and
    Lloyd), a perturber and an exuder. Each of these processes can be
    activated or not, and tuned to the users needs and to available
    computer resources.

### Support library

#### CGAL ipelets

-   Add support for version 7 of Ipe.

Release 3.5.1
-------------

Release date: December 2009

This is a bug fix release.

### Documentation

-   Fixes in the documentation (the online documentation of CGAL-3.5 is
    now based on CGAL-3.5.1).
-   Fixes to the bibliographic references.

### Windows installer

-   The Windows installer of CGAL-3.5.1 fixes an issue with downloading
    of precompiled binaries of the external library TAUCS.

### Bug fixes in the following CGAL packages

#### AABB tree

-   Fix a linker issue in do\_intersect(Bbox\_3,Bbox\_3).
-   Fix compilation issue in do\_intersect(Bbox\_3,Ray\_3) when using
    the parameters in this order.

#### 3D Mesh Generation

-   Fix a bug in initial points construction of a polyhedral surface.

Release 3.5
-----------

Release date: October 2009

CGAL releases will now be published about every six months. As a
transition release, CGAL-3.5 has been developed during 9 months from the
release CGAL-3.4.

Version 3.5 differs from version 3.4 in the platforms that are supported
and in functionality. There have also been a number of bug fixes for
this release.

### General

-   Additional supported platforms:
    -   GNU g++ 4.4 supported.
    -   Intel Compiler 11 supported on Linux
-   Fixed ABI incompatibilities when mixing CGAL and Boost Program
    Options on Windows/Visual C++ (the compilation flag
    -D\_SECURE\_SCL=0 is not longer use in Debug mode).

### Geometry Kernels

#### 3D Spherical Geometry Kernel

-   Add functionalities to manipulate circles, circular arcs and points
    that belong to the same sphere.

### Polygons

#### 2D Regularized Boolean Set-Operations

-   The polygon validation operations were enhanced and their interface
    was improved. They are now offered as free functions and applied
    properly.

#### 2D Straight Skeleton and Polygon Offsetting

-   Updated the manual to document the new partial skeletons feature
    (already in the code since 3.4)

### Arrangements

#### 2D Arrangements

-   The member function is\_at\_infinity() of Arrangement\_2::Vertex was
    replaced by the new function is\_at\_open\_boundary(). The former is
    deprecated. While still supported in version 3.5, It will not be
    supported in future releases. The member functions
    boundary\_type\_in\_x() and boundary\_type\_in\_y() were permanently
    replaced by the functions parameter\_space\_in\_x() and
    parameter\_space\_in\_y(), respectively. The 2 new functions return
    an enumeration of a new type, namely Arr\_parameter\_space.
-   The tags in the geometry traits that indicate the type of boundary
    of the embedding surface were replaced by the following new tags:
    Arr\_left\_side\_tag Arr\_bottom\_side\_tag Arr\_top\_side\_tag
    Arr\_right\_side\_tag In addition, the code was change, and now it
    is possible not to indicate the tags at all. Default values are
    assumed. This however will produce warning messages, and should be
    avoided.
-   All operations of the geometry traits-class were made 'const'. This
    change was reflected in the code of this package and all other
    packages that are based on it. Traits classes that maintain state,
    should declare the data members that store the state as mutable.

#### Envelopes of Surfaces in 3D

-   A few bugs in the code that computes envelopes were fixed, in
    particular in the code that computes the envelopes of planes.

### Triangulations and Delaunay Triangulations

#### 3D Periodic Triangulations (new package)

-   This package allows to build and handle triangulations of point sets
    in the three dimensional flat torus. Triangulations are built
    incrementally and can be modified by insertion or removal of
    vertices. They offer point location facilities.

### Mesh Generation

#### Surface Reconstruction from Point Sets (new package)

-   This CGAL package implements an implicit surface reconstruction
    method: Poisson Surface Reconstruction. The input is an unorganized
    point set with oriented normals.

#### 3D Mesh Generation (new package)

-   This package generates 3 dimensional meshes. It computes isotropic
    simplicial meshes for domains or multidomains provided that a domain
    descriptor, able to answer queries from a few different types on the
    domain, is given. In the current version, Mesh\_3 generate meshes
    for domain described through implicit functional, 3D images or
    polyhedral boundaries. The output is a 3D mesh of the domain volume
    and conformal surface meshes for all the boundary and subdividing
    surfaces.

### Geometry Processing

#### Triangulated Surface Mesh Simplification

-   BREAKING API change in the passing of the visitor object.
-   Fixed a bug in the link\_condition test
-   Added a geometric test to avoid folding of facets
-   Fixed a bug in the handling of overflow in the LindstromTurk
    computations
-   Updated the manual to account for the new visitor interface

#### Point Set Processing (new package)

-   This packages implements a set of algorithms for analysis,
    processing, and normal estimation and orientation of point sets.

### Spatial Searching and Sorting

#### AABB tree (new package)

-   This package implements a hierarchy of axis-aligned bounding boxes
    (a AABB tree) for efficient intersection and distance computations
    between 3D queries and sets of input 3D geometric objects.

### Support Library

#### CGAL\_ipelets (new package):

-   Object that eases the writing of Ipe's plugins that use CGAL.
    Plugins for CGAL main 2D algorithm are provided as demo.

Release 3.4
-----------

Release date: January 2009

Version 3.4 differs from version 3.3.1 in the platforms that are
supported and in functionality. There have also been a number of bug
fixes for this release.

### General

-   GNU g++ 4.3 supported. Support for g++ 3.3 is dropped.
-   Visual 9 supported. Support for Visual 7 is dropped.
-   Boost version 1.33 at least is now required.
-   CGAL now depends on Boost.Threads, which implies to link against a
    compiled part of Boost.
-   The new macro CGAL\_NO\_DEPRECATED\_CODE can be defined to disable
    deprecated code, helping users discover if they rely on code that
    may be removed in subsequent releases.
-   Assertion behavior: It is not possible anymore to set the CONTINUE
    mode for assertion failures. Functions that allow to change the
    assertion behavior are now declared in
    `<CGAL/assertions_behaviour.h>`.
-   Qt3 based demos are still there but the documentation has been
    removed as the CGAL::Qt\_Widget will be deprecated.
-   Qt4 based demos use the Qt GraphicsView framework and the
    libQGLViewer.

### Installation

-   install\_cgal has been replaced by CMake.

### Polynomial (new package)

-   This package introduces a concept Polynomial\_d, a concept for
    multivariate polynomials in d variables.

### Modular Arithmetic (new package)

-   This package provides arithmetic over finite fields.

### Number Types

-   the counter Interval\_nt::number\_of\_failures() has been removed,
    replaced by a profiling counter enabled with CGAL\_PROFILE.
-   Fix of a bug in CORE/Expr.h; as a consequence, the arrangement demo
    works properly when handling arrangements of conics, for example,
    when defining an arc with 5 points.

### 3D Spherical Geometry Kernel (new package)

-   This package is an extension of the linear CGAL Kernel. It offers
    functionalities on spheres, circles, circular arcs and line segments
    in the 3D space.

### Linear Kernel

-   We recommend that you use the object\_cast() function instead of
    assign() to extract an object from a CGAL::Object, for efficiency
    reasons.
-   The Kernel archetypes provided by the 2D/3D linear kernel have been
    removed.
-   The deprecated linear kernel functors Construct\_supporting\_line\_2
    and Construct\_supporting\_line\_3 have been removed.
-   Ambiant\_dimension and Feature\_dimenison have been added to
    retrieve the potentially compile-time dimension of a space or of an
    object.
-   barycenter() functions have been added.
-   The geometric object Circle\_3 as well as predicates and
    constructions have been added to the kernel
-   The missing intersection/do\_intersect between Line\_3 and Line\_3
    has been added as well.

### 3D Triangulations

-   Removed the deprecated functions Cell:mirror\_index() and
    Cell::mirror\_vertex().
-   Derecursification of two functions that in some cases lead to stack
    overflows

### 3D Nef Polyhedron

-   n-ary union/intersection
-   intersection with halfspace under standard kernel
-   constructor for polylines

### CGAL and the Qt4 GraphicsView (new package)

-   2D CGAL Kernel objects and many data structures have can be rendered
    in a QGraphicsView

### STL Extensions:

-   The functor adaptors for argument binding and composition (bind\_\*,
    compose, compose\_shared, swap\_\*, negate, along with the helper
    functions set\_arity\_\* and Arity class and Arity\_tag typedefs)
    which were provided by `<CGAL/functional.h>` have been removed.
    Please use the better boost::bind mechanism instead. The concept
    AdaptableFunctor has been changed accordingly such that only a
    nested result\_type is required.
-   The accessory classes Twotuple, Threetuple, Fourtuple and Sixtuple
    are also deprecated (use CGAL::array instead).
-   CGAL::Triple and CGAL::Quadruple are in the process of being
    replaced by boost::tuple. As a first step, we strongly recommend
    that you replace the direct access to the data members (.first,
    .second, .third, .fourth), by the get&lt;i&gt;() member function;
    and replace the make\_triple and make\_quadruple maker functions by
    make\_tuple.
    This way, in a further release, we will be able to switch to
    boost::tuple more easily.
-   The class CGAL::Uncertain&lt;&gt; has been documented. It is
    typically used to report uncertain results for predicates using
    interval arithmetic, and other filtering techniques.

### 2D Arrangements

-   Changed the name of the arrangement package from Arrangement\_2 to
    Arrangement\_on\_surface\_2 to reflect the potential capabilities of
    the package to construct and maintain arrangements induced by curves
    embedded on two dimensional surfaces in three space. Most of these
    capabilities will become available only in future releases though.
-   Enhanced the geometry traits concept to handle arrangements embedded
    on surfaces. Each geometry-traits class must now define the
    'Boundary\_category' tag.
-   Fixed a bug in Arr\_polyline\_traits\_2.h, where the operator that
    compares two curves failed to evaluate the correct result (true)
    when the curves are different, but their graphs are identical.
-   Permanently removed IO/Arr\_postscript\_file\_stream.h and
    IO/Polyline\_2\_postscript\_file\_stream.h, as they depend on
    obsolete features and LEDA.
-   Fixed several bugs in the arrangement demo and enhanced it. e.g.,
    fixed background color change, allowed vertex coloring , enabled
    "smart" color selection, etc.
-   Enhanced the arrangement demo with new features, such as allowing
    the abortion of the merge function (de-select), updated the how-to
    description, etc.
-   Replace the functions CGAL::insert\_curve(), CGAL::insert\_curves(),
    CGAL::insert\_x\_monotone\_curve(), and
    CGAL::insert\_x\_monotone\_curves() with a single overloaded
    function CGAL::insert(). The former 4 functions are now deprecated,
    and may no longer be supported in future releases.

### Envelopes of Surfaces in 3D

-   Fixed a bug in the computation of the envelope of unbounded planes
    caused by multiple removals of vertices at infinity.

### 2D Regularized Boolean Set-Operations

-   Fixed a bug in connect\_holes() that caused failures when connecting
    holes touching the outer boundary.
-   Fixed the concept GeneralPolygonSetTraits\_2. Introduced two new
    concepts GpsTraitsGeneralPolygon\_2 and
    GpsTraitsGeneralPolygonWithHoles\_2. Fixed the definition of the two
    nested required types Polygon\_2 and Polygon\_with\_holes\_2 of the
    GeneralPolygonSetTraits\_2 concept. They must model now the two new
    concepts above.
-   Added a default template parameter to 'General\_polygon\_set\_2' to
    allow users to pass their specialized DCEL used to instantiate the
    underlying arrangement.
-   Enhanced the BOP demo to use multiple windows.

### 2D Minkowski Sums

-   Fixed a few bugs in the approximate offset function, making it
    robust to highly degenerate inputs.
-   Fixed a bug in the exact Minkowski sum computation when processing
    degenerate inputs that induce overlapping of contiguous segments in
    the convolution cycles.
-   Optimized the approximate offset function (reduced time consumption
    up to a factor of 2 in some cases).
-   Added functionality to compute the offset (or to approximate the
    offset) of a Polygon\_with\_holes\_2 (and not just of a Polygon\_2).
-   Added the functionality to compute (or to approximate) the inner
    offset of a polygon.

Release 3.3.1
-------------

Release date: August 2007

This is a bug fix release.

### General

-   Intel C++ 9 was wrongly recognized as unsupported by install\_cgal.
-   Added autolink (for Visual C++) for the CGALImageIO and CGALPDB
    libraries.
-   Fixed bug in Memory\_sizer when using more than 4GB of memory
    (64bit).

### Number Types

-   Fixed bug in FPU rounding mode macros (affected only the alpha
    architecture).
-   Fixed bug in MP\_Float constructor from double for some particular
    values.
-   Fixed bug in to\_double(Lazy\_exact\_nt) sometimes returning NaN.

### Kernel

-   Fixed forgotten derivation in Circular\_kernel\_2::Has\_on\_2
-   Added some missing functions in Bbox\_3 compared to Bbox\_2.

### Skin Surface Meshing

-   The new Skin Surface Meshing package had been forgotten in the list
    of changes and the release announcement of CGAL 3.3: This package
    allows to build a triangular mesh of a skin surface. Skin surfaces
    are used for modeling large molecules in biological computing.

### Arrangements

-   Fixed a bug in the Arrangement\_2 package in dual arrangement
    representation for Boost graphs when reporting all halfedges of a
    face.
-   Fixed a bug in the Arrangement sweep-line when using a specific
    polyline configuration.
-   Fixed bug in Arrangement\_2 in walk along a line point location for
    unbounded curves.
-   Fixed bug in aggregated insertion to Arrangement\_2.
-   Fixed bug in Arrangement\_2 class when inserting an unbounded curve
    from an existing vertex.
-   Fixed bug when dealing with a degenerate conic arc in
    Arr\_conic\_traits\_2 of the Arrangement package, meaning a line
    segment which is part of a degenerate parabola/hyperbola.
-   Fixed bug in the Bezier traits-class: properly handle line segments.
    properly handle comparison near a vertical tangency.

### 2D Polygon

-   Fixed bug in degenerate case of Polygon\_2::is\_convex() for equal
    points.

### 2D Triangulations

-   Fixed bug in Regular\_triangulation\_2.

### 3D Triangulations

-   Added a circumcenter() function in the default Cell type parameter
    Triangulation\_ds\_cell\_base\_3, so that the .dual() member
    function of Delaunay still work as before, without requiring the
    explicit use of Triangulation\_cell\_base.
-   Added missing operator-&gt;() to Facet\_circulator.

### Interpolation

-   Fixed bug in Interpolation 3D about the normalization coefficient
    initialization.

### 3D Boolean Operations on Nef Polyhedra

-   Fixed bug in construction of Nef\_polyhedron\_3 from off-file. Now,
    always the inner volume is selected.
-   Fixed bug in conversion from Nef\_polyhedron\_3 to Polyhedron\_3.
    Polyhedron\_3 was not cleared at the beginning.
-   Fixed bug in Nef\_polyhedron\_3 in update of indexes for
    construction of external structure.

### Third Party Libraries Shipped with CGAL

-   TAUCS supports now 64 bits platforms.
-   CAUTION: Since version 3.3.1, CGAL is no longer compatible with the
    official release of TAUCS (currently 2.2). Make sure to use the
    version modified by the CGAL project and available from the download
    section of https://www.cgal.org.

Release 3.3
-----------

Release date: May 2007

Version 3.3 differs from version 3.2.1 in the platforms that are
supported and in functionality. There have also been a number of bug
fixes for this release.

Additional supported platforms

-   GNU g++ 4.1 and 4.2
-   Intel C++ compiler 9
-   Microsoft Visual C++ compiler 8.0

The following platforms are no longer supported:

-   Intel 8

CGAL now supports Visual C++ "Checked iterators" as well as the debug
mode of GNU g++'s STL (-D\_GLIBCXX\_DEBUG).

CGAL now works around the preprocessor macros 'min' and 'max' defined in
`<windows.h>` which were clashing with min/max functions.

### Installation

-   On Windows the libraries built in Developer Studio now have names
    which encode the compiler version, the runtime and whether it was
    built in release or debug mode. The libraries to link against are
    chosen with linker pragmas in header files.
-   On all platforms but Windows shared and static versions of the
    libraries are generated

### Manuals

-   The Package Overview page now also hosts the precompiled demos.

### Algebraic Foundations

-   Algebraic Foundations (new package)
    This package defines what algebra means for CGAL, in terms of
    concepts, classes and functions. The main features are: (i) explicit
    concepts for interoperability of types (ii) separation between
    algebraic types (not necessarily embeddable into the reals), and
    number types (embeddable into the reals).
-   Number Types
    Fixed\_precision\_nt and Filtered\_exact number types have been
    removed.

### Kernels

-   2D Circular Kernel
    Efficiency improved through geometric filtering of predicates,
    introduced with the filtered kernel
    Filtered\_bbox\_circular\_kernel\_2&lt;.&gt;, and also chosen for
    the predefined kernel Exact\_circular\_kernel\_2.
-   Linear Kernel
    Exact\_predicates\_exact\_constructions\_kernel memory and run-time
    improvements through usage of lazy geometric constructions instead
    of lazy arithmetic.

### Data Structures and Algorithms

-   Surface Mesh Simplification (new package)
    This package provides a mesh simplification framework using edge
    collapse operations, and provides the Turk/Lindstrom simplification
    algorithm.
-   Skin Surface Meshing (new package)
    This package allows to build a triangular mesh of a skin surface.
    Skin surfaces are used for modeling large molecules in biological
    computing. The surface is defined by a set of balls, representing
    the atoms of the molecule, and a shrink factor that determines the
    size of the smooth patches gluing the balls together.
-   Estimation of Local Differential Properties (new package)
    This package allows to compute local differential quantities of a
    surface from a point sample
-   Approximation of Ridges and Umbilics on Triangulated Surface Meshes
    (new package)
    This package enables the approximation of differential features on
    triangulated surface meshes. Such curvature related features are
    lines: ridges or crests, and points: umbilics.
-   Envelopes of Curves in 2D (new package)
    This package contains two sets of functions that construct the lower
    and upper envelope diagram for a given range of bounded or unbounded
    curves.
-   Envelopes of Surfaces in 3D (new package)
    This package contains two sets of functions that construct the lower
    and upper envelope diagram for a given range of bounded or unbounded
    surfaces. The envelope diagram is realized as a 2D arrangement.
-   Minkowski Sums in 2D (new package)
    This package contains functions for computing planar Minkowski sums
    of two closed polygons, and for a polygon and a disc (an operation
    also known as offsetting or dilating a polygon). The package also
    contains an efficient approximation algorithm for the offset
    computation, which provides a guaranteed approximation bound while
    significantly expediting the running times w.r.t. the exact
    computation procedure.
-   Surface Mesh Parametrization
    Added Jacobi and SSOR preconditioners to OpenNL solver, which makes
    it much faster and more stable.
-   2D Arrangements
    -   Added support for unbounded curves.
    -   Added a traits class that supports bounded and unbounded linear
        objects, namely lines, rays and line segments.
    -   Added traits classes that handle circular arcs based on the
        circular kernel.
    -   Added a traits class that supports Bezier curves.
    -   Enhanced the traits class that supports rational functions to
        handle unbounded (as well as bounded) arcs
    -   Added a free function called decompose() that produces the
        symbolic vertical decomposition of a given arrangement,
        performing a batched vertical ray-shooting query from all
        arrangement vertices.
    -   Fixed a memory leak in the sweep-line code.
    -   Fixed a bug in computing the minor axis of non-degenerate
        hyperbolas.
-   Boolean Set Operations
    -   Added the DCEL as a default template parameter to the
        General\_polygon\_set\_2 and Polygon\_set\_2 classes. This
        allows users to extend the DCEL of the underlying arrangement.
    -   Added a function template called connect\_holes() that connects
        the holes in a given polygon with holes, turning it into a
        sequence of points, where the holes are connected to the outer
        boundary using zero-width passages.
    -   Added a non-const function member to General\_polygon\_set\_2
        that obtains the underlying arrangement.
-   2D and 3D Triangulations
    -   The constructors and insert member functions which take an
        iterator range perform spatial sorting in order to speed up the
        insertion.
-   Optimal Distances
    -   Polytope\_distance\_d: has support for homogeneous points;
        bugfix in fast exact version.
-   Bounding Volumes
    -   Min\_annulus\_d has support for homogeneous points; bugfix in
        fast exact version.

### Support Library

-   CGAL and the Boost Graph Library (BGL) (new package)
    This package provides the glue layer for several CGAL data
    structures such that they become models of the BGL graph concept.
-   Spatial Sorting (new package)
    This package allows to sort points and other objects along a Hilbert
    curve which can improve the performance of algorithms like
    triangulations. It is used by the constructors of the triangulation
    package which have an iterator range of points as argument.
-   Linear and Quadratic Programming Solver (new package)
    This package contains algorithms for minimizing linear and convex
    quadratic functions over polyhedral domains, described by linear
    equations and inequalities.

Release 3.2.1
-------------

Release date: July 2006

This is a bug fix release

### Number Types

-   Fix MP\_Float constructor which crashed for some values.

### Kernel

-   Rename Bool to avoid a clash with a macro in X11 headers.

### Arrangement

-   Derived the Arr\_segment\_traits\_2 Arrangement\_2 traits class from
    the parameterized Kernel. This allows the use of this traits class
    in an extended range of applications that require kernel objects and
    operations on these objects beyond the ones required by the
    Arrangement\_2 class itself.
-   Fixed a compilation bug in the code that handles overlay of
    arrangements instantiated with different DCEL classes.
-   Fixed a couple of bugs in the implementation of the Trapezoidal RIC
    point-location strategy

### Triangulation, Alpha Shapes

-   Qualify calls to filter\_iterator with "CGAL::" to avoid overload
    ambiguities with Boost's filter\_iterator.

### Surface Mesher

-   Fixed a bug in iterators of the class template
    Surface\_mesh\_complex\_2\_in\_triangulation\_3

### Surface Mesh Parametrisation

-   Updated the precompiled taucs lib

### Kinetic Data Structures

-   Fixed problems caused by old versions of gcc being confused by
    operator! and operator int()
-   Added point removal support to the Active\_objects\_vector

Release 3.2
-----------

Release date: May 2006

Version 3.2 differs from version 3.1 in the platforms that are supported
and in functionality. There have also been a number of bug fixes for
this release.

The following platforms are no longer supported:

-   SunPro CC versions 5.4 and 5.5 on Solaris
-   SGI Mips Pro

For Visual C++ the installation scripts choose the multi-threaded
dynamically linked runtime (/MD). Before it was the single-threaded
static runtime (/ML).

### Installation

-   The install tool tries to find third party libraries at "standard"
    locations.
-   Installers for Apple, Windows, and rpms.

### Manuals

-   User and Reference manual pages of a package are in the same chapter

### Kernels

-   2D Circular Kernel (new package)
    This package is an extension of the linear CGAL Kernel. It offers
    functionalities on circles, circular arcs and line segments in the
    plane.

### Data Structures and Algorithms

-   2D Regularized Boolean Set-Operations (new package)
    This package consists of the implementation of Boolean
    set-operations on point sets bounded by weakly x-monotone curves in
    2-dimensional Euclidean space. In particular, it contains the
    implementation of regularized Boolean set-operations, intersection
    predicates, and point containment predicates.
-   2D Straight Skeleton and Polygon Offsetting (new package)
    This package implements an algorithm to construct a halfedge data
    structure representing the straight skeleton in the interior of 2D
    polygons with holes and an algorithm to construct inward offset
    polygons at any offset distance given a straight skeleton.
-   2D Voronoi Diagram Adaptor (new package)
    This package provides an adaptor that adapts a 2-dimensional
    triangulated Delaunay graph to the corresponding Voronoi diagram,
    represented as a doubly connected edge list (DCEL) data structure.
    The adaptor has the ability to automatically eliminate, in a
    consistent manner, degenerate features of the Voronoi diagram, that
    are artifacts of the requirement that Delaunay graphs should be
    triangulated even in degenerate configurations. Depending on the
    type of operations that the underlying Delaunay graph supports, the
    adaptor allows for the incremental or dynamic construction of
    Voronoi diagrams and can support point location queries.
-   3D Surface Mesher (new package)
    This package provides functions to generate surface meshes that
    interpolate smooth surfaces. The meshing algorithm is based on
    Delaunay refinement and provides some guarantees on the resulting
    mesh: the user is able to control the size and shape of the mesh
    elements and the accuracy of the surface approximation. There is no
    restriction on the topology and number of components of input
    surfaces. The surface mesher may also be used for non smooth
    surfaces but without guarantee.

    Currently, implementations are provided for implicit surfaces
    described as the zero level set of some function and surfaces
    described as a gray level set in a three-dimensional image.

-   3D Surface Subdivision Methods (new package)
    Subdivision methods recursively refine a control mesh and generate
    points approximating the limit surface. This package consists of
    four popular subdivision methods and their refinement hosts.
    Supported subdivision methods include Catmull-Clark, Loop, Doo-Sabin
    and sqrt(3) subdivisions. Their respective refinement hosts are PQQ,
    PTQ, DQQ and sqrt(3) refinements. Variations of those methods can be
    easily extended by substituting the geometry computation of the
    refinement host.
-   Planar Parameterization of Triangulated Surface Meshes (new
    package)
    Parameterizing a surface amounts to finding a one-to-one mapping
    from a suitable domain to the surface. In this package, we focus on
    triangulated surfaces that are homeomorphic to a disk and on
    piecewise linear mappings into a planar domain. This package
    implements some of the state-of-the-art surface mesh
    parameterization methods, such as least squares conformal maps,
    discrete conformal map, discrete authalic parameterization, Floater
    mean value coordinates or Tutte barycentric mapping.
-   Principal Component Analysis (new package)
    This package provides functions to compute global information on
    the shape of a set of 2D or 3D objects such as points. It provides
    the computation of axis-aligned bounding boxes, centroids of point
    sets, barycenters of weighted point sets, as well as linear least
    squares fitting for point sets in 2D, and point sets as well as
    triangle sets in 3D.
-   2D Placement of Streamlines (new package)
    Visualizing vector fields is important for many application domains.
    A good way to do it is to generate streamlines that describe the
    flow behavior. This package implements the "Farthest Point Seeding"
    algorithm for placing streamlines in 2D vector fields. It generates
    a list of streamlines corresponding to an input flow using a
    specified separating distance. The algorithm uses a Delaunay
    triangulation to model objects and address different queries, and
    relies on choosing the centers of the biggest empty circles to start
    the integration of the streamlines.
-   Kinetic Data Structures (new package)
    Kinetic data structures allow combinatorial structures to be
    maintained as the primitives move. The package provides
    implementations of kinetic data structures for Delaunay
    triangulations in two and three dimensions, sorting of points in one
    dimension and regular triangulations in three dimensions. The
    package supports exact or inexact operations on primitives which
    move along polynomial trajectories.
-   Kinetic Framework (new package)
    Kinetic data structures allow combinatorial geometric structures to
    be maintained as the primitives move. The package provides a
    framework to ease implementing and debugging kinetic data
    structures. The package supports exact or inexact operations on
    primitives which move along polynomial trajectories.
-   Smallest Enclosing Ellipsoid (new package)
    This algorithm is new in the chapter Geometric Optimization.
-   2D Arrangement (major revision)
    This package can be used to construct, maintain, alter, and display
    arrangements in the plane. Once an arrangement is constructed, the
    package can be used to obtain results of various queries on the
    arrangement, such as point location. The package also includes
    generic implementations of two algorithmic frameworks, that are,
    computing the zone of an arrangement, and line-sweeping the plane,
    the arrangements is embedded on.

    Arrangements and arrangement components can also be extended to
    store additional data. An important extension stores the
    construction history of the arrangement, such that it is possible to
    obtain the originating curve of an arrangement subcurve.

-   Geometric Optimization (major revision)
    The underlying QP solver which is the foundation for several
    algorithms in the Geometric Optimization chapter has been completely
    rewritten.
-   3D Triangulation (new functionality)
    Regular\_triangulation\_3 now offers vertex removal.

Release 3.1
-----------

Release date: December 2004

Version 3.1 differs from version 3.0 in the platforms that are supported
and in functionality. There have also been a number of bug fixes for
this release.

Additional supported platforms:

-   MS Visual C++, version 7.3. and 8.0
-   Intel 8.0
-   SunPro CC versions 5.4 and 5.5 on Solaris
-   GNU g++ versions 3.4 on Linux, Solaris, Irix, cygwin, FreeBSD, and
    MacOS X
-   Darwin (MacOS X) and IA64/Linux support.

The following platforms are no longer supported:

-   MS Visual C++, version 7.0

The following functionality has been added or changed:


### All

-   The CORE 1.7 library for exact real arithmetic.
-   Updated GMP to 4.1.3.
-   Added Mpfr a library for multiple-precision floating-point
    computations with exact rounding.
-   Added Boost 1.32.0 (only include files).

### Installation

-   new option --disable-shared to omit building libCGAL.so.

### Manuals

-   Merged all major manuals in one multi-part manual, which provides
    now cross-links between the CGAL Kernel, the CGAL Basic Library, and
    the CGAL Support Library HTML manuals.
-   Improved layout.

### Kernels

-   Improved efficiency of filtered kernels.
-   More predicates and constructions.

### Basic Library

-   2D Segment Voronoi Diagram (new package)
    A data structure for Voronoi diagrams of segments in the plane under
    the Euclidean metric. The Voronoi edges are arcs of straight lines
    and parabolas. The algorithm provided in this package is
    incremental.
-   2D Conforming Triangulations and Meshes (new package)
    An implementation of Shewchuk's algorithm to construct conforming
    triangulations and 2D meshes.
-   3D Boolean Operations on Nef Polyhedra (new package)
    A new class (Nef\_polyhedron\_3) representing 3D Nef polyhedra, a
    boundary representation for cell-complexes bounded by halfspaces
    that supports boolean operations and topological operations in full
    generality including unbounded cells, mixed dimensional cells (e.g.,
    isolated vertices and antennas). Nef polyhedra distinguish between
    open and closed sets and can represent non-manifold geometry.
-   2D and Surface Function Interpolation (new package)
    This package implements different methods for scattered data
    interpolation: Given measures of a function on a set of discrete
    data points, the task is to interpolate this function on an
    arbitrary query point. The package further offers functions for
    natural neighbor interpolation.
-   Planar Nef polyhedra embedded on the sphere (new package)
    A new class (Nef\_polyhedron\_S2) designed and supported mainly to
    represent sphere neighborhoods around vertices of the three-
    dimensional Nef polyhedra.
-   Box\_intersection\_d (new package)
    A new efficient algorithm for finding all intersecting pairs for
    large numbers of iso-oriented boxes, i.e., typically these will be
    bounding boxes of more complicated geometries. Useful for (self-)
    intersection tests of surfaces etc.
-   2D Snap Rounding (new package)
    Snap Rounding is a well known method for converting
    arbitrary-precision arrangements of segments into a fixed-precision
    representation. In the study of robust geometric computing, it can
    be classified as a finite precision approximation technique.
    Iterated Snap Roundingis a modification of Snap Rounding in which
    each vertex is at least half-the-width-of-a-pixel away from any
    non-incident edge. This package supports both methods.
-   3D Triangulations
    -   Triangulation\_3: added operator==(),removed push\_back() and
        copy\_triangulation().
    -   Delaunay\_3 : added nearest\_vertex(), move\_point(),
        vertices\_in\_conflict().
    -   Regular\_3 : added filtered traits class, and
        nearest\_power\_vertex().
-   Planar\_map and Arrangement\_2
    -   The interface of the two traits functions that compute the
        intersection of two given curves changed. The functions
        nearest\_intersection\_to\_right() and
        nearest\_intersection\_to\_left() return an object of type
        CGAL::Object that represents either an empty intersection, a
        point, or an overlapping subcurve.
    -   Requirements to define two binary tags were added to the traits
        concept of the Planar\_map as follows: *Has\_left\_category* -
        indicates whether the functions
        curves\_compare\_y\_at\_x\_left() and
        nearest\_intersection\_to\_left() are implemented in the traits
        model. *Has\_reflect\_category* - indicates whether the
        functions point\_reflect\_in\_x\_and\_y() and
        curve\_reflect\_in\_x\_and\_y() are implemented in the traits
        model. They can be used as an alternative to the two function in
        the previous item.
    -   A new constructor of the Segment\_cached\_2 type that represents
        a segment in the Arr\_segment\_cached\_traits\_2 traits class
        was introduced. The new constructor accepts the segment
        endpoints as well as the coefficients of the underlying line.
    -   A new version of the conic-arc traits, based on CORE version 1.7
        was introduced. This new traits class makes use of CORE's
        rootOf() operator to compute the intersection points in the
        arrangement, making its code much simpler and more elegant than
        the previous version. In addition, new constructors for conic
        arcs are provided. The new traits class usually performs about
        30% faster than the version included in CGAL 3.0
    -   The traits class that handles continuous piecewise linear
        curves, namely Arr\_polyline\_traits\_2, was rewritten. The new
        class is parametrized with a traits class that handles segments,
        say Segment\_traits. The polyline curve defined within the
        Arr\_polyline\_traits\_2 class is implemented as a vector of
        segments of type Segment\_traits::Curve\_2.
    -   A meta traits class, namely Arr\_curve\_data\_traits\_2, that
        extends the curve type of the planar-map with arbitrary
        additional data was introduced. It should be instantiated with a
        regular traits-class and a class that contains all extraneous
        data associated with a curve.
    -   The class that represents the trapezoidal-decomposition point
        location strategy was renamed to
        Pm\_trapezoid\_ric\_point\_location.
    -   The Arrangement demo was rewritten. It covers many more
        features, has a much better graphical user interface, and comes
        with online documentation.
    -   Few bugs in the sweep-line module related to overlapping
        vertical segments were fixed. This module is used by the
        aggregate insert method that inserts a collection of curves at
        once.
-   Triangulation\_2
    -   added a filtered trait class in the regular triangulation
    -   added split and join operations in the triangulation data
        structure class
-   Alpha\_shapes\_3
    -   major changes in the implementation of the class
        Alpha\_shapes\_3.
    -   New implementation results in a true GENERAL mode allowing null
        and negative alpha-values. It also fixed the edges
        classification bug and introduces a classification of vertices.
-   Min\_ellipse\_2
    -   made access to approximate double representation public
    -   fixed bugs in conversion to double representation
    -   added `is_circle()` method
    -   minor performance improvements
-   Min\_sphere\_of\_spheres\_d:
    -   The models
        `Min_sphere_of_spheres_d_traits_2<K,FT,UseSqrt,Algorithm>`,
        `Min_sphere_of_spheres_d_traits_3<K,FT,UseSqrt,Algorithm>`, and
        `Min_sphere_of_spheres_d_traits_d<K,FT,Dim,UseSqrt,Algorithm>`
        of concept `MinSphereOfSpheresTraits` now represent a sphere as
        a `std::pair<Point,Radius>` (and not any more as a
        `CGAL::Weighted_point<Point,Weight>`)
    -   Internal code cleanup; in particular, implementation details
        don't pollute the namespace CGAL anymore
-   Polyhedron\_3
    -   New Tutorial on CGAL Polyhedron for Subdivision Algorithms with
        interactive demo viewer in source code available.
    -   Added example program for efficient self-intersection test. -
        Added small helper functions, such as vertex\_degree,
        facet\_degree, edge\_flip, and is\_closed.
-   Apollonius Graph (Voronoi of Circles)
    -   Reduced memory requirements by approximately a factor of two.

Release 3.0.1
-------------

Release date: February 2004

This is a bug-fix release. No new features have been added in 3.0.1.
Here is the list of bug-fixes.

### Polyhedral Surface

-   Fixed wrong include files for output support. Added example.

### Planar\_map

-   Fixed the so called "Walk-along-a-line" point-location strategy to
    correctly handle a degenerate case.

### 2D Triangulation

-   added missing figure in html doc
-   in Line\_face\_circulator\_2.h:
    Fixed changes made to support handles with a typedef to iterator.
    The fix concerns operator== and !=.

### Alpha\_shapes\_3

-   fixed classify member function for edges.

### Number types

-   Lazy\_exact\_nt:
    -   added the possibility to select the relative precision of
        `to_double()` (by default 1e-5). This should fix reports that
        some circumcenters computations have poor coordinates, e.g.
        nan).
    -   when exact computation is triggered, the interval is recomputed,
        this should speed up some kinds of computations.
-   `to_interval(Quotient<MP_Float>)`: avoid spurious overflows.

### Kernel

-   missing acknowledgment in the manual and minor clarification of
    `intersection()` documentation.

Release 3.0
-----------

Release date: October 2003

Version 3.0 differs from version 2.4 in the platforms that are supported
and in functionality. There have also been a number of bug fixes for
this release.

The license has been changed to either the LGPL (GNU Lesser General
Public License v2.1) or the QPL (Q Public License v1.0) depending on
each package. So CGAL remains free of use for you, if your usage meets
the criteria of these licenses, otherwise, a commercial license has to
be purchased from GeometryFactory.

Additional supported platforms:

-   MS Visual C++, version 7.1.
-   SunPro CC versions 5.4 and 5.5 on Solaris
-   GNU g++ versions 3.2 and 3.3 on Linux, Solaris, Irix, cygwin, and
    FreeBSD.
-   MipsPRO CC 7.30 and 7.40 with both the n32 and n64 ABIs.

The following platforms are no longer supported:

-   MS Visual C++, version 6.
-   GNU g++ 2.95.2 (2.95.3 is still supported)
-   Kai C++ and Borland C++, all versions

The following functionality has been added or changed:

**All**

-   The CORE library for exact computations is now distributed as part
    of CGAL as well.

### Kernels

-   3 typedefs have been added to ease the choice of a robust and fast
    kernel:
    -   Exact\_predicates\_inexact\_constructions\_kernel
    -   Exact\_predicates\_exact\_constructions\_kernel
    -   Exact\_predicates\_exact\_constructions\_kernel\_with\_sqrt
-   Progress has been made towards the complete adaptability and
    extensibility of our kernels.
-   New faster Triangle\_3 intersection test routines.
    *(see Erratum)*
-   Added a Kernel concept archetype to check that generic algorithms
    don't use more functionality than they should.
-   A few more miscellaneous functions.

### Basic Library

-   2D Apollonius Graph (new package)
    Algorithms for computing the Apollonius graph in two dimensions. The
    Apollonius graph is the dual of the Apollonius diagram, also known
    as the additively weighted Voronoi diagram. The latter can be
    thought of as the Voronoi diagram of a set of circles under the
    Euclidean metric, and it is a generalization of the standard Voronoi
    diagram for points. The algorithms provided are dynamic.
-   dD Min Sphere of Spheres (new package)
    Algorithms to compute the smallest enclosing sphere of a given set
    of spheres in R<sup>d</sup>. The package provides an algorithm with
    maximal expected running time *O(2<sup>O(d)</sup> n)* and a fast and
    robust heuristic (for dimension less than 30).
-   Spatial Searching (new package)
    Provides exact and approximate distance browsing in a set of points
    in *d*-dimensional space using implementations of algorithms
    supporting:
    -   both nearest and furthest neighbor searching
    -   both exact and approximate searching
    -   (approximate) range searching
    -   (approximate) *k*-nearest and *k*-furthest neighbor searching
    -   (approximate) incremental nearest and incremental furthest
        neighbor searching
    -   query items representing points and spatial objects.
-   **Kd-tree**
    this package is deprecated, its documentation is removed. It is
    replaced by the Spatial Searching package.
-   Largest\_empty\_rectangle\_2
    Given a set of points P in the plane, the class
    Largest\_empty\_iso\_rectangle\_2 is a data structure that maintains
    an iso-rectangle with the largest area among all iso-rectangles that
    are inside a given iso-rectangle bounding box, and that do not
    contain any point of the point set P.
-   2D Triangulation and 3D Triangulation
    -   The classes Triangulation\_data\_structure\_2 (and 3), which
        implements the data structure for 2D triangulation class, now
        makes use of CGAL::Compact\_container (see Support Library
        section below).
    -   The triangulation classes use a Rebind mechanism to provide the
        full flexibility on Vertex and Face base classes. This means
        that it is possible for the user to derive its own Face of
        Vertex base class, adding a functionality that makes use of
        types defined by the triangulation data structure like
        Face\_handle or Vertex\_handle.
    -   New classes Triangulation\_vertex\_base\_with\_info\_2 (and 3)
        and Triangulation\_face\_base\_with\_info\_2 (and 3) to make
        easier the customization of base classes in most cases.
-   2D Triangulation
    -   Regular triangulation provides an easy access to hidden points.
    -   The Triangulation\_hierarchy\_2, which provide an efficient
        location data structure, can now be used with any 2D
        triangulation class plugged in (including Regular
        triangulations).
-   3D Triangulation
    -   faster vertex removal function in Delaunay\_triangulation\_3.
    -   Delaunay\_triangulation\_3 is now independent of the order of
        insertions of the points (in case of degenerate cosphericity).
    -   Regular\_triangulation\_3 now hides vertices (and updates
        itself) when inserting a coinciding point with greater weight.
        This required a new predicate.
    -   deprecated functions: copy\_triangulation(), push\_back(),
        set\_number\_of\_vertices().
    -   Triangulation\_3 now gives non-const access to the data
        structure.
-   Interval Skip List (new package)
    An interval skip list is a data structure for finding all intervals
    that contain a point, and for stabbing queries, that is for
    answering the question whether a given point is contained in an
    interval or not.
-   Planar Maps and Arrangements
    The changes concern mainly the traits classes.
    1.  New traits hierarchy and interface: The set of requirements was
        made sound and complete. A couple of requirements were
        eliminated, few others were redefined, and some were renamed. A
        hierarchy of three traits classes for the Planar\_map\_2,
        Planar\_map\_with\_intersections\_2, and Arrangement\_2 types
        was established to include only the necessary requirements at
        each level. It was determined that for the aggregate insertion-
        operation based on a sweep-line algorithm only a subset of the
        requirements is needed. Preconditions were added where
        appropriate to tighten the requirements further.

        The following functions have been renamed:

        -   point\_is\_same() renamed to point\_equal()
        -   curve\_is\_same() renamed to curve\_equal()
        -   curve\_is\_in\_x\_range() renamed to point\_in\_x\_range()
        -   curve\_compare\_at\_x() renamed to
            curves\_compare\_y\_at\_x() Furthermore, a precondition has
            been added that the reference point is in the x-range of
            both curves.
        -   curve\_compare\_at\_x\_right() renamed to
            curves\_compare\_y\_at\_x\_to\_right(). Furthermore, a
            precondition has been added that both curves are equal at
            the reference point and defined to its right.
        -   curve\_compare\_at\_x\_left() renamed to
            curves\_compare\_y\_at\_x\_to\_left(). Furthermore, a
            precondition has been added that both curves are equal at
            the reference point and defined to its right.
        -   curve\_get\_point\_status() renamed to
            curve\_compare\_y\_at\_x(). Furthermore, a precondition has
            been added that the point is in the x-range of the curve.
            Consequently, the function now returns a Comparison\_result
            (instead of a special enum).
        -   make\_x\_monotone() renamed to curve\_make\_x\_monotone()
            See more details below.
        -   curve\_flip() renamed to curve\_opposite()

        The following functions have been removed:

        -   curve\_is\_between\_cw()
        -   point\_to\_left()
        -   point\_to\_right()
        -   is\_x\_monotone()
        -   point\_reflect\_in\_x\_and\_y()
        -   curve\_reflect\_in\_x\_and\_y()
        -   do\_intersect\_to\_right()
        -   do\_intersect\_to\_left()

        Most functions, are required by the PlanarMapTraits\_2 concept,
        except for the make\_x\_monotone(),
        nearest\_intersection\_to\_right(),
        nearest\_intersection\_to\_left(), curves\_overlap() and
        curve\_opposite(). PlanarMapWithIntersectionsTraits\_2 requires
        all these functions, except curve\_opposite(), needed only by
        the ArrangementTraits\_2 concept.

        Furthermore, the two functions curve\_compare\_at\_x\_left() and
        nearest\_intersection\_to\_left() can be omitted, if the two
        functions point\_reflect\_in\_x() and curve\_reflect\_in\_x()
        are implemented. Reflection can be avoided, if the two \_left
        functions are supplied.

    2.  The type X\_curve\_2 of the PlanarMapWithIntersectionsTraits\_2
        concept was renamed to X\_monotone\_curve\_2, and the
        distinction between this type and the Curve\_2 type was made
        firm. The method is\_x\_monotone() of the
        PlanarMapWithIntersectionsTraits\_2 concept was removed. The
        related method curve\_make\_x\_monotone() is now called for each
        input curve of type Curve\_2 when curves are inserted into a
        Planar\_map\_with\_intersections\_2 to subdivide the input curve
        into x-monotone sub-curves (and in case the curve is already
        x-monotone, this function is responsible for casting it to an
        x-monotone curve).
    3.  New and improved traits classes:
    4.  Conic traits - Arr\_conic\_traits\_2 Support finite segments of
        ellipses, hyperbolas and parabolas, as well as line segments.
        The traits require an exact real number- type, such as
        leda\_real or CORE::Expr.
    5.  Segment cached traits - Arr\_segment\_cached\_traits\_2 This
        class uses an improved representation for segments that helps
        avoiding cascaded computations, thus achieving faster running
        times. To work properly, an exact rational number-type should be
        used.
    6.  Polyline traits - Arr\_polyline\_traits\_2 The polyline traits
        class has been reimplemented to work in a more efficient,
        generic manner. The new class replaces the obsolete
        Arr\_polyline\_traits class. It is parameterized with a segment
        traits class.
    7.  Hyperbola and segment traits - Arr\_hyper\_segment\_traits\_2
        Supports line segments and segments of canonical hyperbolas.
        This is the type of curves that arise when projecting segments
        in three-space rotationally around a line onto a plane
        containing the line. Such projections are often useful in
        CAD/CAM problems.
    8.  Removed old traits class:
        -   The models of the PlanarMapWithIntersectionsTraits\_2
            concept below became obsolete, as the new conic traits,
            namely Arr\_conic\_traits\_2, supports the same
            functionality and is much more efficient.
            -   Arr\_circles\_real\_traits
            -   Arr\_segment\_circle\_traits
        -   The segment traits class and the new polyline traits class
            were reimplemented using standard CGAL-kernel calls. This
            essentially eliminated the corresponding leda traits
            classes, namely:
            -   Pm\_leda\_segment\_traits\_2
            -   Arr\_leda\_segment\_traits\_2
            -   Arr\_leda\_polyline\_traits

            With the use of the Leda\_rat\_kernel new external package
            the same functionality can be achieved with less overhead
            and more efficiency.
    9.  Sweep Line
        -   The Sweep\_line\_2 package was reimplemented. As a
            consequence it is much more efficient, its traits is tighter
            (namely neither the two \_left nor the reflection functions
            are required), and its interface has changed a bit.
            1.  The following global functions have been removed:
                -   sweep\_to\_produce\_subcurves\_2()
                -   sweep\_to\_produce\_points\_2()
                -   sweep\_to\_construct\_planar\_map\_2()

                Instead, the public methods of the Sweep\_line\_2 class
                listed below were introduced:
                -   get\_subcurves() - Given a container of curves, this
                    function returns a list of curves that are created
                    by intersecting the input curves.
                -   get\_intersection\_points() - Given a range of
                    curves, this function returns a list of points that
                    are the intersection points of the curves.
                -   get\_intersecting\_curves() - Given a range of
                    curves, this function returns an iterator to the
                    beginning of a range that contains the list of
                    curves for each intersection point between any two
                    curves in the specified range.

            2.  It is possible to construct a planar map with
                intersections (or an arrangement) by inserting a range
                of curves into an empty map. This will invoke the
                sweep-line process to construct the map more
                efficiently.
        -   New interface functions to the
            Planar\_map\_with\_intersections\_2 class. The
            Planar\_map\_with\_intersections\_2 class maintains a planar
            map of input curves that possibly intersect each other and
            are not necessarily x-monotone. If an input curve, or a set
            of input curves, are known to be x-monotone and pairwise
            disjoint, the new functions below can be used to insert them
            into the map efficiently.

-   Polyhedral Surface
    -   The old design that was deprecated since CGAL 2.3 has been
        removed.
    -   Class `Polyhedron_incremental_builder_3`:
        -   Renamed local enum `ABSOLUTE` to `ABSOLUTE_INDEXING`, and
            `RELATIVE` to `RELATIVE_INDEXING` to avoid conflicts with
            similarly named macros of another library.
        -   Changed member functions `add_vertex()`, `begin_facet()`,
            and `end_facet()` to return useful handles.
        -   Added `test_facet()` to check facets for validity before
            adding them.
        -   Added `vertex( size_t i)` to return `Vertex_handle` for
            index `i`.
-   Halfedge Data Structure
    -   The old design that was deprecated since CGAL 2.3 has been
        removed.

### Support Library

-   New container class Compact\_container, which (roughly) provides the
    flexibility of std::list, with the memory compactness of
    std::vector.
-   Geomview\_stream: added a function gv.draw\_triangles(InputIterator
    begin, InputIterator end) which draws a set of triangles much more
    quickly than one by one.
-   Number types:
    -   number types are now required to provide a function:
        std::pair&lt;double, double&gt; to\_interval(const NT &).
    -   number types are now required to provide mixed operators with
        "int".
    -   CLN support removed.
    -   faster square() for MP\_Float.
    -   added Gmp\_q.
-   Qt\_widget:
    -   New classes:
        -   Qt\_help\_window: provides a simple way to show some helpful
            information about a demo as an HTML page.
        -   Qt\_widget\_history: provides basic functionality to
            manipulate intervals of Qt\_widget class. The current
            visible area of Qt\_widget is mapped to an interval. Each
            interval could be stored in the Qt\_widget\_history object.
            So you can use this object to navigate in history. It is
            mostly used by Qt\_widget\_standard\_toolbar.
    -   Changes:
        -   Qt\_widget\_standard\_toolbar: is derived from QToolBar
            class, so pay attention to modify your code, if you used
            this class. Some public methods were introduced to control
            the history object that the toolbar use to navigate.
        -   the icons are now part of libCGALQt.
    -   Deprecated members of Qt\_widget:
        -   add\_to\_history(), clear\_history(), back(), forth(): use
            forward(), back() and clear\_history() of the
            Qt\_widget\_standard\_toolbar instead.
        -   custom\_redraw(): use redraw\_on\_back() and
            redraw\_on\_front() instead.
    -   Optimizations: the output operators of the following classes
        have been optimized:
        -   CGAL::Segment\_2 (now tests for intersection with the
            drawing area)
        -   CGAL::Triangle\_2 (now tests for intersection with the
            drawing area)
        -   CGAL::Triangulation\_2 (is optimized for faster display on
            zooming)

### Erratum in the Kernel manual

-   Intersection test routines

    The documentation of CGAL::do\_intersect should mention, for the 3D
    case:
    Also, in three-dimensional space *Type1* can be

    -   either *Plane\_3&lt;Kernel&gt;*
    -   or *Triangle\_3&lt;Kernel&gt;*

    and *Type2* any of

    -   *Plane\_3&lt;Kernel&gt;*
    -   *Line\_3&lt;Kernel&gt;*
    -   *Ray\_3&lt;Kernel&gt;*
    -   *Segment\_3&lt;Kernel&gt;*
    -   *Triangle\_3&lt;Kernel&gt;*

    In the same way, for *Kernel::DoIntersect\_3*:
    for all pairs *Type1* and *Type2*, where the type *Type1* is

    -   either *Kernel::Plane\_3*
    -   or *Kernel::Triangle\_3*

    and *Type2* can be any of the following:

    -   *Kernel::Plane\_3*
    -   *Kernel::Line\_3*
    -   *Kernel::Ray\_3*
    -   *Kernel::Segment\_3*
    -   *Kernel::Triangle\_3*

    Philippe Guigue (INRIA Sophia-Antipolis) should be mentioned as one
    of the authors.

Release 2.4
-----------

Release date: May 2002

Version 2.4 differs from version 2.3 in the platforms that are supported
and in functionality. There have also been a number of bug fixes for
this release.

Additional supported platforms:

-   Microsoft Visual C++, version 7.
-   SunPro 5.3 (with patch 111685-05) on Solaris
-   g++ 3.1 on Linux and Solaris

The following functionality has been added or changed:


### Kernels

-   Point\_d has been removed from the 2D and 3D kernels. This type is
    now available from the d-dimensional kernel only.

### Basic Library

-   2D Polygon Partitioning
    Traits requirements for optimal partitioning have been changed
    slightly.

-   2D Sweep line
    A new package that implements a sweep-line algorithm to compute
    arrangements of curves for different families of curves, which are
    not necessarily line segments (e.g., it also works for circular
    arcs). The resulting output can be the list of vertex points, the
    resulting subcurves or a planar map.

-   Planar Maps and Arrangements
    -   New quicker insertion functions of Planar\_map\_2 for cases
        where more precomputed information is available regarding the
        position of the inserted curve in the map.
    -   New query function for planar maps that determines whether a
        given point is within a given face of the planar map.
    -   New iterator over edges of planar maps in addition to the
        existing iterator over halfedges.
    -   New copy constructor and assignment operator for arrangements.



-   Polyhedral Surface
    -   new design introduced with release 2.3 now supported by VC7
        compiler
    -   Extended functionality of Polyhedron\_incremental\_builder:
        absolute indexing allows one to add new surfaces to existing
        ones.



-   2D Triangulation
    -   There is a new triangulation data structure replacing the two
        previous ones. This new data structure is coherent with the 3d
        triangulation data structure and offer the advantages of both
        previous ones. Backward compatibility is ensured and this change
        is transparent for the user of triangulation classes.
    -   Constrained and Delaunay constrained triangulations are now able
        to handle intersecting input constraints. The behavior of
        constrained triangulations with respect to intersection of input
        constraints can be customized using an intersection tag.
    -   A new class Constrained\_triangulation\_plus offers a
        constrained hierarchy on top of a constrained triangulations.
        This additional data structure describes the subdivision of the
        original constraints into edges of the triangulations.



-   3D Triangulation
    -   Running time improved by a better and more compact management of
        memory allocation
    -   Various improvements and small functionalities added:
        -   Triangulation\_3&lt;GT,Tds&gt;::triangle() returns a
            triangle oriented towards the outside of the cell c for
            facet (c,i)
        -   New function insert(Point, Locate\_type, Cell\_handle, int,
            int) which avoids the location step.
        -   New function to get access to cells in conflict in a
            Delaunay insertion : find\_conflicts() and
            insert\_in\_hole()
        -   New function TDS::delete\_cells(begin, end).
        -   New functions : degree(v), reorient(),
            remove\_decrease\_dimension(), remove\_from\_simplex().
    -   Changes of interface:
        -   vertices and cells are the same for the triangulation data
            structure and the geometric triangulation
        -   the triangulation data structure uses Vertex\_handle (resp
            Cell\_handle) instead of Vertex\* (resp Cell\*).
        -   incident\_cells() and incident\_vertices() are templated by
            output iterators
        -   changes in the iterators and circulators interface:
            -   Iterators and circulators are convertible to handles
                automatically, no need to call "-&gt;handle()" anymore.
            -   Vertex\_iterator split into All\_vertices\_iterator and
                Finite\_vertices\_iterator (and similar for cells...).
            -   TDS::Edge/Facet iterators now support operator-&gt;.



-   2D Search structures
    Additional range search operations taking a predicate functor have
    been added

### Support Library

-   Qt\_widget
    -   We have added a new class for visualization of 2D CGAL objects.
        It is derived from Trolltech's Qt class QWidget and privdes a
        used to scale and pan.
    -   Some demos were developed for the following packages: 2D Alpha
        shapes, 2D Convex Hull, Largest empty 2D rectangle, Maximum
        k-gon, Minimum ellipse, Minimum 2D quadrilateral, 2D polygon
        partitioning 2D regular and constrained triangulation.
    -   Tutorials are available to help users get used to Qt\_widget



-   Timer
    Fixed Timer class (for user process time) to have no wrap-around
    anymore on Posix-compliant systems.

The following functionality is no longer supported:

-   Planar maps of infinite curves (the so-called planar map
    bounding-box).

Bugs in the following packages have been fixed: 3D Convex hull, 2D
Polygon partition, simple polygon generator

Also attempts have been made to assure compatibility with the upcoming
LEDA release that introduces the leda namespace.

### Known problems

-   2D Nef Polyhedra contains a memory leak. Memory problems are also
    the likely cause of occasional run-time errors on some platforms.
-   The d-dimensional convex hull computation produces run-time errors
    on some platforms because of memory management bugs.
-   The new Halfedge Data Structure design introduced with release 2.3
    does not work on VC6. See the release notes in the manual for more
    information.
-   The following deficiencies relate to planar maps, planar maps of
    intersecting curves (pmwx), arrangements and sweep line.
    -   On KCC, Borland and SunPro we guarantee neither compilation nor
        correct execution for all of the packages above.
    -   On VC6 and VC7 we guarantee neither compilation nor correct
        execution of the sweep line package.
    -   On CC (on Irix 6.5) the trapezoidal decomposition point location
        strategy is problematic when used with planar maps, pmwx, or
        arrangements (mind that this is the default for planar maps).
    -   On CC (on Irix 6.5) sweep line with polyline traits does not
        compile (mind that the so-called leda polyline traits does
        compile).
    -   On g++ (on Irix 6.5) the segment-circle
        (Arr\_segment\_circle\_traits\_2) traits does not compile for
        either of the above packages.

Release 2.3
-----------

Release date: August 2001

Version 2.3 differs from version 2.2 in the platforms that are supported
and in functionality.

Additional supported platform:

-   Gnu g++ 3.0 on Solaris and Linux

The following functionality has been added:


### Kernels

-   The 2D and 3D kernels now serve as models of the new kernel concept
    described in the recent paper, "An Adaptable and Extensible Geometry
    Kernel" by Susan Hert, Micheal Hoffmann, Lutz Kettner, Sylvain Pion,
    and Michael Seel to be presented at WAE 2001 (and soon available as
    a technical report). This new kernel is completely compatible with
    the previous design but is more flexible in that it allows geometric
    predicates as well as objects to be easily exchanged and adapted
    individually to users' needs.
-   A new kernel called `Simple_homogeneous` is available. It is
    equivalent to `Homogeneous` but without reference-counted objects.
-   A new kernel called `Filtered_kernel` is available that allows one
    to build kernel traits classes that use exact and efficient
    predicates.
-   There are two classes, `Cartesian_converter` and
    `Homogeneous_converter` that allows one to convert objects between
    different Cartesian and homogeneous kernels, respectively.
-   A new d-dimensional kernel, `Kernel_d` is available. It provides
    diverse kernel objects, predicates and constructions in d dimensions
    with two representations based on the kernel families `Cartesean_d`
    and `Homogeneous_d`

### Basic Library

Almost all packages in the basic library have been adapted to the new
kernel design to realize the flexibility this design makes possible. In
several packages, this means that the traits class requirements have
changed to conform to the function objects offered in the kernels so the
kernels themselves can be used as traits classes in many instances.
-   2D Convex Hull
    The traits requirements have changed slightly to bring them in line
    with the CGAL kernels.
-   3D Convex Hull
    -   The function `convex_hull_3` now uses a new implementation of
        the quickhull algorithm and no longer requires LEDA.
    -   A new `convex_hull_incremental_3` function based on the new
        d-dimensional convex hull class is available for comparison
        purposes.


-   `Convex_hull_d, Delaunay_d`
    Two new application classes offering the calculation of
    d-dimensional convex hulls and delaunay triangulations

-   Polygons and Polygon Operations
    -   The traits class requirements have been changed.
    -   The simplicity test has a completely new implementation.
    -   Properties like convexity, simplicity and area can now be cached
        by polygons. You need to set a flag to select this behavior.




-   Planar Nef Polyhedra
    A new class (`Nef_polyhedron_2`) representing planar Nef polyhedra =
    rectilinearly bounded points sets that are the result of binary and
    topological operations starting from halfplanes.

-   A new package offering functions to partition planar polygons into
    convex and y-monotone pieces is available.

-   Planar Maps and Arrangements
    -   A new class `Planar_map_with_intersections_2<Planar_map>` for
        planar maps of possibly intersecting, possibly non-x-monotone,
        possibly overlapping curves (like `Arrangement_2` but without
        the hierarchy tree).
    -   I/O utilities for planar maps and arrangements for textual and
        graphical streams. (It is possible to save and later reload
        built planar maps or arrangements.)
    -   New arrangement traits class for line segments and circular arcs
        (`Arr_segment_circle_traits<NT>`).
    -   New faster traits for polylines specialized for using the LEDA
        rational kernel (`Arr_leda_polylines_traits`). The LEDA traits
        for segments was also made faster.
    -   A new point location strategy
        (`Pm_simple_point_location<Planar_map>`).



-   Halfedge Data Structure

    The halfedge data structure has been completely revised. The new
    design is more in line with the STL naming scheme and it provides a
    safe and coherent type system throughout the whole design (no void\*
    pointers anymore), which allows for better extendibility. A user can
    add new incidences in the mesh easily. The new design also uses
    standard allocators with a new template parameter that has a
    suitable default.

    The old design is still available, but its use is deprecated, see
    the manual of deprecated packages for its documentation. Reported
    bugs in copying the halfedge data structure (and therefore also
    polyhedral surfaces) have been fixed in both designs. Copying a
    list-based representation is now based on hash maps instead of
    std::map and is therefore considerably faster.

-   Polyhedral Surface

    The polyhedral surface has been rewritten to work with the new
    halfedge data structure design. The user level interface of the
    `CGAL::Polyhedron_3` class is almost backwards compatible with the
    previous class. The exceptions are the template parameter list,
    everything that relies on the flexibility of the underlying halfedge
    data structure, such as a self-written facet class, and that the
    distinction between supported normals and supported planes has been
    removed. Only planes are supported. See the manuals for suggestions
    how to handle normals instead of planes.

    More example programs are provided with polyhedral surfaces, for
    example, one about Euler operator and one computing a subdivision
    surface given a control mesh as input.

    The old design is still available for backwards compatibility and to
    support older compiler, such as MSVC++6.0. For the polyhedral
    surface, old and new design cannot be used simultaneously (they have
    identical include file names and class names). The include files
    select automatically the old design for MSVC++6.0 and the new design
    otherwise. This automatism can be overwritten by defining
    appropriate macros before the include files. The old design is
    selected with the `CGAL_USE_POLYHEDRON_DESIGN_ONE` macro. The new
    design is selected with the `CGAL_USE_POLYHEDRON_DESIGN_TWO`
    macro.

-   2D Triangulation
    -   The geometric traits class requirements have been changed to
        conform to the new CGAL kernels. CGAL kernel classes can be used
        as traits classes for all 2D triangulations except for regular
        triangulations.
    -   Additional functionality:
        -   dual method for regular triangulations (to build a power
            diagram)
        -   unified names and signatures for various "find\_conflicts()"
            member functions in Delaunay and constrained Delaunay
            triangulation.
        -   As an alternative to the simple insert() member function,
            insertion of points in those triangulation can be performed
            using the combination of find\_conflicts() and star\_hole()
            which eventually allows the user to keep track of deleted
            faces.
    -   More demos and examples


-   3D Triangulation
    -   Major improvements
        -   A new class `Triangulation_hierarchy_3` that allows a faster
            point location, and thus construction of the Delaunay
            triangulation
        -   A new method for removing a vertex from a Delaunay
            triangulation that solves all degenerate cases
        -   Running time of the usual location and insertion methods
            improved
    -   A bit more functionality, such as
        -   New geomview output
        -   dual methods in Delaunay triangulations to draw the Voronoi
            diagram
    -   More demos and examples
    -   Changes in interface
        -   Traits classes requirements have been modified
        -   The kernel can be used directly as a traits class (except
            for regular triangulation)
        -   insert methods in `Triangulation_data_structure` have a new
            interface


-   A new class (`Alpha_shapes_3`) that computes Alpha shapes of point
    sets in 3D is available.

-   The traits requirements for matrix search and minimum quadrilaterals
    have been changed to bring them in line with the CGAL kernels.

-   Point\_set\_2
    -   now independent of LEDA; based on the CGAL Delaunay
        triangulation
    -   traits class requirements adapted to new kernel concept.
    -   function template versions of the provided query operations are
        available

### Support Library

-   Number types:
    -   `Lazy_exact_nt<NT>` is a new number type wrapper to speed up
        exact number types.
    -   `MP_Float` is a new multiprecision floating point number type.
        It can do exact additions, subtractions and multiplications over
        floating point values.
-   `In_place_list` has a new third template parameter (with a suitable
    default) for an STL-compliant allocator.
-   `Unique_hash_map` is a new support class.
-   `Union_find` is a new support class.
-   `Geomview_stream` :
    -   Geomview version 1.8.1 is now required.
    -   no need to have a `~/.geomview` file anymore.
    -   new output operators for triangulations.
    -   new output operators for `Ray_2`, `Line_2`, `Ray_3`, `Line_3`,
        `Sphere_3`.
    -   various new manipulators.
-   Window stream In cooperation with Algorithmic Solutions, GmBH
    (distributors of the LEDA library), we can now offer a visualization
    package downloadable in binary form that supports visualization on a
    ported version of the LEDA window lib.

Release 2.2
-----------

Release date: October 2000

Version 2.2 differs from version 2.1 in the platforms that are supported
and in functionality.

Additional supported platforms:

-   the KAI compiler (4.0) on Solaris 5.8
-   Borland C++ (5.5)

The following functionality has been added:

-   There is a new, non-reference-counted kernel, Simple\_cartesian.
    Because reference counting is not used, and thus coordinates are
    stored within a class, debugging is easier using this kernel. This
    kernel can also be faster in some cases than the reference-counted
    Cartesian kernel.
-   New optimization algorithms
    -   Min\_annulus\_d - Algorithm for computing the smallest enclosing
        annulus of points in arbitrary dimension
    -   Polytope\_distance\_d - Algorithm for computing the (squared)
        distance between two convex polytopes in arbitrary dimension
    -   Width\_3 - Algorithm for computing the (squared) width of points
        sets in three dimensions
-   2D Triangulations
    -   There are now two triangulation data structures available in
        CGAL. The new one uses a list to store the faces and allows one
        to represent two-dimensional triangulations embedded in three
        spaces as well as planar triangulations.
    -   The triangulation hierarchy which allows fast location query is
        now available.
-   Infinite objects can now be included in planar maps.
-   Removal as well as insertions of vertices for 3D Delaunay
    triangulations is now possible.
-   A generator for \`\`random'' simple polygons is now available.
-   In directory demo/Robustness, programs that demonstrate typical
    robustness problems in geometric computing are presented along with
    the solutions to these problems that CGAL provides.

The following functionality has been removed:

-   The binary operations on polygons (union, intersection ...) have
    been removed. Those operations were not documented in the previous
    release (2.1). Arrangements can often be used as a substitute.

Release 2.1
-----------

Release date: January 2000

Version 2.1 differs from version 2.0 in the platforms that are supported
and in functionality.

Supported platforms:

-   the newest gnu compiler (2.95.2) on Sun, SGI, Linux and Windows.
-   the Microsoft Visual C++ compiler, version 6.
-   the mips CC compiler version 7.3 under Irix.

Support for the old g++ compiler (2.8) and for mips CC 7.2 has been
dropped.

The following functionality has been added:
-   Alpha shapes and weighted alpha shapes in 2D. Alpha shapes are a
    generalization of the convex hull of a point set.
-   Arrangements in 2D. Arrangements are related to and based on planar
    maps. The major difference between the two is that curves are
    allowed to intersect in the case of arrangements.
-   Extensions to triangulations in 2D. Constrained triangulations are
    now dynamic: they support insertions of new constraint as well as
    removal of existing constraints. There are also constrained Delaunay
    triangulations.
-   Triangulations in 3D were added, both Delaunay triangulations and
    regular triangulations.
-   Min\_quadrilateral optimizations have been added. These are
    algorithms to compute the minimum enclosing rectangle/parallelogram
    (arbitrary orientation) and the minimum enclosing strip of a convex
    point set.
-   2d Point\_set is a package for 2d range search operations, Delaunay
    triangulation, nearest neighbor queries. This package works only if
    LEDA is installed.
-   Support for GeoWin visualization library. This also depends on LEDA.
-   Support for using the CLN number type together with CGAL.

Release 2.0
-----------

Release date: June 1999

The main difference from release 1.2 is the introduction of namespaces
-- namespace `std` for code from the standard library and namespace
`CGAL` for the CGAL library.

Release 1.2
-----------

Release date: January 1999

Additions to release 1.1 include:

-   topological map
-   planar map overlay
-   regular and constrained triangulations

Release 1.1
-----------

Release date: July 1998

Additions to release 1.0 include:

-   3D intersections
-   kD points
-   3D convex hull
-   kD smallest enclosing sphere

Release 1.0
-----------

Release date: April 1998

Additions to release 0.9 include:

-   Polyhedral surfaces
-   Halfedge Data Structure
-   Planar maps

Release 0.9
-----------

Release date: June 1997

Initial (beta) release of the CGAL library.<|MERGE_RESOLUTION|>--- conflicted
+++ resolved
@@ -30,7 +30,6 @@
 ### [Polygon Mesh Processing](https://doc.cgal.org/6.1/Manual/packages.html#PkgPolygonMeshProcessing)
 - Added the function `CGAL::Polygon_mesh_processing::discrete_mean_curvature` and `CGAL::Polygon_mesh_processing::discrete_Guassian_curvature` to evaluate the discrete curvature at a vertex of a mesh.
 - Added the function `CGAL::Polygon_mesh_processing::angle_sum` to compute the sum of the angles around a vertex.
-<<<<<<< HEAD
 - Added a function in the [visitor of the corefinement based methods](https://doc.cgal.org/6.1/Polygon_mesh_processing/classPMPCorefinementVisitor.html)
   to know faces in the output meshes that are corresponding to input coplanar faces.
 -   Added the function `CGAL::Polygon_mesh_processing::approximated_centroidal_Voronoi_diagram_remeshing()`
@@ -40,12 +39,10 @@
 - New implementation of `CGAL::Polygon_mesh_processing::clip()` with a plane as clipper that is much faster and is now able to handle non-triangulated surface meshes.
 - New implementation of `CGAL::Polygon_mesh_processing::split()` with a plane as clipper that is much faster and is now able to handle non-triangulated surface meshes.
 - Added the function `CGAL::Polygon_mesh_processing::refine_with_plane()`, which enables users to refine a mesh with their intersection with a plane.
+- Added the parameter `apply_iterative_snap_rounding` to the function `CGAL::Polygon_mesh_processing::autorefine_triangle_soup()`. When set to `true`, the coordinates are rounded to fit in double and may perform additional subdivisions to ensure the output is free of self-intersections.
 
 ### [Point Set Processing](https://doc.cgal.org/6.1/Manual/packages.html#PkgPointSetProcessing3)
 - Added `poisson_eliminate()` to downsample a point cloud to a target size while providing Poisson disk property, i.e., a larger minimal distance between points.
-=======
-- Added the parameter `apply_iterative_snap_rounding` to the function `CGAL::Polygon_mesh_processing::autorefine_triangle_soup()`. When set to `true`, the coordinates are rounded to fit in double and may perform additional subdivisions to ensure the output is free of self-intersections.
->>>>>>> bd0e60e9
 
 ### [Algebraic Kernel](https://doc.cgal.org/6.1/Manual/packages.html#PkgAlgebraicKernelD)
 -   **Breaking change**: Classes based on the RS Library are no longer provided.
