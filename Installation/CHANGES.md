--- conflicted
+++ resolved
@@ -88,26 +88,10 @@
 -   Fixed a bug in the extensions of vertex and halfedge types of the DCEL when used to instantiate Arrangement_with_history_2 or similar arrangement classes that derive from Arrangement_2.
 -   Fixed `do_intersect()` of a 2D Arrangement with a curve.
 
-<<<<<<< HEAD
 ### Triangulations
 -   All triangulations now offer the functions `point(Vertex_handle)` and `point(Simplex, int)`,
     which enables users to access the geometric position of a vertex and of the i-th vertex
     of a simplex of a triangulation.
-=======
--   Added two new meshing parameters that enable mesh initialization customization :
-  - `initial_points_generator` : enables the user to specify a functor that generates initial points,
-  - `initial_points` : enables the user to specify a `Range` of initial points.
--   Added a new meshing parameter `surface_only`, to improve performances when the user is only interested in surface mesh generation.
-  
-### [Poisson Surface Reconstruction](https://doc.cgal.org/6.1/Manual/packages.html#PkgPoissonSurfaceReconstruction3)
--   Added a new mesh domain `Poisson_mesh_domain_3` that integrates some optimizations from the deprecated 3D Surface Mesh Generation package.
-
-### [3D Subdivision Methods](https://doc.cgal.org/6.1/Manual/packages.html#PkgSurfaceSubdivisionMethod3)
-
--   Added a new named parameter for `CGAL::Subdivision_method_3::Loop_subdivision()` and
-    `CGAL::Subdivision_method_3::CatmullClark_subdivision()`, which enables users to subdivide
-    a mesh without modifying its geometry.
->>>>>>> 59921c1e
 
 ### [2D Triangulations](https://doc.cgal.org/6.1/Manual/packages.html#PkgTriangulation2)
 
@@ -125,6 +109,10 @@
     enables the user to specify a `Range` of initial points.
 -   Added a new meshing parameter [`surface_only`](https://doc.cgal.org/6.1/Mesh_3/group__PkgMesh3Parameters.html#gaa2618c09b6117d7caab12dccca16ee58),
     which can be used to improve performance when only surface mesh generation is sought.
+-   Added a new mesh domain [`Poisson_mesh_domain_3`](), which should be used when generating a mesh from a Poisson surface
+    obtained with the package [Poisson Surface Reconstruction](https://doc.cgal.org/6.1/Manual/packages.html#PkgPoissonSurfaceReconstruction3).
+    This mesh domain re-integrates some optimizations for Poisson surface mesh generation that were lost
+    when the package [3D Mesh Generation](https://doc.cgal.org/6.1/Manual/packages.html#PkgMesh3) had to be replaced instead of the deprecated package [3D Surface Mesh Generation](https://doc.cgal.org/latest/Manual/packages.html#PkgSurfaceMesher3).
 
 ### [3D Subdivision Methods](https://doc.cgal.org/6.1/Manual/packages.html#PkgSurfaceSubdivisionMethod3)
 
