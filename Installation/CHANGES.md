# Release History


## [Release 6.1](https://github.com/CGAL/cgal/releases/tag/v6.1)

### General Changes
- The minimal supported version of Boost is now 1.74.0.

<<<<<<< HEAD

### [3D Constrained Triangulations](https://doc.cgal.org/6.1/Manual/packages.html#PkgConstrainedTriangulation3) (new package)
-   This package adds the function `CGAL::make_conforming_constrained_Delaunay_triangulation_3()`
    to create a conforming constrained Delaunay triangulation in 3D, which can be represented by the new
    class template `CGAL::Conforming_constrained_Delaunay_triangulation_3`.
=======
### [dD Fréchet Distance](https://doc.cgal.org/6.1/Manual/packages.html#FrechetDistance) (new package)
- This package provides functions for computing the Fréchet distance of polylines in any dimension under the Euclidean metric.
>>>>>>> 0fb70f5c

### 2D Triangulations on Hyperbolic Surfaces (new package)
-   This package enables building and handling triangulations of closed orientable hyperbolic surfaces.
    It offers functions for the generation of the triangulation from a convex fundamental domain,
    the Delaunay flip algorithm and the construction of a portion of the lift of the triangulation
    in the Poincaré disk. A method is offered that generates such domains in genus two.

### 3D Isosurfacing (new package)

-   This package provides algorithms to extract isosurfaces from different inputs. The input is represented
    as a 3D domain and can be an implicit function or a %Cartesian grid. The output is an indexed face
    set that stores an isosurface in the form of a surface mesh. The provided algorithms include Marching Cubes,
    topologically correct Marching Cubes, and Dual Contouring.

### [Polygon Mesh Processing](https://doc.cgal.org/6.1/Manual/packages.html#PkgPolygonMeshProcessing)
- Added the function `CGAL::Polygon_mesh_processing::discrete_mean_curvature` and `CGAL::Polygon_mesh_processing::discrete_Guassian_curvature` to evaluate the discrete curvature at a vertex of a mesh.
- Added the function `CGAL::Polygon_mesh_processing::angle_sum` to compute the sum of the angles around a vertex.
- Added a function in the [visitor of the corefinement based methods](https://doc.cgal.org/6.1/Polygon_mesh_processing/classPMPCorefinementVisitor.html)
  to know faces in the output meshes that are corresponding to input coplanar faces.
-   Added the function `CGAL::Polygon_mesh_processing::approximated_centroidal_Voronoi_diagram_remeshing()`
    to remesh triangle meshes. This remeshing algorithm uses clustering on polygonal meshes as to
    approximate a Centroidal Voronoi Diagram construction, and can move vertices as to recover
    sharp features and corners.
- New implementation of `CGAL::Polygon_mesh_processing::clip()` with a plane as clipper that is much faster and is now able to handle non-triangulated surface meshes.
- New implementation of `CGAL::Polygon_mesh_processing::split()` with a plane as clipper that is much faster and is now able to handle non-triangulated surface meshes.
- Added the function `CGAL::Polygon_mesh_processing::refine_with_plane()`, which enables users to refine a mesh with their intersection with a plane.

### [Point Set Processing](https://doc.cgal.org/6.1/Manual/packages.html#PkgPointSetProcessing3)
- Added `poisson_eliminate()` to downsample a point cloud to a target size while providing Poisson disk property, i.e., a larger minimal distance between points.

### [Algebraic Kernel](https://doc.cgal.org/6.1/Manual/packages.html#PkgAlgebraicKernelD)
-   **Breaking change**: Classes based on the RS Library are no longer provided.

### [BGL](https://doc.cgal.org/6.1/Manual/packages.html#PkgBGL)
-   Added the function `CGAL::Euler::remove_degree_2_vertex()`, which enables users to remove vertices which have exactly two incident edges.

### [2D Arrangements](https://doc.cgal.org/6.1/Manual/packages.html#PkgArrangementOnSurface2)

-   Introduces two traits decorators, namely `Arr_tracing_traits_2` and `Arr_counting_traits_2`, which can be used to extract debugging and informative metadata about the traits in use while a program is being executed.
-   Fixed the Landmark point-location strategy so that it can be applied to arrangements on a sphere.
-   Fixed a bug in the extensions of vertex and halfedge types of the DCEL when used to instantiate Arrangement_with_history_2 or similar arrangement classes that derive from Arrangement_2.
-   Renamed the prefix of the names of all concepts in the Arrangement_on_surface_2 package from "Arrangement" to "Aos".
-   Renamed the old concept `AosApproximateTraits_2` to `AosApproximatePointTraits_2` to make room for the new concept `AosApproximateTraits_2`. This concept requires the provision of a functor called `Approximate_2` that has an operator that approximates the coordinates of a point.
-   Introduced a new concept called `AosApproximateTraits_2`. It refines the concept `AosApproximatePointTraits_2`. This concept requires the provision of a functor called `Approximate_2`. In addition to an operator that approximates the coordinates of a point, it also requires the provision of (i) an operator that approximates a points, and (ii) an operator that approximates a curve.
-   Changed all "typedef" style statements in the user manual to "using" style. (Observe that a similar update to the examples has already been made in a previous release.)
-   Fixed do_intersect() of a 2D Arrangement and a curve.

### [3D Mesh Generation](https://doc.cgal.org/6.1/Manual/packages.html#PkgMesh3)

-   Added two new meshing parameters that enable mesh initialization customization :
  - `initial_points_generator` : enables the user to specify a functor that generates initial points,
  - `initial_points` : enables the user to specify a `Range` of initial points.
-   Added a new meshing parameter `surface_only`, to improve performances when the user is only interested in surface mesh generation.

### [Poisson Surface Reconstruction](https://doc.cgal.org/6.1/Manual/packages.html#PkgPoissonSurfaceReconstruction3)
-   Added a new mesh domain `Poisson_mesh_domain_3` that integrates some optimizations from the deprecated 3D Surface Mesh Generation package.

### [3D Subdivision Methods](https://doc.cgal.org/6.1/Manual/packages.html#PkgSurfaceSubdivisionMethod3)

-   Added a new named parameter for `CGAL::Subdivision_method_3::Loop_subdivision()` and
    `CGAL::Subdivision_method_3::CatmullClark_subdivision()`, which enables users to subdivide
    a mesh without modifying its geometry.

### [2D Triangulations](https://doc.cgal.org/6.1/Manual/packages.html#PkgTriangulation2)

-  **Breaking change**: In the class template `Constrained_triangulation_plus_2`, the value type of the range returned
   by `subconstraints()` has changed from `const std::pair<const Subconstraint, std::list<Context>*>` to `Subconstraint`.
   The old range type is now returned by a new function named `subconstraints_and_contexts()`.

### [Polygon Repair](https://doc.cgal.org/6.1/Manual/packages.html#PkgPolygonRepair)

-   Add a the non-zero rule, as well as functions to compute the conservative inner and outer hull of similar polygons.

### Triangulations
-   All triangulations now offer the functions `point(Vertex_handle)` and `point(Simplex, int)`, which enables users to access the geometric position of a vertex and of the i-th vertex of a simplex of a triangulation.



### [CGAL and the Boost Graph Library (BGL)](https://doc.cgal.org/6.1/Manual/packages.html#PkgBGL)

-   Added the function `dijkstra_shortest_path()` which computes the geometrically shortest sequence of halfedges between two vertices.

## [Release 6.0.1](https://github.com/CGAL/cgal/releases/tag/v6.0.1)

### [Poisson Surface Reconstruction](https://doc.cgal.org/6.0.1/Manual/packages.html#PkgPoissonSurfaceReconstruction3)
-   Made the implicit function thread-safe so that the parallel version of `make_mesh_3()` can be used.

## [Release 6.0](https://github.com/CGAL/cgal/releases/tag/v6.0)

Release date: September 2024

### General Changes

- CGAL 6.0 is the first release of CGAL that requires a C++ compiler
  with the support of C++17 or later. The new list of supported compilers is:
  - Visual C++ 15.9, 16.10, 17.0 (from Visual Studio 2017, 2019 and 2022) or later
  - Gnu g++ 11.4.0 or later (on Linux or macOS)
  - LLVM Clang version 15.0.7 or later (on Linux)
  - Apple Clang compiler versions 10.0.1, 12.0.5, and 15.0.0 (on macOS)
- The minimal supported version of Boost is now 1.72.0.
- GMP/MPFR are no longer mandatory to use CGAL, [Boost.Multiprecision](https://www.boost.org/doc/libs/1_72_0/libs/multiprecision/doc/html/index.html).
  can be used instead.
- The CGAL `Core` library is no longer based on GMP, but on
  [Boost.Multiprecision](https://www.boost.org/doc/libs/1_72_0/libs/multiprecision/doc/html/index.html).
  Either GMP backend or Boost backend can be used.
- All demos are now based on Qt6.
- **Breaking change**: The CMake file `UseCGAL.cmake` has been removed from CGAL.
  Usages of the CMake variables `${CGAL_USE_FILE}` and `${CGAL_LIBRARIES}` must be replaced
  by a link to the imported target `CGAL::CGAL`, for example:
  `target_link_library(your_target PRIVATE CGAL::CGAL)`.

### [Kinetic Space Partition](https://doc.cgal.org/6.0/Manual/packages.html#PkgKineticSpacePartition) (new package)

-   This package implements kinetic space partition: based on a set of planar input shapes,
    the bounding box of the input data is split into convex volumes. The complexity of the partition
    can be adjusted with a single parameter.

### [Kinetic Surface Reconstruction](https://doc.cgal.org/6.0/Manual/packages.html#PkgKineticSurfaceReconstruction) (new package)

-   The package implements a piece-wise planar surface reconstruction pipeline from point clouds
    combining methods from the [Shape Detection](https://doc.cgal.org/6.0/Manual/packages.html#PkgShapeDetection),
    [Shape Regularization](https://doc.cgal.org/6.0/Manual/packages.html#PkgShapeRegularization)
    and [Kinetic Shape Partition](https://doc.cgal.org/6.0/Manual/packages.html#PkgKineticSpacePartition) packages
    and graph-cut to reconstruct surfaces from point clouds.

### [Basic Viewer](https://doc.cgal.org/6.0/Basic_viewer/index.html#Chapter_Basic_viewer) (new package)

-   The basic viewer package provides interactive visualization for most CGAL packages,
    such as [2D Arrangements](https://doc.cgal.org/6.0/Manual/packages.html#PkgArrangementOnSurface2),
    [2D Regularized Boolean Set-Operations](https://doc.cgal.org/6.0/Manual/packages.html#PkgBooleanSetOperations2),
    [Linear Cell Complex](https://doc.cgal.org/6.0/Manual/packages.html#PkgLinearCellComplex),
    [3D Boolean Operations on Nef Polyhedra](https://doc.cgal.org/6.0/Manual/packages.html#PkgNef3),
    [2D Periodic Triangulations](https://doc.cgal.org/6.0/Manual/packages.html#PkgPeriodic2Triangulation2),
    [3D Point Set](https://doc.cgal.org/6.0/Manual/packages.html#PkgPointSet3),
    [2D Polygons](https://doc.cgal.org/6.0/Manual/packages.html#PkgPolygon2),
    [3D Polyhedral Surface](https://doc.cgal.org/6.0/Manual/packages.html#PkgPolyhedron),
    [2D Straight Skeleton and Polygon Offsetting](https://doc.cgal.org/6.0/Manual/packages.html#PkgStraightSkeleton2),
    [Surface Mesh](https://doc.cgal.org/6.0/Manual/packages.html#PkgSurfaceMesh),
    [2D Triangulations](https://doc.cgal.org/6.0/Manual/packages.html#PkgTriangulation2),
    [3D Triangulations](https://doc.cgal.org/6.0/Manual/packages.html#PkgTriangulation3),
    [2D Voronoi Diagrams](https://doc.cgal.org/6.0/Manual/packages.html#PkgVoronoiDiagram2),
    and more.
    The most simple use case of the basic viewer is the call of the global `CGAL::draw()` function.
    There is one such `draw()` function for each CGAL package that has a basic viewer. Such a call opens
    an interactive window showing the given model and allowing to navigate in the scene,
    show or hide some specific cells, show the interior of the model if any, etc.
    The `Basic_viewer` is based on Qt6.

### [Polygon Repair](https://doc.cgal.org/6.0/Manual/packages.html#PkgPolygonRepair) (new package)

-   This package provides algorithms to repair 2D polygons, polygons with holes,
    and multipolygons with holes, by selecting faces of the arrangement of the input
    using the odd-even heuristic.

### [2D and 3D Linear Geometry Kernel](https://doc.cgal.org/6.0/Manual/packages.html#PkgKernel23)

-   **Breaking change**: Replaced all instances of `boost::variant` with `std::variant`
    in the intersection functions.
-   **Breaking change**: Replaced all instances of `boost::optional` with `std::optional`
    in the intersection functions.

### [3D Polyhedral Surface](https://doc.cgal.org/6.0/Manual/packages.html#PkgPolyhedron)

-   The demo of this package, also known as "Polyhedron Demo" has been renamed "CGAL Lab"
    and moved to its own package ("Lab").

### [2D and 3D Fast Intersection and Distance Computation (AABB Tree)](https://doc.cgal.org/6.0/Manual/packages.html#PkgAABBTree)

- The AABB tree can now be used with 2D or 3D primitives:
  - The concepts `AABBGeomTraits` and `AABBRayIntersectionGeomTraits`
    have been replaced by [`AABBGeomTraits_3`](https://doc.cgal.org/6.0/AABB_tree/classAABBGeomTraits__3.html)
    and by [`AABBRayIntersectionGeomTraits_3`](https://doc.cgal.org/6.0/AABB_tree/classAABBRayIntersectionGeomTraits__3.html),
    respectively.
  - The concepts [`AABBGeomTraits_2`](https://doc.cgal.org/6.0/AABB_tree/classAABBGeomTraits__2.html)
    and [`AABBRayIntersectionGeomTraits_2`](https://doc.cgal.org/6.0/AABB_tree/classAABBRayIntersectionGeomTraits__2.html)
    have been introduced, as the 2D counterparts.
  - The class [`CGAL::AABB_traits`](https://doc.cgal.org/6.0/AABB_tree/group__PkgAABBTreeRef.html#ga764f0fc59c96355877536810aa1aca5b)
    is deprecated and replaced by [`CGAL::AABB_traits_3`](https://doc.cgal.org/6.0/AABB_tree/classCGAL_1_1AABB__traits__3.html).
  - The class [`CGAL::AABB_traits_2`](https://doc.cgal.org/6.0/AABB_tree/classCGAL_1_1AABB__traits__2.html) is introduced as the 2D counterpart.
  - The class [`CGAL::AABB_segment_primitive`](https://doc.cgal.org/6.0/AABB_tree/group__PkgAABBTreeRef.html#gad0acfd5c4a3c081b7570cc6bd4594c8d)
    has been deprecated and replaced by the class [`CGAL::AABB_segment_primitive_3`](https://doc.cgal.org/6.0/AABB_tree/classCGAL_1_1AABB__segment__primitive__3.html).
  - The class [`CGAL::AABB_triangle_primitive`](https://doc.cgal.org/6.0/AABB_tree/group__PkgAABBTreeRef.html#ga54a56f01dc8024624f7d83ee0a01add0)
    has been deprecated and replaced by the class [`CGAL::AABB_triangle_primitive_3`](https://doc.cgal.org/6.0/AABB_tree/classCGAL_1_1AABB__triangle__primitive__3.html).
  - The following 2D primitive classes have been added:
    [`CGAL::AABB_segment_primitive_2`](https://doc.cgal.org/6.0/AABB_tree/classCGAL_1_1AABB__segment__primitive__2.html),
    [`CGAL::AABB_polyline_segment_primitive_2`](https://doc.cgal.org/6.0/AABB_tree/classCGAL_1_1AABB__polyline__segment__primitive__2.html),
    [`CGAL::AABB_triangle_primitive_2`](https://doc.cgal.org/6.0/AABB_tree/classCGAL_1_1AABB__triangle__primitive__2.html),
    [`CGAL::AABB_indexed_triangle_primitive_2`](https://doc.cgal.org/6.0/AABB_tree/classCGAL_1_1AABB__indexed__triangle__primitive__2.html).
- **Breaking change**: The concept [`AABBTraits`](https://doc.cgal.org/6.0/AABB_tree/classAABBTraits.html)
    now refines the concept [`SearchTraits`](https://doc.cgal.org/6.0/Spatial_searching/classSearchTraits.html).
- **Breaking change**: Replaced all instances of `boost::optional` with `std::optional`.

### [2D Arrangements](https://doc.cgal.org/6.0/Manual/packages.html#PkgArrangementOnSurface2)

-   **Breaking change**: Replaced all instances of `boost::variant` with `std::variant`.
-   **Breaking change**: The type of the result of point location queries has been changed to
    `std::variant`. Support for the old macro `CGAL_ARR_POINT_LOCATION_VERSION`
    has been removed.
-   **Breaking change**: Eliminated the error-prone C-type casting that was used to define observers.
    In general, backward compatibility was maintained; however, the class template
    [`CGAL::Arr_observer`](https://doc.cgal.org/6.0/Arrangement_on_surface_2/group__PkgArrangementOnSurface2Ref.html#ga8019f986f5469920136c4b92290b7b1b)
    has been replaced by an alias template. (The class `CGAL::Arr_observer`
    was renamed to [`CGAL::Aos_observer`](https://doc.cgal.org/6.0/Arrangement_on_surface_2/classCGAL_1_1Aos__observer.html)).
-   Introduced [`Arr_dcel`](https://doc.cgal.org/6.0/Arrangement_on_surface_2/classCGAL_1_1Arr__dcel.html),
    which essentially replaces the former `CGAL::Arr_default_dcel`.
    Backward compatibility was maintained by the introduction of the alias template
    [`CGAL::Arr_default_dcel`](https://doc.cgal.org/6.0/Arrangement_on_surface_2/group__PkgArrangementOnSurface2DCEL.html#gaf9635869a3794a46d7dcfce63d7de2a6).
    `CGAL::Arr_dcel`, as opposed to the former `CGAL::Arr_default_dcel` is templated
    (in addition to the geometry traits) by `Vertex`, `Halfedge`, and `Face` template parameters,
    and they have default type values. All this enables the layered extension of DCEL records.
-   Fixed a bug in the zone construction code applied to arrangements of geodesic arcs on a sphere,
    when inserting an arc that lies on the identification curve.
-   Introduced a new interactive program that demonstrates 2D arrangements embedded on the sphere
    called `earth`. The program (i) reads a database of all administrative boundaries of the countries
    in the world, (ii) displays the globe with all countries and land covered by water (which is land
    not covered by countries) on a window, and (ii) enables interaction with the user.

### [3D Envelopes](https://doc.cgal.org/6.0/Manual/packages.html#PkgEnvelope3)

-   **Breaking change**: [`Construct_projected_boundary_2`](https://doc.cgal.org/6.0/Envelope_3/classEnvelopeTraits__3.html#ac7b8f72870f0572834a0a3de62c67bc1)
    in [`EnvelopeTraits_3`](https://doc.cgal.org/6.0/Envelope_3/classEnvelopeTraits__3.html)
    now uses `std::variant` instead of [`CGAL::Object`](https://doc.cgal.org/6.0/STL_Extension/classCGAL_1_1Object.html).
-    Passed the base class of [`CGAL::Env_plane_traits_3`](https://doc.cgal.org/6.0/Envelope_3/classCGAL_1_1Env__plane__traits__3.html)
    as a template parameter with a default value (being the 2D arrangement linear traits).
    Similarly, passed the base class of `CGAL::Env_triangle_traits_3` as a template parameter
    with a default value (being the 2D arrangement segment traits).

### [Combinatorial Maps](https://doc.cgal.org/6.0/Manual/packages.html#PkgCombinatorialMaps) and [Generalized Maps](https://doc.cgal.org/6.0/Manual/packages.html#PkgGeneralizedMaps)

-    Added the function [`insert_cell_1_between_two_cells_2()`](https://doc.cgal.org/6.0/Combinatorial_map/classGenericMap.html#aa29570a0812094c7876e24a228373f12)
    to the [`GenericMap`](https://doc.cgal.org/6.0/Combinatorial_map/classGenericMap.html)
    concept, which enables users to insert an edge between two different faces in order to create faces with holes.

### [Quadtrees, Octrees, and Orthtrees](https://doc.cgal.org/6.0/Manual/packages.html#PkgOrthtree)

- **Breaking change**:
  - Node splitting behavior and per-node data are now customizable via the Traits class.
  - Nodes are now stored as a property map, with properties of each node accessed by index.
  - Nearest neighbors functions only work for Orthtrees which provide the necessary functionality.

### [CGAL and the Boost Graph Library (BGL)](https://doc.cgal.org/6.0/Manual/packages.html#PkgBGL)

-   Added the function [`CGAL::remove_all_elements()`](https://doc.cgal.org/6.0/BGL/group__PkgBGLHelperFct.html#gac7e199820c95ed1fc6ab536750749358),
    which removes vertices, halfedges, and faces without collecting garbage and without removing properties.
-   [Dynamic property maps](https://doc.cgal.org/6.0/BGL/group__PkgBGLPropertiesDynamic.html)
    can now have a default value.
-   The class [`CGAL::Face_filtered_graph`](https://doc.cgal.org/6.0/BGL/structCGAL_1_1Face__filtered__graph.html)
    now supports patch IDs of any type and not just `faces_size_type`. The only requirement is that
    the type is hashable.

### [Polygon Mesh Processing](https://doc.cgal.org/6.0/Manual/packages.html#PkgPolygonMeshProcessing)

-   Added the function [`CGAL::Polygon_mesh_processing::autorefine_triangle_soup()`](https://doc.cgal.org/6.0/Polygon_mesh_processing/group__PMP__corefinement__grp.html#gaec85370aa0b2acc0919e5f8406cfb74c),
    which can be used to refine a soup of triangles such that no pair of triangles intersects
    in their interiors. Also added, the function [`CGAL::Polygon_mesh_processing::autorefine()`](https://doc.cgal.org/6.0/Polygon_mesh_processing/group__PMP__corefinement__grp.html#ga3e3a0a82b6c04bdc3a6c070e8da4aed5)
    operating directly on a triangle mesh and updating it using the aforementioned function on a triangle soup.
-   Added the class [`CGAL::Corefinement::Non_manifold_output_visitor`](https://doc.cgal.org/6.0/Polygon_mesh_processing/structCGAL_1_1Polygon__mesh__processing_1_1Corefinement_1_1Non__manifold__output__visitor.html),
    which can be used in corefinement based functions to deal with non-manifold outputs.
-   Added the option to use a variable sizing field for [`CGAL::Polygon_mesh_processing::isotropic_remeshing()`](https://doc.cgal.org/6.0/Polygon_mesh_processing/group__PMP__meshing__grp.html#ga66cb01cf228ed22f0a2a474cfa2aeb3f),
    and a sizing function based on a measure of local curvature for adaptive remeshing.
-   Added the function [`CGAL::Polygon_mesh_processing::interpolated_corrected_curvatures()`](https://doc.cgal.org/6.0/Polygon_mesh_processing/group__PMP__corrected__curvatures__grp.html#ga22665c9ce92aaedab07df1b05f20bdb2)
    which can be used to compute the mean and Gaussian curvatures, as well as the principal curvature
    and directions.
-   Added the function [`CGAL::Polygon_mesh_processing::refine_mesh_at_isolevel()`](https://doc.cgal.org/6.0/Polygon_mesh_processing/group__PkgPolygonMeshProcessingRef.html#ga396505d5a60b5f6d29792b214fa59352)
    which can be used to refine a polygon mesh along an isocurve.
-   Added the function [`CGAL::Polygon_mesh_processing::add_bbox()`](https://doc.cgal.org/6.0/Polygon_mesh_processing/group__PkgPolygonMeshProcessingRef.html#gabaf98d2fd9ae599ff1f3a5a6cde79cf3),
    which enables adding a tight or extended, triangulated or not, bounding box to a face graph.

### [2D Triangulations](https://doc.cgal.org/6.0/Manual/packages.html#PkgTriangulation2)
-   **Breaking change**: the concept [`TriangulationTraits_2`](https://doc.cgal.org/6.0/Triangulation_2/classTriangulationTraits__2.html) now requires an additional functor `Compare_xy_2`.

### [3D Triangulations](https://doc.cgal.org/6.0/Manual/packages.html#PkgTriangulation3)

-   Added three member functions [`vertices()`](https://doc.cgal.org/6.0/Triangulation_3/classCGAL_1_1Triangulation__3.html#a02faf334255e1ca8caa1a6f412533759)
    to the class [`CGAL::Triangulation_3`](https://doc.cgal.org/6.0/Triangulation_3/classCGAL_1_1Triangulation__3.html).
    Each of them returns an array containing the vertices of the given triangulation simplex.

### [dD Triangulations](https://doc.cgal.org/6.0/Manual/packages.html#PkgTriangulations)

-   **Breaking change**: `CGAL::TDS_full_cell_mirror_storage_policy` is now unsupported in dimension larger than 127.
-   **Breaking change**: Inserting multiple unweighted points in the same
    position now keeps the first one, instead of switching to the latest. This
    only affects custom point types where not all points in the same position
    are equivalent.

### [Tetrahedral Remeshing](https://doc.cgal.org/6.0/Manual/packages.html#PkgTetrahedralRemeshing)

-   Added a sizing field as new parameter of [`CGAL::tetrahedral_isotropic_remeshing()`](https://doc.cgal.org/6.0/Tetrahedral_remeshing/group__PkgTetrahedralRemeshingRef.html#ga263775c52eeb483a86a16aeb9eb31af0),
    which can be used to perform non-uniform and adaptive remeshing.
-   **Breaking change**: The template parameters of
    [`CGAL::Tetrahedral_remeshing::Remeshing_cell_base_3`](https://doc.cgal.org/6.0/Tetrahedral_remeshing/classCGAL_1_1Tetrahedral__remeshing_1_1Remeshing__cell__base__3.html)
    have been modified, reverting changes introduced in CGAL 5.6.
-   **Breaking change**: The vertex base of
    [`CGAL::Tetrahedral_remeshing::Remeshing_vertex_base_3`](https://doc.cgal.org/6.0/Tetrahedral_remeshing/classCGAL_1_1Tetrahedral__remeshing_1_1Remeshing__vertex__base__3.html)
    must now be a model of the concept
    [`SimplicialMeshVertexBase_3`](https://doc.cgal.org/6.0/SMDS_3/classSimplicialMeshVertexBase__3.html)
    (and not only [`TriangulationVertexBase_3`](https://doc.cgal.org/6.0/Triangulation_3/classTriangulationVertexBase__3.html)).

### [3D Simplicial Mesh Data Structure](https://doc.cgal.org/6.0/Manual/packages.html#PkgSMDS3)

-   **Breaking change**: The template parameters of
    [`CGAL::Simplicial_mesh_cell_base_3`](https://doc.cgal.org/6.0/SMDS_3/classCGAL_1_1Simplicial__mesh__cell__base__3.html)
    have been modified to enable passing a geometric traits and a custom cell base class.

### [3D Mesh Generation](https://doc.cgal.org/6.0/Manual/packages.html#PkgMesh3)

-   **Breaking change**: Removed the concept `TriangleAccessor`, the template parameter `TriangleAccessor`,
    as well as the class `Triangle_accessor`. These were no longer used for several releases.
-   **Breaking change**: Removed the class templates `CGAL::Gray_image_mesh_domain_3`, `CGAL::Implicit_mesh_domain_3`,
    and `CGAL::Labeled_image_mesh_domain_3`, which were deprecated since CGAL-4.13.
-   Added new meshing criterion `edge_distance`, an upper bound for the distance from the edge to the 1D feature.
- **Breaking change**: the concept `MeshEdgeCriteria_3` was modified to include the new meshing criterion `edge_distance`.


### [3D Surface Mesh Generation](https://doc.cgal.org/6.0/Manual/packages.html#PkgSurfaceMesher3)

-   This package is deprecated and the package [3D Mesh Generation](https://doc.cgal.org/6.0/Manual/packages.html#PkgMesh3) should
    be used instead.

### [Surface Mesh Parameterization](https://doc.cgal.org/6.0/Manual/packages.html#PkgSurfaceMeshParameterization)

-   **Breaking change**: The method [`CGAL::Surface_mesh_parameterization::LSCM_parameterizer_3`](https://doc.cgal.org/6.0/Surface_mesh_parameterization/classCGAL_1_1Surface__mesh__parameterization_1_1LSCM__parameterizer__3.html)
    now requires the Eigen library.
-   **Breaking change**: CGAL no longer ships its own version of OpenNL.

### [Surface Mesh](https://doc.cgal.org/6.0/Manual/packages.html#PkgSurfaceMesh)

-   **Breaking change**: The return type of [`CGAL::Surface_mesh::property_map()`](https://doc.cgal.org/6.0/Surface_mesh/classCGAL_1_1Surface__mesh.html#afc99c7ea179dc1c21a2ab59ed183184a)
    has been changed to `std::optional`.

### [3D Point Set](https://doc.cgal.org/6.0/Manual/packages.html#PkgPointSet3)

-   **Breaking change**: The return type of [`CGAL::Point_set_3::property_map()`](https://doc.cgal.org/6.0/Point_set_3/classCGAL_1_1Point__set__3.html#a571ecc603cd32d78c7effaf86fe120ad)
    has been changed to `std::optional`.

### [Shape Detection](https://doc.cgal.org/6.0/Manual/packages.html#PkgShapeDetection)

-   **Breaking change**: Replaced all instances of `boost::shared_ptr` with `std::shared_ptr`.

### [2D Straight Skeleton and Polygon Offsetting](https://doc.cgal.org/6.0/Manual/packages.html#PkgStraightSkeleton2)

-   **Breaking change**: Replaced all instances of `boost::shared_ptr` with `std::shared_ptr`.
-   **Breaking change**: Replaced all instances of `boost::optional` with `std::optional`.


[Release 5.6](https://github.com/CGAL/cgal/releases/tag/v5.6)
-----------

Release date: July 2023

### General Changes

-   **Breaking change**: Package-specific assertions, preconditions, and postconditions (such as
    `CGAL_triangulation_assertion`) have been removed. Corresponding CGAL-wide versions (such as
    `CGAL_assertion`) should be used instead.

### [Shape Detection](https://doc.cgal.org/5.6/Manual/packages.html#PkgShapeDetection) (major changes)

-   **Breaking change**: The region growing part of the package have been reworked to fix design
    issues introduced with the handling of `FaceGraph` models. In particular, the notion of `Item`
    has been introduced to reference an element in the input range of elements. Region maps now
    operates on `Item` and no longer on the value type of the input range.
-   **Breaking change**: The method `update()` in the concept `RegionType` now returns a `Boolean`
    instead of `void`, that is used inside the class `Region_growing` for detecting if the input
    conditions for the new region are satisfied. This change affects only user-defined types of regions.
-   **Breaking change**: The constructors of all models used together with the region growing algorithm
    now enable users to provide parameters through the [named parameters](https://doc.cgal.org/5.6/BGL/group__bgl__namedparameters.html) mechanism.
-   All fitting classes in the region growing framework are now using better versions of the region
    conditions, more precise and faster, including the correct normal orientations.
-   Added new models of the concept `RegionType` for getting linear regions in a set of 2D and 3D
    segments and on 2D and 3D polylines.
-   Added the class `Polyline_graph` for extracting a set of polylines from a face graph, which splits
    this graph into a set of user-defined regions.
-   Added new shapes to the Region Growing algorithm on a point set: circles in 2D, spheres in 3D,
    and cylinders in 3D.

### [2D Straight Skeleton and Polygon Offsetting](https://doc.cgal.org/5.6/Manual/packages.html#PkgStraightSkeleton2) (major changes)
-   Added weighted straight skeletons: weighted straight skeletons are a generalization of
    straight skeletons. Contour edges are assigned a positive weight, which can be understood
    as assigning a speed to the wavefront spawned from the contour edge.
-   Added straight skeleton extrusion: this CGAL package now implements the extrusion of weighted
    straight skeletons of polygons with holes. The output is a closed, combinatorially 2-manifold
    surface triangle mesh.

    See also the [news entry](https://www.cgal.org/2023/05/09/improved_straight_skeleton/).

### [2D and 3D Linear Geometry Kernel](https://doc.cgal.org/5.6/Manual/packages.html#PkgKernel23)

-   Added the functor
    [`CompareAngle_3`](https://doc.cgal.org/5.6/Kernel_23/classKernel_1_1CompareAngle__3.html)
    to the concept
    [`Kernel`](https://doc.cgal.org/5.6/Kernel_23/classKernel.html) to compare
    an angle defined by three points to the cosinus of another angle.

### [Combinatorial Maps](https://doc.cgal.org/5.6/Manual/packages.html#PkgCombinatorialMaps), [Generalized Maps](https://doc.cgal.org/5.6/Manual/packages.html#PkgGeneralizedMaps), and [Linear Cell Complex](https://doc.cgal.org/5.6/Manual/packages.html#PkgLinearCellComplex)

-   Added a version that uses indices instead of handles as dart and attribute descriptors.
    As the indices are integers convertible from and to `std::size_t`, they can be used as index
    into vectors which store properties. To use the index version, `Use_index` must be defined
    and be equal to `CGAL::Tag_true` in the item class.

### [Linear Cell Complex](https://doc.cgal.org/5.6/Manual/packages.html#PkgLinearCellComplex)

-   Added the class
    [`Linear_cell_complex_incremental_builder_3`](https://doc.cgal.org/5.6/Linear_cell_complex/classCGAL_1_1Linear__cell__complex__incremental__builder__3.html).

### [2D Arrangements](https://doc.cgal.org/5.6/Manual/packages.html#PkgArrangementOnSurface2)

-   Introduced an overload function template, namely `draw(arr)`, that renders arrangements based
    on the `Basic_viewer_qt` class template. As of now, only 2D arrangements on the plane induced
    by (i) segments, (ii) conics, and (iii) circular arcs or (linear) segments are supported.
-   Improved the traits class template that handles conics, namely
    [`Arr_conic_traits_2`](https://doc.cgal.org/5.6/Arrangement_on_surface_2/classCGAL_1_1Arr__conic__traits__2.html).
    This includes the following:
    1. Fixed a couple of bugs and slightly optimized some functions.
    2. Introduced functionality that approximates conics with polylines. (This is used to draw conic curves.)
    3. **Breaking change**: Changed the interface to generate conic curves. In the past, curves where
    generated directly using the constructors of the conic and x-monotone conic constructs. Now,
    they are constructed via function objects provided by the traits. This eliminates the constructions
    of temporary kernels. The old functionality is obsolete, but still supported for a limited number
    of versions. It depends on a static member function of the traits. In a future version this function
    will no longer be static, implying that the old functionality will no longer be supported.
- Introduced functionality that approximates circular segments with polylines. (This is used to draw conic curves.)

### [Polygon Mesh Processing](https://doc.cgal.org/5.6/Manual/packages.html#PkgPolygonMeshProcessing)

-   Added functions
    [`CGAL::Polygon_mesh_processing::region_growing_of_planes_on_faces()`](https://doc.cgal.org/5.6/Polygon_mesh_processing/group__PkgPolygonMeshProcessingRef.html#ga50dcd2f6295f584d2e378b57290ae2af)
    and
    [`CGAL::Polygon_mesh_processing::detect_corners_of_regions()`](https://doc.cgal.org/5.6/Polygon_mesh_processing/group__PkgPolygonMeshProcessingRef.html#gac8e445730d718a2fc49604e865017d2e),
    which enable partitioning a mesh into planar regions using the region growing algorithm
    from the [Shape Detection](https://doc.cgal.org/5.6/Manual/packages.html#PkgShapeDetection) package.

-   Added the functions
    [`CGAL::Polygon_mesh_processing::remesh_planar_patches()`](https://doc.cgal.org/5.6/Polygon_mesh_processing/group__PMP__meshing__grp.html#ga7fca6fa2db94560ab6d32e6a77fc35b6)
    and
    [`CGAL::Polygon_mesh_processing::remesh_almost_planar_patches()`](https://doc.cgal.org/5.6/Polygon_mesh_processing/group__PMP__meshing__grp.html#ga0e6da479548199a5d82c3cf0ed36e8a0),
    which can be used to remesh patches of coplanar faces in a mesh.

-   Added the function
    [`CGAL::Polygon_mesh_processing::surface_Delaunay_remeshing()`](https://doc.cgal.org/5.6/Polygon_mesh_processing/group__PMP__meshing__grp.html#gaff62f9415d2fe96d1d3095351f156ced),
    which can be used to remesh a surface triangle mesh using the Delaunay refinement algorithm
    from the [3D Mesh Generation](https://doc.cgal.org/5.6/Manual/packages.html#PkgMesh3) package.

-   Added the function
    [`CGAL::Polygon_mesh_processing::remove_almost_degenerate_faces()`](https://doc.cgal.org/5.6/Polygon_mesh_processing/group__PMP__geometric__repair__grp.html#ga48008d2b66de8a68a7068f29db15dad6),
    which can be used to remove badly shaped triangles faces in a mesh.

-   Added the functions
    [`CGAL::Polygon_mesh_processing::does_triangle_soup_self_intersect()`](https://doc.cgal.org/5.6/Polygon_mesh_processing/group__PMP__intersection__grp.html#ga4909920dc48b8285e69feb845feb1e53)
    and
    [`CGAL::Polygon_mesh_processing::triangle_soup_self_intersections()`](https://doc.cgal.org/5.6/Polygon_mesh_processing/group__PMP__intersection__grp.html#ga1c5fee17bd0d92d5a2fba77ed94d4b4d)
    to identify and report self-intersections in a triangle soup, similarly to existing functions on triangle meshes.

-   Added the function
    [`CGAL::Polygon_mesh_processing::triangulate_polygons()`](https://doc.cgal.org/5.6/Polygon_mesh_processing/group__PMP__meshing__grp.html#ga8b7db6aa8c3e79526b594739ba926d82),
    which allows users to triangulate polygon soups.

-   Added a named parameter to
    [`CGAL::Polygon_mesh_processing::smooth_shape()`](https://doc.cgal.org/5.6/Polygon_mesh_processing/group__PMP__meshing__grp.html#ga57fa999abe8dc557003482444df2a189)
    to disable the scaling, which otherwise aims to compensate volume loss during smoothing.

-   Deprecated the overloads of functions
    [`CGAL::Polygon_mesh_processing::triangulate_hole()`](https://doc.cgal.org/5.6/Polygon_mesh_processing/group__PMP__hole__filling__grp.html#ga3abdf2d0558822e85f060966b69cae98),
    [`CGAL::Polygon_mesh_processing::triangulate_and_refine_hole()`](https://doc.cgal.org/5.6/Polygon_mesh_processing/group__PMP__hole__filling__grp.html#ga9868fac4d9dca77462ad7828bc99d8a1),
    and
    [`CGAL::Polygon_mesh_processing::triangulate_refine_and_fair_hole()`](https://doc.cgal.org/5.6/Polygon_mesh_processing/group__PMP__hole__filling__grp.html#ga18eac756a8f8e5d5f73e645fd4e26cad)
    which have output iterators for vertices and faces as parameter. They are replaced by overloads
    with two additional named parameters.

### [2D Convex Hulls](https://doc.cgal.org/5.6/Manual/packages.html#PkgConvexHull2)

-   **Breaking change**: The concept
    [`ConvexHullTraits_2`](https://doc.cgal.org/5.6/Convex_hull_2/classConvexHullTraits__2.html)
    no longer requires the functor `Less_signed_distance_to_line_2`, but requires the functor
    `Compare_signed_distance_to_line_2`
    instead.
-   The long-deprecated classes `Convex_hull_projective_xy_traits_2`, `Convex_hull_projective_xz_traits_2`,
    and `Convex_hull_projective_yz_traits_2` have been removed. Users should use
    [`Projection_traits_xy_3`](https://doc.cgal.org/5.6/Kernel_23/classCGAL_1_1Projection__traits__xy__3.html),
    [`Projection_traits_xz_3`](https://doc.cgal.org/5.6/Kernel_23/classCGAL_1_1Projection__traits__xz__3.html),
    and
    [`Projection_traits_yz_3`](https://doc.cgal.org/5.6/Kernel_23/classCGAL_1_1Projection__traits__yz__3.html)
    instead.

### [2D Triangulations](https://doc.cgal.org/5.6/Manual/packages.html#PkgTriangulation2)

-   Added the function
    [`CGAL::mark_domain_in_triangulation()`](https://doc.cgal.org/5.6/Triangulation_2/group__PkgTriangulation2Miscellaneous.html#ga0409755d0eb89100810230443a85e7eb)
    to mark faces connected with non-constrained edges as inside of the domain based on the nesting level.

### [2D Conforming Triangulations and Meshes](https://doc.cgal.org/5.6/Manual/packages.html#PkgMesh2)

-   Added new overloads to the function
    [`write_VTU()`](https://doc.cgal.org/5.6/Mesh_2/group__PkgMesh2IO.html),
    with property maps for specifying the domain.
-   Deprecated usage of boost parameters in favor of function named parameters in
    [`CGAL::lloyd_optimize_mesh_2()`](https://doc.cgal.org/5.6/Mesh_2/group__PkgMesh2Functions.html#gafeaf59d3fa014da287f8514913b38d05).
-   Deprecated two overloads of the function
    [`refine_Delaunay_mesh()`](https://doc.cgal.org/5.6/Mesh_2/group__PkgMesh2Functions.html),
    and replaced them with versions using function named parameters.

### [2D Hyperbolic Triangulations](https://doc.cgal.org/5.6/Manual/packages.html#PkgHyperbolicTriangulation2)

-   **Breaking change**: the concept
    [`HyperbolicTriangulationFaceBase_2`](https://doc.cgal.org/5.6/Hyperbolic_triangulation_2/classHyperbolicTriangulationFaceBase__2.html)
    has been modified to
    better reflect the triangulation's requirements and avoid a conflict with the requirements
    described by the concept `TriangulationDataStructure_2::Face`. The model
    [`CGAL::Hyperbolic_triangulation_face_base_2`](https://doc.cgal.org/5.6/Hyperbolic_triangulation_2/classCGAL_1_1Hyperbolic__triangulation__face__base__2.html)
    has been adapted correspondingly.

### [3D Simplicial Mesh Data Structure](https://doc.cgal.org/5.6/Manual/packages.html#PkgSMDS3) (new package)

-   This new package wraps all the existing code that deals with a
    [`MeshComplex_3InTriangulation_3`](https://doc.cgal.org/5.6/SMDS_3/classMeshComplex__3InTriangulation__3.html)
    to describe 3D simplicial meshes, and makes the data structure independent
    from the [tetrahedral mesh generation](https://doc.cgal.org/5.6/Manual/packages.html#PkgMesh3) package.

### [Tetrahedral Remeshing](https://doc.cgal.org/5.6/Manual/packages.html#PkgTetrahedralRemeshing)
-   **Breaking change**: The template parameters of
    [`CGAL::Tetrahedral_remeshing::Remeshing_vertex_base_3`](https://doc.cgal.org/5.6/Tetrahedral_remeshing/group__PkgTetrahedralRemeshingClasses.html#ga7ef4f8c0c1ed715c34389ea4ee851a92)
    and
    [`CGAL::Tetrahedral_remeshing::Remeshing_cell_base_3`](https://doc.cgal.org/5.6/Tetrahedral_remeshing/classCGAL_1_1Tetrahedral__remeshing_1_1Remeshing__cell__base__3.html)
    have been modified.

### [3D Mesh Generation](https://doc.cgal.org/5.6/Manual/packages.html#PkgMesh3)

-   Added two new named parameters to the named constructor
    [`CGAL::create_labeled_image_mesh_domain()`](https://doc.cgal.org/5.6/Mesh_3/classCGAL_1_1Labeled__mesh__domain__3.html#aec3f58e9883a8036a1b3e379df7d8fa9)
    for automatic detection and protection of 1D-curves that lie at the intersection of
    three or more subdomains extracted from labeled images.
-   Added
    [`CGAL::Sizing_field_with_aabb_tree`](https://doc.cgal.org/5.6/Mesh_3/structCGAL_1_1Sizing__field__with__aabb__tree.html),
    a geometry-aware sizing field for feature edges in polyhedral domains.
-   Added new meshing criterion
    [`edge_min_size`](https://doc.cgal.org/5.6/Mesh_3/classCGAL_1_1Mesh__criteria__3.html#a5f1c2649cb7ea346a3b6a2a8724b4df1)
    to avoid subdividing sharp edges that are shorter than a prescribed size bound.
-   Added new meshing criteria
    [`facet_min_size`](https://doc.cgal.org/5.6/Mesh_3/classCGAL_1_1Mesh__criteria__3.html#a5f1c2649cb7ea346a3b6a2a8724b4df1)
    and
    [`cell_min_size`](https://doc.cgal.org/5.6/Mesh_3/classCGAL_1_1Mesh__criteria__3.html#a5f1c2649cb7ea346a3b6a2a8724b4df1)
    to prevent Delaunay refinement from creating simplices smaller than a prescribed bound.
-   Deprecated usage of boost parameters in favor of function named parameters.

### [3D Periodic Mesh Generation](https://doc.cgal.org/5.6/Manual/packages.html#PkgPeriodic3Mesh3)

-   Periodic Mesh Generation now supports non-cubic domains.
-   Deprecated usage of boost parameters in favor of function named parameters.

### [Surface Mesh Simplification](https://doc.cgal.org/5.6/Manual/packages.html#PkgSurfaceMeshSimplification)
-   The stop predicates
    [`Count_stop_predicate`](https://doc.cgal.org/5.6/Surface_mesh_simplification/classCGAL_1_1Surface__mesh__simplification_1_1Count__stop__predicate.html)
    and
    [`Count_ratio_stop_predicate`](https://doc.cgal.org/5.6/Surface_mesh_simplification/classCGAL_1_1Surface__mesh__simplification_1_1Count__ratio__stop__predicate.html)
    are renamed to
    [`Edge_count_stop_predicate`](https://doc.cgal.org/5.6/Surface_mesh_simplification/classCGAL_1_1Surface__mesh__simplification_1_1Edge__count__stop__predicate.html)
    and
    [`Edge_count_ratio_stop_predicate`](https://doc.cgal.org/5.6/Surface_mesh_simplification/classCGAL_1_1Surface__mesh__simplification_1_1Edge__count__ratio__stop__predicate.html).
    Older versions have been deprecated.
-   Introduced
    [`Face_count_stop_predicate`](https://doc.cgal.org/5.6/Surface_mesh_simplification/classCGAL_1_1Surface__mesh__simplification_1_1Face__count__stop__predicate.html)
    and
    [`Face_count_ratio_stop_predicate`](https://doc.cgal.org/5.6/Surface_mesh_simplification/classCGAL_1_1Surface__mesh__simplification_1_1Face__count__ratio__stop__predicate.html),
    which can be used to stop the simplification algorithm based on a desired number of faces in the output, or a ratio between input and output face numbers.

### [2D Regularized Boolean Set Operations](https://doc.cgal.org/5.6/Manual/packages.html#PkgBooleanSetOperations2)
-   Exposed all required member functions of the
    [`GeneralPolygonWithHoles_2`](https://doc.cgal.org/5.6/Polygon/classGeneralPolygonWithHoles__2.html)
    concept (e.g.,
    [`clear_outer_boundary()`](https://doc.cgal.org/5.6/Polygon/classGeneralPolygonWithHoles__2.html#a9f5f035047505a2ccab3e68770f51bc6),
    [`clear_holes()`](https://doc.cgal.org/5.6/Polygon/classGeneralPolygonWithHoles__2.html#a2a507be648f127ac605da8c670ea2580),
    and
    [`clear()`](https://doc.cgal.org/5.6/Polygon/classGeneralPolygonWithHoles__2.html#a2ca4d9b43cc9216c1b2cdb080a915944)
    ).

[Release 5.5](https://github.com/CGAL/cgal/releases/tag/v5.5)
-----------

Release date: June 2022

### [3D Alpha Wrapping](https://doc.cgal.org/5.5/Manual/packages.html#PkgAlphaWrap3) (new package)

-   This component takes a 3D triangle mesh, soup, or point set as input, and generates a valid
    (watertight, intersection-free, and combinatorially 2-manifold) surface triangle mesh
    that contains the input.
    The algorithm proceeds by shrink-wrapping and refining a 3D Delaunay triangulation,
    starting from a loose bounding box of the input.
    Two user-defined parameters, alpha and offset, offer control over the maximum size of cavities
    where the shrink-wrapping process can enter, and the tightness of the final surface mesh
    to the input, respectively. Once combined, these parameters provide a means to trade fidelity
    to the input for complexity of the output.

    See also the [announcement page](https://www.cgal.org/2022/05/18/alpha_wrap/).

### [2D Straight Skeleton and Polygon Offsetting](https://doc.cgal.org/5.5/Manual/packages.html#PkgStraightSkeleton2) (breaking change)
-   Fix the output of the function [CGAL::create_exterior_skeleton_and_offset_polygons_with_holes_2()](https://doc.cgal.org/5.5/Straight_skeleton_2/group__PkgStraightSkeleton2OffsetFunctions.html#gaa159f093e5d6d7fdb62c1660a44f95fe)
    to not take into account the offset of the outer frame.
-   Fix the computation of the exterior offset of a polygon with holes that was not computing the offset of the holes

### [3D Convex Hulls](https://doc.cgal.org/5.5/Manual/packages.html#PkgConvexHull3)

-   Added an [overload of the function `CGAL::convex_hull_3()`](https://doc.cgal.org/5.5/Convex_hull_3/group__PkgConvexHull3Functions.html#ga52fca4745c2ef0351063fbe66b035fd1), which writes the result in an indexed triangle set.

### [2D Polygons](https://doc.cgal.org/5.5/Manual/packages.html#PkgPolygon2)

-   Add vertex, edge, and hole ranges.
-   The concept [`GeneralPolygonWithHoles_2`](https://doc.cgal.org/5.5/Polygon/classGeneralPolygonWithHoles__2.html) now requires the nested type `Polygon_2` instead of `General_polygon_2`.

### [2D Regularized Boolean Set-Operations](https://doc.cgal.org/5.5/Manual/packages.html#PkgBooleanSetOperations2)
-   The concept [`GeneralPolygonSetTraits_2`](https://doc.cgal.org/5.5/Boolean_set_operations_2/classGeneralPolygonSetTraits__2.html) now requires the nested type `Construct_polygon_with_holes_2` instead of `Construct_general_polygon_with_holes_2`.

### [Combinatorial Maps](https://doc.cgal.org/5.5/Manual/packages.html#PkgCombinatorialMaps)

-   Removed old code deprecated in CGAL 4.9 and 4.10 (global functions, and information associated with darts).

### [2D Arrangements](https://doc.cgal.org/5.5/Manual/packages.html#PkgArrangementOnSurface2)
-   Fixed the `intersect_2`, `compare_y_at_x_right`, and `compare_y_at_x_left` function objects of the traits class template [`Arr_geodesic_arc_on_sphere_traits_2`](https://doc.cgal.org/5.5/Arrangement_on_surface_2/classCGAL_1_1Arr__geodesic__arc__on__sphere__traits__2.html) that handles geodesic arcs on sphere and applied a small syntactical fix to the tracing traits.

### [Tetrahedral Mesh Generation](https://doc.cgal.org/5.5/Manual/packages.html#PkgMesh3)

-   Added the function
    [`remove_isolated_vertices()`](https://doc.cgal.org/5.5/Mesh_3/classCGAL_1_1Mesh__complex__3__in__triangulation__3.html#ace57c4e777da457c6e33b4f6e89949ce)
    as a post-processing step for the tetrahedral mesh generation.

### [Polygon Mesh Processing](https://doc.cgal.org/5.5/Manual/packages.html#PkgPolygonMeshProcessing)
-   Added the function [`CGAL::Polygon_mesh_processing::orient_triangle_soup_with_reference_triangle_soup()`](https://doc.cgal.org/5.5/Polygon_mesh_processing/group__PMP__orientation__grp.html#ga855b1c55c201b91ab04eebd2811a87fd), which enables re-orienting the faces of a triangle soup based on the orientation of the nearest face in a reference triangle soup.
-   Added the function [`CGAL::Polygon_mesh_processing::compatible_orientations()`](https://doc.cgal.org/5.5/Polygon_mesh_processing/group__PMP__orientation__grp.html#ga9ac9b9434084b64f3304df636c3178a3), which enables to retrieve the (in)compatibility of orientations of faces from different connected components.
-   Added the function [`CGAL::Polygon_mesh_processing::tangential_relaxation()`](https://doc.cgal.org/5.5/Polygon_mesh_processing/group__PMP__meshing__grp.html#ga136c659162e5360354db5879db7431b4), which applies an area-based tangential mesh smoothing to the vertices of a surface triangle mesh.
-   Added the named parameter `visitor` to the function [`triangulate_hole()`](https://doc.cgal.org/5.5/Polygon_mesh_processing/group__PMP__hole__filling__grp.html#gad2d3c43bce0ef90a16530478196d7f42), which enables to track progress with callbacks.
-   Added more functions in the [visitor of the corefinement based methods](https://doc.cgal.org/5.5/Polygon_mesh_processing/classPMPCorefinementVisitor.html) to track progress.

### [Surface Mesh Simplification](https://doc.cgal.org/5.5/Manual/packages.html#PkgSurfaceMeshSimplification)
-   Introduced four variations of the Garland-Heckbert simplification algorithm based on the probabilistic approach of Trettner and Kobbelt (Fast and Robust QEF Minimization using Probabilistic Quadrics): [`GarlandHeckbert_plane_policies`](https://doc.cgal.org/5.5/Surface_mesh_simplification/classCGAL_1_1Surface__mesh__simplification_1_1GarlandHeckbert__plane__policies.html), [`GarlandHeckbert_probabilistic_plane_policies`](https://doc.cgal.org/5.5/Surface_mesh_simplification/classCGAL_1_1Surface__mesh__simplification_1_1GarlandHeckbert__probabilistic__plane__policies.html), [`GarlandHeckbert_triangle_policies`](https://doc.cgal.org/5.5/Surface_mesh_simplification/classCGAL_1_1Surface__mesh__simplification_1_1GarlandHeckbert__triangle__policies.html), and [`GarlandHeckbert_probabilistic_triangle_policies`](https://doc.cgal.org/5.5/Surface_mesh_simplification/classCGAL_1_1Surface__mesh__simplification_1_1GarlandHeckbert__probabilistic__triangle__policies.html).
-   The class `GarlandHeckbert_policies` has been deprecated, `GarlandHeckbert_plane_policies` replaces it.

### [Point Set Processing](https://doc.cgal.org/5.5/Manual/packages.html#PkgPointSetProcessing3)

-   A new optional named parameter, `min_points_per_cell` has been added to [`grid_simplify_point_set()`](https://doc.cgal.org/5.5/Point_set_processing_3/group__PkgPointSetProcessing3Algorithms.html#ga7757ef9b3900e42fde26f5a0ac56e20f). By adding a minimal number of points in a cell such that a point is retained, one can also filter out low density areas and outliers: in the case of densely sampled point clouds, this yields better results than using grid simplification and then outlier removal, while being very vast. The default value is `1` to keep the previous behavior as default.

### [dD Spatial Searching](https://doc.cgal.org/5.5/Manual/packages.html#PkgSpatialSearchingD)

-   Added the member function [`write_graphviz()`](https://doc.cgal.org/5.5/Spatial_searching/classCGAL_1_1Kd__tree.html#ac2851b5cafb8d5cce0dc5fb107c8f13f) to the class `Kd_tree` that writes the tree in a stream in the [Graphviz](https://graphviz.org/) format.

### [CGAL and the Boost Graph Library (BGL)](https://doc.cgal.org/5.5/Manual/packages.html#PkgBGL)

-   Added the function [`invert_selection()`](https://doc.cgal.org/5.5/BGL/structCGAL_1_1Face__filtered__graph.html#aa428541ebbdd35f9a6e9a3ffd60178df) in the class [`Face_filtered_graph`](https://doc.cgal.org/5.5/BGL/structCGAL_1_1Face__filtered__graph.html), which toggles the selected status of a graph: selected faces are deselected, and unselected faces are selected.

[Release 5.4](https://github.com/CGAL/cgal/releases/tag/v5.4)
-----------

Release date: January 2022

### [General changes](https://doc.cgal.org/5.4/Manual/general_intro.html)

-   Added the cmake target `CGAL::CGAL_Basic_viewer` to ease the compilation of programs using
    the basic viewer-based function `CGAL::draw()`. This target will define the macro and link with
    `CGAL_Qt5` target when linked with it.

-   The kernel providing exact constructions and exact predicates
    ([`CGAL::Exact_predicates_exact_constructions_kernel`](https://doc.cgal.org/5.4/Kernel_23/classCGAL_1_1Exact__predicates__exact__constructions__kernel.html))
    is now thread-safe.
    See changes in `2D and 3D Linear Geometry Kernel` for more details.

-   The class `Geomview_stream` and all the dependent features have
    been removed from CGAL. Those features were actually no longer
    supported since CGAL-5.3 but it was not properly announced.

### [Shape Regularization](https://doc.cgal.org/5.4/Manual/packages.html#PkgShapeRegularization) (new package)

-   This package enables to regularize a set of segments and open or closed contours in 2D
    and a set of planes in 3D such that all input objects are rotated and aligned with respect to the
    user-specified conditions. In addition, it provides a global regularization framework that can be
    adjusted for the user needs and any type of geometric objects.

### [Weights](https://doc.cgal.org/5.4/Manual/packages.html#PkgWeights) (new package)

-   This package provides a simple and unified interface to different types of weights.
    In particular, it groups all weights into three category: analytic weights including
    all basic weights which can be computed analytically for a query point with respect to its
    local neighbors in 2D and 3D; barycentric weights, including all weights which can be computed
    for a query point with respect to the vertices of a planar polygon; and weighting regions,
    including all weights which are used to balance other weights.

### [2D Generalized Barycentric Coordinates](https://doc.cgal.org/5.4/Manual/packages.html#PkgBarycentricCoordinates2) (major changes)

-   **Breaking change**: The headers `Segment_coordinates_2.h` and `Triangle_coordinates_2.h` are
    renamed to `segment_coordinates_2.h` and `triangle_coordinates_2.h`.
-   The classes [`Segment_coordinates_2`](https://doc.cgal.org/5.4/Barycentric_coordinates_2/classCGAL_1_1Barycentric__coordinates_1_1Segment__coordinates__2.html)
    and [`Triangle_coordinates_2`](https://doc.cgal.org/5.4/Barycentric_coordinates_2/classCGAL_1_1Barycentric__coordinates_1_1Triangle__coordinates__2.html)
    are deprecated. The free functions [`compute_segment_coordinates_2()`](https://doc.cgal.org/5.4/Barycentric_coordinates_2/classCGAL_1_1Barycentric__coordinates_1_1Segment__coordinates__2.html#a134d363dccaeecb5621fa608fac76eaf)
    and [`compute_triangle_coordinates_2()`](https://doc.cgal.org/5.4/Barycentric_coordinates_2/classCGAL_1_1Barycentric__coordinates_1_1Triangle__coordinates__2.html#a958fee3ad9613d7bfa9d7a976aa3548f)
    are deprecated as well. Instead, the free functions [`segment_coordinates_2()`](https://doc.cgal.org/5.4/Barycentric_coordinates_2/group__PkgBarycentricCoordinates2RefFunctions.html#gab856ca68d37f58e6cdf74c8aac6f4245)
    and [`triangle_coordinates_2()`](https://doc.cgal.org/5.4/Barycentric_coordinates_2/group__PkgBarycentricCoordinates2RefFunctions.html#gaa378786f8996dbcefe7923ebb711e4dd)
    should be used.
-   The enums [`Query_point_location`](https://doc.cgal.org/5.4/Barycentric_coordinates_2/namespaceCGAL_1_1Barycentric__coordinates.html#aedeeb072a2024053a016afd15e591331)
    and [`Type_of_algorithm`](https://doc.cgal.org/5.4/Barycentric_coordinates_2/namespaceCGAL_1_1Barycentric__coordinates.html#a5e5682512438422f23d6080edc49c05b)
    are deprecated. Instead, the enum [`Computation_policy_2`](https://doc.cgal.org/5.4/Barycentric_coordinates_2/namespaceCGAL_1_1Barycentric__coordinates.html#a478bbcec416216b2274ee4b4e97b0e6c)
    should be used.
-   The classes [`Wachspress_2`](https://doc.cgal.org/5.4/Barycentric_coordinates_2/classCGAL_1_1Barycentric__coordinates_1_1Wachspress__2.html),
    [`Discrete_harmonic_2`](https://doc.cgal.org/5.4/Barycentric_coordinates_2/classCGAL_1_1Barycentric__coordinates_1_1Discrete__harmonic__2.html),
    [`Mean_value_2`](https://doc.cgal.org/5.4/Barycentric_coordinates_2/classCGAL_1_1Barycentric__coordinates_1_1Mean__value__2.html),
    and [`Generalized_barycentric_coordinates_2`](https://doc.cgal.org/5.4/Barycentric_coordinates_2/classCGAL_1_1Barycentric__coordinates_1_1Generalized__barycentric__coordinates__2.html)
    are deprecated. As consequence, the concept [`BarycentricCoordinates_2`](https://doc.cgal.org/5.4/Barycentric_coordinates_2/classCGAL_1_1Barycentric__coordinates_1_1BarycentricCoordinates__2.html)
    is deprecated as well. Instead, the classes [`Wachspress_coordinates_2`](https://doc.cgal.org/5.4/Barycentric_coordinates_2/classCGAL_1_1Barycentric__coordinates_1_1Wachspress__coordinates__2.html),
    [`Discrete_harmonic_coordinates_2`](https://doc.cgal.org/5.4/Barycentric_coordinates_2/classCGAL_1_1Barycentric__coordinates_1_1Discrete__harmonic__coordinates__2.html),
    and [`Mean_value_coordinates_2`](https://doc.cgal.org/5.4/Barycentric_coordinates_2/classCGAL_1_1Barycentric__coordinates_1_1Mean__value__coordinates__2.html)
    should be used.
-   Added the class [`Harmonic_coordinates_2`](https://doc.cgal.org/5.4/Barycentric_coordinates_2/classCGAL_1_1Barycentric__coordinates_1_1Harmonic__coordinates__2.html)
    to compute approximate harmonic coordinates in 2D.
    These coordinates satisfy all properties of barycentric coordinates inside any simple polygon.
-   Added a new concept [`DiscretizedDomain_2`](https://doc.cgal.org/5.4/Barycentric_coordinates_2/classCGAL_1_1Barycentric__coordinates_1_1DiscretizedDomain__2.html)
    and a model of this concept called [`Delaunay_domain_2`](https://doc.cgal.org/5.4/Barycentric_coordinates_2/classCGAL_1_1Barycentric__coordinates_1_1Delaunay__domain__2.html),
    which is based on the [Mesh 2](https://doc.cgal.org/5.4/Manual/packages.html#PkgMesh2) package.
    A model of this concept is required to use [`Harmonic_coordinates_2`](https://doc.cgal.org/5.4/Barycentric_coordinates_2/classCGAL_1_1Barycentric__coordinates_1_1Harmonic__coordinates__2.html).
-   Added free functions to compute Wachspress, discrete harmonic, and mean value coordinates.
-   All free functions and classes are now using ranges and property maps.

### [2D and 3D Linear Geometry Kernel](https://doc.cgal.org/5.4/Manual/packages.html#PkgKernel23)

-   Most operations on [`CGAL::Exact_predicates_exact_constructions_kernel`](https://doc.cgal.org/5.4/Kernel_23/classCGAL_1_1Exact__predicates__exact__constructions__kernel.html)
    objects are now thread-safe if [`CGAL::Exact_rational`](https://doc.cgal.org/5.4/Number_types/group__nt__cgal.html#ga0849ff44771b19582218ebdfa5614f64)
    is [`mpq_class`](https://doc.cgal.org/5.3/Number_types/classmpq__class.html) (from `GMPXX`),
    `boost::multiprecision::mpq_rational`
    or [`CGAL::Quotient<CGAL::MP_Float>`](https://doc.cgal.org/5.3/Number_types/classCGAL_1_1MP__Float.html).
    The objects are not atomic though, so the usual restrictions on avoiding race conditions apply.
    For users who do not use threads, this can be disabled with `CGAL_HAS_NO_THREADS`.

-   Added documentation for the class [`Projection_traits_3`](https://doc.cgal.org/5.4/Kernel_23/classCGAL_1_1Projection__traits__3.html),
    which enables the use of 2D algorithms on the projections of 3D data onto an arbitrary plane.

-   Added `construct_centroid_2_object()` and `compute_determinant_2_object()`
    in [`Projection_traits_xy_3`](https://doc.cgal.org/5.4/Kernel_23/classCGAL_1_1Projection__traits__xy__3.html),
    [`Projection_traits_xz_3`](https://doc.cgal.org/5.4/Kernel_23/classCGAL_1_1Projection__traits__xz__3.html),
    and [`Projection_traits_yz_3`](https://doc.cgal.org/5.4/Kernel_23/classCGAL_1_1Projection__traits__yz__3.html)
    classes.

-   Added the functor
    [`NonZeroCoordinateIndex_3`](https://doc.cgal.org/5.4/Kernel_23/classKernel_1_1NonZeroCoordinateIndex__3.html)
    to the concept [`Kernel`](https://doc.cgal.org/5.4/Kernel_23/classKernel.html) with `int operator()(Vector_3)`
    which returns the index of any coordinate of the vector different from zero, or `-1`.

### [dD Kernel](https://doc.cgal.org/5.4/Manual/packages.html#PkgKernelD)

-   Most operations on [`Epeck_d`](https://doc.cgal.org/5.4/Kernel_d/structCGAL_1_1Epeck__d.html)
    objects are now thread-safe, see 2D and 3D Linear Geometry Kernel for details.

### [2D Arrangements](https://doc.cgal.org/5.4/Manual/packages.html#PkgArrangementOnSurface2)

-   **Breaking Change:** The traits function objects `Compare_x_at_limit_2` and `Compare_x_near_limit_2`
    are renamed to `Compare_x_on_boundary_2` and `Compare_x_near_boundary_2`, respectively.

-   A [new hierarchy of traits concepts](https://doc.cgal.org/5.4/Arrangement_on_surface_2/group__PkgArrangementOnSurface2Concepts.html)
    has been introduced.
    It captures all the valid combinations of boundary conditions for the 4 boundary sides of the parameter space.
    The 4 boundaries are Bottom, Top, Left, and Right. Each boundary side can be either contracted, identified, close, open, or oblivious.
    Not all possible combinations are valid. If one side is identified then the other must be as well. Two adjacent sides cannot be contracted.

-   A new geometric traits, [`Arr_geodesic_arc_on_sphere_traits_2`](https://doc.cgal.org/5.4/Arrangement_on_surface_2/classCGAL_1_1Arr__geodesic__arc__on__sphere__traits__2.html)
    has been introduced. It handles arcs of great circles embedded on the unit sphere.

### [2D Regularized Boolean Set-Operations](https://doc.cgal.org/5.4/Manual/packages.html#PkgBooleanSetOperations2)

-   Added an extra parameter (`UsePolylines`) to all free functions (
    [`complement()`](https://doc.cgal.org/5.4/Boolean_set_operations_2/group__boolean__complement.html),
    [`do_intersect()`](https://doc.cgal.org/5.4/Boolean_set_operations_2/group__boolean__do__intersect.html),
    [`intersection()`](https://doc.cgal.org/5.4/Boolean_set_operations_2/group__boolean__intersection.html),
    [`join()`](https://doc.cgal.org/5.4/Boolean_set_operations_2/group__boolean__join.html),
    [`difference()`](https://doc.cgal.org/5.4/Boolean_set_operations_2/group__boolean__difference.html),
    [`symmetric_difference()`](https://doc.cgal.org/5.4/Boolean_set_operations_2/group__boolean__symmetric__difference.html),
    and [`oriented_side`](https://doc.cgal.org/5.4/Boolean_set_operations_2/group__boolean__oriented__side.html))
    to control whether to use `Arr_polyline_traits_2` as default traits. It is the new default as it provides better performances in general.

### [3D Mesh Generation](https://doc.cgal.org/5.4/Manual/packages.html#PkgMesh3)

-   Added support of weighted images for an improved quality of meshes generated from labeled images,
    along with a function [`CGAL::Mesh_3::generate_label_weights()`](https://doc.cgal.org/5.4/Mesh_3/namespaceCGAL_1_1Mesh__3.html#ae5914bf77180ff8948c08046154ee727)
    to generate the weights.

### [Polygon Mesh Processing](https://doc.cgal.org/5.4/Manual/packages.html#PkgPolygonMeshProcessing)

-   Added the function [`CGAL::Polygon_mesh_processing::match_faces()`](https://doc.cgal.org/5.4/Polygon_mesh_processing/group__measure__grp.html#ga10f7cd81645bafe936ac5eb4e58e67ef),
    which, given two polygon meshes, identifies their common faces as well as faces present in only either of them.

-   Added the functions: [`CGAL::Polygon_mesh_processing::bounded_error_Hausdorff_distance()`](https://doc.cgal.org/5.4/Polygon_mesh_processing/group__PMP__distance__grp.html#ga6d4ecea831c33ac10eec42b5021fc183)
    that computes an estimate of the one-sided Hausdorff distance between two triangle meshes which
    is bounded by a user-specified error bound; [`CGAL::Polygon_mesh_processing::bounded_error_symmetric_Hausdorff_distance()`](https://doc.cgal.org/5.4/Polygon_mesh_processing/group__PMP__distance__grp.html#ga9a7a682b5d9523135c8502e72117dffd)
    that computes an estimate of the symmetric Hausdorff distance bounded by a user-specified error bound;
    and [`CGAL::Polygon_mesh_processing::is_Hausdorff_distance_larger()`](https://doc.cgal.org/5.4/Polygon_mesh_processing/group__PMP__distance__grp.html#gab19e751107025a443e86baa9763aebf3)
    that returns `true` if the bounded-error Hausdorff distance between two meshes is larger than the user-specified
    max distance.

-   Added the functions [`CGAL::Polygon_mesh_processing::squared_edge_length()`](https://doc.cgal.org/5.4/Polygon_mesh_processing/group__measure__grp.html#ga30fa03722cd7aa599f6dcb115f54fec5)
    and [`CGAL::Polygon_mesh_processing::squared_face_area()`](https://doc.cgal.org/5.4/Polygon_mesh_processing/group__measure__grp.html#ga6eda3738815fd678df225f79ccfc3e03),
    which, compared to [`CGAL::Polygon_mesh_processing::edge_length()`](https://doc.cgal.org/5.4/Polygon_mesh_processing/group__measure__grp.html#gae1674775d9fecada7f25710f425cff3a)
    and [`CGAL::Polygon_mesh_processing::face_area()`](https://doc.cgal.org/5.4/Polygon_mesh_processing/group__measure__grp.html#ga6a1d7a825c09490b1e6613295343482b),
    enable avoiding square-root operations.

-   Added more functions in the [visitor of the corefinement based methods](https://doc.cgal.org/5.4/Polygon_mesh_processing/classPMPCorefinementVisitor.html)
    to track all vertex creations.

-   Added an option to [`CGAL::Polygon_mesh_processing::self_intersections()`](https://doc.cgal.org/5.4/Polygon_mesh_processing/group__PMP__intersection__grp.html#gaf19c80ec12cbff7ebe9e69453f1d40b8)
    to report only a limited number of intersections (`maximum_number()`).

### [The Heat Method](https://doc.cgal.org/5.4/Manual/packages.html#PkgHeatMethod)

-   **Breaking change**: Added the functor `Compute_squared_length_3` providing `operator(const Vector_3& v)`,
    which computes the squared length of `v`, to the [`HeatMethodTraits_3`](https://doc.cgal.org/5.4/Heat_method_3/classHeatMethodTraits__3.html)
    concept.

### [Point Set Processing](https://doc.cgal.org/5.4/Manual/packages.html#PkgPointSetProcessing3)

-   Added support for [`libpointmatcher::GenericDescriptorOutlierFilter`](https://github.com/ethz-asl/libpointmatcher)
    that enables providing a map from a point to a weight associated with this point.

### [Shape Detection](https://doc.cgal.org/5.4/Manual/packages.html#PkgShapeDetection)

-   Added new shapes to the Region Growing algorithm on a point set: circles in 2D, spheres in 3D,
    and cylinders in 3D.

###  [CGAL and Solvers](https://doc.cgal.org/5.4/Manual/packages.html#PkgSolverInterface)

-   Added support for the [OSQP solver](https://osqp.org/). This solver enables to efficiently compute
    the convex Quadratic Programming (QP) problems arising in the context of several packages.


[Release 5.3](https://github.com/CGAL/cgal/releases/tag/v5.3)
-----------

Release date: July 2021

### [General changes](https://doc.cgal.org/5.3/Manual/general_intro.html)

-   The support for the compiled version of CGAL is dropped. Only the header-only version is supported.

-   On Windows, the type used for [`CGAL::Exact_rational`](https://doc.cgal.org/5.3/Number_types/group__nt__cgal.html#ga0849ff44771b19582218ebdfa5614f64),
    in `Epick` and indirectly (through [`Lazy_exact_nt`](https://doc.cgal.org/5.3/Number_types/classCGAL_1_1Lazy__exact__nt.html))
   `Epeck` may now be `boost::multiprecision::mpq_rational`, as has been the case on other platforms
   for several releases. This depends on various options and is added to a list that includes
   [`mpq_class`](https://doc.cgal.org/5.3/Number_types/classmpq__class.html),
   [`CGAL::Gmpq`](https://doc.cgal.org/5.3/Number_types/classCGAL_1_1Gmpq.html),
   [`leda_rational`](https://doc.cgal.org/5.3/Number_types/classleda__rational.html)
   and [`CGAL::Quotient<CGAL::MP_Float>`](https://doc.cgal.org/5.3/Number_types/classCGAL_1_1MP__Float.html).

### [Quadtrees, Octrees, and Orthtrees](https://doc.cgal.org/5.3/Manual/packages.html#PkgOrthtree) (new package)

-   This package implements a tree data structure in which each node encloses a hypercubic section
    of space and each non-leave node has hypercubic children whose edge lengths are half its edge length.
    Such a data structure is known as a quadtree in 2D, an octree in 3D, and is generalized
    as an "orthtree" in higher dimensions.

### [Triangulations on the Sphere](https://doc.cgal.org/5.3/Manual/packages.html#PkgTriangulationOnSphere2) (new package)

-   This package enables the construction and manipulation of Delaunay triangulations on the 2-sphere.
    Triangulations are built incrementally and can be modified by insertion or removal of vertices.
    Point location querying and primitives to build the dual Voronoi diagram are provided.

### File Input / Output

-   Point set, polygon soup, and polygon mesh file I/O functions have been harmonized and documented:
    -   Point set I/O functions can be found in the packages [Point_set_processing_3](https://doc.cgal.org/5.3/Manual/packages.html#PkgPolygonMeshProcessing), and [Point_set_3](https://doc.cgal.org/5.3/Manual/packages.html#PkgPointSet3).
    -   Polygon mesh I/O functions can be found in the package [BGL](https://doc.cgal.org/5.3/Manual/packages.html#PkgBGL).
    -   Polygon soup I/O can be found in the package [Stream_support](https://doc.cgal.org/5.3/Manual/packages.html#PkgStreamSupport).

A comprehensive list of the supported file formats is available in the Stream_support package
[here](https://doc.cgal.org/5.3/Stream_support/index.html#IOstreamSupportedFormats);
inversely, the following [page](https://doc.cgal.org/5.3/Stream_support/IOStreamSupportedFileFormats.html)
can be used to find out which CGAL data structures can be used given a specific file format.

### [Requirements](https://doc.cgal.org/5.3/Manual/thirdparty.html)

-   The CMake minimal version is now `3.14`.
-   The GNU compiler g++ versions 6 and 7 are no longer tested. Only version 8.3 or later are supported

### [2D and 3D Linear Geometry Kernel](https://doc.cgal.org/5.3/Manual/packages.html#PkgKernel23)

-   Added `is_translation()`, `is_scaling()`, `is_reflection()`, and `is_rotation()` to the classes
    [`Aff_transformation_2`](https://doc.cgal.org/5.3/Kernel_23/classCGAL_1_1Aff__transformation__2.html)
    and [`Aff_transformation_3`](https://doc.cgal.org/5.3/Kernel_23/classCGAL_1_1Aff__transformation__3.html),
    which enable determining if the transformations use a specialized representation internally.

### [2D Regularized Boolean Set-Operations](https://doc.cgal.org/5.3/Manual/packages.html#PkgBooleanSetOperations2)
-   Added documentation for the free functions [`oriented_side(const Point_2& p, ....)`](https://doc.cgal.org/5.3/Boolean_set_operations_2/group__boolean__oriented__side.html)
    that accept a point and a polygon.
-   Documentation has been improved across the whole package.

### [Polygon Mesh Processing](https://doc.cgal.org/5.3/Manual/packages.html#PkgPolygonMeshProcessing)

-   Added the class [`CGAL::Polyhedral_envelope`](https://doc.cgal.org/5.3/Polygon_mesh_processing/structCGAL_1_1Polyhedral__envelope.html),
    providing a way to quickly check if a primitive (point, segment, or triangle)
    is within a polyhedral envelope around a set of triangles. It is based on the work of
    Bolun Wang, Teseo Schneider, Yixin Hu, Marco Attene, and Daniele Panozzo.
    "Exact and efficient polyhedral envelope containment check." (ACM Trans. Graph., 39-4, July 2020).
-   Added more functions in the [visitor of the corefinement based methods](https://doc.cgal.org/5.3/Polygon_mesh_processing/classPMPCorefinementVisitor.html)
    to track all edge creations.

### [Surface Mesh Topology](https://doc.cgal.org/5.3/Manual/packages.html#PkgSurfaceMeshTopologySummary)
-   Added the function [`CGAL::Surface_mesh_topology::Curves_on_surface_topology::is_homotopic_to_simple_cycle()`](https://doc.cgal.org/5.3/Surface_mesh_topology/classCGAL_1_1Surface__mesh__topology_1_1Curves__on__surface__topology.html#a8d7c4cba2cf2cff542f5cd93117233db),
    which can be used to determine whether a closed path on a surface mesh can be continuously
    transformed to a cycle without self intersection.

### [Surface Mesh Simplification](https://doc.cgal.org/5.3/Manual/packages.html#PkgSurfaceMeshSimplification)
-   Added a filtering mechanism so that costly tests get only applied to the next candidate for the edge collapse.
-   Added the class [`Polyhedral_envelope_filter`](https://doc.cgal.org/5.3/Surface_mesh_simplification/classCGAL_1_1Surface__mesh__simplification_1_1Polyhedral__envelope__filter.html),
    which enables to perform mesh simplification  inside a polyhedral envelope of the input mesh.

### [2D Polyline Simplification](https://doc.cgal.org/5.3/Manual/packages.html#PkgPolylineSimplification2)
-   When polylines have common subsequences of vertices, these subsequences may now be simplifified simultaneously.

### [dD Triangulations](https://doc.cgal.org/5.3/Manual/packages.html#PkgTriangulations)
-   Added the function [`insert_if_in_star()`](https://doc.cgal.org/5.3/Triangulation/classCGAL_1_1Regular__triangulation.html#aa8df2d138f341939e834bcdd7cb6c71a)
    to the class [`CGAL::Regular_triangulation`](https://doc.cgal.org/5.3/Triangulation/classCGAL_1_1Regular__triangulation.html),
    which enables users to insert a point `p` in a regular triangulation on the condition that `p`
    appears post-insertion in the star of a user-specified, existing vertex.

### [2D and 3D Alpha Shapes](https://doc.cgal.org/5.3/Manual/packages.html#PkgAlphaShapes2)
-   **Breaking change**: The following deprecated classes have been removed: `Alpha_shape_euclidean_traits_2`,
    `Weighted_alpha_shape_euclidean_traits_2`, `Alpha_shape_euclidean_traits_3`, and
    `Weighted_alpha_shape_euclidean_traits_3`. All CGAL kernel can be used directly as models
    of the concepts of the 2D and 3D Alpha Shape packages.

### [Classification](https://doc.cgal.org/5.3/Manual/packages.html#PkgClassification)
-   **Breaking change**: the support for TensorFlow has been dropped; the
    classifier `CGAL::TensorFlow::Neural_network_classifier` has been removed.


[Release 5.2](https://github.com/CGAL/cgal/releases/tag/v5.2)
-----------

Release date: December 2020

### [dD Geometry Kernel](https://doc.cgal.org/5.2/Manual/packages.html#PkgKernelD)

-   The kernels [`Epick_d`](https://doc.cgal.org/5.2/Kernel_d/structCGAL_1_1Epick__d.html)
    and [`Epeck_d`](https://doc.cgal.org/5.2/Kernel_d/structCGAL_1_1Epeck__d.html) gain two new functors:
    [`Compute_power_product_d`](https://doc.cgal.org/5.2/Kernel_d/classCGAL_1_1Epeck__d_1_1Compute__power__product__d.html)
    and [`Construct_power_sphere_d`](https://doc.cgal.org/5.2/Kernel_d/classCGAL_1_1Epeck__d_1_1Construct__power__sphere__d.html),
    to deal with weighted points.

### [CGAL and the Boost Graph Library (BGL)](https://doc.cgal.org/5.2/Manual/packages.html#PkgBGL)

-   Added a convenience header, [`CGAL/boost/graph/graph_traits_inheritance_macros.h`](https://doc.cgal.org/5.2/BGL/graph__traits__inheritance__macros_8h.html),
    which enables easily making any class inheriting from a model of a face graph concept, a model of the same concept.
-   Added the function [`can_add_face()`](https://doc.cgal.org/5.2/BGL/group__PkgBGLEulerOperations.html#ga7dc63595108097b6e28b04fe962135f0),
    which tests whether a new face defined by a range of vertices can be added.

### [3D Fast Intersection and Distance Computation (AABB Tree)](https://doc.cgal.org/5.2/Manual/packages.html#PkgAABBTree)

-   Added the move constructor and the assignment operator to the
    [AABB Tree](https://doc.cgal.org/5.2/AABB_tree/classCGAL_1_1AABB__tree.html) class.

### [2D Arrangements](https://doc.cgal.org/5.2/Manual/packages.html#PkgArrangementOnSurface2)

-   Replaced the use of legacy
    [`CGAL::Object`](https://doc.cgal.org/5.2/STL_Extension/classCGAL_1_1Object.html)
    to modern `boost::variant`.
-   Changed make-x-monotone return type from legacy
    [`CGAL::Object`](https://doc.cgal.org/5.2/STL_Extension/classCGAL_1_1Object.html)
    to `boost::variant` in all traits concepts and models.
    As there exists an implicit conversion from `boost::variant` to `CGAL::Object`,
    the new code is backward compatible. However, it is recommended that all calls
    to the make-x-monotone functions are fixed to use the new return type.
-   Changed [`decompose()`](https://doc.cgal.org/5.2/Arrangement_on_surface_2/group__PkgArrangementOnSurface2Funcs.html#gae20b2917f6de15db9bf025f83abf8e89)
    interface to use `boost::variant` instead of legacy
    [`CGAL::Object`](https://doc.cgal.org/5.2/STL_Extension/classCGAL_1_1Object.html)
    As explained above, the code is backward compatible. However, it is recommended
    that all calls to `decompose()` are fixed to use the new interface.

### [Surface Mesh](https://doc.cgal.org/5.2/Manual/packages.html#PkgSurfaceMesh)

-   Added the function [`clear_without_removing_property_maps()`](https://doc.cgal.org/5.2/Surface_mesh/classCGAL_1_1Surface__mesh.html#aad000a07a5ada30536f194b28b59d111)
    to clear a mesh but keep all the created property maps added.
-   Added the functions [`remove_property_maps<Index_type>()`](https://doc.cgal.org/5.2/Surface_mesh/classCGAL_1_1Surface__mesh.html#a2a3dd8c01f7fba7b640d85bfd1c41d90)
    and [`remove_all_property_maps()`](https://doc.cgal.org/5.2/Surface_mesh/classCGAL_1_1Surface__mesh.html#a5696da09300f3d0eafed117668bb3bec)
    to remove all added property maps by index type or all of them respectively.
-   Added the functions [`set_recycle_garbage()`](https://doc.cgal.org/5.2/Surface_mesh/classCGAL_1_1Surface__mesh.html#a40ada5068bf6d529a511c46767dfd21d)
    and [`does_recycle_garbage()`](https://doc.cgal.org/5.2/Surface_mesh/classCGAL_1_1Surface__mesh.html#a081a87aaf7e56e6b4f9afba99967f8f4)
    to the class `Surface_mesh`.

### [Polygon Mesh Processing](https://doc.cgal.org/5.2/Manual/packages.html#PkgPolygonMeshProcessing)

-   Added a visitor to the functions
    [`CGAL::Polygon_mesh_processing::triangulate_face()`](https://doc.cgal.org/5.2/Polygon_mesh_processing/group__PMP__meshing__grp.html#ga70d65044f8c7309c24ade88fa280124a)
    and [`CGAL::Polygon_mesh_processing::triangulate_faces()`](https://doc.cgal.org/5.2/Polygon_mesh_processing/group__PMP__meshing__grp.html#gacaaff4d520500c530d9c3d5ebe2a0760),
    that enables the user to keep track of the newly created faces through the triangulation process.
-   Added an option in [`CGAL::Polygon_mesh_processing::corefine()`](https://doc.cgal.org/5.2/Polygon_mesh_processing/group__PMP__corefinement__grp.html#ga6447dee822aaf92016f34512ce0b3456),
    [`CGAL::Polygon_mesh_processing::split()`](https://doc.cgal.org/5.2/Polygon_mesh_processing/group__PMP__corefinement__grp.html#gaa491feee9e41f725332bea0ea1215578)
    and [`CGAL::Polygon_mesh_processing::clip()`](https://doc.cgal.org/5.2/Polygon_mesh_processing/group__PMP__corefinement__grp.html#ga30082762ba2d947cba304e2884d96a99)
    functions, which enable the operations to be performed on a mesh with
    self-intersections present in the intersection area.
-   Added an optional range parameter to [`CGAL::Polygon_mesh_processing::stitch_borders()`](https://doc.cgal.org/5.2/Polygon_mesh_processing/group__PMP__repairing__grp.html#ga8ae4352e67d2b099994ac8990c13bd41),
    which can be used to specify which boundary cycles are eligible for stitching.

### [Surface Mesh Parameterization](https://doc.cgal.org/5.2/Manual/packages.html#PkgSurfaceMeshParameterization)

-   Added a new parameterization method, [Iterative Authalic Parameterization](https://doc.cgal.org/5.2/Surface_mesh_parameterization/index.html#title11).
    It is based on the work of Jain, Hardik, Manuel Wollhaf, and Olaf Hellwich,
    "Learning to Reconstruct Symmetric Shapes using Planar Parameterization of 3D Surface."
    (IEEE International Conference on Computer Vision Workshops, 2019).

### [Classification](https://doc.cgal.org/5.2/Manual/packages.html#PkgClassification)

-   **Breaking change**: new IO format for the [`ETHZ::Random_Forest`](https://doc.cgal.org/5.2/Classification/classCGAL_1_1Classification_1_1ETHZ_1_1Random__forest__classifier.html) classifier:
    a conversion function from the outdated format to the new one is provided.

-   Added new functions to the class [`CGAL::Classification::Evaluation`](https://doc.cgal.org/5.2/Classification/classCGAL_1_1Classification_1_1Evaluation.html):
    [`append()`](https://doc.cgal.org/5.2/Classification/classCGAL_1_1Classification_1_1Evaluation.html#a20c5fc43af44c96ce0cae40375be934f)
    to enrich the evaluation with additional results;
    [`confusion()`](https://doc.cgal.org/5.2/Classification/classCGAL_1_1Classification_1_1Evaluation.html#a706a85bb1deefee350ce71855bc023e9)
    to access the confusion matrix;
    output functions to save the evaluation to and `ASCII` or `HTML` stream.
-   Added a new operator, [`CGAL::Classification::feature_cast<>`](https://doc.cgal.org/5.2/Classification/group__PkgClassificationFeature.html#gaf4b1504270f25061f63f05743a17e5d1),
    for easy conversions.
-   The classes [`CGAL::Classification::Feature_set`](https://doc.cgal.org/5.2/Classification/classCGAL_1_1Classification_1_1Feature__set.html)
    and [`CGAL::Classification::Label_set`](https://doc.cgal.org/5.2/Classification/classCGAL_1_1Classification_1_1Label__set.html)
    are now models of the concept [`Range`](https://doc.cgal.org/5.2/Circulator/classRange.html).
-   The class [`CGAL::Classification::Label`](https://doc.cgal.org/5.2/Classification/classCGAL_1_1Classification_1_1Label.html)
    now has attributes `index`, `standard_index` and `color`,
    with automatic selection if the ASPRS standard names are used.
-   Added new functions in [`CGAL::Classification::Point_set_feature_iterator`](https://doc.cgal.org/5.2/Classification/classCGAL_1_1Classification_1_1Point__set__feature__generator.html),
    to enable users to select which features should be generated.
-   Added a new function, [`CGAL::Classification::Label_set::is_valid_ground_truth()`](https://doc.cgal.org/5.2/Classification/classCGAL_1_1Classification_1_1Label__set.html#adeb3b046f640c091b1f123e982386e43),
    to help users check if a ground truth matches a given label set.

### [Point Set Processing](https://doc.cgal.org/5.2/Manual/packages.html#PkgPointSetProcessing3)

-   Added a function [`CGAL::scanline_orient_normals()`](https://doc.cgal.org/5.2/Point_set_processing_3/group__PkgPointSetProcessing3Algorithms.html#ga221d4efde44f42aefe153cb927138efe),
    which orients a point cloud by estimating a line of sight.

### [3D Convex Hulls](https://doc.cgal.org/5.2/Manual/packages.html#PkgConvexHull3)

-   Added the function [`CGAL::halfspace_intersection_interior_point_3()`](https://doc.cgal.org/5.2/Convex_hull_3/group__PkgConvexHull3Functions.html#ga9a1ead3126e42fbf46ef269466cddc8f),
    which can be used to retrieve the point that is the most interior a convex closed volume
    defined by the intersection of a set of halfspaces.

### [3D Triangulations](https://doc.cgal.org/5.2/Manual/packages.html#PkgTriangulation3)

-   Added new classes and functions to visit the cells and simplices intersected by a line segment,
    see Sections [Segment Cell Iterator](https://doc.cgal.org/5.2/Triangulation_3/classCGAL_1_1Triangulation__3.html#amgrp0d087ed77bb99ca595c92d2cd2ab59b9)
    and [Segment Simplex Iterator](https://doc.cgal.org/5.2/Triangulation_3/classCGAL_1_1Triangulation__3.html#amgrp2447c1d2dce281951a0a4d8aecd3f35d), respectively.


[Release 5.1](https://github.com/CGAL/cgal/releases/tag/v5.1)
-----------

Release date: September 2020

### [Tetrahedral Remeshing](https://doc.cgal.org/5.1/Manual/packages.html#PkgTetrahedralRemeshing) (new package)

-   This package implements a tetrahedral isotropic remeshing algorithm,
    that improves the quality of tetrahedra in terms of dihedral angles,
    while targeting a given edge length.

    See also the associated [blog entry](https://www.cgal.org/2020/08/07/Tetrahedral-remeshing/).

### [Surface Mesh Topology](https://doc.cgal.org/5.1/Manual/packages.html#PkgSurfaceMeshTopologySummary) (new package)

-   This package enables the computation of some topological invariants of surfaces, such as:
    - test if two (closed) curves on a combinatorial surface are homotopic. Users can choose
      between free homotopy and homotopy with fixed endpoints;
    - test is a curve is contractible;
    - compute shortest non-contractible cycles on a surface, with or without weights on edges.

    See also the associated [blog entry](https://www.cgal.org/2020/05/08/Surface_mesh_topology/).

### [Optimal Bounding Box](https://doc.cgal.org/5.1/Manual/packages.html#PkgOptimalBoundingBox) (new package)

-   This package implements an optimization algorithm that aims to construct a close approximation
    of the *optimal bounding box* of a mesh or a point set, which is defined as the smallest
    (in terms of volume) bounding box that contains a given mesh or point set.

    See also the associated [blog entry](https://www.cgal.org/2020/04/20/Optimal_bounding_box/).

### Installation

-   The CGAL\_Core library no longer requires `Boost.Thread`, even if the g++ compiler is used.
-   The minimal supported version of Boost is now 1.66.0.

### [Tutorials](https://doc.cgal.org/5.1/Manual/tutorials.html)

-   Two new, detailed tutorials have been added:
    - [Surface Reconstruction from Point Clouds](https://doc.cgal.org/5.1/Manual/tuto_reconstruction.html),
      which goes over a typical full processing pipeline in a CGAL environment.
    - [Geographic Information Systems (GIS)](https://doc.cgal.org/5.1/Manual/tuto_gis.html),
      which demonstrates usage of CGAL data structures and algorithms in the context of a typical GIS application.

    Both tutorials provide complete code.

### [2D and 3D Linear Geometry Kernel](https://doc.cgal.org/5.1/Manual/packages.html#PkgKernel23)

-   Added the functor [`CompareSignedDistanceToLine_2`](https://doc.cgal.org/5.1/Kernel_23/classKernel_1_1CompareSignedDistanceToLine__2.html)
    to the 2D/3D [`Kernel`](https://doc.cgal.org/5.1/Kernel_23/classKernel.html) concept to compare
    the signed distance of two points to a line, or the line passing through two given points.
    Corresponding functors in the model ([`Compare_signed_distance_to_line_2`](https://doc.cgal.org/5.1/Kernel_23/classKernel.html#a066d07dd592ac36ba7ee90988abd349f)) are also added.

### [dD Geometry Kernel](https://doc.cgal.org/5.1/Manual/packages.html#PkgKernelD)

-   The kernels [`Epick_d`](https://doc.cgal.org/5.1/Kernel_d/structCGAL_1_1Epick__d.html)
    and [`Epeck_d`](https://doc.cgal.org/5.1/Kernel_d/structCGAL_1_1Epeck__d.html) gain two new functors:
    [`Power_side_of_bounded_power_sphere_d`](https://doc.cgal.org/5.1/Kernel_d/classCGAL_1_1Epeck__d_1_1Power__side__of__bounded__power__sphere__d.html)
    and [`Compute_squared_radius_smallest_orthogonal_sphere_d`](https://doc.cgal.org/5.1/Kernel_d/classCGAL_1_1Epeck__d_1_1Compute__squared__radius__smallest__orthogonal__sphere__d.html).
    Those are essential for the computation of weighted alpha-complexes.

### [Surface Mesh](https://doc.cgal.org/5.1/Manual/packages.html#PkgSurfaceMesh)

-   **Breaking change**: The function [`CGAL::Surface_mesh::clear()`](https://doc.cgal.org/5.1/Surface_mesh/classCGAL_1_1Surface__mesh.html#a247d4ad3e6b106ae22e5306203812642)
    now removes all non-default properties instead of just emptying them.

### [CGAL and the Boost Graph Library (BGL)](https://doc.cgal.org/5.1/Manual/packages.html#PkgBGL)

-   Added the function [`CGAL::alpha_expansion_graphcut()`](https://doc.cgal.org/5.1/BGL/group__PkgBGLPartition.html#ga79c3f58b577af51d1140450729d38f22),
    which regularizes a multi-label partition over a user-defined graph.
-   Added the function [`CGAL::regularize_face_selection_borders()`](https://doc.cgal.org/5.1/BGL/group__PkgBGLSelectionFct.html#gac71322b0cc7d7d59447531d5e5e345b6),
    which uses this alpha expansion graphcut to regularize the borders of a selected faces on a triangle mesh.
-   Added the function [`CGAL::set_triangulation_ids()`](https://doc.cgal.org/5.1/BGL/group__BGLGraphExternalIndices.html#ga1a22cf8bdde32fcdf1a4a78966eed630),
    which must be used to initialize vertex, edge, and face indices of a triangulation meant to be used with BGL algorithms.

### [3D Fast Intersection and Distance Computation (AABB Tree)](https://doc.cgal.org/5.1/Manual/packages.html#PkgAABBTree)

-   The behavior of the internal search tree used to accelerate distance queries has changed:
    usage of the internal search tree will now be enabled by default, and its construction
    will be triggered by the first distance query. Automatic construction and usage can be disabled
    by calling [`CGAL::AABB_tree::do_not_accelerate_distance_queries()`](https://doc.cgal.org/5.1/AABB_tree/classCGAL_1_1AABB__tree.html#abde62f52ccdf411847151aa5000ba4a4)
    before the first distance query, and the tree can be built at any moment by calling
    [`CGAL::AABB_tree::accelerate_distance_queries()`](https://doc.cgal.org/5.1/AABB_tree/classCGAL_1_1AABB__tree.html#a5d3877d3f2afbd09341eb4b8c230080b).
-   **Breaking change**: [`CGAL::AABB_tree::accelerate_distance_queries()`](https://doc.cgal.org/5.1/AABB_tree/classCGAL_1_1AABB__tree.html#a5d3877d3f2afbd09341eb4b8c230080b)
    and [`CGAL::AABB_tree::do_not_accelerate_distance_queries()`](https://doc.cgal.org/5.1/AABB_tree/classCGAL_1_1AABB__tree.html#abde62f52ccdf411847151aa5000ba4a4)
    are no longer `const` functions.

### [2D Arrangements](https://doc.cgal.org/5.1/Manual/packages.html#PkgArrangementOnSurface2)

 -   Changed intersection return type from legacy [`CGAL::Object`](https://doc.cgal.org/5.1/STL_Extension/classCGAL_1_1Object.html)
     to modern `boost::variant` in all traits concepts and models.
     As there exists an implicit conversion from `boost::variant` to `CGAL::Object`, the
     new code is backward compatible. However, it is recommended that all calls
     to the intersection functions are fixed to use the new return type.

### [2D Regularized Boolean Set-Operations](https://doc.cgal.org/5.1/Manual/packages.html#PkgBooleanSetOperations2)

 -   Changed intersection return type from legacy [`CGAL::Object`](https://doc.cgal.org/5.1/STL_Extension/classCGAL_1_1Object.html)
     to modern `boost::variant` in the concept [`ArrDirectionalTraits::Intersect_2`](https://doc.cgal.org/5.1/Boolean_set_operations_2/namespaceArrDirectionalTraits.html)
     and its models.

### [2D Minkowski Sums](https://doc.cgal.org/5.1/Manual/packages.html#PkgMinkowskiSum2)

 -   Changed intersection return type from legacy [`CGAL::Object`](https://doc.cgal.org/5.1/STL_Extension/classCGAL_1_1Object.html)
     to modern `boost::variant` in the (internally used) model `Arr_labeled_traits_2`.

### [dD Spatial Searching](https://doc.cgal.org/5.1/Manual/packages.html#PkgSpatialSearchingD)

-   The kd-tree can now be built in parallel: [`CGAL::Kd_tree::build()`](https://doc.cgal.org/5.1/Spatial_searching/classCGAL_1_1Kd__tree.html#a8559dbe4d7136fbc8ebab5ee290cbe06)
    is given an optional template parameter `ConcurrencyTag` (default
    value remains [`CGAL::Sequential_tag`](https://doc.cgal.org/5.1/STL_Extension/structCGAL_1_1Sequential__tag.html)
    for backward compatibility).
-   Improved the performance of the kd-tree in some cases:
    - Not storing the points coordinates inside the tree usually
      generates a lot of cache misses, leading to non-optimal
      performance. This is the case for example
      when indices are stored inside the tree, or to a lesser extent when the points
      coordinates are stored in a dynamically allocated array (e.g., [`Epick_d`](https://doc.cgal.org/5.1/Kernel_d/structCGAL_1_1Epick__d.html)
      with dynamic dimension) &mdash; we says "to a lesser extent" because the points
      are re-created by the kd-tree in a cache-friendly order after its construction,
      so the coordinates are more likely to be stored in a near-optimal order
      on the heap.
      In these cases, the new `EnablePointsCache` template parameter of the
      [`CGAL::Kd_tree`](https://doc.cgal.org/5.1/Spatial_searching/classCGAL_1_1Kd__tree.html)
      class can be set to `CGAL::Tag_true`. The points coordinates
      will then be cached in an optimal way. This will increase memory
      consumption but provides better search performance. See the updated
      [`GeneralDistance`](https://doc.cgal.org/5.1/Spatial_searching/classGeneralDistance.html)
      and [`FuzzyQueryItem`](https://doc.cgal.org/5.1/Spatial_searching/classFuzzyQueryItem.html)
      concepts for additional requirements when using such a cache.
    - In most cases (e.g., Euclidean distance), the distance computation
      algorithm knows before its end that the distance will be greater
      than or equal to some given value. This is used in the (orthogonal)
      k-NN search to interrupt some distance computations before its end,
      saving precious milliseconds, in particular in medium-to-high dimension.

### [Intersecting Sequences of dD Iso-oriented Boxes](https://doc.cgal.org/5.1/Manual/packages.html#PkgBoxIntersectionD)

-   Added parallel versions of the functions
    [`CGAL::box_intersection_d()`](https://doc.cgal.org/5.1/Box_intersection_d/group__PkgBoxIntersectionD__box__intersection__d.html)
    and [`CGAL::box_self_intersection_d()`](https://doc.cgal.org/5.1/Box_intersection_d/group__PkgBoxIntersectionD__box__self__intersection__d.html).

### [Spatial Sorting](https://doc.cgal.org/5.1/Manual/packages.html#PkgSpatialSorting)

-   Added parallel versions of the functions
    [`CGAL::hilbert_sort()`](https://doc.cgal.org/5.1/Spatial_sorting/group__PkgSpatialSortingFunctions.html#ga9da67204747ac19dff65f9c9ff2fca9e)
    and [`CGAL::spatial_sort()`](https://doc.cgal.org/5.1/Spatial_sorting/group__PkgSpatialSortingFunctions.html#ga7c597c11a3b3859234ff68526cead84d)
    in 2D and 3D when the median policy is used.
    The parallel versions use up to four threads in 2D, and up to eight threads in 3D.

### [3D Convex Hulls](https://doc.cgal.org/5.1/Manual/packages.html#PkgConvexHull3)

-   A new overload for [`CGAL::convex_hull_3()`](https://doc.cgal.org/5.1/Convex_hull_3/group__PkgConvexHull3Functions.html#gaa02a3013808fc9a2e5e2f42b9fde8e30)
    that takes a model of [`VertexListGraph`](https://doc.cgal.org/5.1/BGL/classVertexListGraph.html) has been added.
-   The long-deprecated function `CGAL::convex_hull_3_to_polyhedron_3()` has been removed.
    The function [`CGAL::convex_hull_3_to_face_graph()`](https://doc.cgal.org/5.1/Convex_hull_3/group__PkgConvexHull3Functions.html#ga2750f7f197588ed643679835c748c671)
    should be used instead.

### [Polygon Mesh Processing](https://doc.cgal.org/5.1/Manual/packages.html#PkgPolygonMeshProcessing)

-   Added the function [`CGAL::Polygon_mesh_processing::volume_connected_component()`](https://doc.cgal.org/5.1/Polygon_mesh_processing/group__PMP__orientation__grp.html#ga133e58280959c152770525f27bb42b91),
    which can be used to get information about the nesting of the connected components of a given triangle mesh and about
    the volumes defined.
-   Added the function [`CGAL::Polygon_mesh_processing::remove_connected_components_of_negligible_size()`](https://doc.cgal.org/5.1/Polygon_mesh_processing/group__PMP__repairing__grp.html#gac544fcaba1d59d330a3a1536caff392a),
    which can be used to remove connected components whose area or volume is under a certain threshold.
    Area and volume thresholds are either specified by the user or deduced from the bounding box of the mesh.
-   Added a new named parameter for [`CGAL::Polygon_mesh_processing::keep_large_connected_components()`](https://doc.cgal.org/5.1/Polygon_mesh_processing/group__keep__connected__components__grp.html#ga48e7b3e6922ee78cf8ce801e3e325d9a)
    and [`CGAL::Polygon_mesh_processing::remove_connected_components_of_negligible_size`](https://doc.cgal.org/5.1/Polygon_mesh_processing/group__PMP__repairing__grp.html#gac544fcaba1d59d330a3a1536caff392a),
    which can be used to perform a dry run of the operation, meaning that the function will return the number of connected
    components that would be removed with the specified threshold, but without actually removing them.
-   Added the function [`CGAL::Polygon_mesh_processing::split()`](https://doc.cgal.org/5.1/Polygon_mesh_processing/group__PMP__corefinement__grp.html#gaa491feee9e41f725332bea0ea1215578),
    which can be used to split meshes along a mesh or a plane.
-   Added the function [`CGAL::Polygon_mesh_processing::split_connected_components()`](https://doc.cgal.org/5.1/Polygon_mesh_processing/group__keep__connected__components__grp.html#ga9ddd1e4b915a4232b1ce5611985302aa)
    to split a single mesh containing several connected components into several meshes containing one connected component.
-   Added the functions [`CGAL::Polygon_mesh_processing::merge_reversible_connected_components()`](https://doc.cgal.org/5.1/Polygon_mesh_processing/group__PMP__orientation__grp.html#gae25c1198a89c53d5df2f29dd57fda5ca),
    [`CGAL::Polygon_mesh_processing::duplicate_non_manifold_edges_in_polygon_soup()`](https://doc.cgal.org/5.1/Polygon_mesh_processing/group__PMP__orientation__grp.html#ga2aa4f7b500dc51d1fc4747705a050946),
    and [`CGAL::Polygon_mesh_processing::orient_triangle_soup_with_reference_triangle_mesh()`](https://doc.cgal.org/5.1/Polygon_mesh_processing/group__PMP__orientation__grp.html#ga31779672b3afd660664fc9a6c4fdf74d),
    which can be helpful when repairing a polygon soup.
-   Added the function [`CGAL::Polygon_mesh_processing::sample_triangle_soup()`](https://doc.cgal.org/5.1/Polygon_mesh_processing/group__PMP__distance__grp.html#gac7af41d13bf1a7c30852be266ac81db5),
    which generates points on a triangle soup surface.
-   Added parallel versions of the functions [`CGAL::Polygon_mesh_processing::does_self_intersect()`](https://doc.cgal.org/5.1/Polygon_mesh_processing/group__PMP__intersection__grp.html#gad9fe5d8b433545b69154f43935a11a3b)
    and [`CGAL::Polygon_mesh_processing::self_intersections()`](https://doc.cgal.org/5.1/Polygon_mesh_processing/group__PMP__intersection__grp.html#gaf19c80ec12cbff7ebe9e69453f1d40b8).
-   The function [`CGAL::Polygon_mesh_processing::stitch_borders()`](https://doc.cgal.org/5.1/Polygon_mesh_processing/group__PMP__repairing__grp.html#ga8ae4352e67d2b099994ac8990c13bd41)
    now returns the number of halfedge pairs that were stitched.
-   Added the function [`CGAL::Polygon_mesh_processing::polygon_mesh_to_polygon_soup()`](https://doc.cgal.org/5.1/Polygon_mesh_processing/group__PMP__repairing__grp.html#ga76648a509409ff3c3ad3f71eff8ce9d9).
-   The function [`CGAL::Polygon_mesh_processing::polygon_soup_to_polygon_mesh`](https://doc.cgal.org/5.1/Polygon_mesh_processing/group__PMP__repairing__grp.html#ga0dec58e8a0112791f72ebbe77bac074b)
    now allows passing a point map (for the point range) and a vertex point map (for the polygon mesh) via named parameters.

### [Point Set Processing](https://doc.cgal.org/5.1/Manual/packages.html#PkgPointSetProcessing3)

-   **Breaking change:** [`CGAL::remove_outliers()`](https://doc.cgal.org/5.1/Point_set_processing_3/group__PkgPointSetProcessing3Algorithms.html#ga1ab1dcee59caadde50572c5a504cc41a)
    has been parallelized and thus has a new template parameter `ConcurrencyTag`.
    To update your code simply add as first template parameter `CGAL::Sequential_tag` or `CGAL::Parallel_tag`
    when calling this function.
-   Add a function [`CGAL::cluster_point_set()`](https://doc.cgal.org/5.1/Point_set_processing_3/group__PkgPointSetProcessing3Algorithms.html#gafee41d60b5a257ae034e9157d0af8e46)
    that segments a point cloud into connected components based on a distance threshold.
-   Added wrapper functions for registration:
    - [`CGAL::OpenGR::compute_registration_transformation()`](https://doc.cgal.org/5.1/Point_set_processing_3/group__PkgPointSetProcessing3Algorithms.html#gab81663c718960780ddb176aad845e8cd),
      which computes the registration transformation for two point sets using the Super4PCS algorithm
      implemented in the third party library [OpenGR](https://storm-irit.github.io/OpenGR/index.html).
    - [`CGAL::OpenGR::register_point_sets()`](https://doc.cgal.org/5.1/Point_set_processing_3/group__PkgPointSetProcessing3Algorithms.html#ga6194087f512e4e23dd945a9364d0931d),
      which computes the registration transformation for two point sets using the Super4PCS algorithm
      implemented in the third party library [OpenGR](https://storm-irit.github.io/OpenGR/index.html),
      and registers the points sets by transforming the data point set using the computed transformation.
    - [`CGAL::pointmatcher::compute_registration_transformation()`](https://doc.cgal.org/5.1/Point_set_processing_3/group__PkgPointSetProcessing3Algorithms.html#gaf75af5c1634fa83fa05a33e95570b127)
      computes the registration transformation for two point sets using ICP algorithm implemented
      in the third party library [libpointmatcher](https://github.com/ethz-asl/libpointmatcher).
    - [`CGAL::pointmatcher::register_point_sets()`](https://doc.cgal.org/5.1/Point_set_processing_3/group__PkgPointSetProcessing3Algorithms.html#gaa222278e20a3ce41930d37326cd54ef9),
      which computes the registration transformation for two point sets using ICP algorithm implemented
      in the third party library [libpointmatcher](https://github.com/ethz-asl/libpointmatcher), and registers
      the points sets by transforming the data point set using the computed transformation.

### [2D Triangulations](https://doc.cgal.org/5.1/Manual/packages.html#PkgTriangulation2)

-   To fix an inconsistency between code and documentation and to clarify which types of intersections
    are truly allowed in constrained Delaunay triangulations, the tag [`CGAL::No_intersection_tag`](https://doc.cgal.org/5.1/Triangulation_2/structCGAL_1_1No__intersection__tag.html)
    has been deprecated in favor of two new tags: [`CGAL::No_constraint_intersection_tag`](https://doc.cgal.org/5.1/Triangulation_2/structCGAL_1_1No__constraint__intersection__tag.html)
    and [`CGAL::No_constraint_intersection_requiring_constructions_tag`](https://doc.cgal.org/5.1/Triangulation_2/structCGAL_1_1No__constraint__intersection__requiring__constructions__tag.html).
    The latter is equivalent to the now-deprecated `CGAL::No_intersection_tag`, and allows constraints
    to intersect as long as no new point has to be created to represent that intersection (for example,
    the intersection of two constraint segments in a 'T'-like junction is an existing point
    and as such does not require any new construction). The former tag, `CGAL::No_constraint_intersection_tag`,
    does not allow any intersection, except for the configuration of two constraints having a single
    common endpoints, for convenience.
-   Added the function [`CGAL::split_subconstraint_graph_into_constraints()`](https://doc.cgal.org/5.1/Triangulation_2/classCGAL_1_1Constrained__triangulation__plus__2.html#adea77f5db5cd4dfae302e4502f1caa85)
    to [`Constrained_triangulation_plus_2`](https://doc.cgal.org/5.1/Triangulation_2/classCGAL_1_1Constrained__triangulation__plus__2.html) to initialize the constraints
    from a soup of disconnected segments that should first be split into polylines.

### [3D Triangulations](https://doc.cgal.org/5.1/Manual/packages.html#PkgTriangulation3)

-   The member function [`CGAL::Triangulation_3::file_input()`](https://doc.cgal.org/5.1/Triangulation_3/group__PkgIOTriangulation3.html#gadd94d0613e2dd9cdd2e88d2c74d5b1c8)
    have been added. It allows to load a [`CGAL::Triangulation_3`](https://doc.cgal.org/5.1/Triangulation_3/classCGAL_1_1Triangulation__3.html)
    from an input stream, using functors to create vertices and cells.

### [3D Triangulation Data Structure](https://doc.cgal.org/5.1/Manual/packages.html#PkgTDS3)

-   The member function [`CGAL::TDS_3::file_input()`](https://doc.cgal.org/5.1/TDS_3/group__PkgIOTDS3.html#ga381446a02a9240cc83e79c48b37cd119)
    have been added. It allows to load a [`CGAL::Triangulation_data_structure_3`](https://doc.cgal.org/5.1/TDS_3/classCGAL_1_1Triangulation__data__structure__3.html)
    from an input stream, using functors to create vertices and cells.

### [Surface Mesh Simplification](https://doc.cgal.org/5.1/Manual/packages.html#PkgSurfaceMeshSimplification)

-   Added a [new simplification method](https://doc.cgal.org/5.1/Surface_mesh_simplification/classCGAL_1_1Surface__mesh__simplification_1_1GarlandHeckbert__policies.html)
    based on the quadric error defined by Garland and Heckbert.
-   The concept `EdgeProfile` has been removed. This concept was not actually in use as the CGAL-provided model [`CGAL::Edge_profile`](https://doc.cgal.org/5.1/Surface_mesh_simplification/classCGAL_1_1Surface__mesh__simplification_1_1Edge__profile.html)
    was imposed to the user. Other concepts have been clarified to reflect the fact that the API uses this particular class.

### [STL Extensions for CGAL](https://doc.cgal.org/5.1/Manual/packages.html#PkgSTLExtension)

-   Added a new concurrency tag: [`CGAL::Parallel_if_available_tag`](https://doc.cgal.org/5.1/STL_Extension/structCGAL_1_1Parallel__if__available__tag.html).
    This tag is a convenience typedef to [`CGAL::Parallel_tag`](https://doc.cgal.org/5.1/STL_Extension/structCGAL_1_1Parallel__tag.html)
    if the third party library TBB has been found and linked with, and to
    [`CGAL::Sequential_tag`](https://doc.cgal.org/5.1/STL_Extension/structCGAL_1_1Sequential__tag.html) otherwise.


[Release 5.0](https://github.com/CGAL/cgal/releases/tag/releases%2FCGAL-5.0)
-----------

Release date: November 2019

### General changes

- CGAL 5.0 is the first release of CGAL that requires a C++ compiler
  with the support of C++14 or later. The new list of supported
  compilers is:
  - Visual C++ 14.0 (from Visual Studio 2015 Update 3) or later,
  - Gnu g++ 6.3 or later (on Linux or MacOS),
  - LLVM Clang version 8.0 or later (on Linux or MacOS), and
  - Apple Clang compiler versions 7.0.2 and 10.0.1 (on MacOS).
- Since CGAL 4.9, CGAL can be used as a header-only library, with
  dependencies. Since CGAL 5.0, that is now the default, unless
  specified differently in the (optional) CMake configuration.
- The section "Getting Started with CGAL" of the documentation has
  been updated and reorganized.
- The minimal version of Boost is now 1.57.0.


### [Polygonal Surface Reconstruction](https://doc.cgal.org/5.0/Manual/packages.html#PkgPolygonalSurfaceReconstruction) (new package)

 -   This package provides a method for piecewise planar object reconstruction from point clouds.
     The method takes as input an unordered point set sampled from a piecewise planar object
     and outputs a compact and watertight surface mesh interpolating the input point set.
     The method assumes that all necessary major planes are provided (or can be extracted from
     the input point set using the shape detection method described in Point Set Shape Detection,
     or any other alternative methods).The method can handle arbitrary piecewise planar objects
     and is capable of recovering sharp features and is robust to noise and outliers. See also
     the associated [blog entry](https://www.cgal.org/2019/08/05/Polygonal_surface_reconstruction/).

### [Shape Detection](https://doc.cgal.org/5.0/Manual/packages.html#PkgShapeDetection) (major changes)
 -   **Breaking change:** The concept `ShapeDetectionTraits` has been renamed to [`EfficientRANSACTraits`](https://doc.cgal.org/5.0/Shape_detection/classEfficientRANSACTraits.html).
 -   **Breaking change:** The `Shape_detection_3` namespace has been renamed to [`Shape_detection`](https://doc.cgal.org/5.0/Shape_detection/annotated.html).
 -   Added a new, generic implementation of region growing. This enables for example applying region growing to inputs such as 2D and 3D point sets,
     or models of the [`FaceGraph`](https://doc.cgal.org/5.0/BGL/classFaceGraph.html) concept. Learn more about this new algorithm with this [blog entry](https://www.cgal.org/2019/07/30/Shape_detection/).

### [dD Geometry Kernel](https://doc.cgal.org/5.0/Manual/packages.html#PkgKernelD)
 -   A new exact kernel, [`Epeck_d`](https://doc.cgal.org/5.0/Kernel_d/structCGAL_1_1Epeck__d.html), is now available.

### [2D and 3D Linear Geometry Kernel](https://doc.cgal.org/5.0/Manual/packages.html#PkgKernel23)
 -   Added a new concept, [`ComputeApproximateAngle_3`](https://doc.cgal.org/5.0/Kernel_23/classKernel_1_1ComputeApproximateAngle__3.html),
     to the 3D Kernel concepts to compute the approximate angle between two 3D vectors. Corresponding functors
     in the model ([`Compute_approximate_angle_3`](https://doc.cgal.org/5.0/Kernel_23/classKernel.html#a183c9ac358a4ccddc04e680f8ed16c0b))
     and free function ([`approximate_angle`](https://doc.cgal.org/5.0/Kernel_23/group__approximate__angle__grp.html))
     have also been added.
 -   The following objects are now hashable and thus trivially usable
     with [`std::unordered_set`](https://en.cppreference.com/w/cpp/container/unordered_set)
     and [`std::unordered_map`](https://en.cppreference.com/w/cpp/header/unordered_map):
     `CGAL::Aff_transformation_2`, `CGAL::Aff_transformation_3`,
     `CGAL::Bbox_2`, `CGAL::Bbox_3`, `CGAL::Circle_2`,
     `CGAL::Iso_cuboid_3`, `CGAL::Iso_rectangle_2`, `CGAL::Point_2`,
     `CGAL::Point_3`, `CGAL::Segment_2`, `CGAL::Segment_3`,
     `CGAL::Sphere_3`, `CGAL::Vector_2`, `CGAL::Vector_3`,
     `CGAL::Weighted_point_2` and `CGAL::Weighted_point_3`.

### [Polygon Mesh Processing](https://doc.cgal.org/5.0/Manual/packages.html#PkgPolygonMeshProcessing)
 -   Introduced a [wide range of new functions](https://doc.cgal.org/5.0/Polygon_mesh_processing/index.html#title36)
     related to location of queries on a triangle mesh,
     such as [`CGAL::Polygon_mesh_processing::locate(Point, Mesh)`](https://doc.cgal.org/5.0/Polygon_mesh_processing/group__PMP__locate__grp.html#gada09bd8740ba69ead9deca597d53cf15).
     The location of a point on a triangle mesh is expressed as the pair of a face and the barycentric
     coordinates of the point in this face, enabling robust manipulation of locations
     (for example, intersections of two 3D segments living within the same face).
 -   Added the mesh smoothing function [`smooth_mesh()`](https://doc.cgal.org/5.0/Polygon_mesh_processing/group__PMP__meshing__grp.html#gaa0551d546f6ab2cd9402bea12d8332a3),
     which can be used to improve the quality of triangle elements based on various geometric characteristics.
 -   Added the shape smoothing function [`smooth_shape()`](https://doc.cgal.org/5.0/Polygon_mesh_processing/group__PMP__meshing__grp.html#gaaa083ec78bcecf351e04d1bbf460b4a2),
     which can be used to smooth the surface of a triangle mesh, using the mean curvature flow to perform noise removal.
     (See also the new entry in the [User Manual](https://doc.cgal.org/5.0/Polygon_mesh_processing/index.html#title8))
 -   Added the function [`CGAL::Polygon_mesh_processing::centroid()`](https://doc.cgal.org/5.0/Polygon_mesh_processing/group__measure__grp.html#ga6da5119ce2c50729fda11a90ae7fb9ba),
     which computes the centroid of a closed triangle mesh.
 -   Added the functions [`CGAL::Polygon_mesh_processing::stitch_boundary_cycle()`](https://doc.cgal.org/5.0/Polygon_mesh_processing/group__PMP__repairing__grp.html#ga9c12c4878c08a117b3733bb45f1a34cf)
     and [`CGAL::Polygon_mesh_processing::stitch_boundary_cycles()`](https://doc.cgal.org/5.0/Polygon_mesh_processing/group__PMP__repairing__grp.html#ga24d5ae37f62064b3fc576ba48a4ccc63),
     which can be used to try and merge together geometrically compatible but combinatorially different halfedges
     that belong to the same boundary cycle.
 -   It is now possible to pass a face-size property map to [`CGAL::Polygon_mesh_processing::keep_large_connected_components()`](https://doc.cgal.org/5.0/Polygon_mesh_processing/group__keep__connected__components__grp.html#ga48e7b3e6922ee78cf8ce801e3e325d9a)
     and [`CGAL::Polygon_mesh_processing::keep_largest_connected_components()`](https://doc.cgal.org/5.0/Polygon_mesh_processing/group__keep__connected__components__grp.html#ga68c6c29dfc6a26a6a2f8befe6944f19d), enabling users to define
     how the size of a face is computed (the size of the connected component is the sum of the sizes of its faces).
     If no property map is passed, the behavior is unchanged to previous versions: the size
     of a connected component is the number of faces it contains.
 -   Added the function [`CGAL::Polygon_mesh_processing::non_manifold_vertices()`](https://doc.cgal.org/5.0/Polygon_mesh_processing/group__PMP__repairing__grp.html#ga36098d2415efd0604b7b996163bc22db),
     which can be used to collect all the non-manifold vertices (i.e. pinched vertices,
     or vertices appearing in multiple umbrellas) of a mesh.

### [3D Point Set](https://doc.cgal.org/5.0/Manual/packages.html#PkgPointSet3)
 -   The [PLY IO functions](https://doc.cgal.org/5.0/Point_set_3/group__PkgPointSet3IO.html) now take an additional optional parameter to
     read/write comments from/in the PLY header.

### [Point Set Processing](https://doc.cgal.org/5.0/Manual/packages.html#PkgPointSetProcessing3)
 -   **Breaking change**: the API using iterators and overloads for optional parameters (deprecated since
     CGAL 4.12) has been removed. The current (and now only) API uses ranges and Named Parameters.
 -   Added the possibility to use the named parameter
     [`neighbor_radius`](https://doc.cgal.org/5.0/Point_set_processing_3/group__psp__namedparameters.html#PSP_neighbor_radius)
     to use spherical neighbor queries instead of K-nearest neighbors queries for the following functions:
     [`CGAL::bilateral_smooth_point_set()`](https://doc.cgal.org/5.0/Point_set_processing_3/group__PkgPointSetProcessing3Algorithms.html#ga4f82723e2f0bb33f3677e29e0208a256),
     [`CGAL::jet_estimate_normals()`](https://doc.cgal.org/5.0/Point_set_processing_3/group__PkgPointSetProcessing3Algorithms.html#ga0cd0f87de690d4edf82740e856efa491),
     [`CGAL::jet_smooth_point_set()`](https://doc.cgal.org/5.0/Point_set_processing_3/group__PkgPointSetProcessing3Algorithms.html#ga549402c0a8a8b6b71875181e93961521),
     [`CGAL::mst_orient_normals()`](https://doc.cgal.org/5.0/Point_set_processing_3/group__PkgPointSetProcessing3Algorithms.html#ga50c98d5c5ae5535bce6f32eddbd03f33),
     [`CGAL::pca_estimate_normals()`](https://doc.cgal.org/5.0/Point_set_processing_3/group__PkgPointSetProcessing3Algorithms.html#ga8c642da96a025ab32445aeb6cc219b0b) and
     [`CGAL::remove_outliers()`](https://doc.cgal.org/5.0/Point_set_processing_3/group__PkgPointSetProcessing3Algorithms.html#gafd0b5a21ec5042e4bca09cb43f1847f9).

### [2D Triangulations](https://doc.cgal.org/5.0/Manual/packages.html#PkgTriangulation2)
 -   **Breaking change**: Removed the deprecated functions `CGAL::Constrained_triangulation_plus_2::
     vertices_in_constraint_{begin/end}(Vertex_handle va, Vertex_handle vb) const;`,
     and `CGAL::Constrained_triangulation_plus_2::remove_constraint(Vertex_handle va, Vertex_handle vb)`,
     that is a pair of vertex handles is no longer a key for a polyline constraint.
     Users must use a version prior to 5.0 if they need this functionality.
 -   **Breaking change**: Removed the deprecated classes `CGAL::Regular_triangulation_euclidean_traits_2`,
     `CGAL::Regular_triangulation_filtered_traits_2`. Users must use a version prior to 5.0 if they need these classes.
 -   **Breaking change**: The [graph traits](https://doc.cgal.org/5.0/BGL/group__PkgBGLTraits.html) enabling CGAL's 2D triangulations to be used as a parameter
     for any graph-based algorithm of CGAL (or boost) have been improved to fully model the [`FaceGraph`](https://doc.cgal.org/5.0/BGL/classFaceGraph.html) concept.
     In addition, only the finite simplicies (those not incident to the infinite vertex) of the 2D triangulations
     are now visible through this scope. The complete triangulation can still be accessed as a graph,
     by using the graph traits of the underlying triangulation data structure (usually,
     [`CGAL::Triangulation_data_structure_2`](https://doc.cgal.org/5.0/TDS_2/classCGAL_1_1Triangulation__data__structure__2.html)).
 -   **Breaking change**: The `insert()` function
     of
     [`CGAL::Triangulation_2`](https://doc.cgal.org/5.0/Triangulation_2/classCGAL_1_1Triangulation__2.html)
     which takes a range of points as argument is now guaranteed to
     insert the points following the order of `InputIterator`.  Note
     that this change only affects the base class `Triangulation_2`
     and not any derived class, such as `Delaunay_triangulation_2`.
-   Added a new [constructor](https://doc.cgal.org/5.0/Triangulation_2/classCGAL_1_1Triangulation__2.html#a6cfa7d3aaa375a25d217858b49e2eb07=)
     and [`insert()`](https://doc.cgal.org/5.0/Triangulation_2/classCGAL_1_1Triangulation__2.html#ac5e9bc8adef80dc01a0b31c2d0234545)
     function to [`CGAL::Triangulation_2`](https://doc.cgal.org/5.0/Triangulation_2/classCGAL_1_1Triangulation__2.html)
     that takes a range of points with info.
 -   Introduced a new face base class, [`Triangulation_face_base_with_id_2`](https://doc.cgal.org/5.0/BGL/classCGAL_1_1Triangulation__face__base__with__id__2.html)
     which enables storing user-defined integer IDs in the face of any 2D triangulation, a precondition to use some
     BGL algorithms.
 -   Added range types and functions that return ranges, for example for all vertices, enabling the use of `C++11` `for`-loops.
     See [this new example](https://doc.cgal.org/5.0/Triangulation_2/Triangulation_2_2for_loop_2_8cpp-example.html) for a usage demonstration.

### [3D Triangulations](https://doc.cgal.org/5.0/Manual/packages.html#PkgTriangulation3)
 -   **Breaking change**: The [constructor](https://doc.cgal.org/5.0/Triangulation_3/classCGAL_1_1Triangulation__3.html#a63f67cf6aaadcee14318cf56a36d247a)
     and the [`insert()`](https://doc.cgal.org/5.0/Triangulation_3/classCGAL_1_1Triangulation__3.html#ad3353128386bbb51f79d0263e7f67337)
     function of [`CGAL::Triangulation_3`](https://doc.cgal.org/5.0/Triangulation_3/classCGAL_1_1Triangulation__3.html)
     which take a range of points as argument are now guaranteed to
     insert the points following the order of `InputIterator`. Note
     that this change only affects the base class `Triangulation_3`
     and not any derived class, such as `Delaunay_triangulation_3`.
 -   Added constructor and [`insert()`](https://doc.cgal.org/5.0/Triangulation_3/classCGAL_1_1Triangulation__3.html#a8aa85f88733d30aa3ec5385538e13ace)
     function to `CGAL::Triangulation_3` that takes a range of points with info.
 -   Added range types and functions that return ranges, for example for all vertices, which enables to use C++11 for-loops.
     See [this new example](https://doc.cgal.org/5.0/Triangulation_3/Triangulation_3_2for_loop_8cpp-example.html) for a usage demonstration.

### [Surface Mesh](https://doc.cgal.org/5.0/Manual/packages.html#PkgSurfaceMesh)
 -   Introduced new functions to read and write using the PLY format,
     [`CGAL::read_ply()`](https://doc.cgal.org/5.0/Surface_mesh/group__PkgSurface__mesh.html#ga42f6ad486ddab74e13d3dc53f511c343)
     and [`CGAL::write_ply()`](https://doc.cgal.org/5.0/Surface_mesh/group__PkgSurface__mesh.html#ga77bbb79d449c981895eedb6c3c23bd14),
     enabling users to save and load additional property maps of the surface mesh.

###  [CGAL and Solvers](https://doc.cgal.org/5.0/Manual/packages.html#PkgSolverInterface)
 -   Added [concepts](https://doc.cgal.org/5.0/Solver_interface/group__PkgSolverInterfaceConcepts.html)
     and [models](https://doc.cgal.org/5.0/Solver_interface/group__PkgSolverInterfaceRef.html)
     for solving Mixed Integer Programming (MIP) problems with or without constraints.

### [3D Boolean Operations on Nef Polyhedra](https://doc.cgal.org/5.0/Manual/packages.html#PkgNef3)
 -   Added a function to convert a Nef_polyhedron_3 to a polygon soup: [`CGAL::convert_nef_polyhedron_to_polygon_soup()`](https://doc.cgal.org/5.0/Nef_3/group__PkgNef3IOFunctions.html#ga28a9eb4da0cd6153f0c16f7f9eaf6665)

### [IO Streams](https://doc.cgal.org/5.0/Manual/packages.html#PkgStreamSupport)
- **Breaking change:** The API of [`CGAL::Color`](https://doc.cgal.org/5.0/Stream_support/classCGAL_1_1Color.html) has been cleaned up.
- Added new functions to support some parts of the WKT file format:
    * [`CGAL::read_WKT()`](https://doc.cgal.org/5.0/Stream_support/group__PkgStreamSupportRef.html#gad2872abfe6fcf17d705d38567fdd6248)
    * [`CGAL::read_point_WKT()`](https://doc.cgal.org/5.0/Stream_support/group__PkgStreamSupportRef.html#gadbd2705b183e467507abd2f167446eba)
    * [`CGAL::read_multi_point_WKT()`](https://doc.cgal.org/5.0/Stream_support/group__PkgStreamSupportRef.html#ga4fb72e49a1fd385bbed35ea20297aa8d)
    * [`CGAL::read_linestring_WKT()`](https://doc.cgal.org/5.0/Stream_support/group__PkgStreamSupportRef.html#gaaa236308b9da5dbf217ef281fdb55de4)
    * [`CGAL::read_multi_linestring_WKT()`](https://doc.cgal.org/5.0/Stream_support/group__PkgStreamSupportRef.html#gad6046c7f9d36512b8a014be82c1e2220)
    * [`CGAL::read_polygon_WKT()`](https://doc.cgal.org/5.0/Stream_support/group__PkgStreamSupportRef.html#gaa36ccd3ac4b3fe3e3fd8a76715c56b9a)
    * [`CGAL::read_multi_polygon_WKT()`](https://doc.cgal.org/5.0/Stream_support/group__PkgStreamSupportRef.html#ga4ceaa71b9cb3b3f7984bed19afff6fc6)
    * [`CGAL::write_point_WKT()`](https://doc.cgal.org/5.0/Stream_support/group__PkgStreamSupportRef.html#gab1a2d277b43c218bf128a2056eb53ced)
    * [`CGAL::write_polygon_WKT()`](https://doc.cgal.org/5.0/Stream_support/group__PkgStreamSupportRef.html#gab5365a4726893aa4f51739ede63f5a09)
    * [`CGAL::write_linestring_WKT()`](https://doc.cgal.org/5.0/Stream_support/group__PkgStreamSupportRef.html#gaa37ed77d1a01567b93c872a48198efa6)
    * [`CGAL::write_multi_point_WKT()`](https://doc.cgal.org/5.0/Stream_support/group__PkgStreamSupportRef.html#ga98de4b4e5cccb370febe5daf66bb582d)
    * [`CGAL::write_multi_polygon_WKT()`](https://doc.cgal.org/5.0/Stream_support/group__PkgStreamSupportRef.html#ga4ded40ab50f57e0b410640e28964935e)
    * [`CGAL::write_multi_linestring_WKT()`](https://doc.cgal.org/5.0/Stream_support/group__PkgStreamSupportRef.html#ga219987f7a9c0b871c1733aa0c38f26b3)


Release 4.14
------------

Release date: March 2019

### 2D Periodic Hyperbolic Triangulations (new package)

 -   This package allows the computation of Delaunay triangulations of
     the Bolza surface.  The Bolza surface is the most symmetric
     hyperbolic surface of genus 2. Its fundamental domain is the
     regular hyperbolic octagon with angles π/4 centered at the origin
     of the Poincaré disk. Triangulations of the Bolza surface can be
     seen as triangulations of the hyperbolic plane that are periodic
     in the four directions defined by the sides of this regular
     octagon.

### 2D Hyperbolic Triangulations (new package)

 -   This package allows the computation of Delaunay Triangulations of
     sets of points in the Poincaré disk, which is one of the
     conformal models for the hyperbolic plane.

### The Heat Method (new package)

-   This package provides an algorithm that solves the single- or
    multiple-source shortest path problem by returning an
    approximation of the geodesic distance for all vertices of a
    triangle mesh to the closest vertex in a given set of source
    vertices.

### Triangulated Surface Mesh Approximation (new package)

-   This package implements the Variational Shape Approximation method
    to approximate an input surface triangle mesh by a simpler surface
    triangle mesh.

### Polygon Mesh Processing package

-   Added the following new functions to detect and repair issues in
    polygon soups:
    - `CGAL::Polygon_mesh_processing::remove_isolated_points_in_polygon_soup()`,
       which detects and removes points that are not used in any
       polygon of the soup.
    - `CGAL::Polygon_mesh_processing::merge_duplicate_points_in_polygon_soup()`,
       which detects and merges points that share the same geometric
       position.
    - `CGAL::Polygon_mesh_processing::merge_duplicate_polygons_in_polygon_soup()`,
       which detects and merges polygons that are identical.
    - `CGAL::Polygon_mesh_processing::repair_polygon_soup()`, which
       applies a number of repairing steps (a subset of which are the
       functions above) to clean and repair a polygon soup.

-   Added the following new functions to detect and repair
    degeneracies in polygon meshes:
    - `CGAL::Polygon_mesh_processing::degenerate_edges()`
    - `CGAL::Polygon_mesh_processing::degenerate_faces()`
    - `CGAL::Polygon_mesh_processing::is_non_manifold_vertex()`
    - `CGAL::Polygon_mesh_processing::is_degenerate_triangle_face()`
    - `CGAL::Polygon_mesh_processing::is_degenerate_edge()`
    - `CGAL::Polygon_mesh_processing::is_needle_triangle_face()`
    - `CGAL::Polygon_mesh_processing::is_cap_triangle_face()`
    - `CGAL::Polygon_mesh_processing::duplicate_non_manifold_vertices()`
    - `CGAL::Polygon_mesh_processing::extract_boundary_cycles()`
    - `CGAL::Polygon_mesh_processing::merge_duplicated_vertices_in_boundary_cycle()`
    - `CGAL::Polygon_mesh_processing::merge_duplicated_vertices_in_boundary_cycles()`

-   Added the class `CGAL::Rigid_triangle_mesh_collision_detection` to
    detect intersections between meshes and volumes undergoing affine
    transformations.

### Regularized Boolean Set Operations in 2D package

-   Fixed the validation of orientation of relative simple polygons.

### Point Set Processing

-   `CGAL::mst_orient_normals()` can now be called with a set of
    user-selected seed points that are known to be already oriented. A
    new optional named parameter `point_is_constrained_map` is added
    for this purpose. The original behavior (using one unique and
    automatically selected seed) is kept if this parameter is not
    used.

### Classification

-   Added a new experimental classifier
    `TensorFlow::Neural_network_classifier`.

-   For uniformity, `ETHZ_random_forest_classifier` is renamed
    `ETHZ::Random_forest_classifier` and
    `OpenCV_random_forest_classifier` is renamed
    `OpenCV::Random_forest_classifier`.

-   The training algorithm of `ETHZ::Random_forest_classifier` was
    parallelized.

-   Added a constructor to copy a `ETHZ::Random_forest_classifier`
    using a different data set as input.

-   Added 3 new geometric features, `Height_above`, `Height_below` and
    `Vertical_range`.

### 3D Fast Intersection and Distance Computation

-   The primitives `AABB_face_graph_triangle_primitive` and
    `AABB_halfedge_graph_segment_primitive` now use as `Id` a pair of
    descriptor and graph pointer in the case they are configured to
    deal with a possible different graph per primitive (configuration
    set using a template tag).

### 2D Arrangements

-   Fixed a bug in the surface-sweep framework (`Surface_sweep_2`)
    that ensures that an event is never left without (left or right)
    curves.

-   Fixed a constructor of `Arr_counting_traits.h`. (In particular,
    added missing const of a parameter).

-   Fixed zone computation of a curve in cases where the lexicographic
    smallest end of the curve lies on the parameter space.

-   Implemented missing function object `Compare_x_near_boundary` of
    `Arr_polyline_traits_2`, `Arr_polycurve_traits_2`, and
    `Arr_polycurve_basic_traits_2`.

### 2D and 3D Mesh Generation

-   Added two functions for writing in XML VTK formats:
    - `CGAL::write_vtu()`, that writes a 2D mesh in a `.vtu` file,
    - `CGAL::output_to_vtu()`, that writes a 3D mesh in a `.vtu` file.

### 2D Minkowski Sums

-   Fixed a bug in the function that computed the Minkowski sum using
    the reduced-convolution method. In particular, correctly handled
    the case where one of the summands does not have an outer
    boundary.

### 3D Point Set

-   Added a method `copy_properties()` that allows to copy the
    properties from a point set to another one (without copying the
    content);

-   Added a method `insert(const Point_set&, const Index&)` to copy a
    point along with all its associated properties from another point
    set;

-   `remove()` methods now only invalidate the `end()` iterator
    instead of invalidating all iterators;

-   Added a method `is_removed()` that takes an index as argument;

-   Added a method `cancel_removals()` to restore removed points (if
    no point was inserted since then an garbage was not collected);

-   **Breaking change:** unified API of method `add_normal_map()` with
    `add_property_map()`: it now returns a pair of property map + bool
    (that tells if the property was added) instead of just the
    property map;

-   Added a method `properties_and_types()` in addition to
    `properties()`: this new one returns pairs of `std::string` +
    `std::type_info` in order to also know the type of each property.

### CGAL and the Boost Graph Library (BGL)

-   Added function `write_wrl()` for writing into VRML 2.0 format.
-   Added functions `CGAL::write_vtp()` for writing a triangulated
      face graph in a `.vtp` file (XML VTK format).


Release 4.13
------------

Release date: October 2018

### 3D Periodic Mesh Generation (new package)

-   This package generates 3-dimensional periodic meshes. It computes
    isotropic simplicial meshes for domains described through implicit
    functional boundaries over the flat torus (which can also seen in
    the Euclidean space as a periodic cube). The output is a periodic
    3D mesh of the domain volume and conformal surface meshes for all
    the boundary and subdividing surfaces.  The package is closely
    related to the 3D Mesh Generation package, with similar concepts,
    classes, and API.

### Installation

-   The library `CGAL_Qt5` now contains a fork of the version 2.7.0 of
    `libQGLViewer`.  The corresponding code is in the package
    `GraphicsView`.  The dependency for the external library
    `libQGLViewer` is therefore dropped for all demos.

### General

 -  A new function `CGAL::draw()` is added in the packages Polyhedral
    Surface, Surface Mesh, Linear Cell Complex, 2D Triangulations, and
    3D Triangulations, enabling to draw the corresponding data
    structures.

### 2D and 3D Linear Geometry Kernel

-   An `operator()` that takes a `Ray_3` has been added to the concept
    `ConstructProjectedPoint_3`.

### Convex hull 3

-   Added the function `extreme_points_3()` computing the points on
    the convex hull without underlying connectivity.

-   Added a traits adapter called `Extreme_points_traits_adapter_3`
    that enables the use of the function `extreme_points_3()` on a
    range of keys, each key being associated to 3D point using a
    property map.  This can be used to get the vertices of a mesh that
    are on it convex hull, or the indices of points in a range that
    are on it convex hull.

-   Fix a bug in the computation of the 3D convex hull that was
    leaving extra points within subset of coplanar points that do not
    belong to the minimal convex hull.


### 2D and 3D Triangulations

-   Added a new type of intersection to handle the insertion of
    intersecting constraints in a `Constrained_triangulation_2`.

-   **Breaking change:** The long-deprecated class
    `Triangulation_cell_base_with_circumcenter_3` and its associated
    concept have been removed. Users should use the classes
    `Delaunay_cell_base_with_circumcenter_3` or
    `Regular_cell_base_with_circumcenter_3`, depending on which type
    of triangulation they are using.

-   **Breaking change:** The deprecated functions `mirror_index` and
    `mirror_vertex` of the class `Triangulation_face_base_2` have been
    removed. Users should use the equivalent functions from the class
    `Triangulation_2`.

### 3D Mesh Generation

-   **Breaking change:** The template parameters of the class template
    `Labeled_mesh_domain_3` have been simplified. The three
    constructors of that class template have been replaced by a new
    unique constructor using Boost named parameters. Three new static
    template member functions that act as named constructors have been
    added:
      - `create_gray_image_mesh_domain()`, to create a domain from a 3D
        gray image,
      - `create_labeled_image_mesh_domain()`, to create a domain from a 3D
        labeled image, and
      - `create_implicit_mesh_domain()`, to create a domain from an
        implicit function.

-   The class templates `Implicit_mesh_domain_3`,
    `Gray_image_mesh_domain_3`, and `Labeled_image_mesh_domain_3` are
    now deprecated.

-   **Breaking change:** The headers
    `<CGAL/Mesh_3/Implicit_to_labeled_function_wrapper.h>` and
    `<CGAL/Mesh_3/Labeled_mesh_domain_3.h>`, that were deprecated
    since CGAL 4.5, have been removed.

-   **Breaking change:** the concepts `MeshCellCriteria_3` and
    `MeshFacetCriteria_3` now require the triangulation to be passed
    in their `operator()`.  Models of these concepts that are provided
    by CGAL have been modified accordingly.

-   **Breaking change:** It is no longer possible to use the
    deprecated, pre-CGAL 3.8 specifications in `MeshCellCriteria_3`
    and `MeshFacetCriteria_3` (that is, using `Facet_badness` and
    `Cell_badness` instead of `Is_facet_bad` and `Is_cell_bad`).

-   The concept `MeshFacetCriteria_3` no longer requires the function
    `operator()(Cell_handle c, int i)`.

-   The concept `MeshEdgeCriteria_3` no longer requires the function
    `operator()(const Edge& e)`.

-   The concept `MeshComplexWithFeatures_3InTriangulation_3` no longer
    requires the functions `number_of_edges(Curve_index index)` and
    `number_of_corners(Corner_index index)`.

-   Introduced the concept `MeshTriangulationTraits_3`, which covers
    the needs of the traits class used in `Mesh_3` (and
    `Periodic_3_mesh_3`). The traits class used as template parameter
    of `Mesh_triangulation_3` and `Periodic_3_mesh_triangulation_3`
    must be a model of this concept.

-   Added the function
    `Mesh_domain_with_polyline_features_3::add_corner()`, which allows
    users to add a single corner (that is not incident to any
    polyline) to the mesh complex.

-   **Breaking change**: `CGAL::lloyd_optimize_mesh_3` now depends on
    the _Eigen_ library.

### Polygon Mesh Processing

-   Added a named parameter in stitching functions that allows to
    choose whether the operation should be performed per connected
    component or globally.

-   Added a function, `CGAL::Polygon_mesh_processing::transform()`, to
    apply a transformation to a mesh.

-   Added a named parameter `visitor` in corefinement-related
    functions that makes it possible to pass a visitor to the function
    in order to track the creation of new faces.

-   Added a named parameter `throw_on_self_intersection` in all
    corefinement-related functions, which enables to check for
    self-intersecting faces involved in the intersection before trying
    to corefine the input meshes. This new parameter replaces the
    `bool` parameter in `corefine()`.

-   Added the function `corefine_and_compute_boolean_operations()`,
    which can be used to compute the result of several Boolean
    operations between two volumes at the same time.

-   Added the function `clip()`, which can be used to clip a
    triangulated surface mesh by a plane or a clipping volume.

-   Constrained vertices are now guaranteed to be kept in the mesh
    after calling `isotropic_remeshing()` (and not only the points
    associated to constrained vertices, as it was before).

-   Added a function, `CGAL::Polygon_mesh_processing::extrude_mesh()`,
    to perform an extrusion of an open polygon mesh.

### Estimation of Local Differential Properties of Point-Sampled Surfaces Reference

-   **Breaking change**: `CGAL::Monge_via_jet_fitting` now depends on
    the _Eigen_ library.

### Point Set Processing

-   Added a callback mechanism to the following functions:
    `CGAL::bilateral_smooth_point_set()`,
    `CGAL::compute_average_spacing()`,
    `CGAL::grid_simplify_point_set()`,
    `CGAL::hierarchy_simplify_point_set()`,
    `CGAL::jet_estimate_normals()`, `CGAL::jet_smooth_point_set()`,
    `CGAL::pca_estimate_normals()`, `CGAL::remove_outliers()` and
    `CGAL::wlop_simplify_and_regularize_point_set()`.


### Classification

-   Added data structures to handle classification of Surface Meshes
    and of Clusters.

-   Added public API to compute features in parallel.

-   **Breaking change**: features based on products/divisions of
    eigenvalues are replaced by simple eigenvalue features. Features
    based on statistics on the HSV color channels are replaced by
    simple HSV color channel features.

-   **Breaking change**: the API of
    `CGAL::Classification::Point_set_feature_generator` has been
    simplified.


### Bounding Volumes

-   **Breaking change**: `CGAL::Approximate_min_ellipsoid_d` now
    depends on the _Eigen_ library.

### Interpolation

-   The output of the natural and regular neighbor functions
    (resp. the gradient fitting functions) is no longer restricted to
    a Point/Coordinate pair (resp. Point/Vector pair). Instead, users
    can provide their own functor to format the output as they desire.

-   The interpolation functions can now operate on any combination of
    Type/Coordinate, provided that the values and gradients functors
    can also be evaluated using 'Type'.

    The combination of these two changes allow, for example, to
    operate with Vertex/Coordinate pairs, which enables a more
    efficient access to values and gradients by storing information
    directly in the vertex.

-   The concepts `InterpolationTraits` and `GradientFittingTraits`
    have been updated to reflect the real needs of the code (some
    types and operators were used in the code but did not appear in
    the concepts).

### CGAL and the Boost Graph Library (BGL)

-   Added a helper function, `CGAL::is_valid_polygon_mesh`, that
    checks the validity of a polygon mesh using BGL functions.

-   Improved the function `CGAL::Euler::collapse_edge` such that the
    target vertex of the collapsed edge is now always kept after the
    collapse.

-   The function `copy_face_graph()` now uses named parameters, some
    allowing it to use property maps instead of output iterators.

-   Addition of the following named parameters :
    -   vertex_to_vertex_output_iterator
    -   halfedge_to_halfedge_output_iterator
    -   face_to_face_output_iterator
    -   vertex_to_vertex_map
    -   halfedge_to_halfedge_map
    -   face_to_face_map

### CGAL and Solvers

-   **Breaking change**: `CGAL::Diagonalize_traits` is now deprecated
    and should not be used. The class `CGAL::Eigen_diagonalize_traits`
    (along with the _Eigen_ library) should be used instead.

### CGAL and Boost Property Maps

-   Added a read-write property map to convert on-the-fly geometric
    objects from Cartesian kernels.

### 2D Arrangements

-   Refracted and fixed the `graph_traits` for the dual of an arrangement of the
    following types:
    `Arrangement_on_surface_2`,
    `Arrangement_2`,
    `Arrangement_on_surface_with_history_2`, and
    `Arrangement_with_history_2`.

-   **Breaking change**: The old `<CGAL/graph_traits_Dual_Arrangement_2.h>`
    header file has been replaced by the four header files below; each defines
    the `graph_traits` for dual of the corresponding arrangement type.
    `<CGAL/graph_traits_dual_arrangement_on_surface_2.h>`,
    `<CGAL/graph_traits_dual_arrangement_2.h>`,
    `<CGAL/graph_traits_dual_arrangement_on_surface_with_history_2.h>`, and
    `<CGAL/graph_traits_dual_arrangement_with_history_2.h`.


Release 4.12
------------

Release date: April 2018


### Important Notice

-   The CMake scripts used by CGAL have been changed to use modern patterns
    introduced by CMake 2.8.12 and CMake 3.0: instead of setting CMake
    variables, the script now defines imported targets and uses link
    interfaces.

    That is mostly backward-compatible with existing usages of CGAL CMake
    scripts. The only non-compatible effect is that the `CMAKE_BUILD_TYPE`
    and compilation flags are no longer copied from the `CGAL_DIR` to the
    project using it. Note also that the `CMAKE_BUILD_TYPE` is no longer
    set to `Release` by default. For a developer using the Visual Studio
    IDE or the Xcode IDE, the change should be transparent. Developers using
    makefiles or the Ninja build-system should set the `CMAKE_BUILD_TYPE`
    to `Release` manually, to avoid using CGAL libraries without any
    compile-time optimization.

### Header-only Mode

-   Since CGAL-4.9, it has been possible to use CGAL by configuring it
    using CMake, but without compiling the CGAL libraries. With CGAL-4.12,
    it is now possible to use CGAL header-only, without even configuring
    it. CMake is then used only to configure programs using CGAL.

### Compiler Support

-   The Microsoft Visual C++ 2017 version 15.3 has introduced support for
    C++17, with the compilation flag `/std:c++17`. CGAL 4.12 has an initial
    support for that flag: the code will compile, but a lot of deprecation
    warnings will remain. Note that Boost version 1.67 is the first version
    of Boost supporting `/std:c++17`.

-   The compilation flag `/permissive-` of Visual C++ is now supported.

### 2D Movable Separability of Sets (new package)

-   A new package called "2D Movable Separability of Sets" has been
    introduced. It handles a class of problems that deal with moving
    sets of objects in the plane; the challenge is to avoid collisions
    between the objects while considering different kinds of motions and
    various definitions of separation.

    At this point this package consists of the implementations of
    various predicates and constructions related to castings of
    polygonal objects. In particular, it can be used to determine
    whether a feasible mold for a polygonal object does exist. If a mold
    exists, the package can also be used to compute all possible
    orientations of the feasible molds and the corresponding motions
    needed to remove the casted object from the mold.

### Classification (new package)

-   This package offers an algorithm that classifies a data set into a
    user-defined set of labels (such as ground, vegetation, buildings,
    etc.). A flexible API is provided so that users can classify any
    type of data, compute their own local features on the input data
    set, and define their own labels.

### Kinetic Data Structures (removed package)

-   This package has been removed from CGAL-4.12. Users of the package
    will have to keep using the source code available in CGAL-4.11 or
    earlier.


### 3D Convex Hull

-   **Breaking change**: The header `<CGAL/convex_hull_3.h>` no longer
    includes `<CGAL/Polyhedron_3.h>`, as the convex hull function works
    with any model of the concept `MutableFaceGraph`.

### 2D Arrangements

-   When removing an edge from an arrangement and the user has requested to
    remove the end-vertices in case they become redundant (either isolated or
    approach infinity), defer the removal of the such end-vertices to occur
    after the observer is notified that the edge has been removed. This is
    symmetric (opposite) to the order of notification when an edge is inserted.

    The user can restore old (non-symmetric) behavior by defining the macro:

    `CGAL_NON_SYMETRICAL_OBSERVER_EDGE_REMOVAL_BACKWARD_COMPATIBILITY`

### 2D Periodic Triangulations

-   **Breaking change**: The class
    `Periodic_2_triangulation_hierarchy_vertex_base_2` (and its
    corresponding header) have been removed. Users should directly use
    the class `Triangulation_hierarchy_vertex_base_2`, which is
    identical.
-   **Breaking change**: The functions `circumcenter()`,
    `side_of_oriented_circle()`, and `is_extensible_in_1_sheet_h[12]()`
    are related to Delaunay triangulations and have been moved from
    `Periodic_2_triangulation_2` to
    `Periodic_2_Delaunay_triangulation_2`.

### 2D Alpha Shapes

-   It is now possible to use `CGAL::Periodic_2_triangulation_2` as
    underlying triangulation for `Alpha_shape_2`.

### 3D Surface Mesh Generation

-   Add the function `facets_in_complex_2_to_triangle_mesh()` that
    exports `Surface_mesh_complex_2_in_triangulation_3` facets into
    a `MutableFaceGraph`.

### 3D Mesh Generation

-   Add the function `facets_in_complex_3_to_triangle_mesh()` that
    exports `Mesh_complex_3_in_triangulation_3` facets into a
    `MutableFaceGraph`.
-   **Breaking change:** The concept `MeshDomainWithFeatures_3` has been
    modified, to improve the performance and the reliability of the
    sampling of 1D curves of the domain.
-   Add the ability to ensure that the output mesh surface describes a
    manifold, when the input surface is a manifold. New named parameters
    `manifold()`, `manifold_with_boundary()`, and `non_manifold()` are
    added.

### Optimal Transportation Curve Reconstruction

-   New method `run_under_wasserstein_tolerance()` which allows the
    user to perform curve reconstruction by relying on a threshold on
    the Wasserstein distance. This is useful when the number of edges
    in the expected output reconstruction is not known.

### Polygon Mesh Processing

-   Added two functions for orienting connected components :
    -   `CGAL::Polygon_mesh_processing::orient()`
    -   `CGAL::Polygon_mesh_processing::orient_to_bound_a_volume()`

-   Added a new function for intersection tests between triangle meshes
    and/or polylines or range of polylines, and another one to report
    all the pairs of meshes intersecting from a range of meshes:
    -   `CGAL::Polygon_mesh_processing::do_intersect()`
    -   `CGAL::Polygon_mesh_processing::intersecting_meshes()`

-   Added new functions for feature detection and feature-guided
    segmentation:
    -   `CGAL::Polygon_mesh_processing::detect_sharp_edges()`
    -   `CGAL::Polygon_mesh_processing::detect_vertex_incident_patches()`
    -   `CGAL::Polygon_mesh_processing::sharp_edges_segmentation()`

### Point Set Shape Detection

-   **Breaking change**:
    `CGAL::Shape_detection_3::Efficient_RANSAC_traits` is now called
    `CGAL::Shape_detection_3::Shape_detection_traits`.
-   New algorithm: `CGAL::Region_growing`. This is a deterministic
    alternative to RANSAC for plane detection.
-   **Breaking change**: the API of `CGAL::regularize_planes()` is
    generalized to accept other types of input than the RANSAC output.
-   Add a callback mechanism for both `CGAL::Efficient_RANSAC` and
    `CGAL::Region_growing`.

### Point Set Processing

-   **Breaking change**: the API of `CGAL::structure_point_set()` is
    generalized to accept other types of input than the RANSAC output.
-   **Breaking change**: the API of all functions of Point Set
    Processing is modified to use ranges (instead of iterators) and
    Named Parameters (similarly to the API of Polygon Mesh
    Processing). The old API is kept as deprecated.

### CGAL and the Boost Graph Library (BGL)

-   Add helper function `CGAL::expand_face_selection_for_removal` that
    expands a face selection to avoid creating a non manifold mesh when
    removing the selected faces.

-   Added support for dynamic property maps.

-   Added an interface to the [METIS library], which allows to partition
    any mesh that is a model of `FaceListGraph`.  Wrappers to the
    METIS functions `METIS_PartMeshNodal` and `METIS_PartMeshDual` are
    offered.

    [METIS library]: http://glaros.dtc.umn.edu/gkhome/metis/metis/overview


Release 4.11
------------

Release date: September 2017

### 3D Periodic Regular Triangulations (new feature)

-   Added the class `Periodic_3_regular_triangulation_3`, which provides
    functionality for 3D periodic weighted Delaunay triangulations. The
    construction is fully dynamic: it provides both point insertion and
    vertex removal.

### dD Regular Triangulations (new feature)

-   Added the class `Regular_triangulation`, which provides
    functionality for dD weighted Delaunay triangulations. Note that the
    removal of points is not yet supported.

### 2D and 3D Linear Geometry Kernel (breaking change)

-   **Breaking change**: The dangerous implicit conversions between
    weighted points and points in the concept `Kernel` have been
    disabled. Constructors offering to build a weighted point from a
    point (and reversely) are still requested by the concept `Kernel`
    but must now be marked with the `explicit` specifier.
-   **Breaking change**: The removal of implicit conversions between
    points and weighted points in the concept `Kernel` has incidentally
    created various minor breaking changes in the following packages: 2D
    Alpha Shapes, 2D and 3D Triangulations, and 3D Mesh Generation. See
    the full changelog for details.

### Surface Mesh

-   **Breaking change**:
    `operator >>(std::istream&,       Surface_mesh&)` no longer clears
    the surface mesh.

### Triangulated Surface Mesh Parameterization (breaking change)

-   **Breaking change**: The package has been rewritten and can operate
    on any model of the `MutableFaceGraph` concept. All previous
    parameterization methods are still offered, although with a
    different, simpler API. The documentation has been updated and
    offers a gentle introduction to the new API. Users who wish to use
    the former API must use a version prior to 4.11.
-   **Breaking change**: The adapter to add virtual seams is now the
    class `CGAL::Seam_mesh` in the package *CGAL and the BGL*.
-   **Breaking change**: The package has been restructured and most
    headers have been moved. In a general manner, users should replace
    `<CGAL/XXX.h>` with `<CGAL/Surface_mesh_parameterization/XXX.h>`
-   Add the *As Rigid As Possible Parameterization* method. This
    parameterization allows the user to prioritize angle preservation,
    shape preservation, or a balance of both.
-   Add the *Orbifold Tutte Embedding* method. This parameterization
    method allows to parameterize meshes that are topological spheres.

### 3D Surface Subdivision Methods (breaking changes)

-   The subdivision algorithms now work on any model of a
    `MutableFaceGraph`. A new API to the subdivision methods is offered,
    which uses optional named parameters to pass the number of
    iterations and a vertex property map.
-   **Breaking change**: Removed the headers
    `<CGAL/Subdivision_method_3.h>` and `<CGAL/Subdivision_mask_3.h>`.
    The headers `<CGAL/Subdivision_method_3/subdivision_methods_3.h>`
    and `<CGAL/Subdivision_method_3/subdivision_masks_3.h>` should
    respectively be used instead.
-   Sqrt3 subdivision can now handle input surfaces with a border.

### Scale-Space Surface Reconstruction (breaking change)

-   **Breaking change**: the API was rewritten to separate the smoothing
    and meshing algorithm and making it possible for the user to use
    different ones. The default algorithms used are the same as before
    this API change, but methods are moved to the classes
    `Weighted_PCA_smoother` and `Alpha_shape_mesher`.
-   Alternative smoothing and meshing methods are provided:
    `Jet_smoother` and `Advancing_front_mesher`.

### 2D Alpha Shapes

-   **Breaking change**: Mirrored the concepts of the 2D alpha shape
    package with those of the 3D Alpha Shapes package. Consequently, a
    new concept, `WeightedAlphaShapeTraits_2`, is introduced to provide
    requirements on the traits class for 2D weighted alpha shapes. All
    models of the concept `Kernel` are models of this new concept.
-   The concept `AlphaShapeTraits_2` now provides requirements on the
    traits class for 2D basic alpha shapes, and refines
    `DelaunayTriangulationTraits_2`.

### Interpolation

-   **Breaking change**: The concept `GradientFittingTraits` now
    additionally requests a weighted point type `Weighted_point_d` and a
    functor `Construct_point_d`. The model
    `CGAL::Interpolation_gradient_fitting_traits_2` has been
    appropriately modified to still be a model of the concept
    `GradientFittingTraits`.

### 2D and 3D Triangulations

-   **Breaking change**: Added a new functor requirement,
    `Construct_point_2`, to the concepts `TriangulationTraits_2` and
    `RegularTriangulationTraits_2` and a new functor requirement,
    `Construct_point_3`, to the concepts `TriangulationTraits_3` and
    `RegularTriangulationTraits_3`. All models of the concept `Kernel`
    already provide these functors.
-   **Breaking change**: Introduced the concepts
    `RegularTriangulationVertexBase_2` and
    `RegularTriangulationVertexBase_3`. These concepts describe the
    requirements on classes meant to represent a vertex of a regular
    triangulation. Concepts that previously refined
    `TriangulationVertexBase_2` or `TriangulationVertexBase_3` but
    described in fact a vertex class used in a regular triangulation,
    such as the concept `MeshVertexBase_3` in the 3D mesh generation
    package, now refine the corresponding new regular vertex concept.
-   **Breaking change**: Uniformized the point type across all vertex
    and cell concepts. The triangulation point type name is now always
    `Point`. Note that this does not change the requirements but only
    the name: `Point` is still expected to be equal to
    `Traits::Point_[23]` for basic and Delaunay triangulations or to
    `Traits::Weighted_point_[23]` for regular triangulations.
    Consequently:
    -   The concept `RegularTriangulationVertexBase_2` now requests a
        `Point` type (equal to `Traits::Weighted_point_2`)
    -   The concept `RegularTriangulationCellBase_3` now requests a
        `Point` type instead of a `Weighted_point` type (but still equal
        to `Traits::Weighted_point_3`)
    -   The concept `DelaunayTriangulationCellBase_3` now requests a
        `Point` type instead of a `Point_3` type (but still equal to
        `Traits::Point_3`).
-   Introduced a new concept,
    `RegularTriangulationCellBaseWithWeightedCircumcenter_3`, which
    describes the requirements on a cell of a regular triangulation that
    caches its circumcenter. The existing class
    `Regular_triangulation_cell_base_with_weighted_circumcenter_3` is
    the default model of this concept.
-   Added a new 3D traits class,
    `Robust_weighted_circumcenter_filtered_traits_3` which provides
    robust versions of the kernel functors
    `Construct_weighted_circumcenter_3`, `Compute_squared_radius_3`, and
    `Compute_squared_radius_smallest_orthogonal_sphere_3`. This class
    can be used as traits class in the `Mesh_3` package to
    efficiently yet robustly generate 3D meshes.
-   Add a new type of polyhedral domain with features,
    `Polyhedral_complex_mesh_domain_3`. The domain is defined by a
    collection of triangulated surfaces, forming a complex.

### 3D Periodic Triangulations

-   Added new locate and geometric access functions for 3D periodic
    triangulations.
-   The class `Periodic_3_Delaunay_triangulation_traits_3` now inherits
    `Periodic_3_triangulation_traits_3`.
-   **Breaking change**: Some geometric access functions in
    `Periodic_3_triangulation_3` were renamed. The introduction of
    `Periodic_3_regular_triangulation_3` required to distinguish between
    functions such as `segment()` returning a segment of weightless
    points, or a segment of weighted points. As a general rule, previous
    geometrical access functions will return objects with point type
    that of the triangulation (thus, weighted objects when using
    weighted triangulations) and functions containing `construct` in the
    name will always return weightless geometrical objects.
-   **Breaking change**: The concept `Periodic_3TriangulationTraits_3`
    now requests a domain getter: `get_domain()`.
-   Introduced a new concept,
    `RegularTriangulationCellBaseWithWeightedCircumcenter_3`, which
    describes the requirements on a cell of a regular triangulation that
    caches its circumcenter. The existing class
    `Regular_triangulation_cell_base_with_weighted_circumcenter_3` is
    the default model of this concept.

### 3D Mesh Generation

-   **Breaking change**: The type of the surface center in the concept
    `MeshCellBase_3` has been changed from `Triangulation::Point` to
    `TriangulationTraits::Point_3` to reflect that it is a weightless
    point.
-   **Breaking change**: The function `invalidate_circumcenter()` of the
    concept `MeshCellBase_3` is renamed to
    `invalidate_weighted_circumcenter_cache()` and moved to the new
    concept `RegularTriangulationCellBaseWithWeightedCircumcenter_3`,
    which the concept `MeshCellBase_3` now refines.

### Poisson Surface Reconstruction

-   A new global function
    `CGAL::poisson_surface_reconstruction_delaunay()` is provided in
    addition to the current class-based API in order to make it easier
    to use.

### Point Set Processing

-   New functions to read from and write to LAS/LAZ files (LIDAR
    format), with or without taking additional properties into account.
-   **Breaking change:** The API of the PLY function to read points with
    properties is modified for unification with LAS (see
    `CGAL::read_ply_points_with_properties()`). A new function to write
    PLY with properties is provided
    (`CGAL::write_ply_points_with_properties()`).

### Spatial Searching

-   Add function `Kd_tree::remove(Point)`.

### 3D Fast Intersection and Distance Computation

-   Add a template parameter to `AABB_traits` for a property map that
    associates a bounding box to a primitive

### CGAL and the Boost Graph Library

-   Add a partial specialization for the class
    `CGAL::Linear_cell_complex_for_combinatorial_map` so that it is a
    model of the graph concepts `BidirectionalGraph` and
    `EdgeAndVertexListGraph` and of the concept `MutableFaceGraph`. This
    class can thus now be used in all BGL functions and algorithms.
-   Helper functions to create an icosahedron, a regular prism and a
    pyramid have been added.
-   Add class `CGAL::Face_filtered_graph` that wraps an existing graph
    and hide all simplices that are not in the selected connected
    components.
-   Added the class `CGAL::Seam_mesh`. The `Seam_mesh` is a graph
    adaptor which allows to create virtual borders when marking edges as
    seam edges.
-   Add the functions `read_off()` and `write_off()`.

Release 4.10
------------

Release date: May 2017

### Installation

-   The minimum required version of CMake is now 3.1. All CMake versions
    up to 3.7 are supported.
-   The compilation of some demo may require a C++11 compiler. The CGAL
    library itself still support C++03 compilers.
-   The shell script `cgal_create_cmake_script` now enables C++14 by
    default.
-   A new mechanism to check which packages of CGAL are used have been
    added. It is particularly interesting for commercial users to ensure
    they have a valid commercial license for the packages they used.
    This can also be used to make sure only LGPL header files are used.
-   Because of a bug in the g++ compiler about the C++11 keyword
    `thread_local`, the CGAL\_Core library now always requires
    `Boost.Thread` if the g++ compiler is used.

### Generalized Maps (new package)

-   This package implements Generalized Maps in d dimensions. A
    generalized map is a data structure enabling to represent an
    orientable or non orientable subdivided object by describing all the
    cells of the subdivision (for example in 3D vertices, edges, faces,
    volumes) and all the incidence and adjacency relationships between
    these cells. This data structure is the generalization of the
    combinatorial maps in order to be able to represent non orientable
    objects.

### 3D Point Set (new package)

-   This package provides a flexible data structure `CGAL::Point_set_3`
    that allows the user to easily handle point sets with an arbitrary
    number of attributes (such as normal vectors, colors, labeling,
    etc.).

### Combinatorial Maps and Linear cell complex

-   **Breaking change**: the requirements of the item class used to
    customize a combinatorial map and a linear cell complex changed.
    Instead of defining the type of darts used, you have to define the
    information you want to add in each dart. You can define the
    `CGAL_CMAP_DART_DEPRECATED` macro to keep the old behavior.

### Triangulated Surface Mesh Shortest Paths

-   **Breaking change**: Rename all functions, types, and enums using
    *barycentric coordinate* to *barycentric coordinates*.

### CGAL and the Boost Graph Library (BGL)

-   **Breaking change**: Addition of a free function `reserve()` in the
    concept `MutableFaceGraph`. Models provided by CGAL have been
    updated.

### 2D and 3D Linear Geometry Kernel

-   **Breaking change**: The function `compare_slopes()` was renamed
    `compare_slope`.
-   Added a 2D and 3D weighted point class and predicates and
    constructions.
-   Add functions `l_infinity_distance()` for 2D and 3D.
-   Add a new functor in CGAL Kernel concept to compare the slope of two
    3D segments. All models of the Kernel concept now provide the
    functor `Compare_slope_3`, and the free function `compare_slope()`
    is available.
-   Add an operator in CGAL Kernel concept `Angle_3` to qualify the
    angle between the normal of the triangle given by three points, and
    a vector.

### 3D Convex Hull

-   The convex hull function can also produce a `Surface_mesh`, and
    generally speaking any model of the concept `MutableFaceGraph`
-   The function `convex_hull_3_to_polyhedron_3()` is deprecated and
    `convex_hull_3_to_face_graph.h` should be used instead.
-   The class `Convex_hull_traits_3` now documents a nested type
    `Polygon_mesh` instead of `Polyhedron_3`. The other nested type is
    kept for backward compatibility.
-   Remove the function `CGAL::convex_hull_incremental_3()` deprecated
    since CGAL 4.6.

### 3D Boolean Operations on Nef Polyhedra

-   Add a new constructor from a face graph model

### Linear cell complex

-   Deprecate class `Linear_cell_complex` which is now renamed
    `Linear_cell_complex_for_combinatorial_map_dart`.

### 2D Triangulation data structure

-   Add function `insert_in_hole`.

### 2D Triangulations

-   **Breaking change**: Removed the arbitrary dimensional weighted
    point class. Users must use a version prior to 4.9 if they need this
    class.
-   **Breaking change**:The number type of weighted points in regular
    triangulations is no longer a template parameter but the field type
    of the geometric traits class. Users who need this feature must use
    a version prior to 4.9
-   The class `Regular_triangulation_filtered_traits_2` deprecated since
    CGAL 3.6 has been removed.
-   Deprecate the class `Regular_triangulation_euclidean_traits_2`, as
    the weighted point and the function objects for weighted points are
    part of the concept `Kernel`/
-   The class `Regular_triangulation_2` can take a kernel as template
    argument, that is one no longer has to use
    `Regular_triangulation_euclidea_traits_2`, although this still
    works.

### 3D Triangulations

-   **Breaking change**: The number type of weighted points in regular
    triangulations is no longer a template parameter but the field type
    of the geometric traits class. Users who need this feature must use
    a version prior to 4.9.
-   The class `Regular_triangulation_filtered_traits_3` deprecated since
    CGAL 3.6 has been removed.
-   Deprecate the class `Regular_triangulation_euclidean_traits_3`, as
    the weighted point and the function objects for weighted points are
    part of the concept `Kernel`/
-   The class `Regular_triangulation_3` can take a kernel as template
    argument, that is one no longer has to use
    `Regular_triangulation_euclidean_traits_3`, although this still
    works.
-   Add function `link_to_face_graph()` to copy the set of faces
    incident to a vertex into a model of `FaceGraph`.

### 3D Mesh Generation

-   The constructor
    `CGAL::Polyhedral_mesh_domain_with_features_3(std::string)` is
    deprecated.

### Polygon Mesh Processing

-   Add fast and robust corefinement and Boolean operation functions for
    triangulated surface meshes:
    -   `CGAL::Polygon_mesh_processing::corefine_and_compute_union()`
    -   `CGAL::Polygon_mesh_processing::corefine_and_compute_difference()`
    -   `CGAL::Polygon_mesh_processing::corefine_and_compute_intersection()`
    -   `CGAL::Polygon_mesh_processing::corefine()`
    -   `CGAL::Polygon_mesh_processing::does_bound_a_volume()`
    -   `CGAL::Polygon_mesh_processing::surface_intersection()`
-   Add functions to compute approximated Hausdorff distances between
    two meshes, a mesh and a point set, or a point set and a mesh:
    `sample_triangle_mesh()`, `approximated_Hausdorff_distance()`,
    `approximated_symmetric_Hausdorff_distance()`,
    `max_distance_to_triangle_mesh()`, `max_distance_to_point_set()`.
-   The function `CGAL::Polygon_mesh_processing::bbox_3()` has been
    renamed `CGAL::Polygon_mesh_processing::bbox()`.

### Point Set Processing

-   Function `CGAL::remove_outliers()` has an additional parameter based
    on a distance threshold to make it easier and more intuitive to use.
-   New functions for automatic scale estimations: either a global scale
    or multiple local scales can be estimated for both 2D and 3D point
    sets based on the assumption that they sample a curve in 2D or a
    surface in 3D.

### CGAL and the Boost Graph Library (BGL)

-   Add function `CGAL::convert_nef_polyhedron_to_polygon_mesh()` to
    convert a `Nef_polyhedron_3` to any model of the `MutableFaceGraph`
    concept.
-   Add class `CGAL::Graph_with_descriptor_with_graph` that wraps an
    existing graph and provides a reference to the said graph to all of
    its descriptors.

### Cone Based Spanners

-   Add a parameter to compute half Tao graph and half Theta graph.
-   Add an ipelet for this package.

### Geometric Object Generators

-   Add point random generators
    -   in a 3D triangle mesh model of the concept `FaceListGraph`
        (`CGAL::Random_points_in_triangle_mesh_3`),
    -   on the boundary of a tetrahedral mesh
        (`CGAL::Random_points_in_tetrahedral_mesh_boundary_3`),
    -   in a tetrahedral mesh
        (`CGAL::Random_points_in_tetrahedral_mesh_3`),
    -   in a 2D triangle mesh
        (`CGAL::Random_points_in_triangle_mesh_2`),
    -   in a range of 2D or 3D triangles
        (`CGAL::Random_points_in_triangles_3` and
        `CGAL::Random_points_in_triangles_2`).
    -   on a 3D segment (`CGAL::Random_points_on_segment_3`).

Release 4.9
-----------

Release date: Sept 2016

### Header-only mode

-   CGAL can now be used in headers only mode, i.e. without compiling
    the CGAL libraries and linking with these libraries when compiling
    examples, tests and demos. Note that running CMake on CGAL is still
    required in order to generate some configuration files.

### Cone Based Spanners (new package)

-   This package provides algorithms for constructing two kinds of
    cone-based spanners: Yao graph and Theta graph, given a set of
    vertices on the plane and the directions of cone boundaries.

### 2D Minkowski Sums

-   Introduce a convex decomposition strategy, namely
    `Polygon_nop_decomposition_2`, that merely passed the input polygon
    to the list of output polygons.
-   Introduce overloads of the function `minkowski_sum_2()`, which
    accepts 2 decomposition strategies.
-   Introduce an overloaded function called
    `minkowski_sum_by_decomposition_2(P, Q, decom_no_holes,     decomp_with_holes)`,
    which computes the 2D Minkowski sum using optimal choices of
    decomposition strategies.

### Combinatorial Maps

-   Deprecate global functions (`make_combinatorial_hexahedron()`,
    `make_combinatorial_polygon()`, `make_combinatorial_tetrahedron()`,
    `make_edge()`, `insert_cell_0_in_cell_1()`,
    `insert_cell_0_in_cell_2()`, `insert_cell_1_in_cell_2()`,
    `insert_cell_2_in_cell_3()`, `insert_dangling_cell_1_in_cell_2()`,
    `is_insertable_cell_1_in_cell_2()`,
    `is_insertable_cell_2_in_cell_3()`, `is_removable()`,
    `remove_cell()`) which are now member functions in the
    `CombinatorialMap` concept.
-   It is not longer possible to use the old API switched on by defining
    the macro `CGAL_CMAP_DEPRECATED`. This API was deprecated since CGAL
    4.4.

### Point Set Processing

-   New function `CGAL::read_ply_custom_points()` that allows the user
    to read any additional point attribute from a PLY input point set.
-   `CGAL::structure_point_set()`: new algorithm that takes advantage of
    detected planes to produce a structured point set (with flat
    regions, sharp edges and vertices).

### Point Set Shape Detection

-   New post-processing algorithm: `CGAL::regularize_planes()`. This
    allows the user to favor parallelism, orthogonality, coplanarity
    and/or axial symmetry between detected planes.

### Polygon Mesh Processing

-   Add the function
    `CGAL::Polygon_mesh_processing::is_polygon_soup_a_polygon_mesh()` to
    check whether a polygon soup is a polygon mesh.
-   Add some new features to `CGAL::isotropic_remeshing()`:
    -   It is now possible to select fixed vertices that survive the
        remeshing process, and to keep face attributes such as colors
        valid after remeshing.
    -   The user can choose the number of relaxation steps happening at
        each loop, and to run 1-dimensional relaxation along constrained
        polylines.
-   The functions `CGAL::Polygon_mesh_processing::triangulate_face()`
    and `CGAL::Polygon_mesh_processing::triangulate_faces()` now
    indicate whether some faces have not been triangulated.

### Surface Mesh Deformation

-   Add a new tag `SRE_ARAP` to use the Smoothed Rotation Enhanced
    As-Rigid-As-Possible deformation algorithm.

### 3D Fast Intersection and Distance Computation

-   Add the functions `AABB_tree::first_intersection()` and
    `AABB_tree::first_intersected_primitive()` that compute the
    intersection which is closest to the source of a ray

### CGAL and the Boost Graph Library (BGL)

-   Add a helper function `CGAL::copy_face_graph()` to copy a source
    FaceListGraph into another FaceListGraph of different type.
-   Add a class `CGAL::Dual` that creates the dual view of a `FaceGraph`
    and a creation function `CGAL::dual(primal)`.

#### CGAL and Boost Property Maps

-   It is not longer possible to use the old API of the property maps
    provided by CGAL, switched on by defining the macro
    `CGAL_USE_PROPERTY_MAPS_API_V1`. This API was deprecated since CGAL
    4.3.

Release 4.8
-----------

Release date: April 2016

### General

-   The support for Qt3 is dropped and all demos using it got removed.

### Installation

-   Starting with Visual C++ 2015 we no longer require `Boost.Thread` as
    we use the C++11 keyword `thread_local` and the C+11 class
    `std::mutex` .
-   The same holds for g++ 4.8 or later when the C++11 standard is used.

### Optimal Transportation Curve Reconstruction (new package)

-   This package implements a method to reconstruct and simplify 2D
    point sets. The input is a set of 2D points with mass attributes,
    possibly hampered by noise and outliers. The output is a set of line
    segments and isolated points which approximate the input points.

### 2D Regularized Boolean Set-Operations

-   Improve the performance of operations in some settings.
    **Breaking change**: This improvement requires changes of the face
    and halfedge type of the underlying arrangement Dcel. See the
    concepts `GeneralPolygonSetDcelHalfedge` and
    `GeneralPolygonSetDcelFace` for more details. If you use a different
    simplex types, inheriting your simplices from `CGAL::Gps_face_base`
    and `CGAL::Gps_halfedge_base` is sufficient to accommodate for the
    update.

### 3D Boolean Operations on Nef Polyhedra

-   Add 3 new constructors: from a point range, from a point, and from a
    segment.

### Combinatorial Maps

-   **Breaking change**: Change the type of Boolean marks, old type is
    int, new type is `size_type`. If no more mark is available,
    `get_new_mark` throws an exception, instead of returning `-1`.

### 2D Arrangements

-   Speed up the edge removal in case the incident faces contains many
    holes.
-   Set the format of polylines and polycurves. The format of a general
    polyline or polycurve consists of the sequence of subcurves that
    comprise the original curve. The format of a polyline of linear
    segments consists of the sequence of points that define the original
    curve. (The latter restores the format used before polycurves were
    introduced in 4.7.) Fix the extraction from istream and insertion
    into ostream operators of polylines and polycurves accordingly.
-   Fix the traits class that handles Bezier curves. In particular, fix
    the case where the curve is closed (i.e, the first and last control
    points coincide).

### 3D Mesh Generation

-   Add support of 3D gray level images as input for the tetrahedral
    mesh generation.
-   **Breaking change:** All models of the concept `MeshDomain_3` must
    now provide a member function `bbox()`.

### Advancing Front Surface Reconstruction

-   Optional template functor `Filter` is replaced by another optional
    template functor `Priority`. This allows to change the way facets
    are prioritized by the algorithm instead of having a simple option
    to reject some facets.
    **Breaking change**: Programs using the old `Filter` API will not
    compile anymore as it must be replaced with the `Priority` API as
    described in the manual. Codes using the default behavior are not
    impacted.

### Polygon Mesh Processing

-   Add a new triangle-based isotropic remeshing algorithm for
    triangulated surface meshes,
    `CGAL::Polygon_mesh_processing::isotropic_remeshing()` and a helper
    function for isotropic remeshing :
    `CGAL::Polygon_mesh_processing::split_long_edges()`
-   Add the function `CGAL::Polygon_mesh_processing::border_halfedges()`
    to collect the border of a given face range
-   Add the function
    `CGAL::Polygon_mesh_processing::remove_isolated_vertices()` to be
    used on any polygon mesh
-   Add the function `CGAL::Polygon_mesh_processing::triangulate_face()`
    to triangulate a single face of a polygon mesh
-   Add an overload for
    `CGAL::Polygon_mesh_processing::triangulate_faces()` to triangulate
    a range of faces of a polygon mesh
-   Add function `keep_large_connected_components()`
-   Add measuring functions for polygon meshes, to compute length, area,
    and volume of simplices or group of simplices of a polygon mesh.
-   Add function `bbox_3()` to compute the bounding box of a polygon
    mesh.

### Point Set Processing

-   **Breaking change:** new template parameter `Concurrency_tag` for
    the functions `compute_average_spacing()`,
    `edge_aware_upsample_point_set()`, `jet_estimate_normals()`,
    `jet_smooth_point_set()`, and `pca_estimate_normals()`. To update
    your code simply add as first template parameter
    `CGAL::Sequential_tag` or `CGAL::Parallel_tag` when calling one of
    these functions.
-   `CGAL::Parallel_tag` can no longer be used in Point Set Processing
    algorithms if TBB is not available.
-   Add a new simplification algorithm based on hierarchical clustering:
    `CGAL::hierarchy_simplify_point_set()`. It allows either to
    uniformly simplify the point set or to automatically adapt the local
    density of points to the local variation of the input computed by
    principal component analysis.
-   New IO functions for PLY format (Polygon File Format):
    `CGAL::read_ply_points()`, `CGAL::read_ply_points_and_normals()`,
    `CGAL::write_ply_points()` and
    `CGAL::write_ply_points_and_normals()`.

### Surface Mesh Parameterization

-   `LSCM_parameterizer_3` now uses by default Eigen instead of OpenNL
    as a model of `SparseLinearAlgebraTraits_d`.

### Spatial Searching

-   Add function to find any point in a range query, that is neither all
    points, nor the closest one.

### Principal Component Analysis

-   Add a template parameter `DiagonalizeTraits` for functions
    `CGAL::linear_least_squares_fitting_2()` and
    `CGAL::linear_least_squares_fitting_3()`. This allows to either
    choose the legacy internal diagonalization code from CGAL or the
    Eigen implementation (or any class that is a model of
    `DiagonalizeTraits`). Variants of the function that automatically
    deduce the kernel also automatically select the diagonalizer, so the
    API is mostly preserved.

### CGAL and Solvers

-   This package now includes all CGAL concepts for solvers with models
    using the third party Eigen library.

### CGAL and the Boost Graph Library (BGL)

-   Add function `CGAL::split_graph_into_polylines()` that allows to
    extract from a soup of segments given as a graph, polylines with
    nodes of degree at most 2. In addition a functor can be passed to
    the function to specify additional polyline endpoints.
-   New functions to manipulate selection of faces, edges and vertices
    in a halfedge graph are added: `CGAL::expand_face_selection()`,
    `CGAL::reduce_face_selection()`, `CGAL::expand_edge_selection()`,
    `CGAL::reduce_edge_selection()` `CGAL::expand_vertex_selection()`,
    `CGAL::reduce_vertex_selection()` and
    `CGAL::select_incident_faces()`.
-   Add a helper function `CGAL::clear` which clears a MutableFaceGraph
    efficiently and generically.

Release 4.7
-----------

Release date: October 2015

### Installation

-   The minimum required version of CMake is now 2.8.11. CMake versions
    3.1, 3.2, and 3.3 are supported.
-   All Qt4 demos have been updated and now require Qt5 to be compiled.
    Qt5 version 5.3 or higher is required. The support for Qt4 is
    dropped. To compile libCGAL\_Qt5 and demos, you must set the cmake
    or environment variable `Qt5_DIR` to point to the path to the
    directory containing the file `Qt5Config.cmake` created by your Qt5
    installation. If you are using the open source edition it should be
    `/path-to/qt-everywhere-opensource-src-<version>/qtbase/lib/cmake/Qt5`.
-   The code of the 3D demos now uses modern OpenGL, with shaders,
    instead of the fixed pipeline API of OpenGL-1.
-   The Microsoft Windows Visual C++ compiler 2015 (VC14) is now
    supported. However, since this compiler is not officially supported
    by Intel TBB 4.4 and Qt 5.5 (the latest versions available at the
    time of this release), the parallelism features of CGAL and Qt5
    demos will not work.

### L Infinity Segment Delaunay Graphs (new package)

-   The package provides the geometric traits for constructing the
    segment Delaunay graph in the max-norm (L Infinity). The traits also
    contain methods to draw the edges of the dual of the segment
    Delaunay graph in the max-norm i.e., the segment Voronoi diagram in
    the max-norm. The algorithm and traits rely on the segment Delaunay
    graph algorithm and traits under the Euclidean distance. The segment
    Voronoi diagram in the max-norm has applications in VLSI CAD.

### Advancing Front Surface Reconstruction (new package)

-   This package provides a greedy algorithm for surface reconstruction
    from an unorganized point set. Starting from a seed facet, a
    piecewise linear surface is grown by adding Delaunay triangles one
    by one. The most plausible triangles are added first, in a way that
    avoids the appearance of topological singularities.

### Triangulated Surface Mesh Shortest Paths (new package)

-   The package provides methods for computing shortest path on
    triangulated surface meshes. Given a set of source points on the
    surface, this package provides a data structure that can efficiently
    provides the shortest path from any point on the surface to the
    sources points. There is no restriction on the genus or the number
    of connected components of the mesh.

### Triangulated Surface Mesh Skeletonization (new package)

-   This package provides a (1D) curve skeleton extraction algorithm for
    a triangulated polygonal mesh without borders based on the mean
    curvature flow. The particularity of this skeleton is that it
    captures the topology of the input. For each skeleton vertex one can
    obtain its location and its corresponding vertices from the input
    mesh. The code is generic and works with any model of the
    \`FaceListGraph\` concept.

### 3D Point-Set Shape Detection (new package)

-   This package implements the efficient RANSAC method for shape
    detection, contributed by Schnabel et al. From an unstructured point
    set with unoriented normals, the algorithm detects a set of shapes.
    Five types of primitive shapes are provided by this package: plane,
    sphere, cylinder, cone and torus. Detecting other types of shapes is
    possible by implementing a class derived from a base shape.

### 2D Visibility (new package)

-   This package provides several variants to compute the visibility
    area of a point within polygonal regions in two dimensions.

### Polygon Mesh Processing (new package)

-   This package implements a collection of methods and classes for
    polygon mesh processing, ranging from basic operations on simplices,
    to complex geometry processing algorithms. The implementation of
    this package mainly follows algorithms and references given in
    Botsch et al.'s book on polygon mesh processing.

### General

-   Support for unordered sets and maps of the stdlib and of boost for
    handle and index classes.

### Approximation of Ridges and Umbilics on Triangulated Surface Meshes

-   This package now supports any model of the concept `FaceGraph`.
-   **Breaking change:** The package no longer supports models of
    `TriangulatedSurfaceMesh` which are not at the same time models of
    the concept `FaceGraph`.

### dD Geometry Kernel

-   Epick\_d gains 3 new functors: `Construct_circumcenter_d`,
    `Compute_squared_radius_d`, `Side_of_bounded_sphere_d`. Those are
    essential for the computation of alpha-shapes.

### 2D Arrangements

-   Introduced a new traits class, called
    `Arr_polycurve_traits_2<SubcurveTraits>`, which handles general
    piece-wise (polycurve) curves. The pieces do not necessarily have to
    be linear.
-   Introduced two new concepts called `ArrangementApproximateTraits_2`
    and `ArrangementConstructXMonotoneCurveTraits_2`.
    -   The existing `ArrangementLandmarkTraits_2` concept, which has
        two requirements, now refines the two respective concepts above.
    -   The template parameter of the existing
        `Arr_polyline_traits_2<SegmentTraits>` template must be
        substituted with a traits class that is a model of the
        `ArrangementConstructXMonotoneTraits_2` concept among the other
        when `Arr_polyline_traits_2` is instantiated.

### 2D Minkowski Sums

-   Added support for polygons with holes and optimized the construction
    of Minkowski sums.
    -   Introduced an implementation of the "reduced convolution"
        method, a variant of the method described in "2D Minkowski Sum
        of Polygons Using Reduced Convolution" by Behar and Lien. The
        new method supports polygons with holes and in many cases out
        performs the implementation of the existing (full) convolution
        method.
    -   Introduced two new classes that decompose polygons into convex
        pieces (models of the `PolygonConvexDecomposition_2` concept)
        based on vertical decomposition and constrained Delaunay
        triangulation, respectively. These new models also support the
        convex decomposition of polygons with holes.

### 3D Periodic Triangulations

-   Rename `Periodic_3_triangulation_traits_3` to
    `Periodic_3_Delaunay_triangulation_traits_3`.
-   Rename the concept `Periodic_3TriangulationTraits_3` to
    `Periodic_3DelaunayTriangulationTraits_3`.
-   Create `Periodic_3_triangulation_traits_3` and the concept
    `Periodic_3TriangulationTraits_3`.

### 2D Conforming Triangulations and Meshes

-   Add an optimization method `CGAL::lloyd_optimize_mesh_2()` that
    implements the Lloyd (or Centroidal Voronoi Tessellation)
    optimization algorithm in a Constrained Delaunay Triangulation. For
    optimization, the triangulation data structure on which the mesher
    relies needs its `VertexBase` template parameter to be a model of
    the new concept `DelaunayMeshVertexBase_2`.

### Point Set Processing and Surface Reconstruction from Point Sets

-   Add the function `CGAL::compute_vcm()` for computing the Voronoi
    Covariance Measure (VCM) of a point set. The output of this function
    can be used with the function `CGAL::vcm_is_on_feature_edge()` to
    determine whether a point is on or close to a feature edge. The
    former function is also internally used by
    `CGAL::vcm_estimate_normals()` to estimate the normals of a point
    set and it is particularly suited to point sets with noise.

### Spatial Sorting

-   Add the possibility to sort points on a sphere along a space-filling
    curve using the functions `CGAL::hilbert_sort_on_sphere` and
    `CGAL::spatial_sort_on_sphere`.

### Geometric Object Generators

-   Add new random generator of points in a 2D and 3D triangle and in a
    tetrahedron (`CGAL::Random_points_in_triangle_2`,
    `CGAL::Random_points_in_triangle_3`,
    `CGAL::Random_points_in_tetrahedron_3`).

Release 4.6.2
-------------

Release date: August 2015

This release only fixes bugs. See the list of fixed bugs on Github:

<https://github.com/CGAL/cgal/issues?q=milestone%3A4.6.2>

Release 4.6.1
-------------

Release date: June 2015

This release only fixes bugs. See the list of fixed bugs on Github:

<https://github.com/CGAL/cgal/issues?q=milestone%3A4.6.1+-label%3Ainvalid>

Release 4.6
-----------

Release date: April 2015

### Installation

-   The required version of Boost is now 1.48 or higher.

### 2D Polyline Simplification (new package)

-   This package enables to simplify polylines with the guarantee that
    the topology of the polylines does not change. This can be done for
    a single polyline as well as for a set of polyline constraints in a
    constrained triangulation. The simplification can be controlled with
    cost and stop functions.

### 2D Generalized Barycentric Coordinates (new package)

-   This package offers an efficient and robust implementation of
    two-dimensional closed-form generalized barycentric coordinates
    defined for simple two-dimensional polygons.

### Scale-Space Surface Reconstruction (new package)

-   This new package provides a class gathering a dedicated smoothing
    algorithm and some convenience functions to help the creation of a
    surface out of a point set using the 3D Alpha Shapes package. The
    particularity of this reconstruction pipeline is that the input
    point are in the output and no new points are created. Note that in
    the current version, the output is a triangle soup that is not
    necessarily a valid (manifold) polyhedral surface.

### Surface Mesh (new package)

-   The surface mesh class provided by this package is an implementation
    of the halfedge data structure allowing to represent polyhedral
    surfaces. It is an alternative to the packages `CGAL::Polyhedron_3`
    and `CGAL::HalfedgeDS`.

### dD Triangulation (new package)

-   This new package provides classes for manipulating triangulations in
    Euclidean spaces whose dimension can be specified at compile-time or
    at run-time. It also provides a class that represents Delaunay
    triangulations.

### dD Convex Hulls and Delaunay Triangulations

-   This package is deprecated and the new package Triangulation should
    be used instead.

### dD Geometry Kernel

-   It has been reported that the recently introduced `Epick_d` kernel
    may not work with Intel C++ Compiler prior to version 15.
    Documentation has been updated.

### 3D Convex Hulls

-   Add functions `halfspace_intersection_3` and
    `halfspace_intersection_with_constructions_3` to compute the
    intersection of halfspaces defining a closed polyhedron.
-   Fix a bug introduced in CGAL 4.5 that can appear while computing the
    convex hull of coplanar points.
-   Fix a robustness issue in `Convex_hull_traits_3`. This traits is
    used by default with the kernel
    `Exact_predicates_inexact_constructions_kernel`.
-   The function `CGAL::convex_hull_incremental_3` is deprecated and the
    function `convex_hull_3` should be used instead.

### Combinatorial Maps and Linear Cell Complex

-   Added `correct_invalid_attributes`,
    `set_automatic_attributes_management` and
    `are_attributes_automatically_managed` methods in `CombinatorialMap`
    concept. This allows high level operations to not update non void
    attributes during massive calls of these operations, but only after
    the end of their executions.

### 2D Triangulations

-   The class `Constrained_triangulation_plus_2` now can handle
    polylines as constraints.
-   As a consequence a `Constraint_id` has been introduced which
    replaces `pair<Vertex_handle,Vertex_handle>` as identifier of a
    constraint.

### 3D Mesh Generation

-   Add member functions `output_boundary_to_off` and
    `output_facets_in_complex_to_off` in the class
    `CGAL::Mesh_complex_3_in_triangulation_3` to export the boundary of
    a domain or a subdomain.

### 3D Fast Intersection and Distance Computation

-   Add new constructors to `AABB_halfedge_graph_segment_primitive` and
    `AABB_face_graph_triangle_primitive` in order to be able to build
    primitives one by one.

### Spatial Searching

-   Fixed a bug in `CGAL::Splitters.h` sliding midpoint rule, where
    degenerated point sets (e.g.,points on segment) caused the kd-tree
    to get linear.
-   Improved performance of `Orthogonal_k_neighbor_search`. Note that VC
    2013 does not compile `boost::container::deque` of Boost 1\_55 and
    does hence have a workaround which does not have the improvement.
-   **Breaking change:** The concept `OrthogonalDistance` has new
    function overloads for `min_distance_to_rectangle` and
    `max_distance_to_rectangle` with an additional reference parameter
    `std::vector`.
-   **Breaking change:** The order of the points in the iterator range
    `[tree.begin(),tree.end()]` is not the order of insertion of the
    points into the tree. This was not guaranteed before but might have
    been observed and exploited by users.
-   Derived `kd_tree_leaf_node` and `kd_tree_internal_node` from
    `kd_tree_node` to save memory.

### Geometric Object Generators

-   Add a new function `random_convex_hull_in_disc_2` that efficiently
    generates a random polygon as the convex hull of uniform random
    points chosen in a disc.

Release 4.5.2
-------------

Release date: February 2015

### General

-   Fix a bug that prevented the compilation with recent versions of
    Boost (&gt;=1.56) when explicit conversions operators (from C++11)
    are supported. That prevented the compilation with Microsoft Visual
    Studio 2013.

### 3D Convex Hulls

-   Fix a non-robust predicate bug that was showing up when input points
    where lexicographically sorted.

### 3D Mesh Generation

-   Fix a bug in the sliver perturbation optimization method. It could
    create some holes on the surface of the mesh.

Release 4.5.1
-------------

Release date: December 2014

### 3D Mesh Generation

-   Fix a bug in the sliver exudation preservation of boundaries.

Release 4.5
-----------

Release date: October 2014

### Installation

-   Changes in the set of supported platforms:
    -   The Microsoft Windows Visual C++ compiler 2008 (VC9) is no
        longer supported since CGAL-4.5.
-   Since CGAL version 4.0, Eigen was the recommended third-party
    library to use with *Planar Parameterization of Triangulated Surface
    Meshes*, *Surface Reconstruction from Point Sets*, *Approximation of
    Ridges and Umbilics on Triangulated Surface Meshes*, and *Estimation
    of Local Differential Properties of Point-Sampled Surfaces*
    packages. From CGAL version 4.5, Taucs, Blas and Lapack are no
    longer supported.
-   CGAL is now compatible with the new CMake version 3.0.

### Triangulated Surface Mesh Deformation (new package)

-   This package allows to deform a triangulated surface mesh under
    positional constraints of some of its vertices without requiring any
    additional structure other than the surface mesh itself. The methods
    provided implements an as-rigid-as-possible deformation. Note that
    the main class name has changed between the 4.5-beta1 and the 4.5
    releases to better match the CGAL naming conventions (from
    `CGAL::Deform_mesh` to `CGAL::Surface_mesh_deformation`).

### CGAL and the Boost Graph Library (major changes)

-   Cleanup of the `HalfedgeGraph` concept. In particular:
    -   Introduction of the notion of `halfedge_descriptor` in the
        specialization of the class `boost::graph_traits`.
    -   Deprecation of `halfedge_graph_traits`.
    -   A model of `HalfedgeGraph` is considered as an undirected graph.
        Thus any call to `edges()` should be replaced by `halfedges()`
        and `num_edges()` now returns the number of (undirected) edges.
    -   **Breaking change:** `is_border_edge` and `is_border_halfedge`
        properties are removed. The free functions `is_border()` and
        `is_border_edge()` should be used instead.
    -   Renaming of `HalfedgeGraph` specific free functions.
-   Introduction of the `FaceGraph` concept.
-   Adaptation of the package *Triangulated Surface Mesh Simplification*
    and of the class `AABB_halfedge_graph_segment_primitive` from the
    package *3D Fast Intersection and Distance Computation* to the API
    change.
-   Update of the package *Triangulated Surface Mesh Segmentation* and
    of the class `AABB_face_graph_triangle_primitive` from the package
    *3D Fast Intersection and Distance Computation* to accept model of
    the newly introduced concepts.
-   Offer *Euler* operations as free functions for models of the graph
    concepts provided by CGAL.
-   Specialization of `boost::graph_traits` for
    `OpenMesh::PolyMesh_ArrayKernelT` as proof of concept. A
    `OpenMesh::PolyMesh_ArrayKernelT` becomes a model of the
    aforementioned concepts when including
    `CGAL/boost/graph/graph_traits_PolyMesh_ArrayKernelT.h`.

### dD Geometry Kernel

-   A new model `Epick_d` of the `Kernel_d` concept is introduced. It
    provides better performance through arithmetic filtering and
    specializations for fixed dimensions. It may not work with compilers
    as old as gcc-4.2, but was tested with gcc-4.4.

### 3D Convex Hulls

-   Clean up the documentation of the concepts

### 2D Arrangements

-   Fixed a bug in removing an unbounded curve (e.g., a ray) from an
    arrangement induced by unbounded curves.

### 2D Snap Rounding

-   Replaced use of private `kd_tree` with CGAL's official `Kd_tree`
    from `Spatial_searching` package; results in a small performance
    gain. Removed the private `kd_tree` package.

### 3D Triangulations

-   Add an experimental parallel version of the Delaunay triangulation
    and the regular triangulation algorithms, which allows parallel
    insertion and removal of point ranges.
-   Add caching of circumcenters to `Regular_triangulation_cell_base_3`.
    The cache value is computed when `cell->circumcenter()` or
    `rt.dual(cell)` functions are called.

### 3D Periodic Triangulations

-   Add a method to locate point with inexact predicates.

### 3D Mesh Generation

-   Add a new constructor for the class `Labeled_mesh_domain_3` which
    takes an `Iso_cuboid_3`.
-   Add a new labeling function wrapper for meshing multi-domain.
-   The meshing functionality in the Qt demos in `demo/Polyhedron/` and
    `demo/Mesh_3/` can now use the handling of 1d-features, that exists
    in CGAL since version 3.8.
-   Add an experimental parallel version of the 3D mesh refinement and
    mesh optimization methods.

### Point Set Processing and Surface Reconstruction from Point Sets

-   The former demo has been removed and is fully merge in the
    Polyhedron demo.

### Point Set Processing

-   Workaround a bug in dijsktra shortest path of boost 1.54 by shipping
    and using the boost header from the 1.55 release. This header will
    be used only if you are using the version 1.54 of boost.

### Triangulated Surface Mesh Simplification

-   **Breaking change:** Due to the cleanup of the concepts of the
    package *CGAL and the Boost Graph Library*, the named parameter
    `edge_is_border_map` has been removed, and the named parameter
    `edge_is_constrained_map` now expects a property map with an edge
    descriptor as key type (vs. halfedge descriptor before).
-   Add some optimization in the code making the implementation faster
    (depending on the cost and the placement chosen). However, for an
    edge which collapse is not topologically valid, the vector of
    vertices of the link provided by its profile might contains
    duplicates, thus also breaking the orientation guarantee in the
    vector. This must not be a problem for users as the edge is not
    collapsible anyway but if it is a absolute requirement for user
    defined cost/placement, defining the macro
    `CGAL_SMS_EDGE_PROFILE_ALWAYS_NEED_UNIQUE_VERTEX_IN_LINK` will
    restore the former behavior.

### dD Spatial Searching

-   Added methods `reserve(size_t size)` and `size_t       capacity()`
    to class `Kd_tree` to allocate memory to store `size` points and to
    report that number (STL compliance).

### STL Extensions for CGAL

-   Add `Compact_container::operator[]`, allowing a direct access to the
    ith element of a compact container.
-   Add `Concurrent_compact_container`, a compact container which allows
    concurrent insertion and removal.

Release 4.4
-----------

Release date: April 2014

### Installation

-   Additional supported platforms:
    -   The Apple Clang compiler version 5.0 is now supported on
        OS X Mavericks.
    -   The Microsoft Windows Visual C++ compiler 2013 (VC12) is now
        supported.

### Triangulated Surface Mesh Segmentation (new package)

-   This package implements the segmentation of triangulated surface
    meshes based on the Shape Diameter Function (SDF). In addition, it
    also provides functions to generate segmentations based on a user
    defined alternative to the SDF.

### Number Types

-   A new class `CGAL::Mpzf` is introduced on some platforms for exact
    ring operations. It is used to improve the speed of the evaluation
    of predicates in degenerate situations.

### 2D and 3D Geometry Kernel

-   Fix a bug introduced in CGAL 4.3 when computing the intersection of
    two 3D triangles.

### 2D Polygon Partitioning

-   Bug fix to make the partition algorithms working with a Lazy kernel
    such as `Exact_predicates_exact_constructions_kernel`.

### 2D Regularized Boolean Set-Operations

-   Fix two memory leaks in `CGAL::General_polygon_set_2`.

### Combinatorial Maps and Linear Cell Complex

-   `null_dart_handle` is no longer a static data member in the
    `CombinatorialMap` concept. This implies to move the following
    methods of `Dart` concept into `CombinatorialMap` concept:
    `is_free`, `highest_nonfree_dimension`, `opposite` and
    `other_extremity`. We also transform the static methods
    `vertex_attribute` and `point` of `Linear_cell_complex` class into
    non static methods. You can define the CGAL\_CMAP\_DEPRECATED macro
    to keep the old behavior.

### 2D Arrangements

-   Revise the API of **polylines**. In particular, *construction* is
    now done using functors and *iteration* is possible only on the
    segments of a polyline.
-   Fix a bug in the *Landmark* point-location strategy.

### 2D Snap Rounding

-   Fix a memory leak

### 2D Triangulations

-   Add different overloads of the function `insert_constraints` that
    inserts a range of points and segments, or a range of segments.
    These functions uses the spatial sorting in order to speed up the
    time needed for the insertion.

### 3D Alpha Shapes

-   Add member functions in `CGAL::Alpha_shape_3` to give access to the
    alpha status of edges and facets (`get_alpha_status())`.
-   Add another filtration method (`filtration_with_alpha_values()`)
    that reports the alpha value at which each face appears in the
    filtration.

### 3D Mesh Generation

-   Fix the access to functions `number_of_facets` and `number_of_cells`
    in `Mesh_complex_3_in_triangulation_3`.
-   Change the internal API of the sliver perturber, to make possible
    for developers to optimize another criterion than the (default)
    minimal dihedral angle. Developers can also define a new
    perturbation vector (for angles we had gradient of squared
    circumradius, gradient of volume, gradient of minimal dihedral
    angle, and random) which is better suitable to optimize their
    criterion.
-   Improve the use of cache values in `Mesh_cell_base_3` to (re)compute
    circumcenters and sliver criterion values only when needed.

### Triangulated Surface Mesh Simplification

-   Fix a bug in the way edges can be marked as non-removable by adding
    a named-parameter `edge_is_constrained_map` to the function
    `edge_collapse`

### dD Spatial Searching

-   Fix a documentation bug: The property map passed as template
    parameter to the classes `Search_traits_adapter` and
    `Distance_adapter` must be a lvalue property map. To avoid incorrect
    usage, a static assertion has been added in the CGAL code to prevent
    the user from instantiating these classes with an incorrect property
    map type.

### CGAL ipelets

-   Better description of the demo ipelets in the user manual
-   New ipelet for pencils of circles
-   New ipelet for hyperbolic geometry in Poincaré model
-   The generator ipelet now generates point in a selected zone
-   Hilbert sort ipelet implements two policies

Release 4.3
-----------

Release date: October 2013

### The CGAL Manual

-   The documentation of CGAL is now generated with Doxygen.

### 2D Periodic Triangulations (new package)

-   This package allows to build and handle triangulations of point sets
    in the two dimensional flat torus. Triangulations are built
    incrementally and can be modified by insertion or removal of
    vertices. They offer point location facilities. The package provides
    Delaunay triangulations and offers nearest neighbor queries and
    primitives to build the dual Voronoi diagrams.

### API Changes

#### 2D and 3D Geometry Kernel

-   The intersection functions and functors used to return a
    `CGAL::Object` in order to deal with the different possible return
    types. However, depending on the arguments it is possible to reduce
    the possible return types to a small set. For this reason and to
    take advantage of the type safety, we decided to use
    `boost::variant` instead of `CGAL::Object`. The `result_of` protocol
    is now even more useful to determine the return type of the
    intersection functions and functors. The change should be relatively
    transparent to the user thanks to the implicit constructor added to
    `CGAL::Object`. However, it is recommended to upgrade your code. The
    previous behavior can be restored by defining the macro
    `CGAL_INTERSECTION_VERSION` to 1.

#### 2D Arrangements

-   The type of the result of point location queries changed to
    `boost::variant` (from `CGAL::Object`). For convenience, the
    previous behavior can be restored by defining the macro
    `CGAL_ARR_POINT_LOCATION_VERSION` to 1.
-   Introduced an optimization for operations on large and dense
    arrangements.

#### 3D Fast Intersection and Distance Computation

-   Following the intersection API change, `Object_and_primitive_id` has
    been replaced by a template class
    `Intersection_and_primitive_id<Query>` to determine the type
    depending on the query object type.

#### CGAL and Boost Property Maps

-   The `key_type` of the property maps provided by CGAL used to be an
    iterator. In order to be more easily reused, the `key_type` has
    been changed to be the `value_type` of the iterator. The packages
    that have been updated to match these changes are **Point Set
    Processing** and **Surface Reconstruction from Point Sets**.
    However, for most users this change should be transparent if the
    default property maps were used. For convenience, the former
    behavior can be enabled by defining the macro
    `CGAL_USE_PROPERTY_MAPS_API_V1`.

### Algebraic Foundations

-   For convenience, add an overload of `make_rational()` taking a pair
    of numbers.

### 2D and 3D Geometry Kernel

-   A `Iso_rectangle_2` can now be constructed from a `Bbox_2` and an
    `Iso_cuboid_3` from a `Bbox_3`.
-   The implementation of `CGAL::Object` has been updated and now uses
    `boost::shared_ptr` and `boost::any`. This implementation is faster.
-   Add to `Bbox_2` and `Bbox_3` a `+=` operator as well as free
    functions to get the bounding box of a range of geometric objects.

### Combinatorial Maps

-   Two bug fixes: do not use the 2 least significant bits for cell
    attribute without dart support; share the mark when copying a
    CMap\_cell\_iterator.
-   Add a constructor taking a given combinatorial map as argument,
    possibly with different dimension and/or different attributes. This
    allows to transform a combinatorial map.
-   Add operator= and swap method.
-   Add dynamic onmerge/onsplit functions that can be associated
    dynamically to i-attributes and which are automatically called when
    i-cells are split/merged.
-   Add a function allowing to reverse the orientation of a
    combinatorial map, and another one to reverse one connected
    component of a combinatorial map.

### 3D Boolean Operations on Nef Polyhedra

-   Bug-fix in IO when using `Lazy_exact_nt` as number type or
    `Exact_predicates_exact_constructions_kernel` as kernel.

### 2D Triangulations

-   Extend the concept `TriangulationDataStructure_2` to require a more
    general `copy_tds` function that allows a copy between TDS of
    different types. The CGAL model has been updated.
-   Add a way to efficiently insert a range of points with information
    into the 2D constrained Delaunay triangulations.

### 3D Triangulations

-   Extend the concept `TriangulationDataStructure_3` to require a more
    general `copy_tds` function that allows a copy between TDS of
    different types. The CGAL model has been updated.
-   Add an advanced function to set the infinite vertex of the
    triangulation for low level operations
-   Fix a bug in the function inserting a range of points with info when
    the `Fast_location` tag is used

### 2D Segment Delaunay Graph

-   Add functions `insert_points` and `insert_segments` to insert a
    range of points and segments. These functions uses the spatial
    sorting in order to speed up the time needed for the insertion. The
    function
    `insert(Input_iterator first, Input_iterator beyond,       Tag_true)`
    has been updated to dispatch the input when possible to these
    functions.

### 2D Apollonius Graphs

-   Modified insertion algorithm so that the code can handle
    pseudo-circles as well.
-   Updated implementation of the vertex conflict predicate by a faster
    version.

### 3D Mesh Generation

-   Speed-up `Mesh_3` and in particular the global optimizers (Lloyd and
    ODT) by introducing a parameter `do_freeze` to prevent from moving
    vertices which would move of very small displacements.
-   Introduce new data structures and options for speed-up and
    compacity. Note that `Compact_mesh_cell_base_3` and
    `Mesh_vertex_base_3` are now our favored implementations of the
    concepts MeshCellBase\_3 and MeshVertexBase\_3.
-   Introduce a new constructor for `Polyhedral_mesh_domain_3` that
    takes a bounding polyhedron to be meshed along with a polyhedral
    surface entirely included in it. This allows the user to mesh a
    polyhedral domain with internal surface(s) which can be
    non-watertight and even non-manifold.
-   Several documentation bug fixes.
-   Provide the ability to plug in custom cell\_base/vertex\_base
    classes into the Mesh\_triangulation\_3 class.

### Triangulated Surface Mesh Simplification

-   Fix a segmentation fault that was happening when some edges of
    length 0 were in the input mesh.

### 3D Fast Intersection and Distance Computation

-   Following the intersection API change, `Object_and_primitive_id` has
    been replaced by a template class
    `Intersection_and_primitive_id<Query>` to determine the type
    depending on the query object type.
-   Introduce the class `AABB_halfedge_graph_segment_primitive`, which
    replaces the class `AABB_polyhedron_segment_primitive` (which is now
    deprecated). The new class is more general and can be used with any
    model of `HalfedgeGraph`.
-   Introduce the class `AABB_face_graph_triangle_primitive` which
    replaces the class `AABB_polyhedron_triangle_primitive` (which is
    now deprecated).
-   Document the classes `AABB_segment_primitive` and
    `AABB_triangle_primitive` that were already used in some examples.
-   Add a generic primitive class `AABB_primitive` that allows to define
    a primitive type by defining only two property maps.
-   Introduce a new concept of primitive `AABBPrimitiveWithSharedData`.
    It allows to have some data shared between the primitives stored in
    a `AABB_tree`. With this you can, for example have a primitive
    wrapping an integer which refers to the position of a geometric
    object in a `std::vector`. Only one reference to this vector will be
    stored in the traits of the tree. The concept `AABBTraits`, its
    model `AABB_traits` and the class `AABB_tree` have been updated
    accordingly. However, everything is backward compatible.
-   Fix a memory leak in the destructor of the class `AABB-tree`

### STL Extensions for CGAL

-   Add to `Dispatch_output_iterator` and
    `Dispatch_or_drop_output_iterator` an operator to accept and
    dispatch a tuple of values.

### Concurrency in CGAL

-   Add a `FindTBB` CMake module so that one can easily link with TBB to
    write shared-memory parallel code.
-   Introduce two new tags: Sequential\_tag and Parallel\_tag

Release 4.2
-----------

Release date: March 2013

### Installation

-   Additional supported platforms:
    -   The Microsoft Windows Visual C++ compiler 2012 (VC11) is now
        supported.
-   With Microsoft Visual C++ (all supported versions), the compiler
    flags `/bigobj` and `/wd4503` are added by CGAL CMake scripts.
-   This is the last release whose "`UseCGAL.cmake`" file (if using CGAL
    in a CMake build environment) contains the line

          link_libraries(${CGAL_LIBRARIES_DIR} ${CGAL_3RD_PARTY_LIBRARIES_DIRS})

    as this is a deprecated CMake command. The correct way to link with
    CGAL's libraries (as for required 3rd party libraries) is to use
    '`target_link_libraries`' which specifies for each build target
    which libraries should be linked. The following serves as example:

          find_package(CGAL)
          include(${CGAL_USE_FILE})
          add_executable(myexe main.cpp)
          target_link_libraries(myexe ${CGAL_LIBRARIES}
                                      ${CGAL_3RD_PARTY_LIBRARIES})

    We also expect further changes in CGAL's CMake setup (change of
    variable names, consistency of filename and output, removing
    essential libraries, building executables, removal of
    '`${CGAL_3RD_PARTY_LIBRARIES}`').

### 2D Arrangements

-   Enhanced the 2D-arrangements demonstration program and ported it to
    Qt4. The new demonstration program makes use of the CGAL Graphics
    View framework, in which the 2D primitives are individually
    represented as objects in a scene. (The implementations of several
    demos in CGAL already make use of this framework.) This project was
    carried out as part of the 2012 Google Summer of Code program.
-   Fixed a bug in the Walk-Along-A-Line point location strategy for
    arrangements induced by unbounded curves.

### 2D Circular Geometry Kernel

-   Fix the intersection type computed when intersecting two identical
    circles.
-   Forward correctly the result type of the linear kernel functors

### 2D Triangulations

-   Add mechanism to avoid call stack overflow in
    `Delaunay_triangulation_2` and
    `Constrained_Delaunay_triangulation_2`.
-   Add a constructor for `Regular_triangulation_2` and
    `Delaunay_triangulation_2` from a range of points or a range of
    points with info.

### 2D Voronoi Diagram Adaptor

-   Bug-fix: Add ccb() method in face type as documented.

### 3D Minkowski Sum of Polyhedra

-   Fix a memory leak.

### 3D Fast Intersection and Distance Computation

-   Update requirements of the concepts `AABBTraits` and
    `AABBGeomTraits` to match the implementation of the package.

### Generator

-   Addition of the `Combination_enumerator`

### STL Extensions

-   Introduction of `CGAL::cpp11::result_of` as an alias to the tr1
    implementation from boost of the `result_of` mechanism. When all
    compilers supported by CGAL will have a Standard compliant
    implementation of the C++11 `decltype` feature, it will become an
    alias to `std::result_of`.

### Surface Reconstruction from Point Sets

-   Performance improvements and addition of an option to better
    reconstruct undersampled zones. The poisson reconstruction plugin of
    the Polyhedron demo has an option to switch it on.

Release 4.1
-----------

Release date: October 2012

### Installation

-   Additional supported platforms:
    -   The Apple Clang compiler versions 3.1 and 3.2 are now supported
        on Mac OS X.
-   Improved configuration for essential and optional external third
    party software
-   Added more general script to create CMakeLists.txt files:
    `cgal_create_CMakeLists`
-   Availability tests for C++11 features are now performed with the
    help of [Boost.Config](https://www.boost.org/libs/config). A Boost
    version of 1.40.0 or higher is needed to use C++11 features.

### 2D Arrangement

-   Improved the implementation of the incremental randomized
    trapezoidal decomposition point-location strategy. The new
    implementation enables point location in unbounded arrangements. It
    constructs a search structure of guaranteed linear size with
    guaranteed logarithmic query time.

### 2D Convex Hulls and Extreme Points

-   Speed up the preprocessing stage of the Akl-Toussaint implementation
    (used by the free function `convex_hull_2` when forward iterators
    are provided as input).

### Combinatorial Maps

-   Minor bugfix; replace some functors by methods.

### Linear Cell Complex

-   Improve the demo: add a widget showing all the volumes and an
    operation to create a Menger sponge.

### Kernels

-   All Kernel functors now support the result\_of protocol.

### STL\_Extensions for CGAL

-   The namespace `cpp0x` has been renamed `cpp11`. The old name is
    still available for backward compatibility.

Release 4.0.2
-------------

Release date: Jul 2012

This is a bug fix release. It fixes a bug in the `CMakeLists.txt` for
CGAL-4.0.1, that prevented even building the libraries.

Release 4.0.1
-------------

Release date: Jul 2012

This is a bug fix release. Apart various minor fixes in the
documentation, the following has been changed since CGAL-4.0:

### 2D Voronoi Diagram Adaptor (re-added)

-   The package *2D Voronoi Diagram Adaptor* was temporarily removed
    from the CGAL distribution because of license issues. That package
    is now back into CGAL.

### 2D and 3D Geometry Kernel

-   Fix a bug in the `Segment_3-Triangle_3` intersection function in the
    case the segment is collinear with a triangle edge.
-   Fix a bug in the `Projection_traits_.._3` class in the case a
    segment was parallel to the x-axis.

### Algebraic Kernel

-   Avoid the linking error "duplicate symbols" when two compilation
    units using the algebraic kernel are linked.

### 3D Boolean Operations on Nef Polygons Embedded on the Sphere

-   Fix a memory leak due to the usage of an internal mechanism that has
    been replaced by `boost::any`. This also influences the packages 2D
    Boolean Operations on Nef Polygons, 3D Boolean Operations on Nef
    Polyhedra, Convex Decomposition of Polyhedra, and 3D Minkowski Sum
    of Polyhedra.

### 2D Arrangement

-   Fix several memory leaks.

### 2D Mesh Generation

-   Fix a compilation error in the header
    `<CGAL/Mesh_2/Do_not_refine_edges.h>` when g++ version 4.7 is used.

### Surface Mesh Generation and 3D Mesh Generation

-   Fix an important bug in the `CGAL_ImageIO` library, that could lead
    to wrong result when meshing from a 3D image.
-   Fix the compilation of the demo in `demo/Surface_mesher`, when Boost
    version 1.48 or 1.49 is used.

### Surface Mesh Parameterization

-   Fix a memory leak.
-   Fix a compatibility issue with Eigen-3.1 of `Eigen_solver_traits`.
    This fix also affects the usage of that class in the package
    *Surface Reconstruction from Point Sets*.

Release 4.0
-----------

Release date: March 2012

CGAL 4.0 offers the following improvements and new functionality :

### License Changes

The whole CGAL-3.x series was released under a combination of LGPLv2
(for the foundations of CGAL), and QPL (for the high-level packages).
QPL was the former license of the graphical toolkit Qt, but that license
is not supported by any major free software project. Furthermore, the
terms of the LGPLv2 license are ambiguous for a library of C++
templates, like CGAL.

The CGAL project, driven by the CGAL Editorial Board, has decided to
change the license scheme of CGAL. We increased the major number of the
CGAL version to '4' in order to reflect this license change. The
CGAL-4.x series is released under:

-   LGPLv3+ (that is LGPL *"either version 3 of the License, or (at your
    option) any later version"*), for the foundations of CGAL, instead
    of LGPLv2,
-   GPLv3+ for the high-level packages, instead of QPL.

### General

-   On Windows, CGAL libraries are now built by default as shared
    libraries (also called DLL). To run applications that use .dll files
    of CGAL, you must either copy the .dll files into the directory of
    the application, or add the path of the directory that contains
    those .dll files into the PATH environment variable.
-   On Windows, the CMake scripts of CGAL now search for shared version
    of the Boost libraries. You must ensure that the .dll files of Boost
    are found by the dynamic linker. You can, for example, add the path
    to the Boost .dll files to the PATH environment variable.
-   On Windows, CMake version 2.8.6 or higher is now required.
-   Eigen version 3.1 or later is now the recommended third party
    library to use in *Planar Parameterization of Triangulated Surface
    Meshes*, *Surface Reconstruction from Point Sets*, *Approximation of
    Ridges and Umbilics on Triangulated Surface Meshes*, and *Estimation
    of Local Differential Properties of Point-Sampled Surfaces*
    packages. If you use Eigen you no longer need Taucs, Lapack or Blas
    to use those packages (and any other in CGAL).

### Linear Cell Complex (new package)

-   This package implements linear cell complexes, objects in
    d-dimension with linear geometry. The combinatorial part of objects
    is described by a combinatorial map, representing all the cells of
    the object plus the incidence and adjacency relations between cells.
    Geometry is added to combinatorial maps simply by associating a
    point to each vertex of the map. This data structure can be seen as
    the generalization in dD of the `Polyhedron_3`.

### 2D Voronoi Diagram Adaptor (temporarily removed)

-   As the copyright holder of this package has not granted the right to
    switch from QPL to GPL, this package is removed from the
    distribution. Note that it is "only" an adapter, that is the
    functionality of point/segment/disk Voronoi diagram is offered
    through the Delaunay triangulation, segment Delaunay graph, and
    Apollonius graph.

### AABB Tree

-   Document constness of member functions of the `AABB_tree` class.
-   The class `AABB_tree` is now guaranteed to be read-only thread-safe.
    As usual in CGAL, this small overhead introduced for thread-safety
    can be deactivated by defining `CGAL_HAS_NO_THREADS`.

### 2D Alpha Shapes

-   Add an extra template parameter to the class `Alpha_shape_2` that
    allows a certified construction using a traits class with exact
    predicates and inexact constructions.
-   An object of type `Alpha_shape_2` can now be constructed from a
    triangulation.

### 3D Alpha Shapes

-   Add an extra template parameter to the class `Alpha_shape_3` that
    allows a certified construction using a traits class with exact
    predicates and inexact constructions.

### Geometric Object Generators

-   `Random_points_in_iso_box_d` (deprecated since 3.8) has been
    removed. Use `Random_points_in_cube_d` instead.

### Linear and Quadratic Programming Solver

-   Minor bugfix.

### Spatial Searching

-   The const-correctness of this package have been worked out. The
    transition for users should be smooth in general, however adding few
    const in user code might be needed in some cases.
-   The class `Kd_tree` is now guaranteed to be read-only thread-safe.
    As usual in CGAL, this small overhead introduced for thread-safety
    can be deactivated by defining `CGAL_HAS_NO_THREADS`.
-   Bug-fix in `Orthogonal_incremental_neighbor_search` and
    `Incremental_neighbor_search` classes. Several calls to `begin()`
    now allow to make several nearest neighbor search queries
    independently.

### STL Extension

-   `CGAL::copy_n` is now deprecated for `CGAL::cpp0x::copy_n` which
    uses `std::copy_n`, if available on the platform.
-   `CGAL::successor` and `CGAL::predecessor` are now deprecated for
    `CGAL::cpp0x::next` and `CGAL::cpp0x::prev`. These functions use the
    standard versions if available on the platform. Otherwise,
    `boost::next` and `boost::prior` are used.

### Triangulation\_2

-   Fix a thread-safety issue in `Delaunay_triangulation_2` remove
    functions. As usual in CGAL, the small overhead introduced for
    thread-safety can be deactivated by defining `CGAL_HAS_NO_THREADS`.
-   Add extraction operator for the class `Constrained_triangulation_2`
    (and thus to all inheriting classes).

Release 3.9
-----------

Release date: September 2011

CGAL 3.9 offers the following improvements and new functionality :

### General

-   The class `Root_of_2` is now deprecated. It is recommended to use
    the class `Sqrt_extension` instead.
-   The class `Sqrt_extension` is now used everywhere in CGAL where an
    algebraic number of degree 2 is needed. This change has been done in
    the `Root_of_traits` mechanism (indirectly packages 2D Circular
    kernel and 3D Spherical kernel) and the packages 2D Segment Delaunay
    Graphs and 2D Arrangements.
-   Various fixes in the manual.

### Combinatorial Maps (new package)

-   This package provides a new combinatorial data structure allowing to
    describe any orientable subdivided object whatever its dimension. It
    describes all cells of the subdivision and all the incidence and
    adjacency relations between these cells. For example it allows to
    describe a 3D object subdivided in vertices, edges, faces and
    volumes. This data structure can be seen as the generalization in dD
    of the halfedge data structure.

### 3D Convex Hull (major performance improvement)

-   The quickhull implementation of CGAL (`CGAL::convex_hull_3`) has
    been worked out to provide very better performances.
-   The function `CGAL::convex_hull_3` no longer computes the plane
    equations of the facets of the output polyhedron. However an example
    is provided to show how to compute them easily.
-   A global function `convex_hull_3_to_polyhedron_3` is now provided to
    extract the convex hull of a 3D points set from a triangulation of
    these points.

### dD Spatial Searching (major new feature added)

-   A traits-class and distance adapter that together with a point
    property map, allow to make nearest neighbor queries on keys instead
    of points have been added.
-   Few bug fixes in the documentation have revealed some
    inconsistencies that have been corrected. Two traits class concept
    are now documented (`RangeSearchTraits` and `SearchTraits`). Most
    other changes concerns only classes documented as advanced. One
    issue that user can encounter is due to an additional requirement on
    the nested class `Construct_cartesian_const_iterator_d` defined in
    the concept SearchTraits that must provide a nested type
    `result_type`.

### Spatial Sorting (major new feature added)

-   General dimension is now supported.
-   Hilbert sorting admits now two policies: splitting at median or at
    middle (see user manual).
-   Using a property map, sorting on keys instead of points is now
    easier

### dD Kernel

-   The d-dimensional kernel concept and models have been modified to
    additionally provide two new functors `Less_coordinate_d` and
    `Point_dimension_d`.

### 2D Arrangements

-   A new geometry-traits class that handles rational arcs, namely
    `Arr_rational_function_traits_2`, has been introduced. It replaced
    an old traits class, which handled the same family of curves, but it
    was less efficient. The new traits exploits CGAL algebraic kernels
    and polynomials, which were not available at the time the old traits
    class was developed.
-   A new geometry traits concept called
    `ArrangementOpenBoundaryTraits_2` has been introduced. A model of
    this concept supports curves that approach the open boundary of an
    iso-rectangular area called parameter space, which can be unbounded
    or bounded. The general code of the package, however, supports only
    the unbounded parameter space. We intend to enhance the general code
    to support also bounded parameter spaces in a future release.
-   The deprecated member function `is_at_infinity()` of
    `Arrangement_2::Vertex` has been removed. It has been previously
    replaced new function `is_at_open_boundary()`.
-   The tags in the geometry traits that indicate the type of boundary
    of the embedding surface were replaced by the following new tags:

                 Left_side_category
                 Bottom_side_category
                 Top_side_category
                 Right_side_category

    It is still possible not to indicate the tags at all. Default values
    are assumed. This however will produce warning messages, and should
    be avoided.

Release 3.8
-----------

Release date: April 2011

CGAL 3.8 offers the following improvements and new functionality :

### General

-   Boost version 1.39 at least is now required.
-   Initial support for the LLVM Clang compiler (prereleases of version
    2.9).
-   Full support for the options -strict-ansi of the Intel Compiler 11,
    and -ansi of the GNU g++ compiler.
-   Adding a concept of ranges. In the following releases, it will be
    the way to provide a set of objects (vs. a couple of iterators).
-   Fix a memory leak in CORE polynomials.
-   Various fixes in the manual.

### 3D Mesh Generation (major new feature added)

-   Adding the possibility to handle sharp features: the 3D Mesh
    generation package now offers the possibility to get in the final
    mesh an accurate representation of 1-dimensional sharp features
    present in the description of the input domain.

### 2D Triangulations (major new feature added)

-   Add a way to efficiently insert a range of points with information
    into a 2D Delaunay and regular triangulation.
-   Add member function mirror\_edge taking an edge as parameter.
-   Fix an infinite loop in constrained triangulation.

### 3D Triangulations (major new feature added)

-   Add a way to efficiently insert a range of points with information
    into a 3D Delaunay and regular triangulation.
-   Add a member function to remove a cluster of points from a Delaunay
    or regular triangulation.
-   function vertices\_in\_conflict is renamed
    vertices\_on\_conflict\_zone\_boundary for Delaunay and regular
    triangulation. Function vertices\_inside\_conflict\_zone is added to
    regular triangulation.
-   Structural filtering is now internally used in locate function of
    Delaunay and regular triangulation. It improves average construction
    time by 20%.
-   Added demo.

### 3D Alpha Shapes (major new feature added)

-   The new class Fixed\_alpha\_shape\_3 provides a robust and faster
    way to compute one alpha shape (with a fixed value of alpha).

### AABB tree

-   Adding the possibility to iteratively add primitives to an existing
    tree and to build it only when no further insertion is needed.

### 2D and 3D Kernel

-   Better handling of 2D points with elevation (3D points projected
    onto trivial planes). More general traits classes
    (Projection\_traits\_xy\_3,
    Projection\_traits\_yz\_3,Projection\_traits\_yz\_3) are provided to
    work with triangulations, algorithms on polygons, alpha-shapes,
    convex hull algorithm... Usage of former equivalent traits classes
    in different packages is now deprecated.
-   Exact\_predicates\_exact\_constructions\_kernel now better use the
    static filters which leads to performance improvements.
-   Add an overload for the global function angle, taking three 3D
    points.
-   In the 2D and 3D kernel concept, the constant Boolean
    Has\_filtered\_predicates is now deprecated. It is now required to
    use Has\_filtered\_predicates\_tag (being either Tag\_true or
    Tag\_false).
-   Compare\_distance\_2 and Compare\_distance\_3 provide additional
    operators for 3 and 4 elements.
-   Add intersection test and intersection computation capabilities
    between an object of type Ray\_3 and either an object of type
    Line\_3, Segment\_3 or Ray\_3.
-   Improve intersection test performance between an object of type
    Bbox\_3 and an object of type Plane\_3 or Triangle\_3 by avoiding
    arithmetic filter failures.

### 2D Envelope

-   Env\_default\_diagram\_1 is deprecated, Envelope\_diagram\_1 should
    be used instead.

### 3D Envelope

-   A new demo program called `L1_Voronoi_diagram_2` has been
    introduced. It demonstrates how 2D Voronoi diagrams of points under
    the L1 metric are constructed using lower envelopes.

### dD Kernel

-   Add functor Compute\_coordinate\_d to Kernel\_d concept.

### Geometric Object Generators

-   CGAL::Random uses boost::rand48 instead of std::rand.
-   Adding to CGAL::Random a way to generate random integers.
-   Adding generators for dD points.

### Algebraic Foundations

-   Algebraic\_structure\_traits now provides an Inverse functor for
    Fields. There is also a new global function inverse.

### Bounding Volumes

-   dD Min sphere of spheres has a new traits class for the min sphere
    of points.

### Triangulated Surface Mesh Simplification

-   The priority queue internally used to prioritize edge
    simplifications is no longer a relaxed heap but a binomial heap.
    This fix guarantees that all edges satisfying a simplification
    criteria are removed (if possible).

### 3D Boolean Operations on Nef Polyhedra

-   Allow construction of a 3D nef polyhedron from a 3D polyhedron with
    normals.

### 2D Arrangements

-   Fix a bug in the method insert\_at\_vertices of the Arrangement\_2
    class.
-   Fix several bugs in the traits class Arr\_Bezier\_curve\_traits\_2
    for arrangement of Bezier curves.

### 2D Minkowski Sums

-   A bug in the convolution method was fixed.

Release 3.7
-----------

Release date: October 2010

CGAL 3.7 offers the following improvements and new functionality :

### General

-   The configuration of CGAL libraries now requires CMake&gt;=2.6.
-   Changes in the set of supported platforms:
    -   GNU g++ 4.5 supported (with or without the compilation option
        -std=c++0x).
    -   Initial support for the option -strict-ansi of the Intel
        Compiler 11. The CGAL libraries compile with that option, and
        most CGAL headers have been fixed. The packages "3D Boolean
        Operations on Nef Polyhedra" (Nef\_3), "Convex Decomposition of
        Polyhedra" (Convex\_decomposition\_3), and "3D Minkowski Sum of
        Polyhedra" (Minkowski\_sum\_3) are known to still fail to
        compile with that compiler flag.
    -   The Microsoft Windows Visual C++ compiler 2010 (VC10), that was
        experimentally supported by CGAL-3.6.1, is now fully supported.
        Note that CMake&gt;=2.8.2 is required for that support.
    -   The Microsoft Windows Visual C++ compiler 2005 (VC8) is no
        longer supported by the CGAL project since CGAL-3.7.
    -   With Microsoft Windows Visual C++ (VC9 and VC10), the optional
        dependencies Gmp, Mpfr, Blas, Lapack, Taucs no longer use
        Boost-style name mangling. Only one variant is now provided by
        the CGAL Windows installer (release, with dynamic runtime).
-   Some demos now require a version of Qt4 &gt;= 4.3.
-   CGAL\_PDB is no longer provided with CGAL. An alternative solution
    for people interested in reading PDB files is to use ESBTL
    (https://esbtl.sourceforge.net/).
-   Fix issues of the CGAL wrappers around the CORE library, on 64 bits
    platforms.

### Arithmetic and Algebra

-   New models Algebraic\_kernel\_d\_1 and Algebraic\_kernel\_d\_2 for
    the corresponding concepts. They provide generic support for various
    coefficient types

### Arrangements

-   A new model Arr\_algebraic\_segment\_traits\_2 of
    ArrangementTraits\_2 that supports algebraic curves of arbitrary
    degree in the plane

### 2D Triangulations

-   The Delaunay and regular 2D triangulations now use a symbolic
    perturbation to choose a particular triangulation in co-circular
    cases.
-   The return type of the template member function insert(It beg, It
    end), taking an iterator range of points, has been changed from int
    to std::ptrdiff\_t.
-   Classes Triangulation\_euclidean\_traits\_xy\_3,
    Triangulation\_euclidean\_traits\_yz\_3 and
    Triangulation\_euclidean\_traits\_xz\_3 are now model of the concept
    ConstrainedTriangulationTraits\_2. They can be used with and without
    intersection of constraints.
-   2D Delaunay and basic triangulations now provide vertex relocation
    by the mean of these two new methods: move and
    move\_if\_no\_collision. The methods are also available for the
    hierarchy (Triangulation\_hierarchy\_2).

### 3D Triangulations

-   The return type of the template member function insert(It beg, It
    end), taking an iterator range of points, has been changed from int
    to std::ptrdiff\_t.
-   3D Delaunay triangulations now provide vertex relocation by the mean
    of these two new methods: move and move\_if\_no\_collision. This
    works in both Compact\_policy and Fast\_policy.

### 2D and 3D Alpha Shapes

-   The type int in the API has been changed to std::size\_t so that
    CGAL can deal with large data sets (64 bit addresses).

### 2D Mesh Generation

-   The execution of the 2D mesh generator is now deterministic (same at
    each run).

### 3D Mesh Generation

-   The efficiency of the 3D mesh generator has been improved (the
    number of calls to the oracle per inserted vertex has globally
    decrease). This is achieved through a slight change of the mesh
    generator strategy which implies that a surface component that is
    not detected at the surface mesher level will never be discovered by
    chance, owing to the refinement of some tetrahedra, as it could
    happen before. Please note that defining the macro
    CGAL\_MESH\_3\_USE\_OLD\_SURFACE\_RESTRICTED\_DELAUNAY\_UPDATE
    switches back to the old behavior.
-   A demo program is now available.

### Surface Reconstruction from Point Sets

-   Improved performance and minor bug fix.

### 2D Range and Neighbor Search

-   The type int in the API has been changed to std::size\_t so that
    CGAL can deal with large data sets (64 bit addresses).

Release 3.6.1
-------------

Release date: June 2010

This is a bug fix release. The following has been changed since
CGAL-3.6:

### General

-   Fix compilation errors with recent Boost versions (since 1.40).
-   Initial support for the Microsoft Visual C++ compiler 10.0 (MSVC
    2010). For that support, CMake&gt;=2.8.2 is required. Note also that
    the compiler option "/bigobj" is necessary to compile some CGAL
    programs with MSVC 2010.

### Polynomial

-   Fix compilation errors with the Microsoft Visual C++ compiler and
    the Intel C++ compiler.

### Polyhedron

-   Fix a compilation errors in demo/Polyhedron/:
-   issue with the location of qglobal.h of Qt4 on MacOS X,
-   missing texture.cpp, if TAUCS is used,
-   Fix the location of built plugins of demo/Polyhedron/, when CGAL is
    configured with WITH\_demos=ON

### 3D Periodic Triangulations

-   Fixed bug in the triangulation hierarchy for periodic
    triangulations.

### 2D Mesh Generation

-   Fix a bug that lead to precondition violation.
-   Improve the user manual about the member function is\_in\_domain()
    of the Face type.
-   The 2D meshing process is now deterministic (sorting of bad faces no
    longer relies on pointers comparisons).

### 3D Mesh Generation

-   Fix a linking errors (duplicate symbols) when
    `<CGAL/refine_mesh_3.h>` is included in different compilation units.

### Spatial Searching

-   Fix a bug in `<CGAL/Orthogonal_k_neighbor_search.h>` when several
    nearest neighbors are at the same distance from the query point.

### IO Streams

-   Fix a bug in `<CGAL/IO/VRML_2_ostream.h>` that generated VRML 2
    files with an invalid syntax for IndexedFaceSet nodes.

### Triangulation\_2

-   Add missing Compare\_distance\_2 functor in trait classes
    Triangulation\_euclidean\_traits\_xy\_3
    Triangulation\_euclidean\_traits\_yz\_3 and
    Triangulation\_euclidean\_traits\_xz\_3. This was preventing calling
    member function nearest\_vertex of Delaunay\_triangulation\_2
    instantiated with one of these traits.

Release 3.6
-----------

Release date: March 2010

CGAL 3.6 offers the following improvements and new functionality :

### General

-   Boost version 1.34.1 at least is now required.

### Arithmetic and Algebra

#### Algebraic Kernel (new package)

-   This new package is targeted to provide black-box implementations of
    state-of-the-art algorithms to determine, compare and approximate
    real roots of univariate polynomials and bivariate polynomial
    systems. It includes models of the univariate algebraic kernel
    concept, based on the library RS.

#### Number Types

-   Two new arbitrary fixed-precision floating-point number types have
    been added: the scalar type Gmpfr and the interval type Gmpfi, based
    on the MPFR and MPFI libraries respectively.

### Geometry Kernels

#### 2D and 3D Geometry Kernel

-   Add new do\_intersect() and intersection() overloads:
    -   do\_intersect(Bbox\_3, Bbox\_3/Line\_3/Ray\_3/Segment\_3)
    -   intersection(Triangle\_3, Line\_3/Ray\_3/Segment\_3)

### Polygons

#### 2D Regularized Boolean Set-Operations

-   Fixed General\_polygon\_set\_2::arrangement() to return the proper
    type of object.

### Arrangement

#### 2D Arrangements

-   Fixed passing a (const) traits object to the constructor of
    Arrangement\_2.
-   Introduced Arrangement\_2::fictitious\_face(), which returns the
    fictitious face in case of an unbounded arrangement.
-   Fixed a bug in Bezier-curve handling.
-   Added (back) iterator, number\_of\_holes(), holes\_begin(), and
    holes\_end() to the default DCEL for backward compatibility.
-   Added (simple) versions of the free overlay() function. It employs
    the default overlay-traits, which practically does nothing.

### Polyhedron

-   Fix a compilation errors in demo/Polyhedron/:
    -   issue with the location of qglobal.h of Qt4 on MacOS X,
    -   missing texture.cpp, if TAUCS is used,
-   Fix the location of built plugins of demo/Polyhedron/, when CGAL is
    configured with WITH\_demos=ON
-   Fix a bug in test\_facet function of the incremental builder: the
    function did not test if while a new facet makes a vertex manifold,
    no other facet incident to that vertex breaks the manifold property.

### Triangulations and Delaunay Triangulations

#### 2D/3D Regular Triangulations

-   Weighted\_point now has a constructor from Cartesian coordinates.

#### 3D Triangulations

-   Regular\_triangulation\_3 : semi-static floating-point filters are
    now used in its predicates, which can speed up its construction by a
    factor of about 3 when
    Exact\_predicates\_inexact\_constructions\_kernel is used.
-   The class Regular\_triangulation\_filtered\_traits\_3 is deprecated,
    the class Regular\_triangulation\_euclidean\_traits\_3 must be used
    instead. The predicates of that traits will be filtered if the
    kernel given as template parameter of that traits is itself a
    filtered kernel.
-   Triangulation\_hierarchy\_3 is now deprecated, and replaced by a
    simpler CGAL::Fast\_location policy template parameter of
    Delaunay\_triangulation\_3.
-   The old version of remove() (enabled with
    CGAL\_DELAUNAY\_3\_OLD\_REMOVE) has been deleted.

#### 3D Periodic Triangulations

-   New demo: 3D periodic Lloyd algorithm.
-   New functionality for Voronoi diagrams: dual of an edge and of a
    vertex, volume and centroid of the dual of a vertex.
-   The package can now be used with the 3D Alpha Shapes package to
    compute periodic alpha shapes.

#### 3D Alpha shapes

-   The class Weighted\_alpha\_shape\_euclidean\_traits\_3 is
    deprecated, the class Regular\_triangulation\_euclidean\_traits\_3
    must be used instead.
-   The package can now be used together with the 3D Periodic
    Triangulation package to compute periodic alpha shapes.

#### 2D/3D Triangulations, 2D Segment Delaunay Graph, 2D Apollonius Graph, and 3D Periodic Triangulations

-   The constructor and insert function taking ranges now produce
    structures whose iterator orders is now deterministic (same at each
    run).

### Mesh Generation

#### 2D Mesh Generation

-   The 2D mesh generator can now be used with a constrained Delaunay
    triangulation with constraints hierarchy
    (Constrained\_triangulation\_plus\_2).
-   In some cases (refinement of a constrained edge that is on the
    convex hull), the 2D mesh generator from CGAL-3.4 and CGAL-3.5 could
    create invalid triangulations. This bug is now fixed.

#### 3D Mesh Generation

-   The mesh generator has been enriched with an optimization phase to
    provide 3D meshes with well shaped tetrahedra (and in particular no
    slivers). The optimization phase involves four different
    optimization processes: two global optimization processes (ODT and
    Lloyd), a perturber and an exuder. Each of these processes can be
    activated or not, and tuned to the users needs and to available
    computer resources.

### Support library

#### CGAL ipelets

-   Add support for version 7 of Ipe.

Release 3.5.1
-------------

Release date: December 2009

This is a bug fix release.

### Documentation

-   Fixes in the documentation (the online documentation of CGAL-3.5 is
    now based on CGAL-3.5.1).
-   Fixes to the bibliographic references.

### Windows installer

-   The Windows installer of CGAL-3.5.1 fixes an issue with downloading
    of precompiled binaries of the external library TAUCS.

### Bug fixes in the following CGAL packages

#### AABB tree

-   Fix a linker issue in do\_intersect(Bbox\_3,Bbox\_3).
-   Fix compilation issue in do\_intersect(Bbox\_3,Ray\_3) when using
    the parameters in this order.

#### 3D Mesh Generation

-   Fix a bug in initial points construction of a polyhedral surface.

Release 3.5
-----------

Release date: October 2009

CGAL releases will now be published about every six months. As a
transition release, CGAL-3.5 has been developed during 9 months from the
release CGAL-3.4.

Version 3.5 differs from version 3.4 in the platforms that are supported
and in functionality. There have also been a number of bug fixes for
this release.

### General

-   Additional supported platforms:
    -   GNU g++ 4.4 supported.
    -   Intel Compiler 11 supported on Linux
-   Fixed ABI incompatibilities when mixing CGAL and Boost Program
    Options on Windows/Visual C++ (the compilation flag
    -D\_SECURE\_SCL=0 is not longer use in Debug mode).

### Geometry Kernels

#### 3D Spherical Geometry Kernel

-   Add functionalities to manipulate circles, circular arcs and points
    that belong to the same sphere.

### Polygons

#### 2D Regularized Boolean Set-Operations

-   The polygon validation operations were enhanced and their interface
    was improved. They are now offered as free functions and applied
    properly.

#### 2D Straight Skeleton and Polygon Offsetting

-   Updated the manual to document the new partial skeletons feature
    (already in the code since 3.4)

### Arrangements

#### 2D Arrangements

-   The member function is\_at\_infinity() of Arrangement\_2::Vertex was
    replaced by the new function is\_at\_open\_boundary(). The former is
    deprecated. While still supported in version 3.5, It will not be
    supported in future releases. The member functions
    boundary\_type\_in\_x() and boundary\_type\_in\_y() were permanently
    replaced by the functions parameter\_space\_in\_x() and
    parameter\_space\_in\_y(), respectively. The 2 new functions return
    an enumeration of a new type, namely Arr\_parameter\_space.
-   The tags in the geometry traits that indicate the type of boundary
    of the embedding surface were replaced by the following new tags:
    Arr\_left\_side\_tag Arr\_bottom\_side\_tag Arr\_top\_side\_tag
    Arr\_right\_side\_tag In addition, the code was change, and now it
    is possible not to indicate the tags at all. Default values are
    assumed. This however will produce warning messages, and should be
    avoided.
-   All operations of the geometry traits-class were made 'const'. This
    change was reflected in the code of this package and all other
    packages that are based on it. Traits classes that maintain state,
    should declare the data members that store the state as mutable.

#### Envelopes of Surfaces in 3D

-   A few bugs in the code that computes envelopes were fixed, in
    particular in the code that computes the envelopes of planes.

### Triangulations and Delaunay Triangulations

#### 3D Periodic Triangulations (new package)

-   This package allows to build and handle triangulations of point sets
    in the three dimensional flat torus. Triangulations are built
    incrementally and can be modified by insertion or removal of
    vertices. They offer point location facilities.

### Mesh Generation

#### Surface Reconstruction from Point Sets (new package)

-   This CGAL package implements an implicit surface reconstruction
    method: Poisson Surface Reconstruction. The input is an unorganized
    point set with oriented normals.

#### 3D Mesh Generation (new package)

-   This package generates 3 dimensional meshes. It computes isotropic
    simplicial meshes for domains or multidomains provided that a domain
    descriptor, able to answer queries from a few different types on the
    domain, is given. In the current version, Mesh\_3 generate meshes
    for domain described through implicit functional, 3D images or
    polyhedral boundaries. The output is a 3D mesh of the domain volume
    and conformal surface meshes for all the boundary and subdividing
    surfaces.

### Geometry Processing

#### Triangulated Surface Mesh Simplification

-   BREAKING API change in the passing of the visitor object.
-   Fixed a bug in the link\_condition test
-   Added a geometric test to avoid folding of facets
-   Fixed a bug in the handling of overflow in the LindstromTurk
    computations
-   Updated the manual to account for the new visitor interface

#### Point Set Processing (new package)

-   This packages implements a set of algorithms for analysis,
    processing, and normal estimation and orientation of point sets.

### Spatial Searching and Sorting

#### AABB tree (new package)

-   This package implements a hierarchy of axis-aligned bounding boxes
    (a AABB tree) for efficient intersection and distance computations
    between 3D queries and sets of input 3D geometric objects.

### Support Library

#### CGAL\_ipelets (new package):

-   Object that eases the writing of Ipe's plugins that use CGAL.
    Plugins for CGAL main 2D algorithm are provided as demo.

Release 3.4
-----------

Release date: January 2009

Version 3.4 differs from version 3.3.1 in the platforms that are
supported and in functionality. There have also been a number of bug
fixes for this release.

### General

-   GNU g++ 4.3 supported. Support for g++ 3.3 is dropped.
-   Visual 9 supported. Support for Visual 7 is dropped.
-   Boost version 1.33 at least is now required.
-   CGAL now depends on Boost.Threads, which implies to link against a
    compiled part of Boost.
-   The new macro CGAL\_NO\_DEPRECATED\_CODE can be defined to disable
    deprecated code, helping users discover if they rely on code that
    may be removed in subsequent releases.
-   Assertion behavior: It is not possible anymore to set the CONTINUE
    mode for assertion failures. Functions that allow to change the
    assertion behavior are now declared in
    `<CGAL/assertions_behaviour.h>`.
-   Qt3 based demos are still there but the documentation has been
    removed as the CGAL::Qt\_Widget will be deprecated.
-   Qt4 based demos use the Qt GraphicsView framework and the
    libQGLViewer.

### Installation

-   install\_cgal has been replaced by CMake.

### Polynomial (new package)

-   This package introduces a concept Polynomial\_d, a concept for
    multivariate polynomials in d variables.

### Modular Arithmetic (new package)

-   This package provides arithmetic over finite fields.

### Number Types

-   the counter Interval\_nt::number\_of\_failures() has been removed,
    replaced by a profiling counter enabled with CGAL\_PROFILE.
-   Fix of a bug in CORE/Expr.h; as a consequence, the arrangement demo
    works properly when handling arrangements of conics, for example,
    when defining an arc with 5 points.

### 3D Spherical Geometry Kernel (new package)

-   This package is an extension of the linear CGAL Kernel. It offers
    functionalities on spheres, circles, circular arcs and line segments
    in the 3D space.

### Linear Kernel

-   We recommend that you use the object\_cast() function instead of
    assign() to extract an object from a CGAL::Object, for efficiency
    reasons.
-   The Kernel archetypes provided by the 2D/3D linear kernel have been
    removed.
-   The deprecated linear kernel functors Construct\_supporting\_line\_2
    and Construct\_supporting\_line\_3 have been removed.
-   Ambiant\_dimension and Feature\_dimenison have been added to
    retrieve the potentially compile-time dimension of a space or of an
    object.
-   barycenter() functions have been added.
-   The geometric object Circle\_3 as well as predicates and
    constructions have been added to the kernel
-   The missing intersection/do\_intersect between Line\_3 and Line\_3
    has been added as well.

### 3D Triangulations

-   Removed the deprecated functions Cell:mirror\_index() and
    Cell::mirror\_vertex().
-   Derecursification of two functions that in some cases lead to stack
    overflows

### 3D Nef Polyhedron

-   n-ary union/intersection
-   intersection with halfspace under standard kernel
-   constructor for polylines

### CGAL and the Qt4 GraphicsView (new package)

-   2D CGAL Kernel objects and many data structures have can be rendered
    in a QGraphicsView

### STL Extensions:

-   The functor adaptors for argument binding and composition (bind\_\*,
    compose, compose\_shared, swap\_\*, negate, along with the helper
    functions set\_arity\_\* and Arity class and Arity\_tag typedefs)
    which were provided by `<CGAL/functional.h>` have been removed.
    Please use the better boost::bind mechanism instead. The concept
    AdaptableFunctor has been changed accordingly such that only a
    nested result\_type is required.
-   The accessory classes Twotuple, Threetuple, Fourtuple and Sixtuple
    are also deprecated (use CGAL::array instead).
-   CGAL::Triple and CGAL::Quadruple are in the process of being
    replaced by boost::tuple. As a first step, we strongly recommend
    that you replace the direct access to the data members (.first,
    .second, .third, .fourth), by the get&lt;i&gt;() member function;
    and replace the make\_triple and make\_quadruple maker functions by
    make\_tuple.
    This way, in a further release, we will be able to switch to
    boost::tuple more easily.
-   The class CGAL::Uncertain&lt;&gt; has been documented. It is
    typically used to report uncertain results for predicates using
    interval arithmetic, and other filtering techniques.

### 2D Arrangements

-   Changed the name of the arrangement package from Arrangement\_2 to
    Arrangement\_on\_surface\_2 to reflect the potential capabilities of
    the package to construct and maintain arrangements induced by curves
    embedded on two dimensional surfaces in three space. Most of these
    capabilities will become available only in future releases though.
-   Enhanced the geometry traits concept to handle arrangements embedded
    on surfaces. Each geometry-traits class must now define the
    'Boundary\_category' tag.
-   Fixed a bug in Arr\_polyline\_traits\_2.h, where the operator that
    compares two curves failed to evaluate the correct result (true)
    when the curves are different, but their graphs are identical.
-   Permanently removed IO/Arr\_postscript\_file\_stream.h and
    IO/Polyline\_2\_postscript\_file\_stream.h, as they depend on
    obsolete features and LEDA.
-   Fixed several bugs in the arrangement demo and enhanced it. e.g.,
    fixed background color change, allowed vertex coloring , enabled
    "smart" color selection, etc.
-   Enhanced the arrangement demo with new features, such as allowing
    the abortion of the merge function (de-select), updated the how-to
    description, etc.
-   Replace the functions CGAL::insert\_curve(), CGAL::insert\_curves(),
    CGAL::insert\_x\_monotone\_curve(), and
    CGAL::insert\_x\_monotone\_curves() with a single overloaded
    function CGAL::insert(). The former 4 functions are now deprecated,
    and may no longer be supported in future releases.

### Envelopes of Surfaces in 3D

-   Fixed a bug in the computation of the envelope of unbounded planes
    caused by multiple removals of vertices at infinity.

### 2D Regularized Boolean Set-Operations

-   Fixed a bug in connect\_holes() that caused failures when connecting
    holes touching the outer boundary.
-   Fixed the concept GeneralPolygonSetTraits\_2. Introduced two new
    concepts GpsTraitsGeneralPolygon\_2 and
    GpsTraitsGeneralPolygonWithHoles\_2. Fixed the definition of the two
    nested required types Polygon\_2 and Polygon\_with\_holes\_2 of the
    GeneralPolygonSetTraits\_2 concept. They must model now the two new
    concepts above.
-   Added a default template parameter to 'General\_polygon\_set\_2' to
    allow users to pass their specialized DCEL used to instantiate the
    underlying arrangement.
-   Enhanced the BOP demo to use multiple windows.

### 2D Minkowski Sums

-   Fixed a few bugs in the approximate offset function, making it
    robust to highly degenerate inputs.
-   Fixed a bug in the exact Minkowski sum computation when processing
    degenerate inputs that induce overlapping of contiguous segments in
    the convolution cycles.
-   Optimized the approximate offset function (reduced time consumption
    up to a factor of 2 in some cases).
-   Added functionality to compute the offset (or to approximate the
    offset) of a Polygon\_with\_holes\_2 (and not just of a Polygon\_2).
-   Added the functionality to compute (or to approximate) the inner
    offset of a polygon.

Release 3.3.1
-------------

Release date: August 2007

This is a bug fix release.

### General

-   Intel C++ 9 was wrongly recognized as unsupported by install\_cgal.
-   Added autolink (for Visual C++) for the CGALImageIO and CGALPDB
    libraries.
-   Fixed bug in Memory\_sizer when using more than 4GB of memory
    (64bit).

### Number Types

-   Fixed bug in FPU rounding mode macros (affected only the alpha
    architecture).
-   Fixed bug in MP\_Float constructor from double for some particular
    values.
-   Fixed bug in to\_double(Lazy\_exact\_nt) sometimes returning NaN.

### Kernel

-   Fixed forgotten derivation in Circular\_kernel\_2::Has\_on\_2
-   Added some missing functions in Bbox\_3 compared to Bbox\_2.

### Skin Surface Meshing

-   The new Skin Surface Meshing package had been forgotten in the list
    of changes and the release announcement of CGAL 3.3: This package
    allows to build a triangular mesh of a skin surface. Skin surfaces
    are used for modeling large molecules in biological computing.

### Arrangements

-   Fixed a bug in the Arrangement\_2 package in dual arrangement
    representation for Boost graphs when reporting all halfedges of a
    face.
-   Fixed a bug in the Arrangement sweep-line when using a specific
    polyline configuration.
-   Fixed bug in Arrangement\_2 in walk along a line point location for
    unbounded curves.
-   Fixed bug in aggregated insertion to Arrangement\_2.
-   Fixed bug in Arrangement\_2 class when inserting an unbounded curve
    from an existing vertex.
-   Fixed bug when dealing with a degenerate conic arc in
    Arr\_conic\_traits\_2 of the Arrangement package, meaning a line
    segment which is part of a degenerate parabola/hyperbola.
-   Fixed bug in the Bezier traits-class: properly handle line segments.
    properly handle comparison near a vertical tangency.

### 2D Polygon

-   Fixed bug in degenerate case of Polygon\_2::is\_convex() for equal
    points.

### 2D Triangulations

-   Fixed bug in Regular\_triangulation\_2.

### 3D Triangulations

-   Added a circumcenter() function in the default Cell type parameter
    Triangulation\_ds\_cell\_base\_3, so that the .dual() member
    function of Delaunay still work as before, without requiring the
    explicit use of Triangulation\_cell\_base.
-   Added missing operator-&gt;() to Facet\_circulator.

### Interpolation

-   Fixed bug in Interpolation 3D about the normalization coefficient
    initialization.

### 3D Boolean Operations on Nef Polyhedra

-   Fixed bug in construction of Nef\_polyhedron\_3 from off-file. Now,
    always the inner volume is selected.
-   Fixed bug in conversion from Nef\_polyhedron\_3 to Polyhedron\_3.
    Polyhedron\_3 was not cleared at the beginning.
-   Fixed bug in Nef\_polyhedron\_3 in update of indexes for
    construction of external structure.

### Third Party Libraries Shipped with CGAL

-   TAUCS supports now 64 bits platforms.
-   CAUTION: Since version 3.3.1, CGAL is no longer compatible with the
    official release of TAUCS (currently 2.2). Make sure to use the
    version modified by the CGAL project and available from the download
    section of https://www.cgal.org.

Release 3.3
-----------

Release date: May 2007

Version 3.3 differs from version 3.2.1 in the platforms that are
supported and in functionality. There have also been a number of bug
fixes for this release.

Additional supported platforms

-   GNU g++ 4.1 and 4.2
-   Intel C++ compiler 9
-   Microsoft Visual C++ compiler 8.0

The following platforms are no longer supported:

-   Intel 8

CGAL now supports Visual C++ "Checked iterators" as well as the debug
mode of GNU g++'s STL (-D\_GLIBCXX\_DEBUG).

CGAL now works around the preprocessor macros 'min' and 'max' defined in
`<windows.h>` which were clashing with min/max functions.

### Installation

-   On Windows the libraries built in Developer Studio now have names
    which encode the compiler version, the runtime and whether it was
    built in release or debug mode. The libraries to link against are
    chosen with linker pragmas in header files.
-   On all platforms but Windows shared and static versions of the
    libraries are generated

### Manuals

-   The Package Overview page now also hosts the precompiled demos.

### Algebraic Foundations

-   Algebraic Foundations (new package)
    This package defines what algebra means for CGAL, in terms of
    concepts, classes and functions. The main features are: (i) explicit
    concepts for interoperability of types (ii) separation between
    algebraic types (not necessarily embeddable into the reals), and
    number types (embeddable into the reals).
-   Number Types
    Fixed\_precision\_nt and Filtered\_exact number types have been
    removed.

### Kernels

-   2D Circular Kernel
    Efficiency improved through geometric filtering of predicates,
    introduced with the filtered kernel
    Filtered\_bbox\_circular\_kernel\_2&lt;.&gt;, and also chosen for
    the predefined kernel Exact\_circular\_kernel\_2.
-   Linear Kernel
    Exact\_predicates\_exact\_constructions\_kernel memory and run-time
    improvements through usage of lazy geometric constructions instead
    of lazy arithmetic.

### Data Structures and Algorithms

-   Surface Mesh Simplification (new package)
    This package provides a mesh simplification framework using edge
    collapse operations, and provides the Turk/Lindstrom simplification
    algorithm.
-   Skin Surface Meshing (new package)
    This package allows to build a triangular mesh of a skin surface.
    Skin surfaces are used for modeling large molecules in biological
    computing. The surface is defined by a set of balls, representing
    the atoms of the molecule, and a shrink factor that determines the
    size of the smooth patches gluing the balls together.
-   Estimation of Local Differential Properties (new package)
    This package allows to compute local differential quantities of a
    surface from a point sample
-   Approximation of Ridges and Umbilics on Triangulated Surface Meshes
    (new package)
    This package enables the approximation of differential features on
    triangulated surface meshes. Such curvature related features are
    lines: ridges or crests, and points: umbilics.
-   Envelopes of Curves in 2D (new package)
    This package contains two sets of functions that construct the lower
    and upper envelope diagram for a given range of bounded or unbounded
    curves.
-   Envelopes of Surfaces in 3D (new package)
    This package contains two sets of functions that construct the lower
    and upper envelope diagram for a given range of bounded or unbounded
    surfaces. The envelope diagram is realized as a 2D arrangement.
-   Minkowski Sums in 2D (new package)
    This package contains functions for computing planar Minkowski sums
    of two closed polygons, and for a polygon and a disc (an operation
    also known as offsetting or dilating a polygon). The package also
    contains an efficient approximation algorithm for the offset
    computation, which provides a guaranteed approximation bound while
    significantly expediting the running times w.r.t. the exact
    computation procedure.
-   Surface Mesh Parametrization
    Added Jacobi and SSOR preconditioners to OpenNL solver, which makes
    it much faster and more stable.
-   2D Arrangements
    -   Added support for unbounded curves.
    -   Added a traits class that supports bounded and unbounded linear
        objects, namely lines, rays and line segments.
    -   Added traits classes that handle circular arcs based on the
        circular kernel.
    -   Added a traits class that supports Bezier curves.
    -   Enhanced the traits class that supports rational functions to
        handle unbounded (as well as bounded) arcs
    -   Added a free function called decompose() that produces the
        symbolic vertical decomposition of a given arrangement,
        performing a batched vertical ray-shooting query from all
        arrangement vertices.
    -   Fixed a memory leak in the sweep-line code.
    -   Fixed a bug in computing the minor axis of non-degenerate
        hyperbolas.
-   Boolean Set Operations
    -   Added the DCEL as a default template parameter to the
        General\_polygon\_set\_2 and Polygon\_set\_2 classes. This
        allows users to extend the DCEL of the underlying arrangement.
    -   Added a function template called connect\_holes() that connects
        the holes in a given polygon with holes, turning it into a
        sequence of points, where the holes are connected to the outer
        boundary using zero-width passages.
    -   Added a non-const function member to General\_polygon\_set\_2
        that obtains the underlying arrangement.
-   2D and 3D Triangulations
    -   The constructors and insert member functions which take an
        iterator range perform spatial sorting in order to speed up the
        insertion.
-   Optimal Distances
    -   Polytope\_distance\_d: has support for homogeneous points;
        bugfix in fast exact version.
-   Bounding Volumes
    -   Min\_annulus\_d has support for homogeneous points; bugfix in
        fast exact version.

### Support Library

-   CGAL and the Boost Graph Library (BGL) (new package)
    This package provides the glue layer for several CGAL data
    structures such that they become models of the BGL graph concept.
-   Spatial Sorting (new package)
    This package allows to sort points and other objects along a Hilbert
    curve which can improve the performance of algorithms like
    triangulations. It is used by the constructors of the triangulation
    package which have an iterator range of points as argument.
-   Linear and Quadratic Programming Solver (new package)
    This package contains algorithms for minimizing linear and convex
    quadratic functions over polyhedral domains, described by linear
    equations and inequalities.

Release 3.2.1
-------------

Release date: July 2006

This is a bug fix release

### Number Types

-   Fix MP\_Float constructor which crashed for some values.

### Kernel

-   Rename Bool to avoid a clash with a macro in X11 headers.

### Arrangement

-   Derived the Arr\_segment\_traits\_2 Arrangement\_2 traits class from
    the parameterized Kernel. This allows the use of this traits class
    in an extended range of applications that require kernel objects and
    operations on these objects beyond the ones required by the
    Arrangement\_2 class itself.
-   Fixed a compilation bug in the code that handles overlay of
    arrangements instantiated with different DCEL classes.
-   Fixed a couple of bugs in the implementation of the Trapezoidal RIC
    point-location strategy

### Triangulation, Alpha Shapes

-   Qualify calls to filter\_iterator with "CGAL::" to avoid overload
    ambiguities with Boost's filter\_iterator.

### Surface Mesher

-   Fixed a bug in iterators of the class template
    Surface\_mesh\_complex\_2\_in\_triangulation\_3

### Surface Mesh Parametrisation

-   Updated the precompiled taucs lib

### Kinetic Data Structures

-   Fixed problems caused by old versions of gcc being confused by
    operator! and operator int()
-   Added point removal support to the Active\_objects\_vector

Release 3.2
-----------

Release date: May 2006

Version 3.2 differs from version 3.1 in the platforms that are supported
and in functionality. There have also been a number of bug fixes for
this release.

The following platforms are no longer supported:

-   SunPro CC versions 5.4 and 5.5 on Solaris
-   SGI Mips Pro

For Visual C++ the installation scripts choose the multi-threaded
dynamically linked runtime (/MD). Before it was the single-threaded
static runtime (/ML).

### Installation

-   The install tool tries to find third party libraries at "standard"
    locations.
-   Installers for Apple, Windows, and rpms.

### Manuals

-   User and Reference manual pages of a package are in the same chapter

### Kernels

-   2D Circular Kernel (new package)
    This package is an extension of the linear CGAL Kernel. It offers
    functionalities on circles, circular arcs and line segments in the
    plane.

### Data Structures and Algorithms

-   2D Regularized Boolean Set-Operations (new package)
    This package consists of the implementation of Boolean
    set-operations on point sets bounded by weakly x-monotone curves in
    2-dimensional Euclidean space. In particular, it contains the
    implementation of regularized Boolean set-operations, intersection
    predicates, and point containment predicates.
-   2D Straight Skeleton and Polygon Offsetting (new package)
    This package implements an algorithm to construct a halfedge data
    structure representing the straight skeleton in the interior of 2D
    polygons with holes and an algorithm to construct inward offset
    polygons at any offset distance given a straight skeleton.
-   2D Voronoi Diagram Adaptor (new package)
    This package provides an adaptor that adapts a 2-dimensional
    triangulated Delaunay graph to the corresponding Voronoi diagram,
    represented as a doubly connected edge list (DCEL) data structure.
    The adaptor has the ability to automatically eliminate, in a
    consistent manner, degenerate features of the Voronoi diagram, that
    are artifacts of the requirement that Delaunay graphs should be
    triangulated even in degenerate configurations. Depending on the
    type of operations that the underlying Delaunay graph supports, the
    adaptor allows for the incremental or dynamic construction of
    Voronoi diagrams and can support point location queries.
-   3D Surface Mesher (new package)
    This package provides functions to generate surface meshes that
    interpolate smooth surfaces. The meshing algorithm is based on
    Delaunay refinement and provides some guarantees on the resulting
    mesh: the user is able to control the size and shape of the mesh
    elements and the accuracy of the surface approximation. There is no
    restriction on the topology and number of components of input
    surfaces. The surface mesher may also be used for non smooth
    surfaces but without guarantee.

    Currently, implementations are provided for implicit surfaces
    described as the zero level set of some function and surfaces
    described as a gray level set in a three-dimensional image.

-   3D Surface Subdivision Methods (new package)
    Subdivision methods recursively refine a control mesh and generate
    points approximating the limit surface. This package consists of
    four popular subdivision methods and their refinement hosts.
    Supported subdivision methods include Catmull-Clark, Loop, Doo-Sabin
    and sqrt(3) subdivisions. Their respective refinement hosts are PQQ,
    PTQ, DQQ and sqrt(3) refinements. Variations of those methods can be
    easily extended by substituting the geometry computation of the
    refinement host.
-   Planar Parameterization of Triangulated Surface Meshes (new
    package)
    Parameterizing a surface amounts to finding a one-to-one mapping
    from a suitable domain to the surface. In this package, we focus on
    triangulated surfaces that are homeomorphic to a disk and on
    piecewise linear mappings into a planar domain. This package
    implements some of the state-of-the-art surface mesh
    parameterization methods, such as least squares conformal maps,
    discrete conformal map, discrete authalic parameterization, Floater
    mean value coordinates or Tutte barycentric mapping.
-   Principal Component Analysis (new package)
    This package provides functions to compute global information on
    the shape of a set of 2D or 3D objects such as points. It provides
    the computation of axis-aligned bounding boxes, centroids of point
    sets, barycenters of weighted point sets, as well as linear least
    squares fitting for point sets in 2D, and point sets as well as
    triangle sets in 3D.
-   2D Placement of Streamlines (new package)
    Visualizing vector fields is important for many application domains.
    A good way to do it is to generate streamlines that describe the
    flow behavior. This package implements the "Farthest Point Seeding"
    algorithm for placing streamlines in 2D vector fields. It generates
    a list of streamlines corresponding to an input flow using a
    specified separating distance. The algorithm uses a Delaunay
    triangulation to model objects and address different queries, and
    relies on choosing the centers of the biggest empty circles to start
    the integration of the streamlines.
-   Kinetic Data Structures (new package)
    Kinetic data structures allow combinatorial structures to be
    maintained as the primitives move. The package provides
    implementations of kinetic data structures for Delaunay
    triangulations in two and three dimensions, sorting of points in one
    dimension and regular triangulations in three dimensions. The
    package supports exact or inexact operations on primitives which
    move along polynomial trajectories.
-   Kinetic Framework (new package)
    Kinetic data structures allow combinatorial geometric structures to
    be maintained as the primitives move. The package provides a
    framework to ease implementing and debugging kinetic data
    structures. The package supports exact or inexact operations on
    primitives which move along polynomial trajectories.
-   Smallest Enclosing Ellipsoid (new package)
    This algorithm is new in the chapter Geometric Optimization.
-   2D Arrangement (major revision)
    This package can be used to construct, maintain, alter, and display
    arrangements in the plane. Once an arrangement is constructed, the
    package can be used to obtain results of various queries on the
    arrangement, such as point location. The package also includes
    generic implementations of two algorithmic frameworks, that are,
    computing the zone of an arrangement, and line-sweeping the plane,
    the arrangements is embedded on.

    Arrangements and arrangement components can also be extended to
    store additional data. An important extension stores the
    construction history of the arrangement, such that it is possible to
    obtain the originating curve of an arrangement subcurve.

-   Geometric Optimization (major revision)
    The underlying QP solver which is the foundation for several
    algorithms in the Geometric Optimization chapter has been completely
    rewritten.
-   3D Triangulation (new functionality)
    Regular\_triangulation\_3 now offers vertex removal.

Release 3.1
-----------

Release date: December 2004

Version 3.1 differs from version 3.0 in the platforms that are supported
and in functionality. There have also been a number of bug fixes for
this release.

Additional supported platforms:

-   MS Visual C++, version 7.3. and 8.0
-   Intel 8.0
-   SunPro CC versions 5.4 and 5.5 on Solaris
-   GNU g++ versions 3.4 on Linux, Solaris, Irix, cygwin, FreeBSD, and
    MacOS X
-   Darwin (MacOS X) and IA64/Linux support.

The following platforms are no longer supported:

-   MS Visual C++, version 7.0

The following functionality has been added or changed:


### All

-   The CORE 1.7 library for exact real arithmetic.
-   Updated GMP to 4.1.3.
-   Added Mpfr a library for multiple-precision floating-point
    computations with exact rounding.
-   Added Boost 1.32.0 (only include files).

### Installation

-   new option --disable-shared to omit building libCGAL.so.

### Manuals

-   Merged all major manuals in one multi-part manual, which provides
    now cross-links between the CGAL Kernel, the CGAL Basic Library, and
    the CGAL Support Library HTML manuals.
-   Improved layout.

### Kernels

-   Improved efficiency of filtered kernels.
-   More predicates and constructions.

### Basic Library

-   2D Segment Voronoi Diagram (new package)
    A data structure for Voronoi diagrams of segments in the plane under
    the Euclidean metric. The Voronoi edges are arcs of straight lines
    and parabolas. The algorithm provided in this package is
    incremental.
-   2D Conforming Triangulations and Meshes (new package)
    An implementation of Shewchuk's algorithm to construct conforming
    triangulations and 2D meshes.
-   3D Boolean Operations on Nef Polyhedra (new package)
    A new class (Nef\_polyhedron\_3) representing 3D Nef polyhedra, a
    boundary representation for cell-complexes bounded by halfspaces
    that supports boolean operations and topological operations in full
    generality including unbounded cells, mixed dimensional cells (e.g.,
    isolated vertices and antennas). Nef polyhedra distinguish between
    open and closed sets and can represent non-manifold geometry.
-   2D and Surface Function Interpolation (new package)
    This package implements different methods for scattered data
    interpolation: Given measures of a function on a set of discrete
    data points, the task is to interpolate this function on an
    arbitrary query point. The package further offers functions for
    natural neighbor interpolation.
-   Planar Nef polyhedra embedded on the sphere (new package)
    A new class (Nef\_polyhedron\_S2) designed and supported mainly to
    represent sphere neighborhoods around vertices of the three-
    dimensional Nef polyhedra.
-   Box\_intersection\_d (new package)
    A new efficient algorithm for finding all intersecting pairs for
    large numbers of iso-oriented boxes, i.e., typically these will be
    bounding boxes of more complicated geometries. Useful for (self-)
    intersection tests of surfaces etc.
-   2D Snap Rounding (new package)
    Snap Rounding is a well known method for converting
    arbitrary-precision arrangements of segments into a fixed-precision
    representation. In the study of robust geometric computing, it can
    be classified as a finite precision approximation technique.
    Iterated Snap Roundingis a modification of Snap Rounding in which
    each vertex is at least half-the-width-of-a-pixel away from any
    non-incident edge. This package supports both methods.
-   3D Triangulations
    -   Triangulation\_3: added operator==(),removed push\_back() and
        copy\_triangulation().
    -   Delaunay\_3 : added nearest\_vertex(), move\_point(),
        vertices\_in\_conflict().
    -   Regular\_3 : added filtered traits class, and
        nearest\_power\_vertex().
-   Planar\_map and Arrangement\_2
    -   The interface of the two traits functions that compute the
        intersection of two given curves changed. The functions
        nearest\_intersection\_to\_right() and
        nearest\_intersection\_to\_left() return an object of type
        CGAL::Object that represents either an empty intersection, a
        point, or an overlapping subcurve.
    -   Requirements to define two binary tags were added to the traits
        concept of the Planar\_map as follows: *Has\_left\_category* -
        indicates whether the functions
        curves\_compare\_y\_at\_x\_left() and
        nearest\_intersection\_to\_left() are implemented in the traits
        model. *Has\_reflect\_category* - indicates whether the
        functions point\_reflect\_in\_x\_and\_y() and
        curve\_reflect\_in\_x\_and\_y() are implemented in the traits
        model. They can be used as an alternative to the two function in
        the previous item.
    -   A new constructor of the Segment\_cached\_2 type that represents
        a segment in the Arr\_segment\_cached\_traits\_2 traits class
        was introduced. The new constructor accepts the segment
        endpoints as well as the coefficients of the underlying line.
    -   A new version of the conic-arc traits, based on CORE version 1.7
        was introduced. This new traits class makes use of CORE's
        rootOf() operator to compute the intersection points in the
        arrangement, making its code much simpler and more elegant than
        the previous version. In addition, new constructors for conic
        arcs are provided. The new traits class usually performs about
        30% faster than the version included in CGAL 3.0
    -   The traits class that handles continuous piecewise linear
        curves, namely Arr\_polyline\_traits\_2, was rewritten. The new
        class is parametrized with a traits class that handles segments,
        say Segment\_traits. The polyline curve defined within the
        Arr\_polyline\_traits\_2 class is implemented as a vector of
        segments of type Segment\_traits::Curve\_2.
    -   A meta traits class, namely Arr\_curve\_data\_traits\_2, that
        extends the curve type of the planar-map with arbitrary
        additional data was introduced. It should be instantiated with a
        regular traits-class and a class that contains all extraneous
        data associated with a curve.
    -   The class that represents the trapezoidal-decomposition point
        location strategy was renamed to
        Pm\_trapezoid\_ric\_point\_location.
    -   The Arrangement demo was rewritten. It covers many more
        features, has a much better graphical user interface, and comes
        with online documentation.
    -   Few bugs in the sweep-line module related to overlapping
        vertical segments were fixed. This module is used by the
        aggregate insert method that inserts a collection of curves at
        once.
-   Triangulation\_2
    -   added a filtered trait class in the regular triangulation
    -   added split and join operations in the triangulation data
        structure class
-   Alpha\_shapes\_3
    -   major changes in the implementation of the class
        Alpha\_shapes\_3.
    -   New implementation results in a true GENERAL mode allowing null
        and negative alpha-values. It also fixed the edges
        classification bug and introduces a classification of vertices.
-   Min\_ellipse\_2
    -   made access to approximate double representation public
    -   fixed bugs in conversion to double representation
    -   added `is_circle()` method
    -   minor performance improvements
-   Min\_sphere\_of\_spheres\_d:
    -   The models
        `Min_sphere_of_spheres_d_traits_2<K,FT,UseSqrt,Algorithm>`,
        `Min_sphere_of_spheres_d_traits_3<K,FT,UseSqrt,Algorithm>`, and
        `Min_sphere_of_spheres_d_traits_d<K,FT,Dim,UseSqrt,Algorithm>`
        of concept `MinSphereOfSpheresTraits` now represent a sphere as
        a `std::pair<Point,Radius>` (and not any more as a
        `CGAL::Weighted_point<Point,Weight>`)
    -   Internal code cleanup; in particular, implementation details
        don't pollute the namespace CGAL anymore
-   Polyhedron\_3
    -   New Tutorial on CGAL Polyhedron for Subdivision Algorithms with
        interactive demo viewer in source code available.
    -   Added example program for efficient self-intersection test. -
        Added small helper functions, such as vertex\_degree,
        facet\_degree, edge\_flip, and is\_closed.
-   Apollonius Graph (Voronoi of Circles)
    -   Reduced memory requirements by approximately a factor of two.

Release 3.0.1
-------------

Release date: February 2004

This is a bug-fix release. No new features have been added in 3.0.1.
Here is the list of bug-fixes.

### Polyhedral Surface

-   Fixed wrong include files for output support. Added example.

### Planar\_map

-   Fixed the so called "Walk-along-a-line" point-location strategy to
    correctly handle a degenerate case.

### 2D Triangulation

-   added missing figure in html doc
-   in Line\_face\_circulator\_2.h:
    Fixed changes made to support handles with a typedef to iterator.
    The fix concerns operator== and !=.

### Alpha\_shapes\_3

-   fixed classify member function for edges.

### Number types

-   Lazy\_exact\_nt:
    -   added the possibility to select the relative precision of
        `to_double()` (by default 1e-5). This should fix reports that
        some circumcenters computations have poor coordinates, e.g.
        nan).
    -   when exact computation is triggered, the interval is recomputed,
        this should speed up some kinds of computations.
-   `to_interval(Quotient<MP_Float>)`: avoid spurious overflows.

### Kernel

-   missing acknowledgment in the manual and minor clarification of
    `intersection()` documentation.

Release 3.0
-----------

Release date: October 2003

Version 3.0 differs from version 2.4 in the platforms that are supported
and in functionality. There have also been a number of bug fixes for
this release.

The license has been changed to either the LGPL (GNU Lesser General
Public License v2.1) or the QPL (Q Public License v1.0) depending on
each package. So CGAL remains free of use for you, if your usage meets
the criteria of these licenses, otherwise, a commercial license has to
be purchased from GeometryFactory.

Additional supported platforms:

-   MS Visual C++, version 7.1.
-   SunPro CC versions 5.4 and 5.5 on Solaris
-   GNU g++ versions 3.2 and 3.3 on Linux, Solaris, Irix, cygwin, and
    FreeBSD.
-   MipsPRO CC 7.30 and 7.40 with both the n32 and n64 ABIs.

The following platforms are no longer supported:

-   MS Visual C++, version 6.
-   GNU g++ 2.95.2 (2.95.3 is still supported)
-   Kai C++ and Borland C++, all versions

The following functionality has been added or changed:

**All**

-   The CORE library for exact computations is now distributed as part
    of CGAL as well.

### Kernels

-   3 typedefs have been added to ease the choice of a robust and fast
    kernel:
    -   Exact\_predicates\_inexact\_constructions\_kernel
    -   Exact\_predicates\_exact\_constructions\_kernel
    -   Exact\_predicates\_exact\_constructions\_kernel\_with\_sqrt
-   Progress has been made towards the complete adaptability and
    extensibility of our kernels.
-   New faster Triangle\_3 intersection test routines.
    *(see Erratum)*
-   Added a Kernel concept archetype to check that generic algorithms
    don't use more functionality than they should.
-   A few more miscellaneous functions.

### Basic Library

-   2D Apollonius Graph (new package)
    Algorithms for computing the Apollonius graph in two dimensions. The
    Apollonius graph is the dual of the Apollonius diagram, also known
    as the additively weighted Voronoi diagram. The latter can be
    thought of as the Voronoi diagram of a set of circles under the
    Euclidean metric, and it is a generalization of the standard Voronoi
    diagram for points. The algorithms provided are dynamic.
-   dD Min Sphere of Spheres (new package)
    Algorithms to compute the smallest enclosing sphere of a given set
    of spheres in R<sup>d</sup>. The package provides an algorithm with
    maximal expected running time *O(2<sup>O(d)</sup> n)* and a fast and
    robust heuristic (for dimension less than 30).
-   Spatial Searching (new package)
    Provides exact and approximate distance browsing in a set of points
    in *d*-dimensional space using implementations of algorithms
    supporting:
    -   both nearest and furthest neighbor searching
    -   both exact and approximate searching
    -   (approximate) range searching
    -   (approximate) *k*-nearest and *k*-furthest neighbor searching
    -   (approximate) incremental nearest and incremental furthest
        neighbor searching
    -   query items representing points and spatial objects.
-   **Kd-tree**
    this package is deprecated, its documentation is removed. It is
    replaced by the Spatial Searching package.
-   Largest\_empty\_rectangle\_2
    Given a set of points P in the plane, the class
    Largest\_empty\_iso\_rectangle\_2 is a data structure that maintains
    an iso-rectangle with the largest area among all iso-rectangles that
    are inside a given iso-rectangle bounding box, and that do not
    contain any point of the point set P.
-   2D Triangulation and 3D Triangulation
    -   The classes Triangulation\_data\_structure\_2 (and 3), which
        implements the data structure for 2D triangulation class, now
        makes use of CGAL::Compact\_container (see Support Library
        section below).
    -   The triangulation classes use a Rebind mechanism to provide the
        full flexibility on Vertex and Face base classes. This means
        that it is possible for the user to derive its own Face of
        Vertex base class, adding a functionality that makes use of
        types defined by the triangulation data structure like
        Face\_handle or Vertex\_handle.
    -   New classes Triangulation\_vertex\_base\_with\_info\_2 (and 3)
        and Triangulation\_face\_base\_with\_info\_2 (and 3) to make
        easier the customization of base classes in most cases.
-   2D Triangulation
    -   Regular triangulation provides an easy access to hidden points.
    -   The Triangulation\_hierarchy\_2, which provide an efficient
        location data structure, can now be used with any 2D
        triangulation class plugged in (including Regular
        triangulations).
-   3D Triangulation
    -   faster vertex removal function in Delaunay\_triangulation\_3.
    -   Delaunay\_triangulation\_3 is now independent of the order of
        insertions of the points (in case of degenerate cosphericity).
    -   Regular\_triangulation\_3 now hides vertices (and updates
        itself) when inserting a coinciding point with greater weight.
        This required a new predicate.
    -   deprecated functions: copy\_triangulation(), push\_back(),
        set\_number\_of\_vertices().
    -   Triangulation\_3 now gives non-const access to the data
        structure.
-   Interval Skip List (new package)
    An interval skip list is a data structure for finding all intervals
    that contain a point, and for stabbing queries, that is for
    answering the question whether a given point is contained in an
    interval or not.
-   Planar Maps and Arrangements
    The changes concern mainly the traits classes.
    1.  New traits hierarchy and interface: The set of requirements was
        made sound and complete. A couple of requirements were
        eliminated, few others were redefined, and some were renamed. A
        hierarchy of three traits classes for the Planar\_map\_2,
        Planar\_map\_with\_intersections\_2, and Arrangement\_2 types
        was established to include only the necessary requirements at
        each level. It was determined that for the aggregate insertion-
        operation based on a sweep-line algorithm only a subset of the
        requirements is needed. Preconditions were added where
        appropriate to tighten the requirements further.

        The following functions have been renamed:

        -   point\_is\_same() renamed to point\_equal()
        -   curve\_is\_same() renamed to curve\_equal()
        -   curve\_is\_in\_x\_range() renamed to point\_in\_x\_range()
        -   curve\_compare\_at\_x() renamed to
            curves\_compare\_y\_at\_x() Furthermore, a precondition has
            been added that the reference point is in the x-range of
            both curves.
        -   curve\_compare\_at\_x\_right() renamed to
            curves\_compare\_y\_at\_x\_to\_right(). Furthermore, a
            precondition has been added that both curves are equal at
            the reference point and defined to its right.
        -   curve\_compare\_at\_x\_left() renamed to
            curves\_compare\_y\_at\_x\_to\_left(). Furthermore, a
            precondition has been added that both curves are equal at
            the reference point and defined to its right.
        -   curve\_get\_point\_status() renamed to
            curve\_compare\_y\_at\_x(). Furthermore, a precondition has
            been added that the point is in the x-range of the curve.
            Consequently, the function now returns a Comparison\_result
            (instead of a special enum).
        -   make\_x\_monotone() renamed to curve\_make\_x\_monotone()
            See more details below.
        -   curve\_flip() renamed to curve\_opposite()

        The following functions have been removed:

        -   curve\_is\_between\_cw()
        -   point\_to\_left()
        -   point\_to\_right()
        -   is\_x\_monotone()
        -   point\_reflect\_in\_x\_and\_y()
        -   curve\_reflect\_in\_x\_and\_y()
        -   do\_intersect\_to\_right()
        -   do\_intersect\_to\_left()

        Most functions, are required by the PlanarMapTraits\_2 concept,
        except for the make\_x\_monotone(),
        nearest\_intersection\_to\_right(),
        nearest\_intersection\_to\_left(), curves\_overlap() and
        curve\_opposite(). PlanarMapWithIntersectionsTraits\_2 requires
        all these functions, except curve\_opposite(), needed only by
        the ArrangementTraits\_2 concept.

        Furthermore, the two functions curve\_compare\_at\_x\_left() and
        nearest\_intersection\_to\_left() can be omitted, if the two
        functions point\_reflect\_in\_x() and curve\_reflect\_in\_x()
        are implemented. Reflection can be avoided, if the two \_left
        functions are supplied.

    2.  The type X\_curve\_2 of the PlanarMapWithIntersectionsTraits\_2
        concept was renamed to X\_monotone\_curve\_2, and the
        distinction between this type and the Curve\_2 type was made
        firm. The method is\_x\_monotone() of the
        PlanarMapWithIntersectionsTraits\_2 concept was removed. The
        related method curve\_make\_x\_monotone() is now called for each
        input curve of type Curve\_2 when curves are inserted into a
        Planar\_map\_with\_intersections\_2 to subdivide the input curve
        into x-monotone sub-curves (and in case the curve is already
        x-monotone, this function is responsible for casting it to an
        x-monotone curve).
    3.  New and improved traits classes:
    4.  Conic traits - Arr\_conic\_traits\_2 Support finite segments of
        ellipses, hyperbolas and parabolas, as well as line segments.
        The traits require an exact real number- type, such as
        leda\_real or CORE::Expr.
    5.  Segment cached traits - Arr\_segment\_cached\_traits\_2 This
        class uses an improved representation for segments that helps
        avoiding cascaded computations, thus achieving faster running
        times. To work properly, an exact rational number-type should be
        used.
    6.  Polyline traits - Arr\_polyline\_traits\_2 The polyline traits
        class has been reimplemented to work in a more efficient,
        generic manner. The new class replaces the obsolete
        Arr\_polyline\_traits class. It is parameterized with a segment
        traits class.
    7.  Hyperbola and segment traits - Arr\_hyper\_segment\_traits\_2
        Supports line segments and segments of canonical hyperbolas.
        This is the type of curves that arise when projecting segments
        in three-space rotationally around a line onto a plane
        containing the line. Such projections are often useful in
        CAD/CAM problems.
    8.  Removed old traits class:
        -   The models of the PlanarMapWithIntersectionsTraits\_2
            concept below became obsolete, as the new conic traits,
            namely Arr\_conic\_traits\_2, supports the same
            functionality and is much more efficient.
            -   Arr\_circles\_real\_traits
            -   Arr\_segment\_circle\_traits
        -   The segment traits class and the new polyline traits class
            were reimplemented using standard CGAL-kernel calls. This
            essentially eliminated the corresponding leda traits
            classes, namely:
            -   Pm\_leda\_segment\_traits\_2
            -   Arr\_leda\_segment\_traits\_2
            -   Arr\_leda\_polyline\_traits

            With the use of the Leda\_rat\_kernel new external package
            the same functionality can be achieved with less overhead
            and more efficiency.
    9.  Sweep Line
        -   The Sweep\_line\_2 package was reimplemented. As a
            consequence it is much more efficient, its traits is tighter
            (namely neither the two \_left nor the reflection functions
            are required), and its interface has changed a bit.
            1.  The following global functions have been removed:
                -   sweep\_to\_produce\_subcurves\_2()
                -   sweep\_to\_produce\_points\_2()
                -   sweep\_to\_construct\_planar\_map\_2()

                Instead, the public methods of the Sweep\_line\_2 class
                listed below were introduced:
                -   get\_subcurves() - Given a container of curves, this
                    function returns a list of curves that are created
                    by intersecting the input curves.
                -   get\_intersection\_points() - Given a range of
                    curves, this function returns a list of points that
                    are the intersection points of the curves.
                -   get\_intersecting\_curves() - Given a range of
                    curves, this function returns an iterator to the
                    beginning of a range that contains the list of
                    curves for each intersection point between any two
                    curves in the specified range.

            2.  It is possible to construct a planar map with
                intersections (or an arrangement) by inserting a range
                of curves into an empty map. This will invoke the
                sweep-line process to construct the map more
                efficiently.
        -   New interface functions to the
            Planar\_map\_with\_intersections\_2 class. The
            Planar\_map\_with\_intersections\_2 class maintains a planar
            map of input curves that possibly intersect each other and
            are not necessarily x-monotone. If an input curve, or a set
            of input curves, are known to be x-monotone and pairwise
            disjoint, the new functions below can be used to insert them
            into the map efficiently.

-   Polyhedral Surface
    -   The old design that was deprecated since CGAL 2.3 has been
        removed.
    -   Class `Polyhedron_incremental_builder_3`:
        -   Renamed local enum `ABSOLUTE` to `ABSOLUTE_INDEXING`, and
            `RELATIVE` to `RELATIVE_INDEXING` to avoid conflicts with
            similarly named macros of another library.
        -   Changed member functions `add_vertex()`, `begin_facet()`,
            and `end_facet()` to return useful handles.
        -   Added `test_facet()` to check facets for validity before
            adding them.
        -   Added `vertex( size_t i)` to return `Vertex_handle` for
            index `i`.
-   Halfedge Data Structure
    -   The old design that was deprecated since CGAL 2.3 has been
        removed.

### Support Library

-   New container class Compact\_container, which (roughly) provides the
    flexibility of std::list, with the memory compactness of
    std::vector.
-   Geomview\_stream: added a function gv.draw\_triangles(InputIterator
    begin, InputIterator end) which draws a set of triangles much more
    quickly than one by one.
-   Number types:
    -   number types are now required to provide a function:
        std::pair&lt;double, double&gt; to\_interval(const NT &).
    -   number types are now required to provide mixed operators with
        "int".
    -   CLN support removed.
    -   faster square() for MP\_Float.
    -   added Gmp\_q.
-   Qt\_widget:
    -   New classes:
        -   Qt\_help\_window: provides a simple way to show some helpful
            information about a demo as an HTML page.
        -   Qt\_widget\_history: provides basic functionality to
            manipulate intervals of Qt\_widget class. The current
            visible area of Qt\_widget is mapped to an interval. Each
            interval could be stored in the Qt\_widget\_history object.
            So you can use this object to navigate in history. It is
            mostly used by Qt\_widget\_standard\_toolbar.
    -   Changes:
        -   Qt\_widget\_standard\_toolbar: is derived from QToolBar
            class, so pay attention to modify your code, if you used
            this class. Some public methods were introduced to control
            the history object that the toolbar use to navigate.
        -   the icons are now part of libCGALQt.
    -   Deprecated members of Qt\_widget:
        -   add\_to\_history(), clear\_history(), back(), forth(): use
            forward(), back() and clear\_history() of the
            Qt\_widget\_standard\_toolbar instead.
        -   custom\_redraw(): use redraw\_on\_back() and
            redraw\_on\_front() instead.
    -   Optimizations: the output operators of the following classes
        have been optimized:
        -   CGAL::Segment\_2 (now tests for intersection with the
            drawing area)
        -   CGAL::Triangle\_2 (now tests for intersection with the
            drawing area)
        -   CGAL::Triangulation\_2 (is optimized for faster display on
            zooming)

### Erratum in the Kernel manual

-   Intersection test routines

    The documentation of CGAL::do\_intersect should mention, for the 3D
    case:
    Also, in three-dimensional space *Type1* can be

    -   either *Plane\_3&lt;Kernel&gt;*
    -   or *Triangle\_3&lt;Kernel&gt;*

    and *Type2* any of

    -   *Plane\_3&lt;Kernel&gt;*
    -   *Line\_3&lt;Kernel&gt;*
    -   *Ray\_3&lt;Kernel&gt;*
    -   *Segment\_3&lt;Kernel&gt;*
    -   *Triangle\_3&lt;Kernel&gt;*

    In the same way, for *Kernel::DoIntersect\_3*:
    for all pairs *Type1* and *Type2*, where the type *Type1* is

    -   either *Kernel::Plane\_3*
    -   or *Kernel::Triangle\_3*

    and *Type2* can be any of the following:

    -   *Kernel::Plane\_3*
    -   *Kernel::Line\_3*
    -   *Kernel::Ray\_3*
    -   *Kernel::Segment\_3*
    -   *Kernel::Triangle\_3*

    Philippe Guigue (INRIA Sophia-Antipolis) should be mentioned as one
    of the authors.

Release 2.4
-----------

Release date: May 2002

Version 2.4 differs from version 2.3 in the platforms that are supported
and in functionality. There have also been a number of bug fixes for
this release.

Additional supported platforms:

-   Microsoft Visual C++, version 7.
-   SunPro 5.3 (with patch 111685-05) on Solaris
-   g++ 3.1 on Linux and Solaris

The following functionality has been added or changed:


### Kernels

-   Point\_d has been removed from the 2D and 3D kernels. This type is
    now available from the d-dimensional kernel only.

### Basic Library

-   2D Polygon Partitioning
    Traits requirements for optimal partitioning have been changed
    slightly.

-   2D Sweep line
    A new package that implements a sweep-line algorithm to compute
    arrangements of curves for different families of curves, which are
    not necessarily line segments (e.g., it also works for circular
    arcs). The resulting output can be the list of vertex points, the
    resulting subcurves or a planar map.

-   Planar Maps and Arrangements
    -   New quicker insertion functions of Planar\_map\_2 for cases
        where more precomputed information is available regarding the
        position of the inserted curve in the map.
    -   New query function for planar maps that determines whether a
        given point is within a given face of the planar map.
    -   New iterator over edges of planar maps in addition to the
        existing iterator over halfedges.
    -   New copy constructor and assignment operator for arrangements.



-   Polyhedral Surface
    -   new design introduced with release 2.3 now supported by VC7
        compiler
    -   Extended functionality of Polyhedron\_incremental\_builder:
        absolute indexing allows one to add new surfaces to existing
        ones.



-   2D Triangulation
    -   There is a new triangulation data structure replacing the two
        previous ones. This new data structure is coherent with the 3d
        triangulation data structure and offer the advantages of both
        previous ones. Backward compatibility is ensured and this change
        is transparent for the user of triangulation classes.
    -   Constrained and Delaunay constrained triangulations are now able
        to handle intersecting input constraints. The behavior of
        constrained triangulations with respect to intersection of input
        constraints can be customized using an intersection tag.
    -   A new class Constrained\_triangulation\_plus offers a
        constrained hierarchy on top of a constrained triangulations.
        This additional data structure describes the subdivision of the
        original constraints into edges of the triangulations.



-   3D Triangulation
    -   Running time improved by a better and more compact management of
        memory allocation
    -   Various improvements and small functionalities added:
        -   Triangulation\_3&lt;GT,Tds&gt;::triangle() returns a
            triangle oriented towards the outside of the cell c for
            facet (c,i)
        -   New function insert(Point, Locate\_type, Cell\_handle, int,
            int) which avoids the location step.
        -   New function to get access to cells in conflict in a
            Delaunay insertion : find\_conflicts() and
            insert\_in\_hole()
        -   New function TDS::delete\_cells(begin, end).
        -   New functions : degree(v), reorient(),
            remove\_decrease\_dimension(), remove\_from\_simplex().
    -   Changes of interface:
        -   vertices and cells are the same for the triangulation data
            structure and the geometric triangulation
        -   the triangulation data structure uses Vertex\_handle (resp
            Cell\_handle) instead of Vertex\* (resp Cell\*).
        -   incident\_cells() and incident\_vertices() are templated by
            output iterators
        -   changes in the iterators and circulators interface:
            -   Iterators and circulators are convertible to handles
                automatically, no need to call "-&gt;handle()" anymore.
            -   Vertex\_iterator split into All\_vertices\_iterator and
                Finite\_vertices\_iterator (and similar for cells...).
            -   TDS::Edge/Facet iterators now support operator-&gt;.



-   2D Search structures
    Additional range search operations taking a predicate functor have
    been added

### Support Library

-   Qt\_widget
    -   We have added a new class for visualization of 2D CGAL objects.
        It is derived from Trolltech's Qt class QWidget and privdes a
        used to scale and pan.
    -   Some demos were developed for the following packages: 2D Alpha
        shapes, 2D Convex Hull, Largest empty 2D rectangle, Maximum
        k-gon, Minimum ellipse, Minimum 2D quadrilateral, 2D polygon
        partitioning 2D regular and constrained triangulation.
    -   Tutorials are available to help users get used to Qt\_widget



-   Timer
    Fixed Timer class (for user process time) to have no wrap-around
    anymore on Posix-compliant systems.

The following functionality is no longer supported:

-   Planar maps of infinite curves (the so-called planar map
    bounding-box).

Bugs in the following packages have been fixed: 3D Convex hull, 2D
Polygon partition, simple polygon generator

Also attempts have been made to assure compatibility with the upcoming
LEDA release that introduces the leda namespace.

### Known problems

-   2D Nef Polyhedra contains a memory leak. Memory problems are also
    the likely cause of occasional run-time errors on some platforms.
-   The d-dimensional convex hull computation produces run-time errors
    on some platforms because of memory management bugs.
-   The new Halfedge Data Structure design introduced with release 2.3
    does not work on VC6. See the release notes in the manual for more
    information.
-   The following deficiencies relate to planar maps, planar maps of
    intersecting curves (pmwx), arrangements and sweep line.
    -   On KCC, Borland and SunPro we guarantee neither compilation nor
        correct execution for all of the packages above.
    -   On VC6 and VC7 we guarantee neither compilation nor correct
        execution of the sweep line package.
    -   On CC (on Irix 6.5) the trapezoidal decomposition point location
        strategy is problematic when used with planar maps, pmwx, or
        arrangements (mind that this is the default for planar maps).
    -   On CC (on Irix 6.5) sweep line with polyline traits does not
        compile (mind that the so-called leda polyline traits does
        compile).
    -   On g++ (on Irix 6.5) the segment-circle
        (Arr\_segment\_circle\_traits\_2) traits does not compile for
        either of the above packages.

Release 2.3
-----------

Release date: August 2001

Version 2.3 differs from version 2.2 in the platforms that are supported
and in functionality.

Additional supported platform:

-   Gnu g++ 3.0 on Solaris and Linux

The following functionality has been added:


### Kernels

-   The 2D and 3D kernels now serve as models of the new kernel concept
    described in the recent paper, "An Adaptable and Extensible Geometry
    Kernel" by Susan Hert, Micheal Hoffmann, Lutz Kettner, Sylvain Pion,
    and Michael Seel to be presented at WAE 2001 (and soon available as
    a technical report). This new kernel is completely compatible with
    the previous design but is more flexible in that it allows geometric
    predicates as well as objects to be easily exchanged and adapted
    individually to users' needs.
-   A new kernel called `Simple_homogeneous` is available. It is
    equivalent to `Homogeneous` but without reference-counted objects.
-   A new kernel called `Filtered_kernel` is available that allows one
    to build kernel traits classes that use exact and efficient
    predicates.
-   There are two classes, `Cartesian_converter` and
    `Homogeneous_converter` that allows one to convert objects between
    different Cartesian and homogeneous kernels, respectively.
-   A new d-dimensional kernel, `Kernel_d` is available. It provides
    diverse kernel objects, predicates and constructions in d dimensions
    with two representations based on the kernel families `Cartesean_d`
    and `Homogeneous_d`

### Basic Library

Almost all packages in the basic library have been adapted to the new
kernel design to realize the flexibility this design makes possible. In
several packages, this means that the traits class requirements have
changed to conform to the function objects offered in the kernels so the
kernels themselves can be used as traits classes in many instances.
-   2D Convex Hull
    The traits requirements have changed slightly to bring them in line
    with the CGAL kernels.
-   3D Convex Hull
    -   The function `convex_hull_3` now uses a new implementation of
        the quickhull algorithm and no longer requires LEDA.
    -   A new `convex_hull_incremental_3` function based on the new
        d-dimensional convex hull class is available for comparison
        purposes.


-   `Convex_hull_d, Delaunay_d`
    Two new application classes offering the calculation of
    d-dimensional convex hulls and delaunay triangulations

-   Polygons and Polygon Operations
    -   The traits class requirements have been changed.
    -   The simplicity test has a completely new implementation.
    -   Properties like convexity, simplicity and area can now be cached
        by polygons. You need to set a flag to select this behavior.




-   Planar Nef Polyhedra
    A new class (`Nef_polyhedron_2`) representing planar Nef polyhedra =
    rectilinearly bounded points sets that are the result of binary and
    topological operations starting from halfplanes.

-   A new package offering functions to partition planar polygons into
    convex and y-monotone pieces is available.

-   Planar Maps and Arrangements
    -   A new class `Planar_map_with_intersections_2<Planar_map>` for
        planar maps of possibly intersecting, possibly non-x-monotone,
        possibly overlapping curves (like `Arrangement_2` but without
        the hierarchy tree).
    -   I/O utilities for planar maps and arrangements for textual and
        graphical streams. (It is possible to save and later reload
        built planar maps or arrangements.)
    -   New arrangement traits class for line segments and circular arcs
        (`Arr_segment_circle_traits<NT>`).
    -   New faster traits for polylines specialized for using the LEDA
        rational kernel (`Arr_leda_polylines_traits`). The LEDA traits
        for segments was also made faster.
    -   A new point location strategy
        (`Pm_simple_point_location<Planar_map>`).



-   Halfedge Data Structure

    The halfedge data structure has been completely revised. The new
    design is more in line with the STL naming scheme and it provides a
    safe and coherent type system throughout the whole design (no void\*
    pointers anymore), which allows for better extendibility. A user can
    add new incidences in the mesh easily. The new design also uses
    standard allocators with a new template parameter that has a
    suitable default.

    The old design is still available, but its use is deprecated, see
    the manual of deprecated packages for its documentation. Reported
    bugs in copying the halfedge data structure (and therefore also
    polyhedral surfaces) have been fixed in both designs. Copying a
    list-based representation is now based on hash maps instead of
    std::map and is therefore considerably faster.

-   Polyhedral Surface

    The polyhedral surface has been rewritten to work with the new
    halfedge data structure design. The user level interface of the
    `CGAL::Polyhedron_3` class is almost backwards compatible with the
    previous class. The exceptions are the template parameter list,
    everything that relies on the flexibility of the underlying halfedge
    data structure, such as a self-written facet class, and that the
    distinction between supported normals and supported planes has been
    removed. Only planes are supported. See the manuals for suggestions
    how to handle normals instead of planes.

    More example programs are provided with polyhedral surfaces, for
    example, one about Euler operator and one computing a subdivision
    surface given a control mesh as input.

    The old design is still available for backwards compatibility and to
    support older compiler, such as MSVC++6.0. For the polyhedral
    surface, old and new design cannot be used simultaneously (they have
    identical include file names and class names). The include files
    select automatically the old design for MSVC++6.0 and the new design
    otherwise. This automatism can be overwritten by defining
    appropriate macros before the include files. The old design is
    selected with the `CGAL_USE_POLYHEDRON_DESIGN_ONE` macro. The new
    design is selected with the `CGAL_USE_POLYHEDRON_DESIGN_TWO`
    macro.

-   2D Triangulation
    -   The geometric traits class requirements have been changed to
        conform to the new CGAL kernels. CGAL kernel classes can be used
        as traits classes for all 2D triangulations except for regular
        triangulations.
    -   Additional functionality:
        -   dual method for regular triangulations (to build a power
            diagram)
        -   unified names and signatures for various "find\_conflicts()"
            member functions in Delaunay and constrained Delaunay
            triangulation.
        -   As an alternative to the simple insert() member function,
            insertion of points in those triangulation can be performed
            using the combination of find\_conflicts() and star\_hole()
            which eventually allows the user to keep track of deleted
            faces.
    -   More demos and examples


-   3D Triangulation
    -   Major improvements
        -   A new class `Triangulation_hierarchy_3` that allows a faster
            point location, and thus construction of the Delaunay
            triangulation
        -   A new method for removing a vertex from a Delaunay
            triangulation that solves all degenerate cases
        -   Running time of the usual location and insertion methods
            improved
    -   A bit more functionality, such as
        -   New geomview output
        -   dual methods in Delaunay triangulations to draw the Voronoi
            diagram
    -   More demos and examples
    -   Changes in interface
        -   Traits classes requirements have been modified
        -   The kernel can be used directly as a traits class (except
            for regular triangulation)
        -   insert methods in `Triangulation_data_structure` have a new
            interface


-   A new class (`Alpha_shapes_3`) that computes Alpha shapes of point
    sets in 3D is available.

-   The traits requirements for matrix search and minimum quadrilaterals
    have been changed to bring them in line with the CGAL kernels.

-   Point\_set\_2
    -   now independent of LEDA; based on the CGAL Delaunay
        triangulation
    -   traits class requirements adapted to new kernel concept.
    -   function template versions of the provided query operations are
        available

### Support Library

-   Number types:
    -   `Lazy_exact_nt<NT>` is a new number type wrapper to speed up
        exact number types.
    -   `MP_Float` is a new multiprecision floating point number type.
        It can do exact additions, subtractions and multiplications over
        floating point values.
-   `In_place_list` has a new third template parameter (with a suitable
    default) for an STL-compliant allocator.
-   `Unique_hash_map` is a new support class.
-   `Union_find` is a new support class.
-   `Geomview_stream` :
    -   Geomview version 1.8.1 is now required.
    -   no need to have a `~/.geomview` file anymore.
    -   new output operators for triangulations.
    -   new output operators for `Ray_2`, `Line_2`, `Ray_3`, `Line_3`,
        `Sphere_3`.
    -   various new manipulators.
-   Window stream In cooperation with Algorithmic Solutions, GmBH
    (distributors of the LEDA library), we can now offer a visualization
    package downloadable in binary form that supports visualization on a
    ported version of the LEDA window lib.

Release 2.2
-----------

Release date: October 2000

Version 2.2 differs from version 2.1 in the platforms that are supported
and in functionality.

Additional supported platforms:

-   the KAI compiler (4.0) on Solaris 5.8
-   Borland C++ (5.5)

The following functionality has been added:

-   There is a new, non-reference-counted kernel, Simple\_cartesian.
    Because reference counting is not used, and thus coordinates are
    stored within a class, debugging is easier using this kernel. This
    kernel can also be faster in some cases than the reference-counted
    Cartesian kernel.
-   New optimization algorithms
    -   Min\_annulus\_d - Algorithm for computing the smallest enclosing
        annulus of points in arbitrary dimension
    -   Polytope\_distance\_d - Algorithm for computing the (squared)
        distance between two convex polytopes in arbitrary dimension
    -   Width\_3 - Algorithm for computing the (squared) width of points
        sets in three dimensions
-   2D Triangulations
    -   There are now two triangulation data structures available in
        CGAL. The new one uses a list to store the faces and allows one
        to represent two-dimensional triangulations embedded in three
        spaces as well as planar triangulations.
    -   The triangulation hierarchy which allows fast location query is
        now available.
-   Infinite objects can now be included in planar maps.
-   Removal as well as insertions of vertices for 3D Delaunay
    triangulations is now possible.
-   A generator for \`\`random'' simple polygons is now available.
-   In directory demo/Robustness, programs that demonstrate typical
    robustness problems in geometric computing are presented along with
    the solutions to these problems that CGAL provides.

The following functionality has been removed:

-   The binary operations on polygons (union, intersection ...) have
    been removed. Those operations were not documented in the previous
    release (2.1). Arrangements can often be used as a substitute.

Release 2.1
-----------

Release date: January 2000

Version 2.1 differs from version 2.0 in the platforms that are supported
and in functionality.

Supported platforms:

-   the newest gnu compiler (2.95.2) on Sun, SGI, Linux and Windows.
-   the Microsoft Visual C++ compiler, version 6.
-   the mips CC compiler version 7.3 under Irix.

Support for the old g++ compiler (2.8) and for mips CC 7.2 has been
dropped.

The following functionality has been added:
-   Alpha shapes and weighted alpha shapes in 2D. Alpha shapes are a
    generalization of the convex hull of a point set.
-   Arrangements in 2D. Arrangements are related to and based on planar
    maps. The major difference between the two is that curves are
    allowed to intersect in the case of arrangements.
-   Extensions to triangulations in 2D. Constrained triangulations are
    now dynamic: they support insertions of new constraint as well as
    removal of existing constraints. There are also constrained Delaunay
    triangulations.
-   Triangulations in 3D were added, both Delaunay triangulations and
    regular triangulations.
-   Min\_quadrilateral optimizations have been added. These are
    algorithms to compute the minimum enclosing rectangle/parallelogram
    (arbitrary orientation) and the minimum enclosing strip of a convex
    point set.
-   2d Point\_set is a package for 2d range search operations, Delaunay
    triangulation, nearest neighbor queries. This package works only if
    LEDA is installed.
-   Support for GeoWin visualization library. This also depends on LEDA.
-   Support for using the CLN number type together with CGAL.

Release 2.0
-----------

Release date: June 1999

The main difference from release 1.2 is the introduction of namespaces
-- namespace `std` for code from the standard library and namespace
`CGAL` for the CGAL library.

Release 1.2
-----------

Release date: January 1999

Additions to release 1.1 include:

-   topological map
-   planar map overlay
-   regular and constrained triangulations

Release 1.1
-----------

Release date: July 1998

Additions to release 1.0 include:

-   3D intersections
-   kD points
-   3D convex hull
-   kD smallest enclosing sphere

Release 1.0
-----------

Release date: April 1998

Additions to release 0.9 include:

-   Polyhedral surfaces
-   Halfedge Data Structure
-   Planar maps

Release 0.9
-----------

Release date: June 1997

Initial (beta) release of the CGAL library.<|MERGE_RESOLUTION|>--- conflicted
+++ resolved
@@ -6,16 +6,13 @@
 ### General Changes
 - The minimal supported version of Boost is now 1.74.0.
 
-<<<<<<< HEAD
+### [dD Fréchet Distance](https://doc.cgal.org/6.1/Manual/packages.html#FrechetDistance) (new package)
+- This package provides functions for computing the Fréchet distance of polylines in any dimension under the Euclidean metric.
 
 ### [3D Constrained Triangulations](https://doc.cgal.org/6.1/Manual/packages.html#PkgConstrainedTriangulation3) (new package)
 -   This package adds the function `CGAL::make_conforming_constrained_Delaunay_triangulation_3()`
     to create a conforming constrained Delaunay triangulation in 3D, which can be represented by the new
     class template `CGAL::Conforming_constrained_Delaunay_triangulation_3`.
-=======
-### [dD Fréchet Distance](https://doc.cgal.org/6.1/Manual/packages.html#FrechetDistance) (new package)
-- This package provides functions for computing the Fréchet distance of polylines in any dimension under the Euclidean metric.
->>>>>>> 0fb70f5c
 
 ### 2D Triangulations on Hyperbolic Surfaces (new package)
 -   This package enables building and handling triangulations of closed orientable hyperbolic surfaces.
