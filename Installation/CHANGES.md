# Release History


## [Release 6.1](https://github.com/CGAL/cgal/releases/tag/v6.1)

### General Changes
- The minimal supported version of Boost is now 1.74.0.

<<<<<<< HEAD
### [dD Fréchet Distance](https://doc.cgal.org/6.1/Manual/packages.html#FrechetDistance) (new package)
- This package provides functions for computing the Fréchet distance of polylines in any dimension under the Euclidean metric.

### [Polygon Mesh Processing](https://doc.cgal.org/6.1/Manual/packages.html#PkgPolygonMeshProcessing)
- Added the function `CGAL::Polygon_mesh_processing::discrete_mean_curvature()` and `CGAL::Polygon_mesh_processing::discrete_Guassian_curvature()` to evaluate the discrete curvature at a vertex of a mesh.
- Added the function `CGAL::Polygon_mesh_processing::angle_sum()` to compute the sum of the angles around a vertex.

=======
### 2D Triangulations on Hyperbolic Surfaces (new package)
-   This package enables building and handling triangulations of closed orientable hyperbolic surfaces.
    It offers functions for the generation of the triangulation from a convex fundamental domain,
    the Delaunay flip algorithm and the construction of a portion of the lift of the triangulation
    in the Poincaré disk. A method is offered that generates such domains in genus two.

### 3D Isosurfacing (new package)

-   This package provides algorithms to extract isosurfaces from different inputs. The input is represented
    as a 3D domain and can be an implicit function or a Cartesian grid. The output is an indexed face
    set that stores an isosurface in the form of a surface mesh. The provided algorithms include Marching Cubes,
    topologically correct Marching Cubes, and Dual Contouring.

### [Polygon Mesh Processing](https://doc.cgal.org/6.1/Manual/packages.html#PkgPolygonMeshProcessing)
- Added the function `CGAL::Polygon_mesh_processing::discrete_mean_curvature` and `CGAL::Polygon_mesh_processing::discrete_Guassian_curvature` to evaluate the discrete curvature at a vertex of a mesh.
- Added the function `CGAL::Polygon_mesh_processing::angle_sum` to compute the sum of the angles around a vertex.
- Added a function in the [visitor of the corefinement based methods](https://doc.cgal.org/6.1/Polygon_mesh_processing/classPMPCorefinementVisitor.html)
  to know faces in the output meshes that are corresponding to input coplanar faces.
-   Added the function `CGAL::Polygon_mesh_processing::approximated_centroidal_Voronoi_diagram_remeshing()`
    to remesh triangle meshes. This remeshing algorithm uses clustering on polygonal meshes as to
    approximate a Centroidal Voronoi Diagram construction, and can move vertices as to recover
    sharp features and corners.
- New implementation of `CGAL::Polygon_mesh_processing::clip()` with a plane as clipper that is much faster and is now able to handle non-triangulated surface meshes.
- New implementation of `CGAL::Polygon_mesh_processing::split()` with a plane as clipper that is much faster and is now able to handle non-triangulated surface meshes.
- Added the function `CGAL::Polygon_mesh_processing::refine_with_plane()`, which enables users to refine a mesh with their intersection with a plane.

### [Point Set Processing](https://doc.cgal.org/6.1/Manual/packages.html#PkgPointSetProcessing3)
- Added `poisson_eliminate()` to downsample a point cloud to a target size while providing Poisson disk property, i.e., a larger minimal distance between points.
>>>>>>> ac763ef5

### [Algebraic Kernel](https://doc.cgal.org/6.1/Manual/packages.html#PkgAlgebraicKernelD)
-   **Breaking change**: Classes based on the RS Library are no longer provided.

### [BGL](https://doc.cgal.org/6.1/Manual/packages.html#PkgBGL)
-   Added the function `CGAL::Euler::remove_degree_2_vertex()`, which enables users to remove vertices which have exactly two incident edges.

### [2D Arrangements](https://doc.cgal.org/6.1/Manual/packages.html#PkgArrangementOnSurface2)

-   Introduces two traits decorators, namely `Arr_tracing_traits_2` and `Arr_counting_traits_2`, which can be used to extract debugging and informative metadata about the traits in use while a program is being executed.
-   Fixed the Landmark point-location strategy so that it can be applied to arrangements on a sphere.
-   Fixed a bug in the extensions of vertex and halfedge types of the DCEL when used to instantiate Arrangement_with_history_2 or similar arrangement classes that derive from Arrangement_2.
-   Renamed the prefix of the names of all concepts in the Arrangement_on_surface_2 package from "Arrangement" to "Aos".
-   Renamed the old concept `AosApproximateTraits_2` to `AosApproximatePointTraits_2` to make room for the new concept `AosApproximateTraits_2`. This concept requires the provision of a functor called `Approximate_2` that has an operator that approximates the coordinates of a point.
-   Introduced a new concept called `AosApproximateTraits_2`. It refines the concept `AosApproximatePointTraits_2`. This concept requires the provision of a functor called `Approximate_2`. In addition to an operator that approximates the coordinates of a point, it also requires the provision of (i) an operator that approximates a points, and (ii) an operator that approximates a curve.
-   Changed all "typedef" style statements in the user manual to "using" style. (Observe that a similar update to the examples has already been made in a previous release.)
-   Fixed do_intersect() of a 2D Arrangement and a curve.

### [3D Mesh Generation](https://doc.cgal.org/6.1/Manual/packages.html#PkgMesh3)

-   Added two new meshing parameters that enable mesh initialization customization :
  - `initial_points_generator` : enables the user to specify a functor that generates initial points,
  - `initial_points` : enables the user to specify a `Range` of initial points.
-   Added a new meshing parameter `surface_only`, to improve performances when the user is only interested in surface mesh generation.
  
### [Poisson Surface Reconstruction](https://doc.cgal.org/6.1/Manual/packages.html#PkgPoissonSurfaceReconstruction3)
-   Added a new mesh domain `Poisson_mesh_domain_3` that integrates some optimizations from the deprecated 3D Surface Mesh Generation package.

### [3D Subdivision Methods](https://doc.cgal.org/6.1/Manual/packages.html#PkgSurfaceSubdivisionMethod3)

-   Added a new named parameter for `CGAL::Subdivision_method_3::Loop_subdivision()` and
    `CGAL::Subdivision_method_3::CatmullClark_subdivision()`, which enables users to subdivide
    a mesh without modifying its geometry.

### [2D Triangulations](https://doc.cgal.org/6.1/Manual/packages.html#PkgTriangulation2)

-  **Breaking change**: In the class template `Constrained_triangulation_plus_2`, the value type of the range returned
   by `subconstraints()` has changed from `const std::pair<const Subconstraint, std::list<Context>*>` to `Subconstraint`.
   The old range type is now returned by a new function named `subconstraints_and_contexts()`.

### [Polygon Repair](https://doc.cgal.org/6.1/Manual/packages.html#PkgPolygonRepair)

-   Add a the non-zero rule, as well as functions to compute the conservative inner and outer hull of similar polygons.

### Triangulations
-   All triangulations now offer the functions `point(Vertex_handle)` and `point(Simplex, int)`, which enables users to access the geometric position of a vertex and of the i-th vertex of a simplex of a triangulation.



### [CGAL and the Boost Graph Library (BGL)](https://doc.cgal.org/6.1/Manual/packages.html#PkgBGL)

-   Added the function `dijkstra_shortest_path()` which computes the geometrically shortest sequence of halfedges between two vertices.

## [Release 6.0.1](https://github.com/CGAL/cgal/releases/tag/v6.0.1)

### [Poisson Surface Reconstruction](https://doc.cgal.org/6.0.1/Manual/packages.html#PkgPoissonSurfaceReconstruction3)
-   Made the implicit function thread-safe so that the parallel version of `make_mesh_3()` can be used.

## [Release 6.0](https://github.com/CGAL/cgal/releases/tag/v6.0)

Release date: September 2024

### General Changes

- CGAL 6.0 is the first release of CGAL that requires a C++ compiler
  with the support of C++17 or later. The new list of supported compilers is:
  - Visual C++ 15.9, 16.10, 17.0 (from Visual Studio 2017, 2019 and 2022) or later
  - Gnu g++ 11.4.0 or later (on Linux or macOS)
  - LLVM Clang version 15.0.7 or later (on Linux)
  - Apple Clang compiler versions 10.0.1, 12.0.5, and 15.0.0 (on macOS)
- The minimal supported version of Boost is now 1.72.0.
- GMP/MPFR are no longer mandatory to use CGAL, [Boost.Multiprecision](https://www.boost.org/doc/libs/1_72_0/libs/multiprecision/doc/html/index.html).
  can be used instead.
- The CGAL `Core` library is no longer based on GMP, but on
  [Boost.Multiprecision](https://www.boost.org/doc/libs/1_72_0/libs/multiprecision/doc/html/index.html).
  Either GMP backend or Boost backend can be used.
- All demos are now based on Qt6.
- **Breaking change**: The CMake file `UseCGAL.cmake` has been removed from CGAL.
  Usages of the CMake variables `${CGAL_USE_FILE}` and `${CGAL_LIBRARIES}` must be replaced
  by a link to the imported target `CGAL::CGAL`, for example:
  `target_link_library(your_target PRIVATE CGAL::CGAL)`.

### [Kinetic Space Partition](https://doc.cgal.org/6.0/Manual/packages.html#PkgKineticSpacePartition) (new package)

-   This package implements kinetic space partition: based on a set of planar input shapes,
    the bounding box of the input data is split into convex volumes. The complexity of the partition
    can be adjusted with a single parameter.

### [Kinetic Surface Reconstruction](https://doc.cgal.org/6.0/Manual/packages.html#PkgKineticSurfaceReconstruction) (new package)

-   The package implements a piece-wise planar surface reconstruction pipeline from point clouds
    combining methods from the [Shape Detection](https://doc.cgal.org/6.0/Manual/packages.html#PkgShapeDetection),
    [Shape Regularization](https://doc.cgal.org/6.0/Manual/packages.html#PkgShapeRegularization)
    and [Kinetic Shape Partition](https://doc.cgal.org/6.0/Manual/packages.html#PkgKineticSpacePartition) packages
    and graph-cut to reconstruct surfaces from point clouds.

### [Basic Viewer](https://doc.cgal.org/6.0/Basic_viewer/index.html#Chapter_Basic_viewer) (new package)

-   The basic viewer package provides interactive visualization for most CGAL packages,
    such as [2D Arrangements](https://doc.cgal.org/6.0/Manual/packages.html#PkgArrangementOnSurface2),
    [2D Regularized Boolean Set-Operations](https://doc.cgal.org/6.0/Manual/packages.html#PkgBooleanSetOperations2),
    [Linear Cell Complex](https://doc.cgal.org/6.0/Manual/packages.html#PkgLinearCellComplex),
    [3D Boolean Operations on Nef Polyhedra](https://doc.cgal.org/6.0/Manual/packages.html#PkgNef3),
    [2D Periodic Triangulations](https://doc.cgal.org/6.0/Manual/packages.html#PkgPeriodic2Triangulation2),
    [3D Point Set](https://doc.cgal.org/6.0/Manual/packages.html#PkgPointSet3),
    [2D Polygons](https://doc.cgal.org/6.0/Manual/packages.html#PkgPolygon2),
    [3D Polyhedral Surface](https://doc.cgal.org/6.0/Manual/packages.html#PkgPolyhedron),
    [2D Straight Skeleton and Polygon Offsetting](https://doc.cgal.org/6.0/Manual/packages.html#PkgStraightSkeleton2),
    [Surface Mesh](https://doc.cgal.org/6.0/Manual/packages.html#PkgSurfaceMesh),
    [2D Triangulations](https://doc.cgal.org/6.0/Manual/packages.html#PkgTriangulation2),
    [3D Triangulations](https://doc.cgal.org/6.0/Manual/packages.html#PkgTriangulation3),
    [2D Voronoi Diagrams](https://doc.cgal.org/6.0/Manual/packages.html#PkgVoronoiDiagram2),
    and more.
    The most simple use case of the basic viewer is the call of the global `CGAL::draw()` function.
    There is one such `draw()` function for each CGAL package that has a basic viewer. Such a call opens
    an interactive window showing the given model and allowing to navigate in the scene,
    show or hide some specific cells, show the interior of the model if any, etc.
    The `Basic_viewer` is based on Qt6.

### [Polygon Repair](https://doc.cgal.org/6.0/Manual/packages.html#PkgPolygonRepair) (new package)

-   This package provides algorithms to repair 2D polygons, polygons with holes,
    and multipolygons with holes, by selecting faces of the arrangement of the input
    using the odd-even heuristic.

### [2D and 3D Linear Geometry Kernel](https://doc.cgal.org/6.0/Manual/packages.html#PkgKernel23)

-   **Breaking change**: Replaced all instances of `boost::variant` with `std::variant`
    in the intersection functions.
-   **Breaking change**: Replaced all instances of `boost::optional` with `std::optional`
    in the intersection functions.

### [3D Polyhedral Surface](https://doc.cgal.org/6.0/Manual/packages.html#PkgPolyhedron)

-   The demo of this package, also known as "Polyhedron Demo" has been renamed "CGAL Lab"
    and moved to its own package ("Lab").

### [2D and 3D Fast Intersection and Distance Computation (AABB Tree)](https://doc.cgal.org/6.0/Manual/packages.html#PkgAABBTree)

- The AABB tree can now be used with 2D or 3D primitives:
  - The concepts `AABBGeomTraits` and `AABBRayIntersectionGeomTraits`
    have been replaced by [`AABBGeomTraits_3`](https://doc.cgal.org/6.0/AABB_tree/classAABBGeomTraits__3.html)
    and by [`AABBRayIntersectionGeomTraits_3`](https://doc.cgal.org/6.0/AABB_tree/classAABBRayIntersectionGeomTraits__3.html),
    respectively.
  - The concepts [`AABBGeomTraits_2`](https://doc.cgal.org/6.0/AABB_tree/classAABBGeomTraits__2.html)
    and [`AABBRayIntersectionGeomTraits_2`](https://doc.cgal.org/6.0/AABB_tree/classAABBRayIntersectionGeomTraits__2.html)
    have been introduced, as the 2D counterparts.
  - The class [`CGAL::AABB_traits`](https://doc.cgal.org/6.0/AABB_tree/group__PkgAABBTreeRef.html#ga764f0fc59c96355877536810aa1aca5b)
    is deprecated and replaced by [`CGAL::AABB_traits_3`](https://doc.cgal.org/6.0/AABB_tree/classCGAL_1_1AABB__traits__3.html).
  - The class [`CGAL::AABB_traits_2`](https://doc.cgal.org/6.0/AABB_tree/classCGAL_1_1AABB__traits__2.html) is introduced as the 2D counterpart.
  - The class [`CGAL::AABB_segment_primitive`](https://doc.cgal.org/6.0/AABB_tree/group__PkgAABBTreeRef.html#gad0acfd5c4a3c081b7570cc6bd4594c8d)
    has been deprecated and replaced by the class [`CGAL::AABB_segment_primitive_3`](https://doc.cgal.org/6.0/AABB_tree/classCGAL_1_1AABB__segment__primitive__3.html).
  - The class [`CGAL::AABB_triangle_primitive`](https://doc.cgal.org/6.0/AABB_tree/group__PkgAABBTreeRef.html#ga54a56f01dc8024624f7d83ee0a01add0)
    has been deprecated and replaced by the class [`CGAL::AABB_triangle_primitive_3`](https://doc.cgal.org/6.0/AABB_tree/classCGAL_1_1AABB__triangle__primitive__3.html).
  - The following 2D primitive classes have been added:
    [`CGAL::AABB_segment_primitive_2`](https://doc.cgal.org/6.0/AABB_tree/classCGAL_1_1AABB__segment__primitive__2.html),
    [`CGAL::AABB_polyline_segment_primitive_2`](https://doc.cgal.org/6.0/AABB_tree/classCGAL_1_1AABB__polyline__segment__primitive__2.html),
    [`CGAL::AABB_triangle_primitive_2`](https://doc.cgal.org/6.0/AABB_tree/classCGAL_1_1AABB__triangle__primitive__2.html),
    [`CGAL::AABB_indexed_triangle_primitive_2`](https://doc.cgal.org/6.0/AABB_tree/classCGAL_1_1AABB__indexed__triangle__primitive__2.html).
- **Breaking change**: The concept [`AABBTraits`](https://doc.cgal.org/6.0/AABB_tree/classAABBTraits.html)
    now refines the concept [`SearchTraits`](https://doc.cgal.org/6.0/Spatial_searching/classSearchTraits.html).
- **Breaking change**: Replaced all instances of `boost::optional` with `std::optional`.

### [2D Arrangements](https://doc.cgal.org/6.0/Manual/packages.html#PkgArrangementOnSurface2)

-   **Breaking change**: Replaced all instances of `boost::variant` with `std::variant`.
-   **Breaking change**: The type of the result of point location queries has been changed to
    `std::variant`. Support for the old macro `CGAL_ARR_POINT_LOCATION_VERSION`
    has been removed.
-   **Breaking change**: Eliminated the error-prone C-type casting that was used to define observers.
    In general, backward compatibility was maintained; however, the class template
    [`CGAL::Arr_observer`](https://doc.cgal.org/6.0/Arrangement_on_surface_2/group__PkgArrangementOnSurface2Ref.html#ga8019f986f5469920136c4b92290b7b1b)
    has been replaced by an alias template. (The class `CGAL::Arr_observer`
    was renamed to [`CGAL::Aos_observer`](https://doc.cgal.org/6.0/Arrangement_on_surface_2/classCGAL_1_1Aos__observer.html)).
-   Introduced [`Arr_dcel`](https://doc.cgal.org/6.0/Arrangement_on_surface_2/classCGAL_1_1Arr__dcel.html),
    which essentially replaces the former `CGAL::Arr_default_dcel`.
    Backward compatibility was maintained by the introduction of the alias template
    [`CGAL::Arr_default_dcel`](https://doc.cgal.org/6.0/Arrangement_on_surface_2/group__PkgArrangementOnSurface2DCEL.html#gaf9635869a3794a46d7dcfce63d7de2a6).
    `CGAL::Arr_dcel`, as opposed to the former `CGAL::Arr_default_dcel` is templated
    (in addition to the geometry traits) by `Vertex`, `Halfedge`, and `Face` template parameters,
    and they have default type values. All this enables the layered extension of DCEL records.
-   Fixed a bug in the zone construction code applied to arrangements of geodesic arcs on a sphere,
    when inserting an arc that lies on the identification curve.
-   Introduced a new interactive program that demonstrates 2D arrangements embedded on the sphere
    called `earth`. The program (i) reads a database of all administrative boundaries of the countries
    in the world, (ii) displays the globe with all countries and land covered by water (which is land
    not covered by countries) on a window, and (ii) enables interaction with the user.

### [3D Envelopes](https://doc.cgal.org/6.0/Manual/packages.html#PkgEnvelope3)

-   **Breaking change**: [`Construct_projected_boundary_2`](https://doc.cgal.org/6.0/Envelope_3/classEnvelopeTraits__3.html#ac7b8f72870f0572834a0a3de62c67bc1)
    in [`EnvelopeTraits_3`](https://doc.cgal.org/6.0/Envelope_3/classEnvelopeTraits__3.html)
    now uses `std::variant` instead of [`CGAL::Object`](https://doc.cgal.org/6.0/STL_Extension/classCGAL_1_1Object.html).
-    Passed the base class of [`CGAL::Env_plane_traits_3`](https://doc.cgal.org/6.0/Envelope_3/classCGAL_1_1Env__plane__traits__3.html)
    as a template parameter with a default value (being the 2D arrangement linear traits).
    Similarly, passed the base class of `CGAL::Env_triangle_traits_3` as a template parameter
    with a default value (being the 2D arrangement segment traits).

### [Combinatorial Maps](https://doc.cgal.org/6.0/Manual/packages.html#PkgCombinatorialMaps) and [Generalized Maps](https://doc.cgal.org/6.0/Manual/packages.html#PkgGeneralizedMaps)

-    Added the function [`insert_cell_1_between_two_cells_2()`](https://doc.cgal.org/6.0/Combinatorial_map/classGenericMap.html#aa29570a0812094c7876e24a228373f12)
    to the [`GenericMap`](https://doc.cgal.org/6.0/Combinatorial_map/classGenericMap.html)
    concept, which enables users to insert an edge between two different faces in order to create faces with holes.

### [Quadtrees, Octrees, and Orthtrees](https://doc.cgal.org/6.0/Manual/packages.html#PkgOrthtree)

- **Breaking change**:
  - Node splitting behavior and per-node data are now customizable via the Traits class.
  - Nodes are now stored as a property map, with properties of each node accessed by index.
  - Nearest neighbors functions only work for Orthtrees which provide the necessary functionality.

### [CGAL and the Boost Graph Library (BGL)](https://doc.cgal.org/6.0/Manual/packages.html#PkgBGL)

-   Added the function [`CGAL::remove_all_elements()`](https://doc.cgal.org/6.0/BGL/group__PkgBGLHelperFct.html#gac7e199820c95ed1fc6ab536750749358),
    which removes vertices, halfedges, and faces without collecting garbage and without removing properties.
-   [Dynamic property maps](https://doc.cgal.org/6.0/BGL/group__PkgBGLPropertiesDynamic.html)
    can now have a default value.
-   The class [`CGAL::Face_filtered_graph`](https://doc.cgal.org/6.0/BGL/structCGAL_1_1Face__filtered__graph.html)
    now supports patch IDs of any type and not just `faces_size_type`. The only requirement is that
    the type is hashable.

### [Polygon Mesh Processing](https://doc.cgal.org/6.0/Manual/packages.html#PkgPolygonMeshProcessing)

-   Added the function [`CGAL::Polygon_mesh_processing::autorefine_triangle_soup()`](https://doc.cgal.org/6.0/Polygon_mesh_processing/group__PMP__corefinement__grp.html#gaec85370aa0b2acc0919e5f8406cfb74c),
    which can be used to refine a soup of triangles such that no pair of triangles intersects
    in their interiors. Also added, the function [`CGAL::Polygon_mesh_processing::autorefine()`](https://doc.cgal.org/6.0/Polygon_mesh_processing/group__PMP__corefinement__grp.html#ga3e3a0a82b6c04bdc3a6c070e8da4aed5)
    operating directly on a triangle mesh and updating it using the aforementioned function on a triangle soup.
-   Added the class [`CGAL::Corefinement::Non_manifold_output_visitor`](https://doc.cgal.org/6.0/Polygon_mesh_processing/structCGAL_1_1Polygon__mesh__processing_1_1Corefinement_1_1Non__manifold__output__visitor.html),
    which can be used in corefinement based functions to deal with non-manifold outputs.
-   Added the option to use a variable sizing field for [`CGAL::Polygon_mesh_processing::isotropic_remeshing()`](https://doc.cgal.org/6.0/Polygon_mesh_processing/group__PMP__meshing__grp.html#ga66cb01cf228ed22f0a2a474cfa2aeb3f),
    and a sizing function based on a measure of local curvature for adaptive remeshing.
-   Added the function [`CGAL::Polygon_mesh_processing::interpolated_corrected_curvatures()`](https://doc.cgal.org/6.0/Polygon_mesh_processing/group__PMP__corrected__curvatures__grp.html#ga22665c9ce92aaedab07df1b05f20bdb2)
    which can be used to compute the mean and Gaussian curvatures, as well as the principal curvature
    and directions.
-   Added the function [`CGAL::Polygon_mesh_processing::refine_mesh_at_isolevel()`](https://doc.cgal.org/6.0/Polygon_mesh_processing/group__PkgPolygonMeshProcessingRef.html#ga396505d5a60b5f6d29792b214fa59352)
    which can be used to refine a polygon mesh along an isocurve.
-   Added the function [`CGAL::Polygon_mesh_processing::add_bbox()`](https://doc.cgal.org/6.0/Polygon_mesh_processing/group__PkgPolygonMeshProcessingRef.html#gabaf98d2fd9ae599ff1f3a5a6cde79cf3),
    which enables adding a tight or extended, triangulated or not, bounding box to a face graph.

### [2D Triangulations](https://doc.cgal.org/6.0/Manual/packages.html#PkgTriangulation2)
-   **Breaking change**: the concept [`TriangulationTraits_2`](https://doc.cgal.org/6.0/Triangulation_2/classTriangulationTraits__2.html) now requires an additional functor `Compare_xy_2`.

### [3D Triangulations](https://doc.cgal.org/6.0/Manual/packages.html#PkgTriangulation3)

-   Added three member functions [`vertices()`](https://doc.cgal.org/6.0/Triangulation_3/classCGAL_1_1Triangulation__3.html#a02faf334255e1ca8caa1a6f412533759)
    to the class [`CGAL::Triangulation_3`](https://doc.cgal.org/6.0/Triangulation_3/classCGAL_1_1Triangulation__3.html).
    Each of them returns an array containing the vertices of the given triangulation simplex.

### [dD Triangulations](https://doc.cgal.org/6.0/Manual/packages.html#PkgTriangulations)

-   **Breaking change**: `CGAL::TDS_full_cell_mirror_storage_policy` is now unsupported in dimension larger than 127.
-   **Breaking change**: Inserting multiple unweighted points in the same
    position now keeps the first one, instead of switching to the latest. This
    only affects custom point types where not all points in the same position
    are equivalent.

### [Tetrahedral Remeshing](https://doc.cgal.org/6.0/Manual/packages.html#PkgTetrahedralRemeshing)

-   Added a sizing field as new parameter of [`CGAL::tetrahedral_isotropic_remeshing()`](https://doc.cgal.org/6.0/Tetrahedral_remeshing/group__PkgTetrahedralRemeshingRef.html#ga263775c52eeb483a86a16aeb9eb31af0),
    which can be used to perform non-uniform and adaptive remeshing.
-   **Breaking change**: The template parameters of
    [`CGAL::Tetrahedral_remeshing::Remeshing_cell_base_3`](https://doc.cgal.org/6.0/Tetrahedral_remeshing/classCGAL_1_1Tetrahedral__remeshing_1_1Remeshing__cell__base__3.html)
    have been modified, reverting changes introduced in CGAL 5.6.
-   **Breaking change**: The vertex base of
    [`CGAL::Tetrahedral_remeshing::Remeshing_vertex_base_3`](https://doc.cgal.org/6.0/Tetrahedral_remeshing/classCGAL_1_1Tetrahedral__remeshing_1_1Remeshing__vertex__base__3.html)
    must now be a model of the concept
    [`SimplicialMeshVertexBase_3`](https://doc.cgal.org/6.0/SMDS_3/classSimplicialMeshVertexBase__3.html)
    (and not only [`TriangulationVertexBase_3`](https://doc.cgal.org/6.0/Triangulation_3/classTriangulationVertexBase__3.html)).

### [3D Simplicial Mesh Data Structure](https://doc.cgal.org/6.0/Manual/packages.html#PkgSMDS3)

-   **Breaking change**: The template parameters of
    [`CGAL::Simplicial_mesh_cell_base_3`](https://doc.cgal.org/6.0/SMDS_3/classCGAL_1_1Simplicial__mesh__cell__base__3.html)
    have been modified to enable passing a geometric traits and a custom cell base class.

### [3D Mesh Generation](https://doc.cgal.org/6.0/Manual/packages.html#PkgMesh3)

-   **Breaking change**: Removed the concept `TriangleAccessor`, the template parameter `TriangleAccessor`,
    as well as the class `Triangle_accessor`. These were no longer used for several releases.
-   **Breaking change**: Removed the class templates `CGAL::Gray_image_mesh_domain_3`, `CGAL::Implicit_mesh_domain_3`,
    and `CGAL::Labeled_image_mesh_domain_3`, which were deprecated since CGAL-4.13.
-   Added new meshing criterion `edge_distance`, an upper bound for the distance from the edge to the 1D feature.
- **Breaking change**: the concept `MeshEdgeCriteria_3` was modified to include the new meshing criterion `edge_distance`.


### [3D Surface Mesh Generation](https://doc.cgal.org/6.0/Manual/packages.html#PkgSurfaceMesher3)

-   This package is deprecated and the package [3D Mesh Generation](https://doc.cgal.org/6.0/Manual/packages.html#PkgMesh3) should
    be used instead.

### [Surface Mesh Parameterization](https://doc.cgal.org/6.0/Manual/packages.html#PkgSurfaceMeshParameterization)

-   **Breaking change**: The method [`CGAL::Surface_mesh_parameterization::LSCM_parameterizer_3`](https://doc.cgal.org/6.0/Surface_mesh_parameterization/classCGAL_1_1Surface__mesh__parameterization_1_1LSCM__parameterizer__3.html)
    now requires the Eigen library.
-   **Breaking change**: CGAL no longer ships its own version of OpenNL.

### [Surface Mesh](https://doc.cgal.org/6.0/Manual/packages.html#PkgSurfaceMesh)

-   **Breaking change**: The return type of [`CGAL::Surface_mesh::property_map()`](https://doc.cgal.org/6.0/Surface_mesh/classCGAL_1_1Surface__mesh.html#afc99c7ea179dc1c21a2ab59ed183184a)
    has been changed to `std::optional`.

### [3D Point Set](https://doc.cgal.org/6.0/Manual/packages.html#PkgPointSet3)

-   **Breaking change**: The return type of [`CGAL::Point_set_3::property_map()`](https://doc.cgal.org/6.0/Point_set_3/classCGAL_1_1Point__set__3.html#a571ecc603cd32d78c7effaf86fe120ad)
    has been changed to `std::optional`.

### [Shape Detection](https://doc.cgal.org/6.0/Manual/packages.html#PkgShapeDetection)

-   **Breaking change**: Replaced all instances of `boost::shared_ptr` with `std::shared_ptr`.

### [2D Straight Skeleton and Polygon Offsetting](https://doc.cgal.org/6.0/Manual/packages.html#PkgStraightSkeleton2)

-   **Breaking change**: Replaced all instances of `boost::shared_ptr` with `std::shared_ptr`.
-   **Breaking change**: Replaced all instances of `boost::optional` with `std::optional`.


[Release 5.6](https://github.com/CGAL/cgal/releases/tag/v5.6)
-----------

Release date: July 2023

### General Changes

-   **Breaking change**: Package-specific assertions, preconditions, and postconditions (such as
    `CGAL_triangulation_assertion`) have been removed. Corresponding CGAL-wide versions (such as
    `CGAL_assertion`) should be used instead.

### [Shape Detection](https://doc.cgal.org/5.6/Manual/packages.html#PkgShapeDetection) (major changes)

-   **Breaking change**: The region growing part of the package have been reworked to fix design
    issues introduced with the handling of `FaceGraph` models. In particular, the notion of `Item`
    has been introduced to reference an element in the input range of elements. Region maps now
    operates on `Item` and no longer on the value type of the input range.
-   **Breaking change**: The method `update()` in the concept `RegionType` now returns a `Boolean`
    instead of `void`, that is used inside the class `Region_growing` for detecting if the input
    conditions for the new region are satisfied. This change affects only user-defined types of regions.
-   **Breaking change**: The constructors of all models used together with the region growing algorithm
    now enable users to provide parameters through the [named parameters](https://doc.cgal.org/5.6/BGL/group__bgl__namedparameters.html) mechanism.
-   All fitting classes in the region growing framework are now using better versions of the region
    conditions, more precise and faster, including the correct normal orientations.
-   Added new models of the concept `RegionType` for getting linear regions in a set of 2D and 3D
    segments and on 2D and 3D polylines.
-   Added the class `Polyline_graph` for extracting a set of polylines from a face graph, which splits
    this graph into a set of user-defined regions.
-   Added new shapes to the Region Growing algorithm on a point set: circles in 2D, spheres in 3D,
    and cylinders in 3D.

### [2D Straight Skeleton and Polygon Offsetting](https://doc.cgal.org/5.6/Manual/packages.html#PkgStraightSkeleton2) (major changes)
-   Added weighted straight skeletons: weighted straight skeletons are a generalization of
    straight skeletons. Contour edges are assigned a positive weight, which can be understood
    as assigning a speed to the wavefront spawned from the contour edge.
-   Added straight skeleton extrusion: this CGAL package now implements the extrusion of weighted
    straight skeletons of polygons with holes. The output is a closed, combinatorially 2-manifold
    surface triangle mesh.

    See also the [news entry](https://www.cgal.org/2023/05/09/improved_straight_skeleton/).

### [2D and 3D Linear Geometry Kernel](https://doc.cgal.org/5.6/Manual/packages.html#PkgKernel23)

-   Added the functor
    [`CompareAngle_3`](https://doc.cgal.org/5.6/Kernel_23/classKernel_1_1CompareAngle__3.html)
    to the concept
    [`Kernel`](https://doc.cgal.org/5.6/Kernel_23/classKernel.html) to compare
    an angle defined by three points to the cosinus of another angle.

### [Combinatorial Maps](https://doc.cgal.org/5.6/Manual/packages.html#PkgCombinatorialMaps), [Generalized Maps](https://doc.cgal.org/5.6/Manual/packages.html#PkgGeneralizedMaps), and [Linear Cell Complex](https://doc.cgal.org/5.6/Manual/packages.html#PkgLinearCellComplex)

-   Added a version that uses indices instead of handles as dart and attribute descriptors.
    As the indices are integers convertible from and to `std::size_t`, they can be used as index
    into vectors which store properties. To use the index version, `Use_index` must be defined
    and be equal to `CGAL::Tag_true` in the item class.

### [Linear Cell Complex](https://doc.cgal.org/5.6/Manual/packages.html#PkgLinearCellComplex)

-   Added the class
    [`Linear_cell_complex_incremental_builder_3`](https://doc.cgal.org/5.6/Linear_cell_complex/classCGAL_1_1Linear__cell__complex__incremental__builder__3.html).

### [2D Arrangements](https://doc.cgal.org/5.6/Manual/packages.html#PkgArrangementOnSurface2)

-   Introduced an overload function template, namely `draw(arr)`, that renders arrangements based
    on the `Basic_viewer_qt` class template. As of now, only 2D arrangements on the plane induced
    by (i) segments, (ii) conics, and (iii) circular arcs or (linear) segments are supported.
-   Improved the traits class template that handles conics, namely
    [`Arr_conic_traits_2`](https://doc.cgal.org/5.6/Arrangement_on_surface_2/classCGAL_1_1Arr__conic__traits__2.html).
    This includes the following:
    1. Fixed a couple of bugs and slightly optimized some functions.
    2. Introduced functionality that approximates conics with polylines. (This is used to draw conic curves.)
    3. **Breaking change**: Changed the interface to generate conic curves. In the past, curves where
    generated directly using the constructors of the conic and x-monotone conic constructs. Now,
    they are constructed via function objects provided by the traits. This eliminates the constructions
    of temporary kernels. The old functionality is obsolete, but still supported for a limited number
    of versions. It depends on a static member function of the traits. In a future version this function
    will no longer be static, implying that the old functionality will no longer be supported.
- Introduced functionality that approximates circular segments with polylines. (This is used to draw conic curves.)

### [Polygon Mesh Processing](https://doc.cgal.org/5.6/Manual/packages.html#PkgPolygonMeshProcessing)

-   Added functions
    [`CGAL::Polygon_mesh_processing::region_growing_of_planes_on_faces()`](https://doc.cgal.org/5.6/Polygon_mesh_processing/group__PkgPolygonMeshProcessingRef.html#ga50dcd2f6295f584d2e378b57290ae2af)
    and
    [`CGAL::Polygon_mesh_processing::detect_corners_of_regions()`](https://doc.cgal.org/5.6/Polygon_mesh_processing/group__PkgPolygonMeshProcessingRef.html#gac8e445730d718a2fc49604e865017d2e),
    which enable partitioning a mesh into planar regions using the region growing algorithm
    from the [Shape Detection](https://doc.cgal.org/5.6/Manual/packages.html#PkgShapeDetection) package.

-   Added the functions
    [`CGAL::Polygon_mesh_processing::remesh_planar_patches()`](https://doc.cgal.org/5.6/Polygon_mesh_processing/group__PMP__meshing__grp.html#ga7fca6fa2db94560ab6d32e6a77fc35b6)
    and
    [`CGAL::Polygon_mesh_processing::remesh_almost_planar_patches()`](https://doc.cgal.org/5.6/Polygon_mesh_processing/group__PMP__meshing__grp.html#ga0e6da479548199a5d82c3cf0ed36e8a0),
    which can be used to remesh patches of coplanar faces in a mesh.

-   Added the function
    [`CGAL::Polygon_mesh_processing::surface_Delaunay_remeshing()`](https://doc.cgal.org/5.6/Polygon_mesh_processing/group__PMP__meshing__grp.html#gaff62f9415d2fe96d1d3095351f156ced),
    which can be used to remesh a surface triangle mesh using the Delaunay refinement algorithm
    from the [3D Mesh Generation](https://doc.cgal.org/5.6/Manual/packages.html#PkgMesh3) package.

-   Added the function
    [`CGAL::Polygon_mesh_processing::remove_almost_degenerate_faces()`](https://doc.cgal.org/5.6/Polygon_mesh_processing/group__PMP__geometric__repair__grp.html#ga48008d2b66de8a68a7068f29db15dad6),
    which can be used to remove badly shaped triangles faces in a mesh.

-   Added the functions
    [`CGAL::Polygon_mesh_processing::does_triangle_soup_self_intersect()`](https://doc.cgal.org/5.6/Polygon_mesh_processing/group__PMP__intersection__grp.html#ga4909920dc48b8285e69feb845feb1e53)
    and
    [`CGAL::Polygon_mesh_processing::triangle_soup_self_intersections()`](https://doc.cgal.org/5.6/Polygon_mesh_processing/group__PMP__intersection__grp.html#ga1c5fee17bd0d92d5a2fba77ed94d4b4d)
    to identify and report self-intersections in a triangle soup, similarly to existing functions on triangle meshes.

-   Added the function
    [`CGAL::Polygon_mesh_processing::triangulate_polygons()`](https://doc.cgal.org/5.6/Polygon_mesh_processing/group__PMP__meshing__grp.html#ga8b7db6aa8c3e79526b594739ba926d82),
    which allows users to triangulate polygon soups.

-   Added a named parameter to
    [`CGAL::Polygon_mesh_processing::smooth_shape()`](https://doc.cgal.org/5.6/Polygon_mesh_processing/group__PMP__meshing__grp.html#ga57fa999abe8dc557003482444df2a189)
    to disable the scaling, which otherwise aims to compensate volume loss during smoothing.

-   Deprecated the overloads of functions
    [`CGAL::Polygon_mesh_processing::triangulate_hole()`](https://doc.cgal.org/5.6/Polygon_mesh_processing/group__PMP__hole__filling__grp.html#ga3abdf2d0558822e85f060966b69cae98),
    [`CGAL::Polygon_mesh_processing::triangulate_and_refine_hole()`](https://doc.cgal.org/5.6/Polygon_mesh_processing/group__PMP__hole__filling__grp.html#ga9868fac4d9dca77462ad7828bc99d8a1),
    and
    [`CGAL::Polygon_mesh_processing::triangulate_refine_and_fair_hole()`](https://doc.cgal.org/5.6/Polygon_mesh_processing/group__PMP__hole__filling__grp.html#ga18eac756a8f8e5d5f73e645fd4e26cad)
    which have output iterators for vertices and faces as parameter. They are replaced by overloads
    with two additional named parameters.

### [2D Convex Hulls](https://doc.cgal.org/5.6/Manual/packages.html#PkgConvexHull2)

-   **Breaking change**: The concept
    [`ConvexHullTraits_2`](https://doc.cgal.org/5.6/Convex_hull_2/classConvexHullTraits__2.html)
    no longer requires the functor `Less_signed_distance_to_line_2`, but requires the functor
    `Compare_signed_distance_to_line_2`
    instead.
-   The long-deprecated classes `Convex_hull_projective_xy_traits_2`, `Convex_hull_projective_xz_traits_2`,
    and `Convex_hull_projective_yz_traits_2` have been removed. Users should use
    [`Projection_traits_xy_3`](https://doc.cgal.org/5.6/Kernel_23/classCGAL_1_1Projection__traits__xy__3.html),
    [`Projection_traits_xz_3`](https://doc.cgal.org/5.6/Kernel_23/classCGAL_1_1Projection__traits__xz__3.html),
    and
    [`Projection_traits_yz_3`](https://doc.cgal.org/5.6/Kernel_23/classCGAL_1_1Projection__traits__yz__3.html)
    instead.

### [2D Triangulations](https://doc.cgal.org/5.6/Manual/packages.html#PkgTriangulation2)

-   Added the function
    [`CGAL::mark_domain_in_triangulation()`](https://doc.cgal.org/5.6/Triangulation_2/group__PkgTriangulation2Miscellaneous.html#ga0409755d0eb89100810230443a85e7eb)
    to mark faces connected with non-constrained edges as inside of the domain based on the nesting level.

### [2D Conforming Triangulations and Meshes](https://doc.cgal.org/5.6/Manual/packages.html#PkgMesh2)

-   Added new overloads to the function
    [`write_VTU()`](https://doc.cgal.org/5.6/Mesh_2/group__PkgMesh2IO.html),
    with property maps for specifying the domain.
-   Deprecated usage of boost parameters in favor of function named parameters in
    [`CGAL::lloyd_optimize_mesh_2()`](https://doc.cgal.org/5.6/Mesh_2/group__PkgMesh2Functions.html#gafeaf59d3fa014da287f8514913b38d05).
-   Deprecated two overloads of the function
    [`refine_Delaunay_mesh()`](https://doc.cgal.org/5.6/Mesh_2/group__PkgMesh2Functions.html),
    and replaced them with versions using function named parameters.

### [2D Hyperbolic Triangulations](https://doc.cgal.org/5.6/Manual/packages.html#PkgHyperbolicTriangulation2)

-   **Breaking change**: the concept
    [`HyperbolicTriangulationFaceBase_2`](https://doc.cgal.org/5.6/Hyperbolic_triangulation_2/classHyperbolicTriangulationFaceBase__2.html)
    has been modified to
    better reflect the triangulation's requirements and avoid a conflict with the requirements
    described by the concept `TriangulationDataStructure_2::Face`. The model
    [`CGAL::Hyperbolic_triangulation_face_base_2`](https://doc.cgal.org/5.6/Hyperbolic_triangulation_2/classCGAL_1_1Hyperbolic__triangulation__face__base__2.html)
    has been adapted correspondingly.

### [3D Simplicial Mesh Data Structure](https://doc.cgal.org/5.6/Manual/packages.html#PkgSMDS3) (new package)

-   This new package wraps all the existing code that deals with a
    [`MeshComplex_3InTriangulation_3`](https://doc.cgal.org/5.6/SMDS_3/classMeshComplex__3InTriangulation__3.html)
    to describe 3D simplicial meshes, and makes the data structure independent
    from the [tetrahedral mesh generation](https://doc.cgal.org/5.6/Manual/packages.html#PkgMesh3) package.

### [Tetrahedral Remeshing](https://doc.cgal.org/5.6/Manual/packages.html#PkgTetrahedralRemeshing)
-   **Breaking change**: The template parameters of
    [`CGAL::Tetrahedral_remeshing::Remeshing_vertex_base_3`](https://doc.cgal.org/5.6/Tetrahedral_remeshing/group__PkgTetrahedralRemeshingClasses.html#ga7ef4f8c0c1ed715c34389ea4ee851a92)
    and
    [`CGAL::Tetrahedral_remeshing::Remeshing_cell_base_3`](https://doc.cgal.org/5.6/Tetrahedral_remeshing/classCGAL_1_1Tetrahedral__remeshing_1_1Remeshing__cell__base__3.html)
    have been modified.

### [3D Mesh Generation](https://doc.cgal.org/5.6/Manual/packages.html#PkgMesh3)

-   Added two new named parameters to the named constructor
    [`CGAL::create_labeled_image_mesh_domain()`](https://doc.cgal.org/5.6/Mesh_3/classCGAL_1_1Labeled__mesh__domain__3.html#aec3f58e9883a8036a1b3e379df7d8fa9)
    for automatic detection and protection of 1D-curves that lie at the intersection of
    three or more subdomains extracted from labeled images.
-   Added
    [`CGAL::Sizing_field_with_aabb_tree`](https://doc.cgal.org/5.6/Mesh_3/structCGAL_1_1Sizing__field__with__aabb__tree.html),
    a geometry-aware sizing field for feature edges in polyhedral domains.
-   Added new meshing criterion
    [`edge_min_size`](https://doc.cgal.org/5.6/Mesh_3/classCGAL_1_1Mesh__criteria__3.html#a5f1c2649cb7ea346a3b6a2a8724b4df1)
    to avoid subdividing sharp edges that are shorter than a prescribed size bound.
-   Added new meshing criteria
    [`facet_min_size`](https://doc.cgal.org/5.6/Mesh_3/classCGAL_1_1Mesh__criteria__3.html#a5f1c2649cb7ea346a3b6a2a8724b4df1)
    and
    [`cell_min_size`](https://doc.cgal.org/5.6/Mesh_3/classCGAL_1_1Mesh__criteria__3.html#a5f1c2649cb7ea346a3b6a2a8724b4df1)
    to prevent Delaunay refinement from creating simplices smaller than a prescribed bound.
-   Deprecated usage of boost parameters in favor of function named parameters.

### [3D Periodic Mesh Generation](https://doc.cgal.org/5.6/Manual/packages.html#PkgPeriodic3Mesh3)

-   Periodic Mesh Generation now supports non-cubic domains.
-   Deprecated usage of boost parameters in favor of function named parameters.

### [Surface Mesh Simplification](https://doc.cgal.org/5.6/Manual/packages.html#PkgSurfaceMeshSimplification)
-   The stop predicates
    [`Count_stop_predicate`](https://doc.cgal.org/5.6/Surface_mesh_simplification/classCGAL_1_1Surface__mesh__simplification_1_1Count__stop__predicate.html)
    and
    [`Count_ratio_stop_predicate`](https://doc.cgal.org/5.6/Surface_mesh_simplification/classCGAL_1_1Surface__mesh__simplification_1_1Count__ratio__stop__predicate.html)
    are renamed to
    [`Edge_count_stop_predicate`](https://doc.cgal.org/5.6/Surface_mesh_simplification/classCGAL_1_1Surface__mesh__simplification_1_1Edge__count__stop__predicate.html)
    and
    [`Edge_count_ratio_stop_predicate`](https://doc.cgal.org/5.6/Surface_mesh_simplification/classCGAL_1_1Surface__mesh__simplification_1_1Edge__count__ratio__stop__predicate.html).
    Older versions have been deprecated.
-   Introduced
    [`Face_count_stop_predicate`](https://doc.cgal.org/5.6/Surface_mesh_simplification/classCGAL_1_1Surface__mesh__simplification_1_1Face__count__stop__predicate.html)
    and
    [`Face_count_ratio_stop_predicate`](https://doc.cgal.org/5.6/Surface_mesh_simplification/classCGAL_1_1Surface__mesh__simplification_1_1Face__count__ratio__stop__predicate.html),
    which can be used to stop the simplification algorithm based on a desired number of faces in the output, or a ratio between input and output face numbers.

### [2D Regularized Boolean Set Operations](https://doc.cgal.org/5.6/Manual/packages.html#PkgBooleanSetOperations2)
-   Exposed all required member functions of the
    [`GeneralPolygonWithHoles_2`](https://doc.cgal.org/5.6/Polygon/classGeneralPolygonWithHoles__2.html)
    concept (e.g.,
    [`clear_outer_boundary()`](https://doc.cgal.org/5.6/Polygon/classGeneralPolygonWithHoles__2.html#a9f5f035047505a2ccab3e68770f51bc6),
    [`clear_holes()`](https://doc.cgal.org/5.6/Polygon/classGeneralPolygonWithHoles__2.html#a2a507be648f127ac605da8c670ea2580),
    and
    [`clear()`](https://doc.cgal.org/5.6/Polygon/classGeneralPolygonWithHoles__2.html#a2ca4d9b43cc9216c1b2cdb080a915944)
    ).

[Release 5.5](https://github.com/CGAL/cgal/releases/tag/v5.5)
-----------

Release date: June 2022

### [3D Alpha Wrapping](https://doc.cgal.org/5.5/Manual/packages.html#PkgAlphaWrap3) (new package)

-   This component takes a 3D triangle mesh, soup, or point set as input, and generates a valid
    (watertight, intersection-free, and combinatorially 2-manifold) surface triangle mesh
    that contains the input.
    The algorithm proceeds by shrink-wrapping and refining a 3D Delaunay triangulation,
    starting from a loose bounding box of the input.
    Two user-defined parameters, alpha and offset, offer control over the maximum size of cavities
    where the shrink-wrapping process can enter, and the tightness of the final surface mesh
    to the input, respectively. Once combined, these parameters provide a means to trade fidelity
    to the input for complexity of the output.

    See also the [announcement page](https://www.cgal.org/2022/05/18/alpha_wrap/).

### [2D Straight Skeleton and Polygon Offsetting](https://doc.cgal.org/5.5/Manual/packages.html#PkgStraightSkeleton2) (breaking change)
-   Fix the output of the function [CGAL::create_exterior_skeleton_and_offset_polygons_with_holes_2()](https://doc.cgal.org/5.5/Straight_skeleton_2/group__PkgStraightSkeleton2OffsetFunctions.html#gaa159f093e5d6d7fdb62c1660a44f95fe)
    to not take into account the offset of the outer frame.
-   Fix the computation of the exterior offset of a polygon with holes that was not computing the offset of the holes

### [3D Convex Hulls](https://doc.cgal.org/5.5/Manual/packages.html#PkgConvexHull3)

-   Added an [overload of the function `CGAL::convex_hull_3()`](https://doc.cgal.org/5.5/Convex_hull_3/group__PkgConvexHull3Functions.html#ga52fca4745c2ef0351063fbe66b035fd1), which writes the result in an indexed triangle set.

### [2D Polygons](https://doc.cgal.org/5.5/Manual/packages.html#PkgPolygon2)

-   Add vertex, edge, and hole ranges.
-   The concept [`GeneralPolygonWithHoles_2`](https://doc.cgal.org/5.5/Polygon/classGeneralPolygonWithHoles__2.html) now requires the nested type `Polygon_2` instead of `General_polygon_2`.

### [2D Regularized Boolean Set-Operations](https://doc.cgal.org/5.5/Manual/packages.html#PkgBooleanSetOperations2)
-   The concept [`GeneralPolygonSetTraits_2`](https://doc.cgal.org/5.5/Boolean_set_operations_2/classGeneralPolygonSetTraits__2.html) now requires the nested type `Construct_polygon_with_holes_2` instead of `Construct_general_polygon_with_holes_2`.

### [Combinatorial Maps](https://doc.cgal.org/5.5/Manual/packages.html#PkgCombinatorialMaps)

-   Removed old code deprecated in CGAL 4.9 and 4.10 (global functions, and information associated with darts).

### [2D Arrangements](https://doc.cgal.org/5.5/Manual/packages.html#PkgArrangementOnSurface2)
-   Fixed the `intersect_2`, `compare_y_at_x_right`, and `compare_y_at_x_left` function objects of the traits class template [`Arr_geodesic_arc_on_sphere_traits_2`](https://doc.cgal.org/5.5/Arrangement_on_surface_2/classCGAL_1_1Arr__geodesic__arc__on__sphere__traits__2.html) that handles geodesic arcs on sphere and applied a small syntactical fix to the tracing traits.

### [Tetrahedral Mesh Generation](https://doc.cgal.org/5.5/Manual/packages.html#PkgMesh3)

-   Added the function
    [`remove_isolated_vertices()`](https://doc.cgal.org/5.5/Mesh_3/classCGAL_1_1Mesh__complex__3__in__triangulation__3.html#ace57c4e777da457c6e33b4f6e89949ce)
    as a post-processing step for the tetrahedral mesh generation.

### [Polygon Mesh Processing](https://doc.cgal.org/5.5/Manual/packages.html#PkgPolygonMeshProcessing)
-   Added the function [`CGAL::Polygon_mesh_processing::orient_triangle_soup_with_reference_triangle_soup()`](https://doc.cgal.org/5.5/Polygon_mesh_processing/group__PMP__orientation__grp.html#ga855b1c55c201b91ab04eebd2811a87fd), which enables re-orienting the faces of a triangle soup based on the orientation of the nearest face in a reference triangle soup.
-   Added the function [`CGAL::Polygon_mesh_processing::compatible_orientations()`](https://doc.cgal.org/5.5/Polygon_mesh_processing/group__PMP__orientation__grp.html#ga9ac9b9434084b64f3304df636c3178a3), which enables to retrieve the (in)compatibility of orientations of faces from different connected components.
-   Added the function [`CGAL::Polygon_mesh_processing::tangential_relaxation()`](https://doc.cgal.org/5.5/Polygon_mesh_processing/group__PMP__meshing__grp.html#ga136c659162e5360354db5879db7431b4), which applies an area-based tangential mesh smoothing to the vertices of a surface triangle mesh.
-   Added the named parameter `visitor` to the function [`triangulate_hole()`](https://doc.cgal.org/5.5/Polygon_mesh_processing/group__PMP__hole__filling__grp.html#gad2d3c43bce0ef90a16530478196d7f42), which enables to track progress with callbacks.
-   Added more functions in the [visitor of the corefinement based methods](https://doc.cgal.org/5.5/Polygon_mesh_processing/classPMPCorefinementVisitor.html) to track progress.

### [Surface Mesh Simplification](https://doc.cgal.org/5.5/Manual/packages.html#PkgSurfaceMeshSimplification)
-   Introduced four variations of the Garland-Heckbert simplification algorithm based on the probabilistic approach of Trettner and Kobbelt (Fast and Robust QEF Minimization using Probabilistic Quadrics): [`GarlandHeckbert_plane_policies`](https://doc.cgal.org/5.5/Surface_mesh_simplification/classCGAL_1_1Surface__mesh__simplification_1_1GarlandHeckbert__plane__policies.html), [`GarlandHeckbert_probabilistic_plane_policies`](https://doc.cgal.org/5.5/Surface_mesh_simplification/classCGAL_1_1Surface__mesh__simplification_1_1GarlandHeckbert__probabilistic__plane__policies.html), [`GarlandHeckbert_triangle_policies`](https://doc.cgal.org/5.5/Surface_mesh_simplification/classCGAL_1_1Surface__mesh__simplification_1_1GarlandHeckbert__triangle__policies.html), and [`GarlandHeckbert_probabilistic_triangle_policies`](https://doc.cgal.org/5.5/Surface_mesh_simplification/classCGAL_1_1Surface__mesh__simplification_1_1GarlandHeckbert__probabilistic__triangle__policies.html).
-   The class `GarlandHeckbert_policies` has been deprecated, `GarlandHeckbert_plane_policies` replaces it.

### [Point Set Processing](https://doc.cgal.org/5.5/Manual/packages.html#PkgPointSetProcessing3)

-   A new optional named parameter, `min_points_per_cell` has been added to [`grid_simplify_point_set()`](https://doc.cgal.org/5.5/Point_set_processing_3/group__PkgPointSetProcessing3Algorithms.html#ga7757ef9b3900e42fde26f5a0ac56e20f). By adding a minimal number of points in a cell such that a point is retained, one can also filter out low density areas and outliers: in the case of densely sampled point clouds, this yields better results than using grid simplification and then outlier removal, while being very vast. The default value is `1` to keep the previous behavior as default.

### [dD Spatial Searching](https://doc.cgal.org/5.5/Manual/packages.html#PkgSpatialSearchingD)

-   Added the member function [`write_graphviz()`](https://doc.cgal.org/5.5/Spatial_searching/classCGAL_1_1Kd__tree.html#ac2851b5cafb8d5cce0dc5fb107c8f13f) to the class `Kd_tree` that writes the tree in a stream in the [Graphviz](https://graphviz.org/) format.

### [CGAL and the Boost Graph Library (BGL)](https://doc.cgal.org/5.5/Manual/packages.html#PkgBGL)

-   Added the function [`invert_selection()`](https://doc.cgal.org/5.5/BGL/structCGAL_1_1Face__filtered__graph.html#aa428541ebbdd35f9a6e9a3ffd60178df) in the class [`Face_filtered_graph`](https://doc.cgal.org/5.5/BGL/structCGAL_1_1Face__filtered__graph.html), which toggles the selected status of a graph: selected faces are deselected, and unselected faces are selected.

[Release 5.4](https://github.com/CGAL/cgal/releases/tag/v5.4)
-----------

Release date: January 2022

### [General changes](https://doc.cgal.org/5.4/Manual/general_intro.html)

-   Added the cmake target `CGAL::CGAL_Basic_viewer` to ease the compilation of programs using
    the basic viewer-based function `CGAL::draw()`. This target will define the macro and link with
    `CGAL_Qt5` target when linked with it.

-   The kernel providing exact constructions and exact predicates
    ([`CGAL::Exact_predicates_exact_constructions_kernel`](https://doc.cgal.org/5.4/Kernel_23/classCGAL_1_1Exact__predicates__exact__constructions__kernel.html))
    is now thread-safe.
    See changes in `2D and 3D Linear Geometry Kernel` for more details.

-   The class `Geomview_stream` and all the dependent features have
    been removed from CGAL. Those features were actually no longer
    supported since CGAL-5.3 but it was not properly announced.

### [Shape Regularization](https://doc.cgal.org/5.4/Manual/packages.html#PkgShapeRegularization) (new package)

-   This package enables to regularize a set of segments and open or closed contours in 2D
    and a set of planes in 3D such that all input objects are rotated and aligned with respect to the
    user-specified conditions. In addition, it provides a global regularization framework that can be
    adjusted for the user needs and any type of geometric objects.

### [Weights](https://doc.cgal.org/5.4/Manual/packages.html#PkgWeights) (new package)

-   This package provides a simple and unified interface to different types of weights.
    In particular, it groups all weights into three category: analytic weights including
    all basic weights which can be computed analytically for a query point with respect to its
    local neighbors in 2D and 3D; barycentric weights, including all weights which can be computed
    for a query point with respect to the vertices of a planar polygon; and weighting regions,
    including all weights which are used to balance other weights.

### [2D Generalized Barycentric Coordinates](https://doc.cgal.org/5.4/Manual/packages.html#PkgBarycentricCoordinates2) (major changes)

-   **Breaking change**: The headers `Segment_coordinates_2.h` and `Triangle_coordinates_2.h` are
    renamed to `segment_coordinates_2.h` and `triangle_coordinates_2.h`.
-   The classes [`Segment_coordinates_2`](https://doc.cgal.org/5.4/Barycentric_coordinates_2/classCGAL_1_1Barycentric__coordinates_1_1Segment__coordinates__2.html)
    and [`Triangle_coordinates_2`](https://doc.cgal.org/5.4/Barycentric_coordinates_2/classCGAL_1_1Barycentric__coordinates_1_1Triangle__coordinates__2.html)
    are deprecated. The free functions [`compute_segment_coordinates_2()`](https://doc.cgal.org/5.4/Barycentric_coordinates_2/classCGAL_1_1Barycentric__coordinates_1_1Segment__coordinates__2.html#a134d363dccaeecb5621fa608fac76eaf)
    and [`compute_triangle_coordinates_2()`](https://doc.cgal.org/5.4/Barycentric_coordinates_2/classCGAL_1_1Barycentric__coordinates_1_1Triangle__coordinates__2.html#a958fee3ad9613d7bfa9d7a976aa3548f)
    are deprecated as well. Instead, the free functions [`segment_coordinates_2()`](https://doc.cgal.org/5.4/Barycentric_coordinates_2/group__PkgBarycentricCoordinates2RefFunctions.html#gab856ca68d37f58e6cdf74c8aac6f4245)
    and [`triangle_coordinates_2()`](https://doc.cgal.org/5.4/Barycentric_coordinates_2/group__PkgBarycentricCoordinates2RefFunctions.html#gaa378786f8996dbcefe7923ebb711e4dd)
    should be used.
-   The enums [`Query_point_location`](https://doc.cgal.org/5.4/Barycentric_coordinates_2/namespaceCGAL_1_1Barycentric__coordinates.html#aedeeb072a2024053a016afd15e591331)
    and [`Type_of_algorithm`](https://doc.cgal.org/5.4/Barycentric_coordinates_2/namespaceCGAL_1_1Barycentric__coordinates.html#a5e5682512438422f23d6080edc49c05b)
    are deprecated. Instead, the enum [`Computation_policy_2`](https://doc.cgal.org/5.4/Barycentric_coordinates_2/namespaceCGAL_1_1Barycentric__coordinates.html#a478bbcec416216b2274ee4b4e97b0e6c)
    should be used.
-   The classes [`Wachspress_2`](https://doc.cgal.org/5.4/Barycentric_coordinates_2/classCGAL_1_1Barycentric__coordinates_1_1Wachspress__2.html),
    [`Discrete_harmonic_2`](https://doc.cgal.org/5.4/Barycentric_coordinates_2/classCGAL_1_1Barycentric__coordinates_1_1Discrete__harmonic__2.html),
    [`Mean_value_2`](https://doc.cgal.org/5.4/Barycentric_coordinates_2/classCGAL_1_1Barycentric__coordinates_1_1Mean__value__2.html),
    and [`Generalized_barycentric_coordinates_2`](https://doc.cgal.org/5.4/Barycentric_coordinates_2/classCGAL_1_1Barycentric__coordinates_1_1Generalized__barycentric__coordinates__2.html)
    are deprecated. As consequence, the concept [`BarycentricCoordinates_2`](https://doc.cgal.org/5.4/Barycentric_coordinates_2/classCGAL_1_1Barycentric__coordinates_1_1BarycentricCoordinates__2.html)
    is deprecated as well. Instead, the classes [`Wachspress_coordinates_2`](https://doc.cgal.org/5.4/Barycentric_coordinates_2/classCGAL_1_1Barycentric__coordinates_1_1Wachspress__coordinates__2.html),
    [`Discrete_harmonic_coordinates_2`](https://doc.cgal.org/5.4/Barycentric_coordinates_2/classCGAL_1_1Barycentric__coordinates_1_1Discrete__harmonic__coordinates__2.html),
    and [`Mean_value_coordinates_2`](https://doc.cgal.org/5.4/Barycentric_coordinates_2/classCGAL_1_1Barycentric__coordinates_1_1Mean__value__coordinates__2.html)
    should be used.
-   Added the class [`Harmonic_coordinates_2`](https://doc.cgal.org/5.4/Barycentric_coordinates_2/classCGAL_1_1Barycentric__coordinates_1_1Harmonic__coordinates__2.html)
    to compute approximate harmonic coordinates in 2D.
    These coordinates satisfy all properties of barycentric coordinates inside any simple polygon.
-   Added a new concept [`DiscretizedDomain_2`](https://doc.cgal.org/5.4/Barycentric_coordinates_2/classCGAL_1_1Barycentric__coordinates_1_1DiscretizedDomain__2.html)
    and a model of this concept called [`Delaunay_domain_2`](https://doc.cgal.org/5.4/Barycentric_coordinates_2/classCGAL_1_1Barycentric__coordinates_1_1Delaunay__domain__2.html),
    which is based on the [Mesh 2](https://doc.cgal.org/5.4/Manual/packages.html#PkgMesh2) package.
    A model of this concept is required to use [`Harmonic_coordinates_2`](https://doc.cgal.org/5.4/Barycentric_coordinates_2/classCGAL_1_1Barycentric__coordinates_1_1Harmonic__coordinates__2.html).
-   Added free functions to compute Wachspress, discrete harmonic, and mean value coordinates.
-   All free functions and classes are now using ranges and property maps.

### [2D and 3D Linear Geometry Kernel](https://doc.cgal.org/5.4/Manual/packages.html#PkgKernel23)

-   Most operations on [`CGAL::Exact_predicates_exact_constructions_kernel`](https://doc.cgal.org/5.4/Kernel_23/classCGAL_1_1Exact__predicates__exact__constructions__kernel.html)
    objects are now thread-safe if [`CGAL::Exact_rational`](https://doc.cgal.org/5.4/Number_types/group__nt__cgal.html#ga0849ff44771b19582218ebdfa5614f64)
    is [`mpq_class`](https://doc.cgal.org/5.3/Number_types/classmpq__class.html) (from `GMPXX`),
    `boost::multiprecision::mpq_rational`
    or [`CGAL::Quotient<CGAL::MP_Float>`](https://doc.cgal.org/5.3/Number_types/classCGAL_1_1MP__Float.html).
    The objects are not atomic though, so the usual restrictions on avoiding race conditions apply.
    For users who do not use threads, this can be disabled with `CGAL_HAS_NO_THREADS`.

-   Added documentation for the class [`Projection_traits_3`](https://doc.cgal.org/5.4/Kernel_23/classCGAL_1_1Projection__traits__3.html),
    which enables the use of 2D algorithms on the projections of 3D data onto an arbitrary plane.

-   Added `construct_centroid_2_object()` and `compute_determinant_2_object()`
    in [`Projection_traits_xy_3`](https://doc.cgal.org/5.4/Kernel_23/classCGAL_1_1Projection__traits__xy__3.html),
    [`Projection_traits_xz_3`](https://doc.cgal.org/5.4/Kernel_23/classCGAL_1_1Projection__traits__xz__3.html),
    and [`Projection_traits_yz_3`](https://doc.cgal.org/5.4/Kernel_23/classCGAL_1_1Projection__traits__yz__3.html)
    classes.

-   Added the functor
    [`NonZeroCoordinateIndex_3`](https://doc.cgal.org/5.4/Kernel_23/classKernel_1_1NonZeroCoordinateIndex__3.html)
    to the concept [`Kernel`](https://doc.cgal.org/5.4/Kernel_23/classKernel.html) with `int operator()(Vector_3)`
    which returns the index of any coordinate of the vector different from zero, or `-1`.

### [dD Kernel](https://doc.cgal.org/5.4/Manual/packages.html#PkgKernelD)

-   Most operations on [`Epeck_d`](https://doc.cgal.org/5.4/Kernel_d/structCGAL_1_1Epeck__d.html)
    objects are now thread-safe, see 2D and 3D Linear Geometry Kernel for details.

### [2D Arrangements](https://doc.cgal.org/5.4/Manual/packages.html#PkgArrangementOnSurface2)

-   **Breaking Change:** The traits function objects `Compare_x_at_limit_2` and `Compare_x_near_limit_2`
    are renamed to `Compare_x_on_boundary_2` and `Compare_x_near_boundary_2`, respectively.

-   A [new hierarchy of traits concepts](https://doc.cgal.org/5.4/Arrangement_on_surface_2/group__PkgArrangementOnSurface2Concepts.html)
    has been introduced.
    It captures all the valid combinations of boundary conditions for the 4 boundary sides of the parameter space.
    The 4 boundaries are Bottom, Top, Left, and Right. Each boundary side can be either contracted, identified, close, open, or oblivious.
    Not all possible combinations are valid. If one side is identified then the other must be as well. Two adjacent sides cannot be contracted.

-   A new geometric traits, [`Arr_geodesic_arc_on_sphere_traits_2`](https://doc.cgal.org/5.4/Arrangement_on_surface_2/classCGAL_1_1Arr__geodesic__arc__on__sphere__traits__2.html)
    has been introduced. It handles arcs of great circles embedded on the unit sphere.

### [2D Regularized Boolean Set-Operations](https://doc.cgal.org/5.4/Manual/packages.html#PkgBooleanSetOperations2)

-   Added an extra parameter (`UsePolylines`) to all free functions (
    [`complement()`](https://doc.cgal.org/5.4/Boolean_set_operations_2/group__boolean__complement.html),
    [`do_intersect()`](https://doc.cgal.org/5.4/Boolean_set_operations_2/group__boolean__do__intersect.html),
    [`intersection()`](https://doc.cgal.org/5.4/Boolean_set_operations_2/group__boolean__intersection.html),
    [`join()`](https://doc.cgal.org/5.4/Boolean_set_operations_2/group__boolean__join.html),
    [`difference()`](https://doc.cgal.org/5.4/Boolean_set_operations_2/group__boolean__difference.html),
    [`symmetric_difference()`](https://doc.cgal.org/5.4/Boolean_set_operations_2/group__boolean__symmetric__difference.html),
    and [`oriented_side`](https://doc.cgal.org/5.4/Boolean_set_operations_2/group__boolean__oriented__side.html))
    to control whether to use `Arr_polyline_traits_2` as default traits. It is the new default as it provides better performances in general.

### [3D Mesh Generation](https://doc.cgal.org/5.4/Manual/packages.html#PkgMesh3)

-   Added support of weighted images for an improved quality of meshes generated from labeled images,
    along with a function [`CGAL::Mesh_3::generate_label_weights()`](https://doc.cgal.org/5.4/Mesh_3/namespaceCGAL_1_1Mesh__3.html#ae5914bf77180ff8948c08046154ee727)
    to generate the weights.

### [Polygon Mesh Processing](https://doc.cgal.org/5.4/Manual/packages.html#PkgPolygonMeshProcessing)

-   Added the function [`CGAL::Polygon_mesh_processing::match_faces()`](https://doc.cgal.org/5.4/Polygon_mesh_processing/group__measure__grp.html#ga10f7cd81645bafe936ac5eb4e58e67ef),
    which, given two polygon meshes, identifies their common faces as well as faces present in only either of them.

-   Added the functions: [`CGAL::Polygon_mesh_processing::bounded_error_Hausdorff_distance()`](https://doc.cgal.org/5.4/Polygon_mesh_processing/group__PMP__distance__grp.html#ga6d4ecea831c33ac10eec42b5021fc183)
    that computes an estimate of the one-sided Hausdorff distance between two triangle meshes which
    is bounded by a user-specified error bound; [`CGAL::Polygon_mesh_processing::bounded_error_symmetric_Hausdorff_distance()`](https://doc.cgal.org/5.4/Polygon_mesh_processing/group__PMP__distance__grp.html#ga9a7a682b5d9523135c8502e72117dffd)
    that computes an estimate of the symmetric Hausdorff distance bounded by a user-specified error bound;
    and [`CGAL::Polygon_mesh_processing::is_Hausdorff_distance_larger()`](https://doc.cgal.org/5.4/Polygon_mesh_processing/group__PMP__distance__grp.html#gab19e751107025a443e86baa9763aebf3)
    that returns `true` if the bounded-error Hausdorff distance between two meshes is larger than the user-specified
    max distance.

-   Added the functions [`CGAL::Polygon_mesh_processing::squared_edge_length()`](https://doc.cgal.org/5.4/Polygon_mesh_processing/group__measure__grp.html#ga30fa03722cd7aa599f6dcb115f54fec5)
    and [`CGAL::Polygon_mesh_processing::squared_face_area()`](https://doc.cgal.org/5.4/Polygon_mesh_processing/group__measure__grp.html#ga6eda3738815fd678df225f79ccfc3e03),
    which, compared to [`CGAL::Polygon_mesh_processing::edge_length()`](https://doc.cgal.org/5.4/Polygon_mesh_processing/group__measure__grp.html#gae1674775d9fecada7f25710f425cff3a)
    and [`CGAL::Polygon_mesh_processing::face_area()`](https://doc.cgal.org/5.4/Polygon_mesh_processing/group__measure__grp.html#ga6a1d7a825c09490b1e6613295343482b),
    enable avoiding square-root operations.

-   Added more functions in the [visitor of the corefinement based methods](https://doc.cgal.org/5.4/Polygon_mesh_processing/classPMPCorefinementVisitor.html)
    to track all vertex creations.

-   Added an option to [`CGAL::Polygon_mesh_processing::self_intersections()`](https://doc.cgal.org/5.4/Polygon_mesh_processing/group__PMP__intersection__grp.html#gaf19c80ec12cbff7ebe9e69453f1d40b8)
    to report only a limited number of intersections (`maximum_number()`).

### [The Heat Method](https://doc.cgal.org/5.4/Manual/packages.html#PkgHeatMethod)

-   **Breaking change**: Added the functor `Compute_squared_length_3` providing `operator(const Vector_3& v)`,
    which computes the squared length of `v`, to the [`HeatMethodTraits_3`](https://doc.cgal.org/5.4/Heat_method_3/classHeatMethodTraits__3.html)
    concept.

### [Point Set Processing](https://doc.cgal.org/5.4/Manual/packages.html#PkgPointSetProcessing3)

-   Added support for [`libpointmatcher::GenericDescriptorOutlierFilter`](https://github.com/ethz-asl/libpointmatcher)
    that enables providing a map from a point to a weight associated with this point.

### [Shape Detection](https://doc.cgal.org/5.4/Manual/packages.html#PkgShapeDetection)

-   Added new shapes to the Region Growing algorithm on a point set: circles in 2D, spheres in 3D,
    and cylinders in 3D.

###  [CGAL and Solvers](https://doc.cgal.org/5.4/Manual/packages.html#PkgSolverInterface)

-   Added support for the [OSQP solver](https://osqp.org/). This solver enables to efficiently compute
    the convex Quadratic Programming (QP) problems arising in the context of several packages.


[Release 5.3](https://github.com/CGAL/cgal/releases/tag/v5.3)
-----------

Release date: July 2021

### [General changes](https://doc.cgal.org/5.3/Manual/general_intro.html)

-   The support for the compiled version of CGAL is dropped. Only the header-only version is supported.

-   On Windows, the type used for [`CGAL::Exact_rational`](https://doc.cgal.org/5.3/Number_types/group__nt__cgal.html#ga0849ff44771b19582218ebdfa5614f64),
    in `Epick` and indirectly (through [`Lazy_exact_nt`](https://doc.cgal.org/5.3/Number_types/classCGAL_1_1Lazy__exact__nt.html))
   `Epeck` may now be `boost::multiprecision::mpq_rational`, as has been the case on other platforms
   for several releases. This depends on various options and is added to a list that includes
   [`mpq_class`](https://doc.cgal.org/5.3/Number_types/classmpq__class.html),
   [`CGAL::Gmpq`](https://doc.cgal.org/5.3/Number_types/classCGAL_1_1Gmpq.html),
   [`leda_rational`](https://doc.cgal.org/5.3/Number_types/classleda__rational.html)
   and [`CGAL::Quotient<CGAL::MP_Float>`](https://doc.cgal.org/5.3/Number_types/classCGAL_1_1MP__Float.html).

### [Quadtrees, Octrees, and Orthtrees](https://doc.cgal.org/5.3/Manual/packages.html#PkgOrthtree) (new package)

-   This package implements a tree data structure in which each node encloses a hypercubic section
    of space and each non-leave node has hypercubic children whose edge lengths are half its edge length.
    Such a data structure is known as a quadtree in 2D, an octree in 3D, and is generalized
    as an "orthtree" in higher dimensions.

### [Triangulations on the Sphere](https://doc.cgal.org/5.3/Manual/packages.html#PkgTriangulationOnSphere2) (new package)

-   This package enables the construction and manipulation of Delaunay triangulations on the 2-sphere.
    Triangulations are built incrementally and can be modified by insertion or removal of vertices.
    Point location querying and primitives to build the dual Voronoi diagram are provided.

### File Input / Output

-   Point set, polygon soup, and polygon mesh file I/O functions have been harmonized and documented:
    -   Point set I/O functions can be found in the packages [Point_set_processing_3](https://doc.cgal.org/5.3/Manual/packages.html#PkgPolygonMeshProcessing), and [Point_set_3](https://doc.cgal.org/5.3/Manual/packages.html#PkgPointSet3).
    -   Polygon mesh I/O functions can be found in the package [BGL](https://doc.cgal.org/5.3/Manual/packages.html#PkgBGL).
    -   Polygon soup I/O can be found in the package [Stream_support](https://doc.cgal.org/5.3/Manual/packages.html#PkgStreamSupport).

A comprehensive list of the supported file formats is available in the Stream_support package
[here](https://doc.cgal.org/5.3/Stream_support/index.html#IOstreamSupportedFormats);
inversely, the following [page](https://doc.cgal.org/5.3/Stream_support/IOStreamSupportedFileFormats.html)
can be used to find out which CGAL data structures can be used given a specific file format.

### [Requirements](https://doc.cgal.org/5.3/Manual/thirdparty.html)

-   The CMake minimal version is now `3.14`.
-   The GNU compiler g++ versions 6 and 7 are no longer tested. Only version 8.3 or later are supported

### [2D and 3D Linear Geometry Kernel](https://doc.cgal.org/5.3/Manual/packages.html#PkgKernel23)

-   Added `is_translation()`, `is_scaling()`, `is_reflection()`, and `is_rotation()` to the classes
    [`Aff_transformation_2`](https://doc.cgal.org/5.3/Kernel_23/classCGAL_1_1Aff__transformation__2.html)
    and [`Aff_transformation_3`](https://doc.cgal.org/5.3/Kernel_23/classCGAL_1_1Aff__transformation__3.html),
    which enable determining if the transformations use a specialized representation internally.

### [2D Regularized Boolean Set-Operations](https://doc.cgal.org/5.3/Manual/packages.html#PkgBooleanSetOperations2)
-   Added documentation for the free functions [`oriented_side(const Point_2& p, ....)`](https://doc.cgal.org/5.3/Boolean_set_operations_2/group__boolean__oriented__side.html)
    that accept a point and a polygon.
-   Documentation has been improved across the whole package.

### [Polygon Mesh Processing](https://doc.cgal.org/5.3/Manual/packages.html#PkgPolygonMeshProcessing)

-   Added the class [`CGAL::Polyhedral_envelope`](https://doc.cgal.org/5.3/Polygon_mesh_processing/structCGAL_1_1Polyhedral__envelope.html),
    providing a way to quickly check if a primitive (point, segment, or triangle)
    is within a polyhedral envelope around a set of triangles. It is based on the work of
    Bolun Wang, Teseo Schneider, Yixin Hu, Marco Attene, and Daniele Panozzo.
    "Exact and efficient polyhedral envelope containment check." (ACM Trans. Graph., 39-4, July 2020).
-   Added more functions in the [visitor of the corefinement based methods](https://doc.cgal.org/5.3/Polygon_mesh_processing/classPMPCorefinementVisitor.html)
    to track all edge creations.

### [Surface Mesh Topology](https://doc.cgal.org/5.3/Manual/packages.html#PkgSurfaceMeshTopologySummary)
-   Added the function [`CGAL::Surface_mesh_topology::Curves_on_surface_topology::is_homotopic_to_simple_cycle()`](https://doc.cgal.org/5.3/Surface_mesh_topology/classCGAL_1_1Surface__mesh__topology_1_1Curves__on__surface__topology.html#a8d7c4cba2cf2cff542f5cd93117233db),
    which can be used to determine whether a closed path on a surface mesh can be continuously
    transformed to a cycle without self intersection.

### [Surface Mesh Simplification](https://doc.cgal.org/5.3/Manual/packages.html#PkgSurfaceMeshSimplification)
-   Added a filtering mechanism so that costly tests get only applied to the next candidate for the edge collapse.
-   Added the class [`Polyhedral_envelope_filter`](https://doc.cgal.org/5.3/Surface_mesh_simplification/classCGAL_1_1Surface__mesh__simplification_1_1Polyhedral__envelope__filter.html),
    which enables to perform mesh simplification  inside a polyhedral envelope of the input mesh.

### [2D Polyline Simplification](https://doc.cgal.org/5.3/Manual/packages.html#PkgPolylineSimplification2)
-   When polylines have common subsequences of vertices, these subsequences may now be simplifified simultaneously.

### [dD Triangulations](https://doc.cgal.org/5.3/Manual/packages.html#PkgTriangulations)
-   Added the function [`insert_if_in_star()`](https://doc.cgal.org/5.3/Triangulation/classCGAL_1_1Regular__triangulation.html#aa8df2d138f341939e834bcdd7cb6c71a)
    to the class [`CGAL::Regular_triangulation`](https://doc.cgal.org/5.3/Triangulation/classCGAL_1_1Regular__triangulation.html),
    which enables users to insert a point `p` in a regular triangulation on the condition that `p`
    appears post-insertion in the star of a user-specified, existing vertex.

### [2D and 3D Alpha Shapes](https://doc.cgal.org/5.3/Manual/packages.html#PkgAlphaShapes2)
-   **Breaking change**: The following deprecated classes have been removed: `Alpha_shape_euclidean_traits_2`,
    `Weighted_alpha_shape_euclidean_traits_2`, `Alpha_shape_euclidean_traits_3`, and
    `Weighted_alpha_shape_euclidean_traits_3`. All CGAL kernel can be used directly as models
    of the concepts of the 2D and 3D Alpha Shape packages.

### [Classification](https://doc.cgal.org/5.3/Manual/packages.html#PkgClassification)
-   **Breaking change**: the support for TensorFlow has been dropped; the
    classifier `CGAL::TensorFlow::Neural_network_classifier` has been removed.


[Release 5.2](https://github.com/CGAL/cgal/releases/tag/v5.2)
-----------

Release date: December 2020

### [dD Geometry Kernel](https://doc.cgal.org/5.2/Manual/packages.html#PkgKernelD)

-   The kernels [`Epick_d`](https://doc.cgal.org/5.2/Kernel_d/structCGAL_1_1Epick__d.html)
    and [`Epeck_d`](https://doc.cgal.org/5.2/Kernel_d/structCGAL_1_1Epeck__d.html) gain two new functors:
    [`Compute_power_product_d`](https://doc.cgal.org/5.2/Kernel_d/classCGAL_1_1Epeck__d_1_1Compute__power__product__d.html)
    and [`Construct_power_sphere_d`](https://doc.cgal.org/5.2/Kernel_d/classCGAL_1_1Epeck__d_1_1Construct__power__sphere__d.html),
    to deal with weighted points.

### [CGAL and the Boost Graph Library (BGL)](https://doc.cgal.org/5.2/Manual/packages.html#PkgBGL)

-   Added a convenience header, [`CGAL/boost/graph/graph_traits_inheritance_macros.h`](https://doc.cgal.org/5.2/BGL/graph__traits__inheritance__macros_8h.html),
    which enables easily making any class inheriting from a model of a face graph concept, a model of the same concept.
-   Added the function [`can_add_face()`](https://doc.cgal.org/5.2/BGL/group__PkgBGLEulerOperations.html#ga7dc63595108097b6e28b04fe962135f0),
    which tests whether a new face defined by a range of vertices can be added.

### [3D Fast Intersection and Distance Computation (AABB Tree)](https://doc.cgal.org/5.2/Manual/packages.html#PkgAABBTree)

-   Added the move constructor and the assignment operator to the
    [AABB Tree](https://doc.cgal.org/5.2/AABB_tree/classCGAL_1_1AABB__tree.html) class.

### [2D Arrangements](https://doc.cgal.org/5.2/Manual/packages.html#PkgArrangementOnSurface2)

-   Replaced the use of legacy
    [`CGAL::Object`](https://doc.cgal.org/5.2/STL_Extension/classCGAL_1_1Object.html)
    to modern `boost::variant`.
-   Changed make-x-monotone return type from legacy
    [`CGAL::Object`](https://doc.cgal.org/5.2/STL_Extension/classCGAL_1_1Object.html)
    to `boost::variant` in all traits concepts and models.
    As there exists an implicit conversion from `boost::variant` to `CGAL::Object`,
    the new code is backward compatible. However, it is recommended that all calls
    to the make-x-monotone functions are fixed to use the new return type.
-   Changed [`decompose()`](https://doc.cgal.org/5.2/Arrangement_on_surface_2/group__PkgArrangementOnSurface2Funcs.html#gae20b2917f6de15db9bf025f83abf8e89)
    interface to use `boost::variant` instead of legacy
    [`CGAL::Object`](https://doc.cgal.org/5.2/STL_Extension/classCGAL_1_1Object.html)
    As explained above, the code is backward compatible. However, it is recommended
    that all calls to `decompose()` are fixed to use the new interface.

### [Surface Mesh](https://doc.cgal.org/5.2/Manual/packages.html#PkgSurfaceMesh)

-   Added the function [`clear_without_removing_property_maps()`](https://doc.cgal.org/5.2/Surface_mesh/classCGAL_1_1Surface__mesh.html#aad000a07a5ada30536f194b28b59d111)
    to clear a mesh but keep all the created property maps added.
-   Added the functions [`remove_property_maps<Index_type>()`](https://doc.cgal.org/5.2/Surface_mesh/classCGAL_1_1Surface__mesh.html#a2a3dd8c01f7fba7b640d85bfd1c41d90)
    and [`remove_all_property_maps()`](https://doc.cgal.org/5.2/Surface_mesh/classCGAL_1_1Surface__mesh.html#a5696da09300f3d0eafed117668bb3bec)
    to remove all added property maps by index type or all of them respectively.
-   Added the functions [`set_recycle_garbage()`](https://doc.cgal.org/5.2/Surface_mesh/classCGAL_1_1Surface__mesh.html#a40ada5068bf6d529a511c46767dfd21d)
    and [`does_recycle_garbage()`](https://doc.cgal.org/5.2/Surface_mesh/classCGAL_1_1Surface__mesh.html#a081a87aaf7e56e6b4f9afba99967f8f4)
    to the class `Surface_mesh`.

### [Polygon Mesh Processing](https://doc.cgal.org/5.2/Manual/packages.html#PkgPolygonMeshProcessing)

-   Added a visitor to the functions
    [`CGAL::Polygon_mesh_processing::triangulate_face()`](https://doc.cgal.org/5.2/Polygon_mesh_processing/group__PMP__meshing__grp.html#ga70d65044f8c7309c24ade88fa280124a)
    and [`CGAL::Polygon_mesh_processing::triangulate_faces()`](https://doc.cgal.org/5.2/Polygon_mesh_processing/group__PMP__meshing__grp.html#gacaaff4d520500c530d9c3d5ebe2a0760),
    that enables the user to keep track of the newly created faces through the triangulation process.
-   Added an option in [`CGAL::Polygon_mesh_processing::corefine()`](https://doc.cgal.org/5.2/Polygon_mesh_processing/group__PMP__corefinement__grp.html#ga6447dee822aaf92016f34512ce0b3456),
    [`CGAL::Polygon_mesh_processing::split()`](https://doc.cgal.org/5.2/Polygon_mesh_processing/group__PMP__corefinement__grp.html#gaa491feee9e41f725332bea0ea1215578)
    and [`CGAL::Polygon_mesh_processing::clip()`](https://doc.cgal.org/5.2/Polygon_mesh_processing/group__PMP__corefinement__grp.html#ga30082762ba2d947cba304e2884d96a99)
    functions, which enable the operations to be performed on a mesh with
    self-intersections present in the intersection area.
-   Added an optional range parameter to [`CGAL::Polygon_mesh_processing::stitch_borders()`](https://doc.cgal.org/5.2/Polygon_mesh_processing/group__PMP__repairing__grp.html#ga8ae4352e67d2b099994ac8990c13bd41),
    which can be used to specify which boundary cycles are eligible for stitching.

### [Surface Mesh Parameterization](https://doc.cgal.org/5.2/Manual/packages.html#PkgSurfaceMeshParameterization)

-   Added a new parameterization method, [Iterative Authalic Parameterization](https://doc.cgal.org/5.2/Surface_mesh_parameterization/index.html#title11).
    It is based on the work of Jain, Hardik, Manuel Wollhaf, and Olaf Hellwich,
    "Learning to Reconstruct Symmetric Shapes using Planar Parameterization of 3D Surface."
    (IEEE International Conference on Computer Vision Workshops, 2019).

### [Classification](https://doc.cgal.org/5.2/Manual/packages.html#PkgClassification)

-   **Breaking change**: new IO format for the [`ETHZ::Random_Forest`](https://doc.cgal.org/5.2/Classification/classCGAL_1_1Classification_1_1ETHZ_1_1Random__forest__classifier.html) classifier:
    a conversion function from the outdated format to the new one is provided.

-   Added new functions to the class [`CGAL::Classification::Evaluation`](https://doc.cgal.org/5.2/Classification/classCGAL_1_1Classification_1_1Evaluation.html):
    [`append()`](https://doc.cgal.org/5.2/Classification/classCGAL_1_1Classification_1_1Evaluation.html#a20c5fc43af44c96ce0cae40375be934f)
    to enrich the evaluation with additional results;
    [`confusion()`](https://doc.cgal.org/5.2/Classification/classCGAL_1_1Classification_1_1Evaluation.html#a706a85bb1deefee350ce71855bc023e9)
    to access the confusion matrix;
    output functions to save the evaluation to and `ASCII` or `HTML` stream.
-   Added a new operator, [`CGAL::Classification::feature_cast<>`](https://doc.cgal.org/5.2/Classification/group__PkgClassificationFeature.html#gaf4b1504270f25061f63f05743a17e5d1),
    for easy conversions.
-   The classes [`CGAL::Classification::Feature_set`](https://doc.cgal.org/5.2/Classification/classCGAL_1_1Classification_1_1Feature__set.html)
    and [`CGAL::Classification::Label_set`](https://doc.cgal.org/5.2/Classification/classCGAL_1_1Classification_1_1Label__set.html)
    are now models of the concept [`Range`](https://doc.cgal.org/5.2/Circulator/classRange.html).
-   The class [`CGAL::Classification::Label`](https://doc.cgal.org/5.2/Classification/classCGAL_1_1Classification_1_1Label.html)
    now has attributes `index`, `standard_index` and `color`,
    with automatic selection if the ASPRS standard names are used.
-   Added new functions in [`CGAL::Classification::Point_set_feature_iterator`](https://doc.cgal.org/5.2/Classification/classCGAL_1_1Classification_1_1Point__set__feature__generator.html),
    to enable users to select which features should be generated.
-   Added a new function, [`CGAL::Classification::Label_set::is_valid_ground_truth()`](https://doc.cgal.org/5.2/Classification/classCGAL_1_1Classification_1_1Label__set.html#adeb3b046f640c091b1f123e982386e43),
    to help users check if a ground truth matches a given label set.

### [Point Set Processing](https://doc.cgal.org/5.2/Manual/packages.html#PkgPointSetProcessing3)

-   Added a function [`CGAL::scanline_orient_normals()`](https://doc.cgal.org/5.2/Point_set_processing_3/group__PkgPointSetProcessing3Algorithms.html#ga221d4efde44f42aefe153cb927138efe),
    which orients a point cloud by estimating a line of sight.

### [3D Convex Hulls](https://doc.cgal.org/5.2/Manual/packages.html#PkgConvexHull3)

-   Added the function [`CGAL::halfspace_intersection_interior_point_3()`](https://doc.cgal.org/5.2/Convex_hull_3/group__PkgConvexHull3Functions.html#ga9a1ead3126e42fbf46ef269466cddc8f),
    which can be used to retrieve the point that is the most interior a convex closed volume
    defined by the intersection of a set of halfspaces.

### [3D Triangulations](https://doc.cgal.org/5.2/Manual/packages.html#PkgTriangulation3)

-   Added new classes and functions to visit the cells and simplices intersected by a line segment,
    see Sections [Segment Cell Iterator](https://doc.cgal.org/5.2/Triangulation_3/classCGAL_1_1Triangulation__3.html#amgrp0d087ed77bb99ca595c92d2cd2ab59b9)
    and [Segment Simplex Iterator](https://doc.cgal.org/5.2/Triangulation_3/classCGAL_1_1Triangulation__3.html#amgrp2447c1d2dce281951a0a4d8aecd3f35d), respectively.


[Release 5.1](https://github.com/CGAL/cgal/releases/tag/v5.1)
-----------

Release date: September 2020

### [Tetrahedral Remeshing](https://doc.cgal.org/5.1/Manual/packages.html#PkgTetrahedralRemeshing) (new package)

-   This package implements a tetrahedral isotropic remeshing algorithm,
    that improves the quality of tetrahedra in terms of dihedral angles,
    while targeting a given edge length.

    See also the associated [blog entry](https://www.cgal.org/2020/08/07/Tetrahedral-remeshing/).

### [Surface Mesh Topology](https://doc.cgal.org/5.1/Manual/packages.html#PkgSurfaceMeshTopologySummary) (new package)

-   This package enables the computation of some topological invariants of surfaces, such as:
    - test if two (closed) curves on a combinatorial surface are homotopic. Users can choose
      between free homotopy and homotopy with fixed endpoints;
    - test is a curve is contractible;
    - compute shortest non-contractible cycles on a surface, with or without weights on edges.

    See also the associated [blog entry](https://www.cgal.org/2020/05/08/Surface_mesh_topology/).

### [Optimal Bounding Box](https://doc.cgal.org/5.1/Manual/packages.html#PkgOptimalBoundingBox) (new package)

-   This package implements an optimization algorithm that aims to construct a close approximation
    of the *optimal bounding box* of a mesh or a point set, which is defined as the smallest
    (in terms of volume) bounding box that contains a given mesh or point set.

    See also the associated [blog entry](https://www.cgal.org/2020/04/20/Optimal_bounding_box/).

### Installation

-   The CGAL\_Core library no longer requires `Boost.Thread`, even if the g++ compiler is used.
-   The minimal supported version of Boost is now 1.66.0.

### [Tutorials](https://doc.cgal.org/5.1/Manual/tutorials.html)

-   Two new, detailed tutorials have been added:
    - [Surface Reconstruction from Point Clouds](https://doc.cgal.org/5.1/Manual/tuto_reconstruction.html),
      which goes over a typical full processing pipeline in a CGAL environment.
    - [Geographic Information Systems (GIS)](https://doc.cgal.org/5.1/Manual/tuto_gis.html),
      which demonstrates usage of CGAL data structures and algorithms in the context of a typical GIS application.

    Both tutorials provide complete code.

### [2D and 3D Linear Geometry Kernel](https://doc.cgal.org/5.1/Manual/packages.html#PkgKernel23)

-   Added the functor [`CompareSignedDistanceToLine_2`](https://doc.cgal.org/5.1/Kernel_23/classKernel_1_1CompareSignedDistanceToLine__2.html)
    to the 2D/3D [`Kernel`](https://doc.cgal.org/5.1/Kernel_23/classKernel.html) concept to compare
    the signed distance of two points to a line, or the line passing through two given points.
    Corresponding functors in the model ([`Compare_signed_distance_to_line_2`](https://doc.cgal.org/5.1/Kernel_23/classKernel.html#a066d07dd592ac36ba7ee90988abd349f)) are also added.

### [dD Geometry Kernel](https://doc.cgal.org/5.1/Manual/packages.html#PkgKernelD)

-   The kernels [`Epick_d`](https://doc.cgal.org/5.1/Kernel_d/structCGAL_1_1Epick__d.html)
    and [`Epeck_d`](https://doc.cgal.org/5.1/Kernel_d/structCGAL_1_1Epeck__d.html) gain two new functors:
    [`Power_side_of_bounded_power_sphere_d`](https://doc.cgal.org/5.1/Kernel_d/classCGAL_1_1Epeck__d_1_1Power__side__of__bounded__power__sphere__d.html)
    and [`Compute_squared_radius_smallest_orthogonal_sphere_d`](https://doc.cgal.org/5.1/Kernel_d/classCGAL_1_1Epeck__d_1_1Compute__squared__radius__smallest__orthogonal__sphere__d.html).
    Those are essential for the computation of weighted alpha-complexes.

### [Surface Mesh](https://doc.cgal.org/5.1/Manual/packages.html#PkgSurfaceMesh)

-   **Breaking change**: The function [`CGAL::Surface_mesh::clear()`](https://doc.cgal.org/5.1/Surface_mesh/classCGAL_1_1Surface__mesh.html#a247d4ad3e6b106ae22e5306203812642)
    now removes all non-default properties instead of just emptying them.

### [CGAL and the Boost Graph Library (BGL)](https://doc.cgal.org/5.1/Manual/packages.html#PkgBGL)

-   Added the function [`CGAL::alpha_expansion_graphcut()`](https://doc.cgal.org/5.1/BGL/group__PkgBGLPartition.html#ga79c3f58b577af51d1140450729d38f22),
    which regularizes a multi-label partition over a user-defined graph.
-   Added the function [`CGAL::regularize_face_selection_borders()`](https://doc.cgal.org/5.1/BGL/group__PkgBGLSelectionFct.html#gac71322b0cc7d7d59447531d5e5e345b6),
    which uses this alpha expansion graphcut to regularize the borders of a selected faces on a triangle mesh.
-   Added the function [`CGAL::set_triangulation_ids()`](https://doc.cgal.org/5.1/BGL/group__BGLGraphExternalIndices.html#ga1a22cf8bdde32fcdf1a4a78966eed630),
    which must be used to initialize vertex, edge, and face indices of a triangulation meant to be used with BGL algorithms.

### [3D Fast Intersection and Distance Computation (AABB Tree)](https://doc.cgal.org/5.1/Manual/packages.html#PkgAABBTree)

-   The behavior of the internal search tree used to accelerate distance queries has changed:
    usage of the internal search tree will now be enabled by default, and its construction
    will be triggered by the first distance query. Automatic construction and usage can be disabled
    by calling [`CGAL::AABB_tree::do_not_accelerate_distance_queries()`](https://doc.cgal.org/5.1/AABB_tree/classCGAL_1_1AABB__tree.html#abde62f52ccdf411847151aa5000ba4a4)
    before the first distance query, and the tree can be built at any moment by calling
    [`CGAL::AABB_tree::accelerate_distance_queries()`](https://doc.cgal.org/5.1/AABB_tree/classCGAL_1_1AABB__tree.html#a5d3877d3f2afbd09341eb4b8c230080b).
-   **Breaking change**: [`CGAL::AABB_tree::accelerate_distance_queries()`](https://doc.cgal.org/5.1/AABB_tree/classCGAL_1_1AABB__tree.html#a5d3877d3f2afbd09341eb4b8c230080b)
    and [`CGAL::AABB_tree::do_not_accelerate_distance_queries()`](https://doc.cgal.org/5.1/AABB_tree/classCGAL_1_1AABB__tree.html#abde62f52ccdf411847151aa5000ba4a4)
    are no longer `const` functions.

### [2D Arrangements](https://doc.cgal.org/5.1/Manual/packages.html#PkgArrangementOnSurface2)

 -   Changed intersection return type from legacy [`CGAL::Object`](https://doc.cgal.org/5.1/STL_Extension/classCGAL_1_1Object.html)
     to modern `boost::variant` in all traits concepts and models.
     As there exists an implicit conversion from `boost::variant` to `CGAL::Object`, the
     new code is backward compatible. However, it is recommended that all calls
     to the intersection functions are fixed to use the new return type.

### [2D Regularized Boolean Set-Operations](https://doc.cgal.org/5.1/Manual/packages.html#PkgBooleanSetOperations2)

 -   Changed intersection return type from legacy [`CGAL::Object`](https://doc.cgal.org/5.1/STL_Extension/classCGAL_1_1Object.html)
     to modern `boost::variant` in the concept [`ArrDirectionalTraits::Intersect_2`](https://doc.cgal.org/5.1/Boolean_set_operations_2/namespaceArrDirectionalTraits.html)
     and its models.

### [2D Minkowski Sums](https://doc.cgal.org/5.1/Manual/packages.html#PkgMinkowskiSum2)

 -   Changed intersection return type from legacy [`CGAL::Object`](https://doc.cgal.org/5.1/STL_Extension/classCGAL_1_1Object.html)
     to modern `boost::variant` in the (internally used) model `Arr_labeled_traits_2`.

### [dD Spatial Searching](https://doc.cgal.org/5.1/Manual/packages.html#PkgSpatialSearchingD)

-   The kd-tree can now be built in parallel: [`CGAL::Kd_tree::build()`](https://doc.cgal.org/5.1/Spatial_searching/classCGAL_1_1Kd__tree.html#a8559dbe4d7136fbc8ebab5ee290cbe06)
    is given an optional template parameter `ConcurrencyTag` (default
    value remains [`CGAL::Sequential_tag`](https://doc.cgal.org/5.1/STL_Extension/structCGAL_1_1Sequential__tag.html)
    for backward compatibility).
-   Improved the performance of the kd-tree in some cases:
    - Not storing the points coordinates inside the tree usually
      generates a lot of cache misses, leading to non-optimal
      performance. This is the case for example
      when indices are stored inside the tree, or to a lesser extent when the points
      coordinates are stored in a dynamically allocated array (e.g., [`Epick_d`](https://doc.cgal.org/5.1/Kernel_d/structCGAL_1_1Epick__d.html)
      with dynamic dimension) &mdash; we says "to a lesser extent" because the points
      are re-created by the kd-tree in a cache-friendly order after its construction,
      so the coordinates are more likely to be stored in a near-optimal order
      on the heap.
      In these cases, the new `EnablePointsCache` template parameter of the
      [`CGAL::Kd_tree`](https://doc.cgal.org/5.1/Spatial_searching/classCGAL_1_1Kd__tree.html)
      class can be set to `CGAL::Tag_true`. The points coordinates
      will then be cached in an optimal way. This will increase memory
      consumption but provides better search performance. See the updated
      [`GeneralDistance`](https://doc.cgal.org/5.1/Spatial_searching/classGeneralDistance.html)
      and [`FuzzyQueryItem`](https://doc.cgal.org/5.1/Spatial_searching/classFuzzyQueryItem.html)
      concepts for additional requirements when using such a cache.
    - In most cases (e.g., Euclidean distance), the distance computation
      algorithm knows before its end that the distance will be greater
      than or equal to some given value. This is used in the (orthogonal)
      k-NN search to interrupt some distance computations before its end,
      saving precious milliseconds, in particular in medium-to-high dimension.

### [Intersecting Sequences of dD Iso-oriented Boxes](https://doc.cgal.org/5.1/Manual/packages.html#PkgBoxIntersectionD)

-   Added parallel versions of the functions
    [`CGAL::box_intersection_d()`](https://doc.cgal.org/5.1/Box_intersection_d/group__PkgBoxIntersectionD__box__intersection__d.html)
    and [`CGAL::box_self_intersection_d()`](https://doc.cgal.org/5.1/Box_intersection_d/group__PkgBoxIntersectionD__box__self__intersection__d.html).

### [Spatial Sorting](https://doc.cgal.org/5.1/Manual/packages.html#PkgSpatialSorting)

-   Added parallel versions of the functions
    [`CGAL::hilbert_sort()`](https://doc.cgal.org/5.1/Spatial_sorting/group__PkgSpatialSortingFunctions.html#ga9da67204747ac19dff65f9c9ff2fca9e)
    and [`CGAL::spatial_sort()`](https://doc.cgal.org/5.1/Spatial_sorting/group__PkgSpatialSortingFunctions.html#ga7c597c11a3b3859234ff68526cead84d)
    in 2D and 3D when the median policy is used.
    The parallel versions use up to four threads in 2D, and up to eight threads in 3D.

### [3D Convex Hulls](https://doc.cgal.org/5.1/Manual/packages.html#PkgConvexHull3)

-   A new overload for [`CGAL::convex_hull_3()`](https://doc.cgal.org/5.1/Convex_hull_3/group__PkgConvexHull3Functions.html#gaa02a3013808fc9a2e5e2f42b9fde8e30)
    that takes a model of [`VertexListGraph`](https://doc.cgal.org/5.1/BGL/classVertexListGraph.html) has been added.
-   The long-deprecated function `CGAL::convex_hull_3_to_polyhedron_3()` has been removed.
    The function [`CGAL::convex_hull_3_to_face_graph()`](https://doc.cgal.org/5.1/Convex_hull_3/group__PkgConvexHull3Functions.html#ga2750f7f197588ed643679835c748c671)
    should be used instead.

### [Polygon Mesh Processing](https://doc.cgal.org/5.1/Manual/packages.html#PkgPolygonMeshProcessing)

-   Added the function [`CGAL::Polygon_mesh_processing::volume_connected_component()`](https://doc.cgal.org/5.1/Polygon_mesh_processing/group__PMP__orientation__grp.html#ga133e58280959c152770525f27bb42b91),
    which can be used to get information about the nesting of the connected components of a given triangle mesh and about
    the volumes defined.
-   Added the function [`CGAL::Polygon_mesh_processing::remove_connected_components_of_negligible_size()`](https://doc.cgal.org/5.1/Polygon_mesh_processing/group__PMP__repairing__grp.html#gac544fcaba1d59d330a3a1536caff392a),
    which can be used to remove connected components whose area or volume is under a certain threshold.
    Area and volume thresholds are either specified by the user or deduced from the bounding box of the mesh.
-   Added a new named parameter for [`CGAL::Polygon_mesh_processing::keep_large_connected_components()`](https://doc.cgal.org/5.1/Polygon_mesh_processing/group__keep__connected__components__grp.html#ga48e7b3e6922ee78cf8ce801e3e325d9a)
    and [`CGAL::Polygon_mesh_processing::remove_connected_components_of_negligible_size`](https://doc.cgal.org/5.1/Polygon_mesh_processing/group__PMP__repairing__grp.html#gac544fcaba1d59d330a3a1536caff392a),
    which can be used to perform a dry run of the operation, meaning that the function will return the number of connected
    components that would be removed with the specified threshold, but without actually removing them.
-   Added the function [`CGAL::Polygon_mesh_processing::split()`](https://doc.cgal.org/5.1/Polygon_mesh_processing/group__PMP__corefinement__grp.html#gaa491feee9e41f725332bea0ea1215578),
    which can be used to split meshes along a mesh or a plane.
-   Added the function [`CGAL::Polygon_mesh_processing::split_connected_components()`](https://doc.cgal.org/5.1/Polygon_mesh_processing/group__keep__connected__components__grp.html#ga9ddd1e4b915a4232b1ce5611985302aa)
    to split a single mesh containing several connected components into several meshes containing one connected component.
-   Added the functions [`CGAL::Polygon_mesh_processing::merge_reversible_connected_components()`](https://doc.cgal.org/5.1/Polygon_mesh_processing/group__PMP__orientation__grp.html#gae25c1198a89c53d5df2f29dd57fda5ca),
    [`CGAL::Polygon_mesh_processing::duplicate_non_manifold_edges_in_polygon_soup()`](https://doc.cgal.org/5.1/Polygon_mesh_processing/group__PMP__orientation__grp.html#ga2aa4f7b500dc51d1fc4747705a050946),
    and [`CGAL::Polygon_mesh_processing::orient_triangle_soup_with_reference_triangle_mesh()`](https://doc.cgal.org/5.1/Polygon_mesh_processing/group__PMP__orientation__grp.html#ga31779672b3afd660664fc9a6c4fdf74d),
    which can be helpful when repairing a polygon soup.
-   Added the function [`CGAL::Polygon_mesh_processing::sample_triangle_soup()`](https://doc.cgal.org/5.1/Polygon_mesh_processing/group__PMP__distance__grp.html#gac7af41d13bf1a7c30852be266ac81db5),
    which generates points on a triangle soup surface.
-   Added parallel versions of the functions [`CGAL::Polygon_mesh_processing::does_self_intersect()`](https://doc.cgal.org/5.1/Polygon_mesh_processing/group__PMP__intersection__grp.html#gad9fe5d8b433545b69154f43935a11a3b)
    and [`CGAL::Polygon_mesh_processing::self_intersections()`](https://doc.cgal.org/5.1/Polygon_mesh_processing/group__PMP__intersection__grp.html#gaf19c80ec12cbff7ebe9e69453f1d40b8).
-   The function [`CGAL::Polygon_mesh_processing::stitch_borders()`](https://doc.cgal.org/5.1/Polygon_mesh_processing/group__PMP__repairing__grp.html#ga8ae4352e67d2b099994ac8990c13bd41)
    now returns the number of halfedge pairs that were stitched.
-   Added the function [`CGAL::Polygon_mesh_processing::polygon_mesh_to_polygon_soup()`](https://doc.cgal.org/5.1/Polygon_mesh_processing/group__PMP__repairing__grp.html#ga76648a509409ff3c3ad3f71eff8ce9d9).
-   The function [`CGAL::Polygon_mesh_processing::polygon_soup_to_polygon_mesh`](https://doc.cgal.org/5.1/Polygon_mesh_processing/group__PMP__repairing__grp.html#ga0dec58e8a0112791f72ebbe77bac074b)
    now allows passing a point map (for the point range) and a vertex point map (for the polygon mesh) via named parameters.

### [Point Set Processing](https://doc.cgal.org/5.1/Manual/packages.html#PkgPointSetProcessing3)

-   **Breaking change:** [`CGAL::remove_outliers()`](https://doc.cgal.org/5.1/Point_set_processing_3/group__PkgPointSetProcessing3Algorithms.html#ga1ab1dcee59caadde50572c5a504cc41a)
    has been parallelized and thus has a new template parameter `ConcurrencyTag`.
    To update your code simply add as first template parameter `CGAL::Sequential_tag` or `CGAL::Parallel_tag`
    when calling this function.
-   Add a function [`CGAL::cluster_point_set()`](https://doc.cgal.org/5.1/Point_set_processing_3/group__PkgPointSetProcessing3Algorithms.html#gafee41d60b5a257ae034e9157d0af8e46)
    that segments a point cloud into connected components based on a distance threshold.
-   Added wrapper functions for registration:
    - [`CGAL::OpenGR::compute_registration_transformation()`](https://doc.cgal.org/5.1/Point_set_processing_3/group__PkgPointSetProcessing3Algorithms.html#gab81663c718960780ddb176aad845e8cd),
      which computes the registration transformation for two point sets using the Super4PCS algorithm
      implemented in the third party library [OpenGR](https://storm-irit.github.io/OpenGR/index.html).
    - [`CGAL::OpenGR::register_point_sets()`](https://doc.cgal.org/5.1/Point_set_processing_3/group__PkgPointSetProcessing3Algorithms.html#ga6194087f512e4e23dd945a9364d0931d),
      which computes the registration transformation for two point sets using the Super4PCS algorithm
      implemented in the third party library [OpenGR](https://storm-irit.github.io/OpenGR/index.html),
      and registers the points sets by transforming the data point set using the computed transformation.
    - [`CGAL::pointmatcher::compute_registration_transformation()`](https://doc.cgal.org/5.1/Point_set_processing_3/group__PkgPointSetProcessing3Algorithms.html#gaf75af5c1634fa83fa05a33e95570b127)
      computes the registration transformation for two point sets using ICP algorithm implemented
      in the third party library [libpointmatcher](https://github.com/ethz-asl/libpointmatcher).
    - [`CGAL::pointmatcher::register_point_sets()`](https://doc.cgal.org/5.1/Point_set_processing_3/group__PkgPointSetProcessing3Algorithms.html#gaa222278e20a3ce41930d37326cd54ef9),
      which computes the registration transformation for two point sets using ICP algorithm implemented
      in the third party library [libpointmatcher](https://github.com/ethz-asl/libpointmatcher), and registers
      the points sets by transforming the data point set using the computed transformation.

### [2D Triangulations](https://doc.cgal.org/5.1/Manual/packages.html#PkgTriangulation2)

-   To fix an inconsistency between code and documentation and to clarify which types of intersections
    are truly allowed in constrained Delaunay triangulations, the tag [`CGAL::No_intersection_tag`](https://doc.cgal.org/5.1/Triangulation_2/structCGAL_1_1No__intersection__tag.html)
    has been deprecated in favor of two new tags: [`CGAL::No_constraint_intersection_tag`](https://doc.cgal.org/5.1/Triangulation_2/structCGAL_1_1No__constraint__intersection__tag.html)
    and [`CGAL::No_constraint_intersection_requiring_constructions_tag`](https://doc.cgal.org/5.1/Triangulation_2/structCGAL_1_1No__constraint__intersection__requiring__constructions__tag.html).
    The latter is equivalent to the now-deprecated `CGAL::No_intersection_tag`, and allows constraints
    to intersect as long as no new point has to be created to represent that intersection (for example,
    the intersection of two constraint segments in a 'T'-like junction is an existing point
    and as such does not require any new construction). The former tag, `CGAL::No_constraint_intersection_tag`,
    does not allow any intersection, except for the configuration of two constraints having a single
    common endpoints, for convenience.
-   Added the function [`CGAL::split_subconstraint_graph_into_constraints()`](https://doc.cgal.org/5.1/Triangulation_2/classCGAL_1_1Constrained__triangulation__plus__2.html#adea77f5db5cd4dfae302e4502f1caa85)
    to [`Constrained_triangulation_plus_2`](https://doc.cgal.org/5.1/Triangulation_2/classCGAL_1_1Constrained__triangulation__plus__2.html) to initialize the constraints
    from a soup of disconnected segments that should first be split into polylines.

### [3D Triangulations](https://doc.cgal.org/5.1/Manual/packages.html#PkgTriangulation3)

-   The member function [`CGAL::Triangulation_3::file_input()`](https://doc.cgal.org/5.1/Triangulation_3/group__PkgIOTriangulation3.html#gadd94d0613e2dd9cdd2e88d2c74d5b1c8)
    have been added. It allows to load a [`CGAL::Triangulation_3`](https://doc.cgal.org/5.1/Triangulation_3/classCGAL_1_1Triangulation__3.html)
    from an input stream, using functors to create vertices and cells.

### [3D Triangulation Data Structure](https://doc.cgal.org/5.1/Manual/packages.html#PkgTDS3)

-   The member function [`CGAL::TDS_3::file_input()`](https://doc.cgal.org/5.1/TDS_3/group__PkgIOTDS3.html#ga381446a02a9240cc83e79c48b37cd119)
    have been added. It allows to load a [`CGAL::Triangulation_data_structure_3`](https://doc.cgal.org/5.1/TDS_3/classCGAL_1_1Triangulation__data__structure__3.html)
    from an input stream, using functors to create vertices and cells.

### [Surface Mesh Simplification](https://doc.cgal.org/5.1/Manual/packages.html#PkgSurfaceMeshSimplification)

-   Added a [new simplification method](https://doc.cgal.org/5.1/Surface_mesh_simplification/classCGAL_1_1Surface__mesh__simplification_1_1GarlandHeckbert__policies.html)
    based on the quadric error defined by Garland and Heckbert.
-   The concept `EdgeProfile` has been removed. This concept was not actually in use as the CGAL-provided model [`CGAL::Edge_profile`](https://doc.cgal.org/5.1/Surface_mesh_simplification/classCGAL_1_1Surface__mesh__simplification_1_1Edge__profile.html)
    was imposed to the user. Other concepts have been clarified to reflect the fact that the API uses this particular class.

### [STL Extensions for CGAL](https://doc.cgal.org/5.1/Manual/packages.html#PkgSTLExtension)

-   Added a new concurrency tag: [`CGAL::Parallel_if_available_tag`](https://doc.cgal.org/5.1/STL_Extension/structCGAL_1_1Parallel__if__available__tag.html).
    This tag is a convenience typedef to [`CGAL::Parallel_tag`](https://doc.cgal.org/5.1/STL_Extension/structCGAL_1_1Parallel__tag.html)
    if the third party library TBB has been found and linked with, and to
    [`CGAL::Sequential_tag`](https://doc.cgal.org/5.1/STL_Extension/structCGAL_1_1Sequential__tag.html) otherwise.


[Release 5.0](https://github.com/CGAL/cgal/releases/tag/releases%2FCGAL-5.0)
-----------

Release date: November 2019

### General changes

- CGAL 5.0 is the first release of CGAL that requires a C++ compiler
  with the support of C++14 or later. The new list of supported
  compilers is:
  - Visual C++ 14.0 (from Visual Studio 2015 Update 3) or later,
  - Gnu g++ 6.3 or later (on Linux or MacOS),
  - LLVM Clang version 8.0 or later (on Linux or MacOS), and
  - Apple Clang compiler versions 7.0.2 and 10.0.1 (on MacOS).
- Since CGAL 4.9, CGAL can be used as a header-only library, with
  dependencies. Since CGAL 5.0, that is now the default, unless
  specified differently in the (optional) CMake configuration.
- The section "Getting Started with CGAL" of the documentation has
  been updated and reorganized.
- The minimal version of Boost is now 1.57.0.


### [Polygonal Surface Reconstruction](https://doc.cgal.org/5.0/Manual/packages.html#PkgPolygonalSurfaceReconstruction) (new package)

 -   This package provides a method for piecewise planar object reconstruction from point clouds.
     The method takes as input an unordered point set sampled from a piecewise planar object
     and outputs a compact and watertight surface mesh interpolating the input point set.
     The method assumes that all necessary major planes are provided (or can be extracted from
     the input point set using the shape detection method described in Point Set Shape Detection,
     or any other alternative methods).The method can handle arbitrary piecewise planar objects
     and is capable of recovering sharp features and is robust to noise and outliers. See also
     the associated [blog entry](https://www.cgal.org/2019/08/05/Polygonal_surface_reconstruction/).

### [Shape Detection](https://doc.cgal.org/5.0/Manual/packages.html#PkgShapeDetection) (major changes)
 -   **Breaking change:** The concept `ShapeDetectionTraits` has been renamed to [`EfficientRANSACTraits`](https://doc.cgal.org/5.0/Shape_detection/classEfficientRANSACTraits.html).
 -   **Breaking change:** The `Shape_detection_3` namespace has been renamed to [`Shape_detection`](https://doc.cgal.org/5.0/Shape_detection/annotated.html).
 -   Added a new, generic implementation of region growing. This enables for example applying region growing to inputs such as 2D and 3D point sets,
     or models of the [`FaceGraph`](https://doc.cgal.org/5.0/BGL/classFaceGraph.html) concept. Learn more about this new algorithm with this [blog entry](https://www.cgal.org/2019/07/30/Shape_detection/).

### [dD Geometry Kernel](https://doc.cgal.org/5.0/Manual/packages.html#PkgKernelD)
 -   A new exact kernel, [`Epeck_d`](https://doc.cgal.org/5.0/Kernel_d/structCGAL_1_1Epeck__d.html), is now available.

### [2D and 3D Linear Geometry Kernel](https://doc.cgal.org/5.0/Manual/packages.html#PkgKernel23)
 -   Added a new concept, [`ComputeApproximateAngle_3`](https://doc.cgal.org/5.0/Kernel_23/classKernel_1_1ComputeApproximateAngle__3.html),
     to the 3D Kernel concepts to compute the approximate angle between two 3D vectors. Corresponding functors
     in the model ([`Compute_approximate_angle_3`](https://doc.cgal.org/5.0/Kernel_23/classKernel.html#a183c9ac358a4ccddc04e680f8ed16c0b))
     and free function ([`approximate_angle`](https://doc.cgal.org/5.0/Kernel_23/group__approximate__angle__grp.html))
     have also been added.
 -   The following objects are now hashable and thus trivially usable
     with [`std::unordered_set`](https://en.cppreference.com/w/cpp/container/unordered_set)
     and [`std::unordered_map`](https://en.cppreference.com/w/cpp/header/unordered_map):
     `CGAL::Aff_transformation_2`, `CGAL::Aff_transformation_3`,
     `CGAL::Bbox_2`, `CGAL::Bbox_3`, `CGAL::Circle_2`,
     `CGAL::Iso_cuboid_3`, `CGAL::Iso_rectangle_2`, `CGAL::Point_2`,
     `CGAL::Point_3`, `CGAL::Segment_2`, `CGAL::Segment_3`,
     `CGAL::Sphere_3`, `CGAL::Vector_2`, `CGAL::Vector_3`,
     `CGAL::Weighted_point_2` and `CGAL::Weighted_point_3`.

### [Polygon Mesh Processing](https://doc.cgal.org/5.0/Manual/packages.html#PkgPolygonMeshProcessing)
 -   Introduced a [wide range of new functions](https://doc.cgal.org/5.0/Polygon_mesh_processing/index.html#title36)
     related to location of queries on a triangle mesh,
     such as [`CGAL::Polygon_mesh_processing::locate(Point, Mesh)`](https://doc.cgal.org/5.0/Polygon_mesh_processing/group__PMP__locate__grp.html#gada09bd8740ba69ead9deca597d53cf15).
     The location of a point on a triangle mesh is expressed as the pair of a face and the barycentric
     coordinates of the point in this face, enabling robust manipulation of locations
     (for example, intersections of two 3D segments living within the same face).
 -   Added the mesh smoothing function [`smooth_mesh()`](https://doc.cgal.org/5.0/Polygon_mesh_processing/group__PMP__meshing__grp.html#gaa0551d546f6ab2cd9402bea12d8332a3),
     which can be used to improve the quality of triangle elements based on various geometric characteristics.
 -   Added the shape smoothing function [`smooth_shape()`](https://doc.cgal.org/5.0/Polygon_mesh_processing/group__PMP__meshing__grp.html#gaaa083ec78bcecf351e04d1bbf460b4a2),
     which can be used to smooth the surface of a triangle mesh, using the mean curvature flow to perform noise removal.
     (See also the new entry in the [User Manual](https://doc.cgal.org/5.0/Polygon_mesh_processing/index.html#title8))
 -   Added the function [`CGAL::Polygon_mesh_processing::centroid()`](https://doc.cgal.org/5.0/Polygon_mesh_processing/group__measure__grp.html#ga6da5119ce2c50729fda11a90ae7fb9ba),
     which computes the centroid of a closed triangle mesh.
 -   Added the functions [`CGAL::Polygon_mesh_processing::stitch_boundary_cycle()`](https://doc.cgal.org/5.0/Polygon_mesh_processing/group__PMP__repairing__grp.html#ga9c12c4878c08a117b3733bb45f1a34cf)
     and [`CGAL::Polygon_mesh_processing::stitch_boundary_cycles()`](https://doc.cgal.org/5.0/Polygon_mesh_processing/group__PMP__repairing__grp.html#ga24d5ae37f62064b3fc576ba48a4ccc63),
     which can be used to try and merge together geometrically compatible but combinatorially different halfedges
     that belong to the same boundary cycle.
 -   It is now possible to pass a face-size property map to [`CGAL::Polygon_mesh_processing::keep_large_connected_components()`](https://doc.cgal.org/5.0/Polygon_mesh_processing/group__keep__connected__components__grp.html#ga48e7b3e6922ee78cf8ce801e3e325d9a)
     and [`CGAL::Polygon_mesh_processing::keep_largest_connected_components()`](https://doc.cgal.org/5.0/Polygon_mesh_processing/group__keep__connected__components__grp.html#ga68c6c29dfc6a26a6a2f8befe6944f19d), enabling users to define
     how the size of a face is computed (the size of the connected component is the sum of the sizes of its faces).
     If no property map is passed, the behavior is unchanged to previous versions: the size
     of a connected component is the number of faces it contains.
 -   Added the function [`CGAL::Polygon_mesh_processing::non_manifold_vertices()`](https://doc.cgal.org/5.0/Polygon_mesh_processing/group__PMP__repairing__grp.html#ga36098d2415efd0604b7b996163bc22db),
     which can be used to collect all the non-manifold vertices (i.e. pinched vertices,
     or vertices appearing in multiple umbrellas) of a mesh.

### [3D Point Set](https://doc.cgal.org/5.0/Manual/packages.html#PkgPointSet3)
 -   The [PLY IO functions](https://doc.cgal.org/5.0/Point_set_3/group__PkgPointSet3IO.html) now take an additional optional parameter to
     read/write comments from/in the PLY header.

### [Point Set Processing](https://doc.cgal.org/5.0/Manual/packages.html#PkgPointSetProcessing3)
 -   **Breaking change**: the API using iterators and overloads for optional parameters (deprecated since
     CGAL 4.12) has been removed. The current (and now only) API uses ranges and Named Parameters.
 -   Added the possibility to use the named parameter
     [`neighbor_radius`](https://doc.cgal.org/5.0/Point_set_processing_3/group__psp__namedparameters.html#PSP_neighbor_radius)
     to use spherical neighbor queries instead of K-nearest neighbors queries for the following functions:
     [`CGAL::bilateral_smooth_point_set()`](https://doc.cgal.org/5.0/Point_set_processing_3/group__PkgPointSetProcessing3Algorithms.html#ga4f82723e2f0bb33f3677e29e0208a256),
     [`CGAL::jet_estimate_normals()`](https://doc.cgal.org/5.0/Point_set_processing_3/group__PkgPointSetProcessing3Algorithms.html#ga0cd0f87de690d4edf82740e856efa491),
     [`CGAL::jet_smooth_point_set()`](https://doc.cgal.org/5.0/Point_set_processing_3/group__PkgPointSetProcessing3Algorithms.html#ga549402c0a8a8b6b71875181e93961521),
     [`CGAL::mst_orient_normals()`](https://doc.cgal.org/5.0/Point_set_processing_3/group__PkgPointSetProcessing3Algorithms.html#ga50c98d5c5ae5535bce6f32eddbd03f33),
     [`CGAL::pca_estimate_normals()`](https://doc.cgal.org/5.0/Point_set_processing_3/group__PkgPointSetProcessing3Algorithms.html#ga8c642da96a025ab32445aeb6cc219b0b) and
     [`CGAL::remove_outliers()`](https://doc.cgal.org/5.0/Point_set_processing_3/group__PkgPointSetProcessing3Algorithms.html#gafd0b5a21ec5042e4bca09cb43f1847f9).

### [2D Triangulations](https://doc.cgal.org/5.0/Manual/packages.html#PkgTriangulation2)
 -   **Breaking change**: Removed the deprecated functions `CGAL::Constrained_triangulation_plus_2::
     vertices_in_constraint_{begin/end}(Vertex_handle va, Vertex_handle vb) const;`,
     and `CGAL::Constrained_triangulation_plus_2::remove_constraint(Vertex_handle va, Vertex_handle vb)`,
     that is a pair of vertex handles is no longer a key for a polyline constraint.
     Users must use a version prior to 5.0 if they need this functionality.
 -   **Breaking change**: Removed the deprecated classes `CGAL::Regular_triangulation_euclidean_traits_2`,
     `CGAL::Regular_triangulation_filtered_traits_2`. Users must use a version prior to 5.0 if they need these classes.
 -   **Breaking change**: The [graph traits](https://doc.cgal.org/5.0/BGL/group__PkgBGLTraits.html) enabling CGAL's 2D triangulations to be used as a parameter
     for any graph-based algorithm of CGAL (or boost) have been improved to fully model the [`FaceGraph`](https://doc.cgal.org/5.0/BGL/classFaceGraph.html) concept.
     In addition, only the finite simplicies (those not incident to the infinite vertex) of the 2D triangulations
     are now visible through this scope. The complete triangulation can still be accessed as a graph,
     by using the graph traits of the underlying triangulation data structure (usually,
     [`CGAL::Triangulation_data_structure_2`](https://doc.cgal.org/5.0/TDS_2/classCGAL_1_1Triangulation__data__structure__2.html)).
 -   **Breaking change**: The `insert()` function
     of
     [`CGAL::Triangulation_2`](https://doc.cgal.org/5.0/Triangulation_2/classCGAL_1_1Triangulation__2.html)
     which takes a range of points as argument is now guaranteed to
     insert the points following the order of `InputIterator`.  Note
     that this change only affects the base class `Triangulation_2`
     and not any derived class, such as `Delaunay_triangulation_2`.
-   Added a new [constructor](https://doc.cgal.org/5.0/Triangulation_2/classCGAL_1_1Triangulation__2.html#a6cfa7d3aaa375a25d217858b49e2eb07=)
     and [`insert()`](https://doc.cgal.org/5.0/Triangulation_2/classCGAL_1_1Triangulation__2.html#ac5e9bc8adef80dc01a0b31c2d0234545)
     function to [`CGAL::Triangulation_2`](https://doc.cgal.org/5.0/Triangulation_2/classCGAL_1_1Triangulation__2.html)
     that takes a range of points with info.
 -   Introduced a new face base class, [`Triangulation_face_base_with_id_2`](https://doc.cgal.org/5.0/BGL/classCGAL_1_1Triangulation__face__base__with__id__2.html)
     which enables storing user-defined integer IDs in the face of any 2D triangulation, a precondition to use some
     BGL algorithms.
 -   Added range types and functions that return ranges, for example for all vertices, enabling the use of `C++11` `for`-loops.
     See [this new example](https://doc.cgal.org/5.0/Triangulation_2/Triangulation_2_2for_loop_2_8cpp-example.html) for a usage demonstration.

### [3D Triangulations](https://doc.cgal.org/5.0/Manual/packages.html#PkgTriangulation3)
 -   **Breaking change**: The [constructor](https://doc.cgal.org/5.0/Triangulation_3/classCGAL_1_1Triangulation__3.html#a63f67cf6aaadcee14318cf56a36d247a)
     and the [`insert()`](https://doc.cgal.org/5.0/Triangulation_3/classCGAL_1_1Triangulation__3.html#ad3353128386bbb51f79d0263e7f67337)
     function of [`CGAL::Triangulation_3`](https://doc.cgal.org/5.0/Triangulation_3/classCGAL_1_1Triangulation__3.html)
     which take a range of points as argument are now guaranteed to
     insert the points following the order of `InputIterator`. Note
     that this change only affects the base class `Triangulation_3`
     and not any derived class, such as `Delaunay_triangulation_3`.
 -   Added constructor and [`insert()`](https://doc.cgal.org/5.0/Triangulation_3/classCGAL_1_1Triangulation__3.html#a8aa85f88733d30aa3ec5385538e13ace)
     function to `CGAL::Triangulation_3` that takes a range of points with info.
 -   Added range types and functions that return ranges, for example for all vertices, which enables to use C++11 for-loops.
     See [this new example](https://doc.cgal.org/5.0/Triangulation_3/Triangulation_3_2for_loop_8cpp-example.html) for a usage demonstration.

### [Surface Mesh](https://doc.cgal.org/5.0/Manual/packages.html#PkgSurfaceMesh)
 -   Introduced new functions to read and write using the PLY format,
     [`CGAL::read_ply()`](https://doc.cgal.org/5.0/Surface_mesh/group__PkgSurface__mesh.html#ga42f6ad486ddab74e13d3dc53f511c343)
     and [`CGAL::write_ply()`](https://doc.cgal.org/5.0/Surface_mesh/group__PkgSurface__mesh.html#ga77bbb79d449c981895eedb6c3c23bd14),
     enabling users to save and load additional property maps of the surface mesh.

###  [CGAL and Solvers](https://doc.cgal.org/5.0/Manual/packages.html#PkgSolverInterface)
 -   Added [concepts](https://doc.cgal.org/5.0/Solver_interface/group__PkgSolverInterfaceConcepts.html)
     and [models](https://doc.cgal.org/5.0/Solver_interface/group__PkgSolverInterfaceRef.html)
     for solving Mixed Integer Programming (MIP) problems with or without constraints.

### [3D Boolean Operations on Nef Polyhedra](https://doc.cgal.org/5.0/Manual/packages.html#PkgNef3)
 -   Added a function to convert a Nef_polyhedron_3 to a polygon soup: [`CGAL::convert_nef_polyhedron_to_polygon_soup()`](https://doc.cgal.org/5.0/Nef_3/group__PkgNef3IOFunctions.html#ga28a9eb4da0cd6153f0c16f7f9eaf6665)

### [IO Streams](https://doc.cgal.org/5.0/Manual/packages.html#PkgStreamSupport)
- **Breaking change:** The API of [`CGAL::Color`](https://doc.cgal.org/5.0/Stream_support/classCGAL_1_1Color.html) has been cleaned up.
- Added new functions to support some parts of the WKT file format:
    * [`CGAL::read_WKT()`](https://doc.cgal.org/5.0/Stream_support/group__PkgStreamSupportRef.html#gad2872abfe6fcf17d705d38567fdd6248)
    * [`CGAL::read_point_WKT()`](https://doc.cgal.org/5.0/Stream_support/group__PkgStreamSupportRef.html#gadbd2705b183e467507abd2f167446eba)
    * [`CGAL::read_multi_point_WKT()`](https://doc.cgal.org/5.0/Stream_support/group__PkgStreamSupportRef.html#ga4fb72e49a1fd385bbed35ea20297aa8d)
    * [`CGAL::read_linestring_WKT()`](https://doc.cgal.org/5.0/Stream_support/group__PkgStreamSupportRef.html#gaaa236308b9da5dbf217ef281fdb55de4)
    * [`CGAL::read_multi_linestring_WKT()`](https://doc.cgal.org/5.0/Stream_support/group__PkgStreamSupportRef.html#gad6046c7f9d36512b8a014be82c1e2220)
    * [`CGAL::read_polygon_WKT()`](https://doc.cgal.org/5.0/Stream_support/group__PkgStreamSupportRef.html#gaa36ccd3ac4b3fe3e3fd8a76715c56b9a)
    * [`CGAL::read_multi_polygon_WKT()`](https://doc.cgal.org/5.0/Stream_support/group__PkgStreamSupportRef.html#ga4ceaa71b9cb3b3f7984bed19afff6fc6)
    * [`CGAL::write_point_WKT()`](https://doc.cgal.org/5.0/Stream_support/group__PkgStreamSupportRef.html#gab1a2d277b43c218bf128a2056eb53ced)
    * [`CGAL::write_polygon_WKT()`](https://doc.cgal.org/5.0/Stream_support/group__PkgStreamSupportRef.html#gab5365a4726893aa4f51739ede63f5a09)
    * [`CGAL::write_linestring_WKT()`](https://doc.cgal.org/5.0/Stream_support/group__PkgStreamSupportRef.html#gaa37ed77d1a01567b93c872a48198efa6)
    * [`CGAL::write_multi_point_WKT()`](https://doc.cgal.org/5.0/Stream_support/group__PkgStreamSupportRef.html#ga98de4b4e5cccb370febe5daf66bb582d)
    * [`CGAL::write_multi_polygon_WKT()`](https://doc.cgal.org/5.0/Stream_support/group__PkgStreamSupportRef.html#ga4ded40ab50f57e0b410640e28964935e)
    * [`CGAL::write_multi_linestring_WKT()`](https://doc.cgal.org/5.0/Stream_support/group__PkgStreamSupportRef.html#ga219987f7a9c0b871c1733aa0c38f26b3)


Release 4.14
------------

Release date: March 2019

### 2D Periodic Hyperbolic Triangulations (new package)

 -   This package allows the computation of Delaunay triangulations of
     the Bolza surface.  The Bolza surface is the most symmetric
     hyperbolic surface of genus 2. Its fundamental domain is the
     regular hyperbolic octagon with angles π/4 centered at the origin
     of the Poincaré disk. Triangulations of the Bolza surface can be
     seen as triangulations of the hyperbolic plane that are periodic
     in the four directions defined by the sides of this regular
     octagon.

### 2D Hyperbolic Triangulations (new package)

 -   This package allows the computation of Delaunay Triangulations of
     sets of points in the Poincaré disk, which is one of the
     conformal models for the hyperbolic plane.

### The Heat Method (new package)

-   This package provides an algorithm that solves the single- or
    multiple-source shortest path problem by returning an
    approximation of the geodesic distance for all vertices of a
    triangle mesh to the closest vertex in a given set of source
    vertices.

### Triangulated Surface Mesh Approximation (new package)

-   This package implements the Variational Shape Approximation method
    to approximate an input surface triangle mesh by a simpler surface
    triangle mesh.

### Polygon Mesh Processing package

-   Added the following new functions to detect and repair issues in
    polygon soups:
    - `CGAL::Polygon_mesh_processing::remove_isolated_points_in_polygon_soup()`,
       which detects and removes points that are not used in any
       polygon of the soup.
    - `CGAL::Polygon_mesh_processing::merge_duplicate_points_in_polygon_soup()`,
       which detects and merges points that share the same geometric
       position.
    - `CGAL::Polygon_mesh_processing::merge_duplicate_polygons_in_polygon_soup()`,
       which detects and merges polygons that are identical.
    - `CGAL::Polygon_mesh_processing::repair_polygon_soup()`, which
       applies a number of repairing steps (a subset of which are the
       functions above) to clean and repair a polygon soup.

-   Added the following new functions to detect and repair
    degeneracies in polygon meshes:
    - `CGAL::Polygon_mesh_processing::degenerate_edges()`
    - `CGAL::Polygon_mesh_processing::degenerate_faces()`
    - `CGAL::Polygon_mesh_processing::is_non_manifold_vertex()`
    - `CGAL::Polygon_mesh_processing::is_degenerate_triangle_face()`
    - `CGAL::Polygon_mesh_processing::is_degenerate_edge()`
    - `CGAL::Polygon_mesh_processing::is_needle_triangle_face()`
    - `CGAL::Polygon_mesh_processing::is_cap_triangle_face()`
    - `CGAL::Polygon_mesh_processing::duplicate_non_manifold_vertices()`
    - `CGAL::Polygon_mesh_processing::extract_boundary_cycles()`
    - `CGAL::Polygon_mesh_processing::merge_duplicated_vertices_in_boundary_cycle()`
    - `CGAL::Polygon_mesh_processing::merge_duplicated_vertices_in_boundary_cycles()`

-   Added the class `CGAL::Rigid_triangle_mesh_collision_detection` to
    detect intersections between meshes and volumes undergoing affine
    transformations.

### Regularized Boolean Set Operations in 2D package

-   Fixed the validation of orientation of relative simple polygons.

### Point Set Processing

-   `CGAL::mst_orient_normals()` can now be called with a set of
    user-selected seed points that are known to be already oriented. A
    new optional named parameter `point_is_constrained_map` is added
    for this purpose. The original behavior (using one unique and
    automatically selected seed) is kept if this parameter is not
    used.

### Classification

-   Added a new experimental classifier
    `TensorFlow::Neural_network_classifier`.

-   For uniformity, `ETHZ_random_forest_classifier` is renamed
    `ETHZ::Random_forest_classifier` and
    `OpenCV_random_forest_classifier` is renamed
    `OpenCV::Random_forest_classifier`.

-   The training algorithm of `ETHZ::Random_forest_classifier` was
    parallelized.

-   Added a constructor to copy a `ETHZ::Random_forest_classifier`
    using a different data set as input.

-   Added 3 new geometric features, `Height_above`, `Height_below` and
    `Vertical_range`.

### 3D Fast Intersection and Distance Computation

-   The primitives `AABB_face_graph_triangle_primitive` and
    `AABB_halfedge_graph_segment_primitive` now use as `Id` a pair of
    descriptor and graph pointer in the case they are configured to
    deal with a possible different graph per primitive (configuration
    set using a template tag).

### 2D Arrangements

-   Fixed a bug in the surface-sweep framework (`Surface_sweep_2`)
    that ensures that an event is never left without (left or right)
    curves.

-   Fixed a constructor of `Arr_counting_traits.h`. (In particular,
    added missing const of a parameter).

-   Fixed zone computation of a curve in cases where the lexicographic
    smallest end of the curve lies on the parameter space.

-   Implemented missing function object `Compare_x_near_boundary` of
    `Arr_polyline_traits_2`, `Arr_polycurve_traits_2`, and
    `Arr_polycurve_basic_traits_2`.

### 2D and 3D Mesh Generation

-   Added two functions for writing in XML VTK formats:
    - `CGAL::write_vtu()`, that writes a 2D mesh in a `.vtu` file,
    - `CGAL::output_to_vtu()`, that writes a 3D mesh in a `.vtu` file.

### 2D Minkowski Sums

-   Fixed a bug in the function that computed the Minkowski sum using
    the reduced-convolution method. In particular, correctly handled
    the case where one of the summands does not have an outer
    boundary.

### 3D Point Set

-   Added a method `copy_properties()` that allows to copy the
    properties from a point set to another one (without copying the
    content);

-   Added a method `insert(const Point_set&, const Index&)` to copy a
    point along with all its associated properties from another point
    set;

-   `remove()` methods now only invalidate the `end()` iterator
    instead of invalidating all iterators;

-   Added a method `is_removed()` that takes an index as argument;

-   Added a method `cancel_removals()` to restore removed points (if
    no point was inserted since then an garbage was not collected);

-   **Breaking change:** unified API of method `add_normal_map()` with
    `add_property_map()`: it now returns a pair of property map + bool
    (that tells if the property was added) instead of just the
    property map;

-   Added a method `properties_and_types()` in addition to
    `properties()`: this new one returns pairs of `std::string` +
    `std::type_info` in order to also know the type of each property.

### CGAL and the Boost Graph Library (BGL)

-   Added function `write_wrl()` for writing into VRML 2.0 format.
-   Added functions `CGAL::write_vtp()` for writing a triangulated
      face graph in a `.vtp` file (XML VTK format).


Release 4.13
------------

Release date: October 2018

### 3D Periodic Mesh Generation (new package)

-   This package generates 3-dimensional periodic meshes. It computes
    isotropic simplicial meshes for domains described through implicit
    functional boundaries over the flat torus (which can also seen in
    the Euclidean space as a periodic cube). The output is a periodic
    3D mesh of the domain volume and conformal surface meshes for all
    the boundary and subdividing surfaces.  The package is closely
    related to the 3D Mesh Generation package, with similar concepts,
    classes, and API.

### Installation

-   The library `CGAL_Qt5` now contains a fork of the version 2.7.0 of
    `libQGLViewer`.  The corresponding code is in the package
    `GraphicsView`.  The dependency for the external library
    `libQGLViewer` is therefore dropped for all demos.

### General

 -  A new function `CGAL::draw()` is added in the packages Polyhedral
    Surface, Surface Mesh, Linear Cell Complex, 2D Triangulations, and
    3D Triangulations, enabling to draw the corresponding data
    structures.

### 2D and 3D Linear Geometry Kernel

-   An `operator()` that takes a `Ray_3` has been added to the concept
    `ConstructProjectedPoint_3`.

### Convex hull 3

-   Added the function `extreme_points_3()` computing the points on
    the convex hull without underlying connectivity.

-   Added a traits adapter called `Extreme_points_traits_adapter_3`
    that enables the use of the function `extreme_points_3()` on a
    range of keys, each key being associated to 3D point using a
    property map.  This can be used to get the vertices of a mesh that
    are on it convex hull, or the indices of points in a range that
    are on it convex hull.

-   Fix a bug in the computation of the 3D convex hull that was
    leaving extra points within subset of coplanar points that do not
    belong to the minimal convex hull.


### 2D and 3D Triangulations

-   Added a new type of intersection to handle the insertion of
    intersecting constraints in a `Constrained_triangulation_2`.

-   **Breaking change:** The long-deprecated class
    `Triangulation_cell_base_with_circumcenter_3` and its associated
    concept have been removed. Users should use the classes
    `Delaunay_cell_base_with_circumcenter_3` or
    `Regular_cell_base_with_circumcenter_3`, depending on which type
    of triangulation they are using.

-   **Breaking change:** The deprecated functions `mirror_index` and
    `mirror_vertex` of the class `Triangulation_face_base_2` have been
    removed. Users should use the equivalent functions from the class
    `Triangulation_2`.

### 3D Mesh Generation

-   **Breaking change:** The template parameters of the class template
    `Labeled_mesh_domain_3` have been simplified. The three
    constructors of that class template have been replaced by a new
    unique constructor using Boost named parameters. Three new static
    template member functions that act as named constructors have been
    added:
      - `create_gray_image_mesh_domain()`, to create a domain from a 3D
        gray image,
      - `create_labeled_image_mesh_domain()`, to create a domain from a 3D
        labeled image, and
      - `create_implicit_mesh_domain()`, to create a domain from an
        implicit function.

-   The class templates `Implicit_mesh_domain_3`,
    `Gray_image_mesh_domain_3`, and `Labeled_image_mesh_domain_3` are
    now deprecated.

-   **Breaking change:** The headers
    `<CGAL/Mesh_3/Implicit_to_labeled_function_wrapper.h>` and
    `<CGAL/Mesh_3/Labeled_mesh_domain_3.h>`, that were deprecated
    since CGAL 4.5, have been removed.

-   **Breaking change:** the concepts `MeshCellCriteria_3` and
    `MeshFacetCriteria_3` now require the triangulation to be passed
    in their `operator()`.  Models of these concepts that are provided
    by CGAL have been modified accordingly.

-   **Breaking change:** It is no longer possible to use the
    deprecated, pre-CGAL 3.8 specifications in `MeshCellCriteria_3`
    and `MeshFacetCriteria_3` (that is, using `Facet_badness` and
    `Cell_badness` instead of `Is_facet_bad` and `Is_cell_bad`).

-   The concept `MeshFacetCriteria_3` no longer requires the function
    `operator()(Cell_handle c, int i)`.

-   The concept `MeshEdgeCriteria_3` no longer requires the function
    `operator()(const Edge& e)`.

-   The concept `MeshComplexWithFeatures_3InTriangulation_3` no longer
    requires the functions `number_of_edges(Curve_index index)` and
    `number_of_corners(Corner_index index)`.

-   Introduced the concept `MeshTriangulationTraits_3`, which covers
    the needs of the traits class used in `Mesh_3` (and
    `Periodic_3_mesh_3`). The traits class used as template parameter
    of `Mesh_triangulation_3` and `Periodic_3_mesh_triangulation_3`
    must be a model of this concept.

-   Added the function
    `Mesh_domain_with_polyline_features_3::add_corner()`, which allows
    users to add a single corner (that is not incident to any
    polyline) to the mesh complex.

-   **Breaking change**: `CGAL::lloyd_optimize_mesh_3` now depends on
    the _Eigen_ library.

### Polygon Mesh Processing

-   Added a named parameter in stitching functions that allows to
    choose whether the operation should be performed per connected
    component or globally.

-   Added a function, `CGAL::Polygon_mesh_processing::transform()`, to
    apply a transformation to a mesh.

-   Added a named parameter `visitor` in corefinement-related
    functions that makes it possible to pass a visitor to the function
    in order to track the creation of new faces.

-   Added a named parameter `throw_on_self_intersection` in all
    corefinement-related functions, which enables to check for
    self-intersecting faces involved in the intersection before trying
    to corefine the input meshes. This new parameter replaces the
    `bool` parameter in `corefine()`.

-   Added the function `corefine_and_compute_boolean_operations()`,
    which can be used to compute the result of several Boolean
    operations between two volumes at the same time.

-   Added the function `clip()`, which can be used to clip a
    triangulated surface mesh by a plane or a clipping volume.

-   Constrained vertices are now guaranteed to be kept in the mesh
    after calling `isotropic_remeshing()` (and not only the points
    associated to constrained vertices, as it was before).

-   Added a function, `CGAL::Polygon_mesh_processing::extrude_mesh()`,
    to perform an extrusion of an open polygon mesh.

### Estimation of Local Differential Properties of Point-Sampled Surfaces Reference

-   **Breaking change**: `CGAL::Monge_via_jet_fitting` now depends on
    the _Eigen_ library.

### Point Set Processing

-   Added a callback mechanism to the following functions:
    `CGAL::bilateral_smooth_point_set()`,
    `CGAL::compute_average_spacing()`,
    `CGAL::grid_simplify_point_set()`,
    `CGAL::hierarchy_simplify_point_set()`,
    `CGAL::jet_estimate_normals()`, `CGAL::jet_smooth_point_set()`,
    `CGAL::pca_estimate_normals()`, `CGAL::remove_outliers()` and
    `CGAL::wlop_simplify_and_regularize_point_set()`.


### Classification

-   Added data structures to handle classification of Surface Meshes
    and of Clusters.

-   Added public API to compute features in parallel.

-   **Breaking change**: features based on products/divisions of
    eigenvalues are replaced by simple eigenvalue features. Features
    based on statistics on the HSV color channels are replaced by
    simple HSV color channel features.

-   **Breaking change**: the API of
    `CGAL::Classification::Point_set_feature_generator` has been
    simplified.


### Bounding Volumes

-   **Breaking change**: `CGAL::Approximate_min_ellipsoid_d` now
    depends on the _Eigen_ library.

### Interpolation

-   The output of the natural and regular neighbor functions
    (resp. the gradient fitting functions) is no longer restricted to
    a Point/Coordinate pair (resp. Point/Vector pair). Instead, users
    can provide their own functor to format the output as they desire.

-   The interpolation functions can now operate on any combination of
    Type/Coordinate, provided that the values and gradients functors
    can also be evaluated using 'Type'.

    The combination of these two changes allow, for example, to
    operate with Vertex/Coordinate pairs, which enables a more
    efficient access to values and gradients by storing information
    directly in the vertex.

-   The concepts `InterpolationTraits` and `GradientFittingTraits`
    have been updated to reflect the real needs of the code (some
    types and operators were used in the code but did not appear in
    the concepts).

### CGAL and the Boost Graph Library (BGL)

-   Added a helper function, `CGAL::is_valid_polygon_mesh`, that
    checks the validity of a polygon mesh using BGL functions.

-   Improved the function `CGAL::Euler::collapse_edge` such that the
    target vertex of the collapsed edge is now always kept after the
    collapse.

-   The function `copy_face_graph()` now uses named parameters, some
    allowing it to use property maps instead of output iterators.

-   Addition of the following named parameters :
    -   vertex_to_vertex_output_iterator
    -   halfedge_to_halfedge_output_iterator
    -   face_to_face_output_iterator
    -   vertex_to_vertex_map
    -   halfedge_to_halfedge_map
    -   face_to_face_map

### CGAL and Solvers

-   **Breaking change**: `CGAL::Diagonalize_traits` is now deprecated
    and should not be used. The class `CGAL::Eigen_diagonalize_traits`
    (along with the _Eigen_ library) should be used instead.

### CGAL and Boost Property Maps

-   Added a read-write property map to convert on-the-fly geometric
    objects from Cartesian kernels.

### 2D Arrangements

-   Refracted and fixed the `graph_traits` for the dual of an arrangement of the
    following types:
    `Arrangement_on_surface_2`,
    `Arrangement_2`,
    `Arrangement_on_surface_with_history_2`, and
    `Arrangement_with_history_2`.

-   **Breaking change**: The old `<CGAL/graph_traits_Dual_Arrangement_2.h>`
    header file has been replaced by the four header files below; each defines
    the `graph_traits` for dual of the corresponding arrangement type.
    `<CGAL/graph_traits_dual_arrangement_on_surface_2.h>`,
    `<CGAL/graph_traits_dual_arrangement_2.h>`,
    `<CGAL/graph_traits_dual_arrangement_on_surface_with_history_2.h>`, and
    `<CGAL/graph_traits_dual_arrangement_with_history_2.h`.


Release 4.12
------------

Release date: April 2018


### Important Notice

-   The CMake scripts used by CGAL have been changed to use modern patterns
    introduced by CMake 2.8.12 and CMake 3.0: instead of setting CMake
    variables, the script now defines imported targets and uses link
    interfaces.

    That is mostly backward-compatible with existing usages of CGAL CMake
    scripts. The only non-compatible effect is that the `CMAKE_BUILD_TYPE`
    and compilation flags are no longer copied from the `CGAL_DIR` to the
    project using it. Note also that the `CMAKE_BUILD_TYPE` is no longer
    set to `Release` by default. For a developer using the Visual Studio
    IDE or the Xcode IDE, the change should be transparent. Developers using
    makefiles or the Ninja build-system should set the `CMAKE_BUILD_TYPE`
    to `Release` manually, to avoid using CGAL libraries without any
    compile-time optimization.

### Header-only Mode

-   Since CGAL-4.9, it has been possible to use CGAL by configuring it
    using CMake, but without compiling the CGAL libraries. With CGAL-4.12,
    it is now possible to use CGAL header-only, without even configuring
    it. CMake is then used only to configure programs using CGAL.

### Compiler Support

-   The Microsoft Visual C++ 2017 version 15.3 has introduced support for
    C++17, with the compilation flag `/std:c++17`. CGAL 4.12 has an initial
    support for that flag: the code will compile, but a lot of deprecation
    warnings will remain. Note that Boost version 1.67 is the first version
    of Boost supporting `/std:c++17`.

-   The compilation flag `/permissive-` of Visual C++ is now supported.

### 2D Movable Separability of Sets (new package)

-   A new package called "2D Movable Separability of Sets" has been
    introduced. It handles a class of problems that deal with moving
    sets of objects in the plane; the challenge is to avoid collisions
    between the objects while considering different kinds of motions and
    various definitions of separation.

    At this point this package consists of the implementations of
    various predicates and constructions related to castings of
    polygonal objects. In particular, it can be used to determine
    whether a feasible mold for a polygonal object does exist. If a mold
    exists, the package can also be used to compute all possible
    orientations of the feasible molds and the corresponding motions
    needed to remove the casted object from the mold.

### Classification (new package)

-   This package offers an algorithm that classifies a data set into a
    user-defined set of labels (such as ground, vegetation, buildings,
    etc.). A flexible API is provided so that users can classify any
    type of data, compute their own local features on the input data
    set, and define their own labels.

### Kinetic Data Structures (removed package)

-   This package has been removed from CGAL-4.12. Users of the package
    will have to keep using the source code available in CGAL-4.11 or
    earlier.


### 3D Convex Hull

-   **Breaking change**: The header `<CGAL/convex_hull_3.h>` no longer
    includes `<CGAL/Polyhedron_3.h>`, as the convex hull function works
    with any model of the concept `MutableFaceGraph`.

### 2D Arrangements

-   When removing an edge from an arrangement and the user has requested to
    remove the end-vertices in case they become redundant (either isolated or
    approach infinity), defer the removal of the such end-vertices to occur
    after the observer is notified that the edge has been removed. This is
    symmetric (opposite) to the order of notification when an edge is inserted.

    The user can restore old (non-symmetric) behavior by defining the macro:

    `CGAL_NON_SYMETRICAL_OBSERVER_EDGE_REMOVAL_BACKWARD_COMPATIBILITY`

### 2D Periodic Triangulations

-   **Breaking change**: The class
    `Periodic_2_triangulation_hierarchy_vertex_base_2` (and its
    corresponding header) have been removed. Users should directly use
    the class `Triangulation_hierarchy_vertex_base_2`, which is
    identical.
-   **Breaking change**: The functions `circumcenter()`,
    `side_of_oriented_circle()`, and `is_extensible_in_1_sheet_h[12]()`
    are related to Delaunay triangulations and have been moved from
    `Periodic_2_triangulation_2` to
    `Periodic_2_Delaunay_triangulation_2`.

### 2D Alpha Shapes

-   It is now possible to use `CGAL::Periodic_2_triangulation_2` as
    underlying triangulation for `Alpha_shape_2`.

### 3D Surface Mesh Generation

-   Add the function `facets_in_complex_2_to_triangle_mesh()` that
    exports `Surface_mesh_complex_2_in_triangulation_3` facets into
    a `MutableFaceGraph`.

### 3D Mesh Generation

-   Add the function `facets_in_complex_3_to_triangle_mesh()` that
    exports `Mesh_complex_3_in_triangulation_3` facets into a
    `MutableFaceGraph`.
-   **Breaking change:** The concept `MeshDomainWithFeatures_3` has been
    modified, to improve the performance and the reliability of the
    sampling of 1D curves of the domain.
-   Add the ability to ensure that the output mesh surface describes a
    manifold, when the input surface is a manifold. New named parameters
    `manifold()`, `manifold_with_boundary()`, and `non_manifold()` are
    added.

### Optimal Transportation Curve Reconstruction

-   New method `run_under_wasserstein_tolerance()` which allows the
    user to perform curve reconstruction by relying on a threshold on
    the Wasserstein distance. This is useful when the number of edges
    in the expected output reconstruction is not known.

### Polygon Mesh Processing

-   Added two functions for orienting connected components :
    -   `CGAL::Polygon_mesh_processing::orient()`
    -   `CGAL::Polygon_mesh_processing::orient_to_bound_a_volume()`

-   Added a new function for intersection tests between triangle meshes
    and/or polylines or range of polylines, and another one to report
    all the pairs of meshes intersecting from a range of meshes:
    -   `CGAL::Polygon_mesh_processing::do_intersect()`
    -   `CGAL::Polygon_mesh_processing::intersecting_meshes()`

-   Added new functions for feature detection and feature-guided
    segmentation:
    -   `CGAL::Polygon_mesh_processing::detect_sharp_edges()`
    -   `CGAL::Polygon_mesh_processing::detect_vertex_incident_patches()`
    -   `CGAL::Polygon_mesh_processing::sharp_edges_segmentation()`

### Point Set Shape Detection

-   **Breaking change**:
    `CGAL::Shape_detection_3::Efficient_RANSAC_traits` is now called
    `CGAL::Shape_detection_3::Shape_detection_traits`.
-   New algorithm: `CGAL::Region_growing`. This is a deterministic
    alternative to RANSAC for plane detection.
-   **Breaking change**: the API of `CGAL::regularize_planes()` is
    generalized to accept other types of input than the RANSAC output.
-   Add a callback mechanism for both `CGAL::Efficient_RANSAC` and
    `CGAL::Region_growing`.

### Point Set Processing

-   **Breaking change**: the API of `CGAL::structure_point_set()` is
    generalized to accept other types of input than the RANSAC output.
-   **Breaking change**: the API of all functions of Point Set
    Processing is modified to use ranges (instead of iterators) and
    Named Parameters (similarly to the API of Polygon Mesh
    Processing). The old API is kept as deprecated.

### CGAL and the Boost Graph Library (BGL)

-   Add helper function `CGAL::expand_face_selection_for_removal` that
    expands a face selection to avoid creating a non manifold mesh when
    removing the selected faces.

-   Added support for dynamic property maps.

-   Added an interface to the [METIS library], which allows to partition
    any mesh that is a model of `FaceListGraph`.  Wrappers to the
    METIS functions `METIS_PartMeshNodal` and `METIS_PartMeshDual` are
    offered.

    [METIS library]: http://glaros.dtc.umn.edu/gkhome/metis/metis/overview


Release 4.11
------------

Release date: September 2017

### 3D Periodic Regular Triangulations (new feature)

-   Added the class `Periodic_3_regular_triangulation_3`, which provides
    functionality for 3D periodic weighted Delaunay triangulations. The
    construction is fully dynamic: it provides both point insertion and
    vertex removal.

### dD Regular Triangulations (new feature)

-   Added the class `Regular_triangulation`, which provides
    functionality for dD weighted Delaunay triangulations. Note that the
    removal of points is not yet supported.

### 2D and 3D Linear Geometry Kernel (breaking change)

-   **Breaking change**: The dangerous implicit conversions between
    weighted points and points in the concept `Kernel` have been
    disabled. Constructors offering to build a weighted point from a
    point (and reversely) are still requested by the concept `Kernel`
    but must now be marked with the `explicit` specifier.
-   **Breaking change**: The removal of implicit conversions between
    points and weighted points in the concept `Kernel` has incidentally
    created various minor breaking changes in the following packages: 2D
    Alpha Shapes, 2D and 3D Triangulations, and 3D Mesh Generation. See
    the full changelog for details.

### Surface Mesh

-   **Breaking change**:
    `operator >>(std::istream&,       Surface_mesh&)` no longer clears
    the surface mesh.

### Triangulated Surface Mesh Parameterization (breaking change)

-   **Breaking change**: The package has been rewritten and can operate
    on any model of the `MutableFaceGraph` concept. All previous
    parameterization methods are still offered, although with a
    different, simpler API. The documentation has been updated and
    offers a gentle introduction to the new API. Users who wish to use
    the former API must use a version prior to 4.11.
-   **Breaking change**: The adapter to add virtual seams is now the
    class `CGAL::Seam_mesh` in the package *CGAL and the BGL*.
-   **Breaking change**: The package has been restructured and most
    headers have been moved. In a general manner, users should replace
    `<CGAL/XXX.h>` with `<CGAL/Surface_mesh_parameterization/XXX.h>`
-   Add the *As Rigid As Possible Parameterization* method. This
    parameterization allows the user to prioritize angle preservation,
    shape preservation, or a balance of both.
-   Add the *Orbifold Tutte Embedding* method. This parameterization
    method allows to parameterize meshes that are topological spheres.

### 3D Surface Subdivision Methods (breaking changes)

-   The subdivision algorithms now work on any model of a
    `MutableFaceGraph`. A new API to the subdivision methods is offered,
    which uses optional named parameters to pass the number of
    iterations and a vertex property map.
-   **Breaking change**: Removed the headers
    `<CGAL/Subdivision_method_3.h>` and `<CGAL/Subdivision_mask_3.h>`.
    The headers `<CGAL/Subdivision_method_3/subdivision_methods_3.h>`
    and `<CGAL/Subdivision_method_3/subdivision_masks_3.h>` should
    respectively be used instead.
-   Sqrt3 subdivision can now handle input surfaces with a border.

### Scale-Space Surface Reconstruction (breaking change)

-   **Breaking change**: the API was rewritten to separate the smoothing
    and meshing algorithm and making it possible for the user to use
    different ones. The default algorithms used are the same as before
    this API change, but methods are moved to the classes
    `Weighted_PCA_smoother` and `Alpha_shape_mesher`.
-   Alternative smoothing and meshing methods are provided:
    `Jet_smoother` and `Advancing_front_mesher`.

### 2D Alpha Shapes

-   **Breaking change**: Mirrored the concepts of the 2D alpha shape
    package with those of the 3D Alpha Shapes package. Consequently, a
    new concept, `WeightedAlphaShapeTraits_2`, is introduced to provide
    requirements on the traits class for 2D weighted alpha shapes. All
    models of the concept `Kernel` are models of this new concept.
-   The concept `AlphaShapeTraits_2` now provides requirements on the
    traits class for 2D basic alpha shapes, and refines
    `DelaunayTriangulationTraits_2`.

### Interpolation

-   **Breaking change**: The concept `GradientFittingTraits` now
    additionally requests a weighted point type `Weighted_point_d` and a
    functor `Construct_point_d`. The model
    `CGAL::Interpolation_gradient_fitting_traits_2` has been
    appropriately modified to still be a model of the concept
    `GradientFittingTraits`.

### 2D and 3D Triangulations

-   **Breaking change**: Added a new functor requirement,
    `Construct_point_2`, to the concepts `TriangulationTraits_2` and
    `RegularTriangulationTraits_2` and a new functor requirement,
    `Construct_point_3`, to the concepts `TriangulationTraits_3` and
    `RegularTriangulationTraits_3`. All models of the concept `Kernel`
    already provide these functors.
-   **Breaking change**: Introduced the concepts
    `RegularTriangulationVertexBase_2` and
    `RegularTriangulationVertexBase_3`. These concepts describe the
    requirements on classes meant to represent a vertex of a regular
    triangulation. Concepts that previously refined
    `TriangulationVertexBase_2` or `TriangulationVertexBase_3` but
    described in fact a vertex class used in a regular triangulation,
    such as the concept `MeshVertexBase_3` in the 3D mesh generation
    package, now refine the corresponding new regular vertex concept.
-   **Breaking change**: Uniformized the point type across all vertex
    and cell concepts. The triangulation point type name is now always
    `Point`. Note that this does not change the requirements but only
    the name: `Point` is still expected to be equal to
    `Traits::Point_[23]` for basic and Delaunay triangulations or to
    `Traits::Weighted_point_[23]` for regular triangulations.
    Consequently:
    -   The concept `RegularTriangulationVertexBase_2` now requests a
        `Point` type (equal to `Traits::Weighted_point_2`)
    -   The concept `RegularTriangulationCellBase_3` now requests a
        `Point` type instead of a `Weighted_point` type (but still equal
        to `Traits::Weighted_point_3`)
    -   The concept `DelaunayTriangulationCellBase_3` now requests a
        `Point` type instead of a `Point_3` type (but still equal to
        `Traits::Point_3`).
-   Introduced a new concept,
    `RegularTriangulationCellBaseWithWeightedCircumcenter_3`, which
    describes the requirements on a cell of a regular triangulation that
    caches its circumcenter. The existing class
    `Regular_triangulation_cell_base_with_weighted_circumcenter_3` is
    the default model of this concept.
-   Added a new 3D traits class,
    `Robust_weighted_circumcenter_filtered_traits_3` which provides
    robust versions of the kernel functors
    `Construct_weighted_circumcenter_3`, `Compute_squared_radius_3`, and
    `Compute_squared_radius_smallest_orthogonal_sphere_3`. This class
    can be used as traits class in the `Mesh_3` package to
    efficiently yet robustly generate 3D meshes.
-   Add a new type of polyhedral domain with features,
    `Polyhedral_complex_mesh_domain_3`. The domain is defined by a
    collection of triangulated surfaces, forming a complex.

### 3D Periodic Triangulations

-   Added new locate and geometric access functions for 3D periodic
    triangulations.
-   The class `Periodic_3_Delaunay_triangulation_traits_3` now inherits
    `Periodic_3_triangulation_traits_3`.
-   **Breaking change**: Some geometric access functions in
    `Periodic_3_triangulation_3` were renamed. The introduction of
    `Periodic_3_regular_triangulation_3` required to distinguish between
    functions such as `segment()` returning a segment of weightless
    points, or a segment of weighted points. As a general rule, previous
    geometrical access functions will return objects with point type
    that of the triangulation (thus, weighted objects when using
    weighted triangulations) and functions containing `construct` in the
    name will always return weightless geometrical objects.
-   **Breaking change**: The concept `Periodic_3TriangulationTraits_3`
    now requests a domain getter: `get_domain()`.
-   Introduced a new concept,
    `RegularTriangulationCellBaseWithWeightedCircumcenter_3`, which
    describes the requirements on a cell of a regular triangulation that
    caches its circumcenter. The existing class
    `Regular_triangulation_cell_base_with_weighted_circumcenter_3` is
    the default model of this concept.

### 3D Mesh Generation

-   **Breaking change**: The type of the surface center in the concept
    `MeshCellBase_3` has been changed from `Triangulation::Point` to
    `TriangulationTraits::Point_3` to reflect that it is a weightless
    point.
-   **Breaking change**: The function `invalidate_circumcenter()` of the
    concept `MeshCellBase_3` is renamed to
    `invalidate_weighted_circumcenter_cache()` and moved to the new
    concept `RegularTriangulationCellBaseWithWeightedCircumcenter_3`,
    which the concept `MeshCellBase_3` now refines.

### Poisson Surface Reconstruction

-   A new global function
    `CGAL::poisson_surface_reconstruction_delaunay()` is provided in
    addition to the current class-based API in order to make it easier
    to use.

### Point Set Processing

-   New functions to read from and write to LAS/LAZ files (LIDAR
    format), with or without taking additional properties into account.
-   **Breaking change:** The API of the PLY function to read points with
    properties is modified for unification with LAS (see
    `CGAL::read_ply_points_with_properties()`). A new function to write
    PLY with properties is provided
    (`CGAL::write_ply_points_with_properties()`).

### Spatial Searching

-   Add function `Kd_tree::remove(Point)`.

### 3D Fast Intersection and Distance Computation

-   Add a template parameter to `AABB_traits` for a property map that
    associates a bounding box to a primitive

### CGAL and the Boost Graph Library

-   Add a partial specialization for the class
    `CGAL::Linear_cell_complex_for_combinatorial_map` so that it is a
    model of the graph concepts `BidirectionalGraph` and
    `EdgeAndVertexListGraph` and of the concept `MutableFaceGraph`. This
    class can thus now be used in all BGL functions and algorithms.
-   Helper functions to create an icosahedron, a regular prism and a
    pyramid have been added.
-   Add class `CGAL::Face_filtered_graph` that wraps an existing graph
    and hide all simplices that are not in the selected connected
    components.
-   Added the class `CGAL::Seam_mesh`. The `Seam_mesh` is a graph
    adaptor which allows to create virtual borders when marking edges as
    seam edges.
-   Add the functions `read_off()` and `write_off()`.

Release 4.10
------------

Release date: May 2017

### Installation

-   The minimum required version of CMake is now 3.1. All CMake versions
    up to 3.7 are supported.
-   The compilation of some demo may require a C++11 compiler. The CGAL
    library itself still support C++03 compilers.
-   The shell script `cgal_create_cmake_script` now enables C++14 by
    default.
-   A new mechanism to check which packages of CGAL are used have been
    added. It is particularly interesting for commercial users to ensure
    they have a valid commercial license for the packages they used.
    This can also be used to make sure only LGPL header files are used.
-   Because of a bug in the g++ compiler about the C++11 keyword
    `thread_local`, the CGAL\_Core library now always requires
    `Boost.Thread` if the g++ compiler is used.

### Generalized Maps (new package)

-   This package implements Generalized Maps in d dimensions. A
    generalized map is a data structure enabling to represent an
    orientable or non orientable subdivided object by describing all the
    cells of the subdivision (for example in 3D vertices, edges, faces,
    volumes) and all the incidence and adjacency relationships between
    these cells. This data structure is the generalization of the
    combinatorial maps in order to be able to represent non orientable
    objects.

### 3D Point Set (new package)

-   This package provides a flexible data structure `CGAL::Point_set_3`
    that allows the user to easily handle point sets with an arbitrary
    number of attributes (such as normal vectors, colors, labeling,
    etc.).

### Combinatorial Maps and Linear cell complex

-   **Breaking change**: the requirements of the item class used to
    customize a combinatorial map and a linear cell complex changed.
    Instead of defining the type of darts used, you have to define the
    information you want to add in each dart. You can define the
    `CGAL_CMAP_DART_DEPRECATED` macro to keep the old behavior.

### Triangulated Surface Mesh Shortest Paths

-   **Breaking change**: Rename all functions, types, and enums using
    *barycentric coordinate* to *barycentric coordinates*.

### CGAL and the Boost Graph Library (BGL)

-   **Breaking change**: Addition of a free function `reserve()` in the
    concept `MutableFaceGraph`. Models provided by CGAL have been
    updated.

### 2D and 3D Linear Geometry Kernel

-   **Breaking change**: The function `compare_slopes()` was renamed
    `compare_slope`.
-   Added a 2D and 3D weighted point class and predicates and
    constructions.
-   Add functions `l_infinity_distance()` for 2D and 3D.
-   Add a new functor in CGAL Kernel concept to compare the slope of two
    3D segments. All models of the Kernel concept now provide the
    functor `Compare_slope_3`, and the free function `compare_slope()`
    is available.
-   Add an operator in CGAL Kernel concept `Angle_3` to qualify the
    angle between the normal of the triangle given by three points, and
    a vector.

### 3D Convex Hull

-   The convex hull function can also produce a `Surface_mesh`, and
    generally speaking any model of the concept `MutableFaceGraph`
-   The function `convex_hull_3_to_polyhedron_3()` is deprecated and
    `convex_hull_3_to_face_graph.h` should be used instead.
-   The class `Convex_hull_traits_3` now documents a nested type
    `Polygon_mesh` instead of `Polyhedron_3`. The other nested type is
    kept for backward compatibility.
-   Remove the function `CGAL::convex_hull_incremental_3()` deprecated
    since CGAL 4.6.

### 3D Boolean Operations on Nef Polyhedra

-   Add a new constructor from a face graph model

### Linear cell complex

-   Deprecate class `Linear_cell_complex` which is now renamed
    `Linear_cell_complex_for_combinatorial_map_dart`.

### 2D Triangulation data structure

-   Add function `insert_in_hole`.

### 2D Triangulations

-   **Breaking change**: Removed the arbitrary dimensional weighted
    point class. Users must use a version prior to 4.9 if they need this
    class.
-   **Breaking change**:The number type of weighted points in regular
    triangulations is no longer a template parameter but the field type
    of the geometric traits class. Users who need this feature must use
    a version prior to 4.9
-   The class `Regular_triangulation_filtered_traits_2` deprecated since
    CGAL 3.6 has been removed.
-   Deprecate the class `Regular_triangulation_euclidean_traits_2`, as
    the weighted point and the function objects for weighted points are
    part of the concept `Kernel`/
-   The class `Regular_triangulation_2` can take a kernel as template
    argument, that is one no longer has to use
    `Regular_triangulation_euclidea_traits_2`, although this still
    works.

### 3D Triangulations

-   **Breaking change**: The number type of weighted points in regular
    triangulations is no longer a template parameter but the field type
    of the geometric traits class. Users who need this feature must use
    a version prior to 4.9.
-   The class `Regular_triangulation_filtered_traits_3` deprecated since
    CGAL 3.6 has been removed.
-   Deprecate the class `Regular_triangulation_euclidean_traits_3`, as
    the weighted point and the function objects for weighted points are
    part of the concept `Kernel`/
-   The class `Regular_triangulation_3` can take a kernel as template
    argument, that is one no longer has to use
    `Regular_triangulation_euclidean_traits_3`, although this still
    works.
-   Add function `link_to_face_graph()` to copy the set of faces
    incident to a vertex into a model of `FaceGraph`.

### 3D Mesh Generation

-   The constructor
    `CGAL::Polyhedral_mesh_domain_with_features_3(std::string)` is
    deprecated.

### Polygon Mesh Processing

-   Add fast and robust corefinement and Boolean operation functions for
    triangulated surface meshes:
    -   `CGAL::Polygon_mesh_processing::corefine_and_compute_union()`
    -   `CGAL::Polygon_mesh_processing::corefine_and_compute_difference()`
    -   `CGAL::Polygon_mesh_processing::corefine_and_compute_intersection()`
    -   `CGAL::Polygon_mesh_processing::corefine()`
    -   `CGAL::Polygon_mesh_processing::does_bound_a_volume()`
    -   `CGAL::Polygon_mesh_processing::surface_intersection()`
-   Add functions to compute approximated Hausdorff distances between
    two meshes, a mesh and a point set, or a point set and a mesh:
    `sample_triangle_mesh()`, `approximated_Hausdorff_distance()`,
    `approximated_symmetric_Hausdorff_distance()`,
    `max_distance_to_triangle_mesh()`, `max_distance_to_point_set()`.
-   The function `CGAL::Polygon_mesh_processing::bbox_3()` has been
    renamed `CGAL::Polygon_mesh_processing::bbox()`.

### Point Set Processing

-   Function `CGAL::remove_outliers()` has an additional parameter based
    on a distance threshold to make it easier and more intuitive to use.
-   New functions for automatic scale estimations: either a global scale
    or multiple local scales can be estimated for both 2D and 3D point
    sets based on the assumption that they sample a curve in 2D or a
    surface in 3D.

### CGAL and the Boost Graph Library (BGL)

-   Add function `CGAL::convert_nef_polyhedron_to_polygon_mesh()` to
    convert a `Nef_polyhedron_3` to any model of the `MutableFaceGraph`
    concept.
-   Add class `CGAL::Graph_with_descriptor_with_graph` that wraps an
    existing graph and provides a reference to the said graph to all of
    its descriptors.

### Cone Based Spanners

-   Add a parameter to compute half Tao graph and half Theta graph.
-   Add an ipelet for this package.

### Geometric Object Generators

-   Add point random generators
    -   in a 3D triangle mesh model of the concept `FaceListGraph`
        (`CGAL::Random_points_in_triangle_mesh_3`),
    -   on the boundary of a tetrahedral mesh
        (`CGAL::Random_points_in_tetrahedral_mesh_boundary_3`),
    -   in a tetrahedral mesh
        (`CGAL::Random_points_in_tetrahedral_mesh_3`),
    -   in a 2D triangle mesh
        (`CGAL::Random_points_in_triangle_mesh_2`),
    -   in a range of 2D or 3D triangles
        (`CGAL::Random_points_in_triangles_3` and
        `CGAL::Random_points_in_triangles_2`).
    -   on a 3D segment (`CGAL::Random_points_on_segment_3`).

Release 4.9
-----------

Release date: Sept 2016

### Header-only mode

-   CGAL can now be used in headers only mode, i.e. without compiling
    the CGAL libraries and linking with these libraries when compiling
    examples, tests and demos. Note that running CMake on CGAL is still
    required in order to generate some configuration files.

### Cone Based Spanners (new package)

-   This package provides algorithms for constructing two kinds of
    cone-based spanners: Yao graph and Theta graph, given a set of
    vertices on the plane and the directions of cone boundaries.

### 2D Minkowski Sums

-   Introduce a convex decomposition strategy, namely
    `Polygon_nop_decomposition_2`, that merely passed the input polygon
    to the list of output polygons.
-   Introduce overloads of the function `minkowski_sum_2()`, which
    accepts 2 decomposition strategies.
-   Introduce an overloaded function called
    `minkowski_sum_by_decomposition_2(P, Q, decom_no_holes,     decomp_with_holes)`,
    which computes the 2D Minkowski sum using optimal choices of
    decomposition strategies.

### Combinatorial Maps

-   Deprecate global functions (`make_combinatorial_hexahedron()`,
    `make_combinatorial_polygon()`, `make_combinatorial_tetrahedron()`,
    `make_edge()`, `insert_cell_0_in_cell_1()`,
    `insert_cell_0_in_cell_2()`, `insert_cell_1_in_cell_2()`,
    `insert_cell_2_in_cell_3()`, `insert_dangling_cell_1_in_cell_2()`,
    `is_insertable_cell_1_in_cell_2()`,
    `is_insertable_cell_2_in_cell_3()`, `is_removable()`,
    `remove_cell()`) which are now member functions in the
    `CombinatorialMap` concept.
-   It is not longer possible to use the old API switched on by defining
    the macro `CGAL_CMAP_DEPRECATED`. This API was deprecated since CGAL
    4.4.

### Point Set Processing

-   New function `CGAL::read_ply_custom_points()` that allows the user
    to read any additional point attribute from a PLY input point set.
-   `CGAL::structure_point_set()`: new algorithm that takes advantage of
    detected planes to produce a structured point set (with flat
    regions, sharp edges and vertices).

### Point Set Shape Detection

-   New post-processing algorithm: `CGAL::regularize_planes()`. This
    allows the user to favor parallelism, orthogonality, coplanarity
    and/or axial symmetry between detected planes.

### Polygon Mesh Processing

-   Add the function
    `CGAL::Polygon_mesh_processing::is_polygon_soup_a_polygon_mesh()` to
    check whether a polygon soup is a polygon mesh.
-   Add some new features to `CGAL::isotropic_remeshing()`:
    -   It is now possible to select fixed vertices that survive the
        remeshing process, and to keep face attributes such as colors
        valid after remeshing.
    -   The user can choose the number of relaxation steps happening at
        each loop, and to run 1-dimensional relaxation along constrained
        polylines.
-   The functions `CGAL::Polygon_mesh_processing::triangulate_face()`
    and `CGAL::Polygon_mesh_processing::triangulate_faces()` now
    indicate whether some faces have not been triangulated.

### Surface Mesh Deformation

-   Add a new tag `SRE_ARAP` to use the Smoothed Rotation Enhanced
    As-Rigid-As-Possible deformation algorithm.

### 3D Fast Intersection and Distance Computation

-   Add the functions `AABB_tree::first_intersection()` and
    `AABB_tree::first_intersected_primitive()` that compute the
    intersection which is closest to the source of a ray

### CGAL and the Boost Graph Library (BGL)

-   Add a helper function `CGAL::copy_face_graph()` to copy a source
    FaceListGraph into another FaceListGraph of different type.
-   Add a class `CGAL::Dual` that creates the dual view of a `FaceGraph`
    and a creation function `CGAL::dual(primal)`.

#### CGAL and Boost Property Maps

-   It is not longer possible to use the old API of the property maps
    provided by CGAL, switched on by defining the macro
    `CGAL_USE_PROPERTY_MAPS_API_V1`. This API was deprecated since CGAL
    4.3.

Release 4.8
-----------

Release date: April 2016

### General

-   The support for Qt3 is dropped and all demos using it got removed.

### Installation

-   Starting with Visual C++ 2015 we no longer require `Boost.Thread` as
    we use the C++11 keyword `thread_local` and the C+11 class
    `std::mutex` .
-   The same holds for g++ 4.8 or later when the C++11 standard is used.

### Optimal Transportation Curve Reconstruction (new package)

-   This package implements a method to reconstruct and simplify 2D
    point sets. The input is a set of 2D points with mass attributes,
    possibly hampered by noise and outliers. The output is a set of line
    segments and isolated points which approximate the input points.

### 2D Regularized Boolean Set-Operations

-   Improve the performance of operations in some settings.
    **Breaking change**: This improvement requires changes of the face
    and halfedge type of the underlying arrangement Dcel. See the
    concepts `GeneralPolygonSetDcelHalfedge` and
    `GeneralPolygonSetDcelFace` for more details. If you use a different
    simplex types, inheriting your simplices from `CGAL::Gps_face_base`
    and `CGAL::Gps_halfedge_base` is sufficient to accommodate for the
    update.

### 3D Boolean Operations on Nef Polyhedra

-   Add 3 new constructors: from a point range, from a point, and from a
    segment.

### Combinatorial Maps

-   **Breaking change**: Change the type of Boolean marks, old type is
    int, new type is `size_type`. If no more mark is available,
    `get_new_mark` throws an exception, instead of returning `-1`.

### 2D Arrangements

-   Speed up the edge removal in case the incident faces contains many
    holes.
-   Set the format of polylines and polycurves. The format of a general
    polyline or polycurve consists of the sequence of subcurves that
    comprise the original curve. The format of a polyline of linear
    segments consists of the sequence of points that define the original
    curve. (The latter restores the format used before polycurves were
    introduced in 4.7.) Fix the extraction from istream and insertion
    into ostream operators of polylines and polycurves accordingly.
-   Fix the traits class that handles Bezier curves. In particular, fix
    the case where the curve is closed (i.e, the first and last control
    points coincide).

### 3D Mesh Generation

-   Add support of 3D gray level images as input for the tetrahedral
    mesh generation.
-   **Breaking change:** All models of the concept `MeshDomain_3` must
    now provide a member function `bbox()`.

### Advancing Front Surface Reconstruction

-   Optional template functor `Filter` is replaced by another optional
    template functor `Priority`. This allows to change the way facets
    are prioritized by the algorithm instead of having a simple option
    to reject some facets.
    **Breaking change**: Programs using the old `Filter` API will not
    compile anymore as it must be replaced with the `Priority` API as
    described in the manual. Codes using the default behavior are not
    impacted.

### Polygon Mesh Processing

-   Add a new triangle-based isotropic remeshing algorithm for
    triangulated surface meshes,
    `CGAL::Polygon_mesh_processing::isotropic_remeshing()` and a helper
    function for isotropic remeshing :
    `CGAL::Polygon_mesh_processing::split_long_edges()`
-   Add the function `CGAL::Polygon_mesh_processing::border_halfedges()`
    to collect the border of a given face range
-   Add the function
    `CGAL::Polygon_mesh_processing::remove_isolated_vertices()` to be
    used on any polygon mesh
-   Add the function `CGAL::Polygon_mesh_processing::triangulate_face()`
    to triangulate a single face of a polygon mesh
-   Add an overload for
    `CGAL::Polygon_mesh_processing::triangulate_faces()` to triangulate
    a range of faces of a polygon mesh
-   Add function `keep_large_connected_components()`
-   Add measuring functions for polygon meshes, to compute length, area,
    and volume of simplices or group of simplices of a polygon mesh.
-   Add function `bbox_3()` to compute the bounding box of a polygon
    mesh.

### Point Set Processing

-   **Breaking change:** new template parameter `Concurrency_tag` for
    the functions `compute_average_spacing()`,
    `edge_aware_upsample_point_set()`, `jet_estimate_normals()`,
    `jet_smooth_point_set()`, and `pca_estimate_normals()`. To update
    your code simply add as first template parameter
    `CGAL::Sequential_tag` or `CGAL::Parallel_tag` when calling one of
    these functions.
-   `CGAL::Parallel_tag` can no longer be used in Point Set Processing
    algorithms if TBB is not available.
-   Add a new simplification algorithm based on hierarchical clustering:
    `CGAL::hierarchy_simplify_point_set()`. It allows either to
    uniformly simplify the point set or to automatically adapt the local
    density of points to the local variation of the input computed by
    principal component analysis.
-   New IO functions for PLY format (Polygon File Format):
    `CGAL::read_ply_points()`, `CGAL::read_ply_points_and_normals()`,
    `CGAL::write_ply_points()` and
    `CGAL::write_ply_points_and_normals()`.

### Surface Mesh Parameterization

-   `LSCM_parameterizer_3` now uses by default Eigen instead of OpenNL
    as a model of `SparseLinearAlgebraTraits_d`.

### Spatial Searching

-   Add function to find any point in a range query, that is neither all
    points, nor the closest one.

### Principal Component Analysis

-   Add a template parameter `DiagonalizeTraits` for functions
    `CGAL::linear_least_squares_fitting_2()` and
    `CGAL::linear_least_squares_fitting_3()`. This allows to either
    choose the legacy internal diagonalization code from CGAL or the
    Eigen implementation (or any class that is a model of
    `DiagonalizeTraits`). Variants of the function that automatically
    deduce the kernel also automatically select the diagonalizer, so the
    API is mostly preserved.

### CGAL and Solvers

-   This package now includes all CGAL concepts for solvers with models
    using the third party Eigen library.

### CGAL and the Boost Graph Library (BGL)

-   Add function `CGAL::split_graph_into_polylines()` that allows to
    extract from a soup of segments given as a graph, polylines with
    nodes of degree at most 2. In addition a functor can be passed to
    the function to specify additional polyline endpoints.
-   New functions to manipulate selection of faces, edges and vertices
    in a halfedge graph are added: `CGAL::expand_face_selection()`,
    `CGAL::reduce_face_selection()`, `CGAL::expand_edge_selection()`,
    `CGAL::reduce_edge_selection()` `CGAL::expand_vertex_selection()`,
    `CGAL::reduce_vertex_selection()` and
    `CGAL::select_incident_faces()`.
-   Add a helper function `CGAL::clear` which clears a MutableFaceGraph
    efficiently and generically.

Release 4.7
-----------

Release date: October 2015

### Installation

-   The minimum required version of CMake is now 2.8.11. CMake versions
    3.1, 3.2, and 3.3 are supported.
-   All Qt4 demos have been updated and now require Qt5 to be compiled.
    Qt5 version 5.3 or higher is required. The support for Qt4 is
    dropped. To compile libCGAL\_Qt5 and demos, you must set the cmake
    or environment variable `Qt5_DIR` to point to the path to the
    directory containing the file `Qt5Config.cmake` created by your Qt5
    installation. If you are using the open source edition it should be
    `/path-to/qt-everywhere-opensource-src-<version>/qtbase/lib/cmake/Qt5`.
-   The code of the 3D demos now uses modern OpenGL, with shaders,
    instead of the fixed pipeline API of OpenGL-1.
-   The Microsoft Windows Visual C++ compiler 2015 (VC14) is now
    supported. However, since this compiler is not officially supported
    by Intel TBB 4.4 and Qt 5.5 (the latest versions available at the
    time of this release), the parallelism features of CGAL and Qt5
    demos will not work.

### L Infinity Segment Delaunay Graphs (new package)

-   The package provides the geometric traits for constructing the
    segment Delaunay graph in the max-norm (L Infinity). The traits also
    contain methods to draw the edges of the dual of the segment
    Delaunay graph in the max-norm i.e., the segment Voronoi diagram in
    the max-norm. The algorithm and traits rely on the segment Delaunay
    graph algorithm and traits under the Euclidean distance. The segment
    Voronoi diagram in the max-norm has applications in VLSI CAD.

### Advancing Front Surface Reconstruction (new package)

-   This package provides a greedy algorithm for surface reconstruction
    from an unorganized point set. Starting from a seed facet, a
    piecewise linear surface is grown by adding Delaunay triangles one
    by one. The most plausible triangles are added first, in a way that
    avoids the appearance of topological singularities.

### Triangulated Surface Mesh Shortest Paths (new package)

-   The package provides methods for computing shortest path on
    triangulated surface meshes. Given a set of source points on the
    surface, this package provides a data structure that can efficiently
    provides the shortest path from any point on the surface to the
    sources points. There is no restriction on the genus or the number
    of connected components of the mesh.

### Triangulated Surface Mesh Skeletonization (new package)

-   This package provides a (1D) curve skeleton extraction algorithm for
    a triangulated polygonal mesh without borders based on the mean
    curvature flow. The particularity of this skeleton is that it
    captures the topology of the input. For each skeleton vertex one can
    obtain its location and its corresponding vertices from the input
    mesh. The code is generic and works with any model of the
    \`FaceListGraph\` concept.

### 3D Point-Set Shape Detection (new package)

-   This package implements the efficient RANSAC method for shape
    detection, contributed by Schnabel et al. From an unstructured point
    set with unoriented normals, the algorithm detects a set of shapes.
    Five types of primitive shapes are provided by this package: plane,
    sphere, cylinder, cone and torus. Detecting other types of shapes is
    possible by implementing a class derived from a base shape.

### 2D Visibility (new package)

-   This package provides several variants to compute the visibility
    area of a point within polygonal regions in two dimensions.

### Polygon Mesh Processing (new package)

-   This package implements a collection of methods and classes for
    polygon mesh processing, ranging from basic operations on simplices,
    to complex geometry processing algorithms. The implementation of
    this package mainly follows algorithms and references given in
    Botsch et al.'s book on polygon mesh processing.

### General

-   Support for unordered sets and maps of the stdlib and of boost for
    handle and index classes.

### Approximation of Ridges and Umbilics on Triangulated Surface Meshes

-   This package now supports any model of the concept `FaceGraph`.
-   **Breaking change:** The package no longer supports models of
    `TriangulatedSurfaceMesh` which are not at the same time models of
    the concept `FaceGraph`.

### dD Geometry Kernel

-   Epick\_d gains 3 new functors: `Construct_circumcenter_d`,
    `Compute_squared_radius_d`, `Side_of_bounded_sphere_d`. Those are
    essential for the computation of alpha-shapes.

### 2D Arrangements

-   Introduced a new traits class, called
    `Arr_polycurve_traits_2<SubcurveTraits>`, which handles general
    piece-wise (polycurve) curves. The pieces do not necessarily have to
    be linear.
-   Introduced two new concepts called `ArrangementApproximateTraits_2`
    and `ArrangementConstructXMonotoneCurveTraits_2`.
    -   The existing `ArrangementLandmarkTraits_2` concept, which has
        two requirements, now refines the two respective concepts above.
    -   The template parameter of the existing
        `Arr_polyline_traits_2<SegmentTraits>` template must be
        substituted with a traits class that is a model of the
        `ArrangementConstructXMonotoneTraits_2` concept among the other
        when `Arr_polyline_traits_2` is instantiated.

### 2D Minkowski Sums

-   Added support for polygons with holes and optimized the construction
    of Minkowski sums.
    -   Introduced an implementation of the "reduced convolution"
        method, a variant of the method described in "2D Minkowski Sum
        of Polygons Using Reduced Convolution" by Behar and Lien. The
        new method supports polygons with holes and in many cases out
        performs the implementation of the existing (full) convolution
        method.
    -   Introduced two new classes that decompose polygons into convex
        pieces (models of the `PolygonConvexDecomposition_2` concept)
        based on vertical decomposition and constrained Delaunay
        triangulation, respectively. These new models also support the
        convex decomposition of polygons with holes.

### 3D Periodic Triangulations

-   Rename `Periodic_3_triangulation_traits_3` to
    `Periodic_3_Delaunay_triangulation_traits_3`.
-   Rename the concept `Periodic_3TriangulationTraits_3` to
    `Periodic_3DelaunayTriangulationTraits_3`.
-   Create `Periodic_3_triangulation_traits_3` and the concept
    `Periodic_3TriangulationTraits_3`.

### 2D Conforming Triangulations and Meshes

-   Add an optimization method `CGAL::lloyd_optimize_mesh_2()` that
    implements the Lloyd (or Centroidal Voronoi Tessellation)
    optimization algorithm in a Constrained Delaunay Triangulation. For
    optimization, the triangulation data structure on which the mesher
    relies needs its `VertexBase` template parameter to be a model of
    the new concept `DelaunayMeshVertexBase_2`.

### Point Set Processing and Surface Reconstruction from Point Sets

-   Add the function `CGAL::compute_vcm()` for computing the Voronoi
    Covariance Measure (VCM) of a point set. The output of this function
    can be used with the function `CGAL::vcm_is_on_feature_edge()` to
    determine whether a point is on or close to a feature edge. The
    former function is also internally used by
    `CGAL::vcm_estimate_normals()` to estimate the normals of a point
    set and it is particularly suited to point sets with noise.

### Spatial Sorting

-   Add the possibility to sort points on a sphere along a space-filling
    curve using the functions `CGAL::hilbert_sort_on_sphere` and
    `CGAL::spatial_sort_on_sphere`.

### Geometric Object Generators

-   Add new random generator of points in a 2D and 3D triangle and in a
    tetrahedron (`CGAL::Random_points_in_triangle_2`,
    `CGAL::Random_points_in_triangle_3`,
    `CGAL::Random_points_in_tetrahedron_3`).

Release 4.6.2
-------------

Release date: August 2015

This release only fixes bugs. See the list of fixed bugs on Github:

<https://github.com/CGAL/cgal/issues?q=milestone%3A4.6.2>

Release 4.6.1
-------------

Release date: June 2015

This release only fixes bugs. See the list of fixed bugs on Github:

<https://github.com/CGAL/cgal/issues?q=milestone%3A4.6.1+-label%3Ainvalid>

Release 4.6
-----------

Release date: April 2015

### Installation

-   The required version of Boost is now 1.48 or higher.

### 2D Polyline Simplification (new package)

-   This package enables to simplify polylines with the guarantee that
    the topology of the polylines does not change. This can be done for
    a single polyline as well as for a set of polyline constraints in a
    constrained triangulation. The simplification can be controlled with
    cost and stop functions.

### 2D Generalized Barycentric Coordinates (new package)

-   This package offers an efficient and robust implementation of
    two-dimensional closed-form generalized barycentric coordinates
    defined for simple two-dimensional polygons.

### Scale-Space Surface Reconstruction (new package)

-   This new package provides a class gathering a dedicated smoothing
    algorithm and some convenience functions to help the creation of a
    surface out of a point set using the 3D Alpha Shapes package. The
    particularity of this reconstruction pipeline is that the input
    point are in the output and no new points are created. Note that in
    the current version, the output is a triangle soup that is not
    necessarily a valid (manifold) polyhedral surface.

### Surface Mesh (new package)

-   The surface mesh class provided by this package is an implementation
    of the halfedge data structure allowing to represent polyhedral
    surfaces. It is an alternative to the packages `CGAL::Polyhedron_3`
    and `CGAL::HalfedgeDS`.

### dD Triangulation (new package)

-   This new package provides classes for manipulating triangulations in
    Euclidean spaces whose dimension can be specified at compile-time or
    at run-time. It also provides a class that represents Delaunay
    triangulations.

### dD Convex Hulls and Delaunay Triangulations

-   This package is deprecated and the new package Triangulation should
    be used instead.

### dD Geometry Kernel

-   It has been reported that the recently introduced `Epick_d` kernel
    may not work with Intel C++ Compiler prior to version 15.
    Documentation has been updated.

### 3D Convex Hulls

-   Add functions `halfspace_intersection_3` and
    `halfspace_intersection_with_constructions_3` to compute the
    intersection of halfspaces defining a closed polyhedron.
-   Fix a bug introduced in CGAL 4.5 that can appear while computing the
    convex hull of coplanar points.
-   Fix a robustness issue in `Convex_hull_traits_3`. This traits is
    used by default with the kernel
    `Exact_predicates_inexact_constructions_kernel`.
-   The function `CGAL::convex_hull_incremental_3` is deprecated and the
    function `convex_hull_3` should be used instead.

### Combinatorial Maps and Linear Cell Complex

-   Added `correct_invalid_attributes`,
    `set_automatic_attributes_management` and
    `are_attributes_automatically_managed` methods in `CombinatorialMap`
    concept. This allows high level operations to not update non void
    attributes during massive calls of these operations, but only after
    the end of their executions.

### 2D Triangulations

-   The class `Constrained_triangulation_plus_2` now can handle
    polylines as constraints.
-   As a consequence a `Constraint_id` has been introduced which
    replaces `pair<Vertex_handle,Vertex_handle>` as identifier of a
    constraint.

### 3D Mesh Generation

-   Add member functions `output_boundary_to_off` and
    `output_facets_in_complex_to_off` in the class
    `CGAL::Mesh_complex_3_in_triangulation_3` to export the boundary of
    a domain or a subdomain.

### 3D Fast Intersection and Distance Computation

-   Add new constructors to `AABB_halfedge_graph_segment_primitive` and
    `AABB_face_graph_triangle_primitive` in order to be able to build
    primitives one by one.

### Spatial Searching

-   Fixed a bug in `CGAL::Splitters.h` sliding midpoint rule, where
    degenerated point sets (e.g.,points on segment) caused the kd-tree
    to get linear.
-   Improved performance of `Orthogonal_k_neighbor_search`. Note that VC
    2013 does not compile `boost::container::deque` of Boost 1\_55 and
    does hence have a workaround which does not have the improvement.
-   **Breaking change:** The concept `OrthogonalDistance` has new
    function overloads for `min_distance_to_rectangle` and
    `max_distance_to_rectangle` with an additional reference parameter
    `std::vector`.
-   **Breaking change:** The order of the points in the iterator range
    `[tree.begin(),tree.end()]` is not the order of insertion of the
    points into the tree. This was not guaranteed before but might have
    been observed and exploited by users.
-   Derived `kd_tree_leaf_node` and `kd_tree_internal_node` from
    `kd_tree_node` to save memory.

### Geometric Object Generators

-   Add a new function `random_convex_hull_in_disc_2` that efficiently
    generates a random polygon as the convex hull of uniform random
    points chosen in a disc.

Release 4.5.2
-------------

Release date: February 2015

### General

-   Fix a bug that prevented the compilation with recent versions of
    Boost (&gt;=1.56) when explicit conversions operators (from C++11)
    are supported. That prevented the compilation with Microsoft Visual
    Studio 2013.

### 3D Convex Hulls

-   Fix a non-robust predicate bug that was showing up when input points
    where lexicographically sorted.

### 3D Mesh Generation

-   Fix a bug in the sliver perturbation optimization method. It could
    create some holes on the surface of the mesh.

Release 4.5.1
-------------

Release date: December 2014

### 3D Mesh Generation

-   Fix a bug in the sliver exudation preservation of boundaries.

Release 4.5
-----------

Release date: October 2014

### Installation

-   Changes in the set of supported platforms:
    -   The Microsoft Windows Visual C++ compiler 2008 (VC9) is no
        longer supported since CGAL-4.5.
-   Since CGAL version 4.0, Eigen was the recommended third-party
    library to use with *Planar Parameterization of Triangulated Surface
    Meshes*, *Surface Reconstruction from Point Sets*, *Approximation of
    Ridges and Umbilics on Triangulated Surface Meshes*, and *Estimation
    of Local Differential Properties of Point-Sampled Surfaces*
    packages. From CGAL version 4.5, Taucs, Blas and Lapack are no
    longer supported.
-   CGAL is now compatible with the new CMake version 3.0.

### Triangulated Surface Mesh Deformation (new package)

-   This package allows to deform a triangulated surface mesh under
    positional constraints of some of its vertices without requiring any
    additional structure other than the surface mesh itself. The methods
    provided implements an as-rigid-as-possible deformation. Note that
    the main class name has changed between the 4.5-beta1 and the 4.5
    releases to better match the CGAL naming conventions (from
    `CGAL::Deform_mesh` to `CGAL::Surface_mesh_deformation`).

### CGAL and the Boost Graph Library (major changes)

-   Cleanup of the `HalfedgeGraph` concept. In particular:
    -   Introduction of the notion of `halfedge_descriptor` in the
        specialization of the class `boost::graph_traits`.
    -   Deprecation of `halfedge_graph_traits`.
    -   A model of `HalfedgeGraph` is considered as an undirected graph.
        Thus any call to `edges()` should be replaced by `halfedges()`
        and `num_edges()` now returns the number of (undirected) edges.
    -   **Breaking change:** `is_border_edge` and `is_border_halfedge`
        properties are removed. The free functions `is_border()` and
        `is_border_edge()` should be used instead.
    -   Renaming of `HalfedgeGraph` specific free functions.
-   Introduction of the `FaceGraph` concept.
-   Adaptation of the package *Triangulated Surface Mesh Simplification*
    and of the class `AABB_halfedge_graph_segment_primitive` from the
    package *3D Fast Intersection and Distance Computation* to the API
    change.
-   Update of the package *Triangulated Surface Mesh Segmentation* and
    of the class `AABB_face_graph_triangle_primitive` from the package
    *3D Fast Intersection and Distance Computation* to accept model of
    the newly introduced concepts.
-   Offer *Euler* operations as free functions for models of the graph
    concepts provided by CGAL.
-   Specialization of `boost::graph_traits` for
    `OpenMesh::PolyMesh_ArrayKernelT` as proof of concept. A
    `OpenMesh::PolyMesh_ArrayKernelT` becomes a model of the
    aforementioned concepts when including
    `CGAL/boost/graph/graph_traits_PolyMesh_ArrayKernelT.h`.

### dD Geometry Kernel

-   A new model `Epick_d` of the `Kernel_d` concept is introduced. It
    provides better performance through arithmetic filtering and
    specializations for fixed dimensions. It may not work with compilers
    as old as gcc-4.2, but was tested with gcc-4.4.

### 3D Convex Hulls

-   Clean up the documentation of the concepts

### 2D Arrangements

-   Fixed a bug in removing an unbounded curve (e.g., a ray) from an
    arrangement induced by unbounded curves.

### 2D Snap Rounding

-   Replaced use of private `kd_tree` with CGAL's official `Kd_tree`
    from `Spatial_searching` package; results in a small performance
    gain. Removed the private `kd_tree` package.

### 3D Triangulations

-   Add an experimental parallel version of the Delaunay triangulation
    and the regular triangulation algorithms, which allows parallel
    insertion and removal of point ranges.
-   Add caching of circumcenters to `Regular_triangulation_cell_base_3`.
    The cache value is computed when `cell->circumcenter()` or
    `rt.dual(cell)` functions are called.

### 3D Periodic Triangulations

-   Add a method to locate point with inexact predicates.

### 3D Mesh Generation

-   Add a new constructor for the class `Labeled_mesh_domain_3` which
    takes an `Iso_cuboid_3`.
-   Add a new labeling function wrapper for meshing multi-domain.
-   The meshing functionality in the Qt demos in `demo/Polyhedron/` and
    `demo/Mesh_3/` can now use the handling of 1d-features, that exists
    in CGAL since version 3.8.
-   Add an experimental parallel version of the 3D mesh refinement and
    mesh optimization methods.

### Point Set Processing and Surface Reconstruction from Point Sets

-   The former demo has been removed and is fully merge in the
    Polyhedron demo.

### Point Set Processing

-   Workaround a bug in dijsktra shortest path of boost 1.54 by shipping
    and using the boost header from the 1.55 release. This header will
    be used only if you are using the version 1.54 of boost.

### Triangulated Surface Mesh Simplification

-   **Breaking change:** Due to the cleanup of the concepts of the
    package *CGAL and the Boost Graph Library*, the named parameter
    `edge_is_border_map` has been removed, and the named parameter
    `edge_is_constrained_map` now expects a property map with an edge
    descriptor as key type (vs. halfedge descriptor before).
-   Add some optimization in the code making the implementation faster
    (depending on the cost and the placement chosen). However, for an
    edge which collapse is not topologically valid, the vector of
    vertices of the link provided by its profile might contains
    duplicates, thus also breaking the orientation guarantee in the
    vector. This must not be a problem for users as the edge is not
    collapsible anyway but if it is a absolute requirement for user
    defined cost/placement, defining the macro
    `CGAL_SMS_EDGE_PROFILE_ALWAYS_NEED_UNIQUE_VERTEX_IN_LINK` will
    restore the former behavior.

### dD Spatial Searching

-   Added methods `reserve(size_t size)` and `size_t       capacity()`
    to class `Kd_tree` to allocate memory to store `size` points and to
    report that number (STL compliance).

### STL Extensions for CGAL

-   Add `Compact_container::operator[]`, allowing a direct access to the
    ith element of a compact container.
-   Add `Concurrent_compact_container`, a compact container which allows
    concurrent insertion and removal.

Release 4.4
-----------

Release date: April 2014

### Installation

-   Additional supported platforms:
    -   The Apple Clang compiler version 5.0 is now supported on
        OS X Mavericks.
    -   The Microsoft Windows Visual C++ compiler 2013 (VC12) is now
        supported.

### Triangulated Surface Mesh Segmentation (new package)

-   This package implements the segmentation of triangulated surface
    meshes based on the Shape Diameter Function (SDF). In addition, it
    also provides functions to generate segmentations based on a user
    defined alternative to the SDF.

### Number Types

-   A new class `CGAL::Mpzf` is introduced on some platforms for exact
    ring operations. It is used to improve the speed of the evaluation
    of predicates in degenerate situations.

### 2D and 3D Geometry Kernel

-   Fix a bug introduced in CGAL 4.3 when computing the intersection of
    two 3D triangles.

### 2D Polygon Partitioning

-   Bug fix to make the partition algorithms working with a Lazy kernel
    such as `Exact_predicates_exact_constructions_kernel`.

### 2D Regularized Boolean Set-Operations

-   Fix two memory leaks in `CGAL::General_polygon_set_2`.

### Combinatorial Maps and Linear Cell Complex

-   `null_dart_handle` is no longer a static data member in the
    `CombinatorialMap` concept. This implies to move the following
    methods of `Dart` concept into `CombinatorialMap` concept:
    `is_free`, `highest_nonfree_dimension`, `opposite` and
    `other_extremity`. We also transform the static methods
    `vertex_attribute` and `point` of `Linear_cell_complex` class into
    non static methods. You can define the CGAL\_CMAP\_DEPRECATED macro
    to keep the old behavior.

### 2D Arrangements

-   Revise the API of **polylines**. In particular, *construction* is
    now done using functors and *iteration* is possible only on the
    segments of a polyline.
-   Fix a bug in the *Landmark* point-location strategy.

### 2D Snap Rounding

-   Fix a memory leak

### 2D Triangulations

-   Add different overloads of the function `insert_constraints` that
    inserts a range of points and segments, or a range of segments.
    These functions uses the spatial sorting in order to speed up the
    time needed for the insertion.

### 3D Alpha Shapes

-   Add member functions in `CGAL::Alpha_shape_3` to give access to the
    alpha status of edges and facets (`get_alpha_status())`.
-   Add another filtration method (`filtration_with_alpha_values()`)
    that reports the alpha value at which each face appears in the
    filtration.

### 3D Mesh Generation

-   Fix the access to functions `number_of_facets` and `number_of_cells`
    in `Mesh_complex_3_in_triangulation_3`.
-   Change the internal API of the sliver perturber, to make possible
    for developers to optimize another criterion than the (default)
    minimal dihedral angle. Developers can also define a new
    perturbation vector (for angles we had gradient of squared
    circumradius, gradient of volume, gradient of minimal dihedral
    angle, and random) which is better suitable to optimize their
    criterion.
-   Improve the use of cache values in `Mesh_cell_base_3` to (re)compute
    circumcenters and sliver criterion values only when needed.

### Triangulated Surface Mesh Simplification

-   Fix a bug in the way edges can be marked as non-removable by adding
    a named-parameter `edge_is_constrained_map` to the function
    `edge_collapse`

### dD Spatial Searching

-   Fix a documentation bug: The property map passed as template
    parameter to the classes `Search_traits_adapter` and
    `Distance_adapter` must be a lvalue property map. To avoid incorrect
    usage, a static assertion has been added in the CGAL code to prevent
    the user from instantiating these classes with an incorrect property
    map type.

### CGAL ipelets

-   Better description of the demo ipelets in the user manual
-   New ipelet for pencils of circles
-   New ipelet for hyperbolic geometry in Poincaré model
-   The generator ipelet now generates point in a selected zone
-   Hilbert sort ipelet implements two policies

Release 4.3
-----------

Release date: October 2013

### The CGAL Manual

-   The documentation of CGAL is now generated with Doxygen.

### 2D Periodic Triangulations (new package)

-   This package allows to build and handle triangulations of point sets
    in the two dimensional flat torus. Triangulations are built
    incrementally and can be modified by insertion or removal of
    vertices. They offer point location facilities. The package provides
    Delaunay triangulations and offers nearest neighbor queries and
    primitives to build the dual Voronoi diagrams.

### API Changes

#### 2D and 3D Geometry Kernel

-   The intersection functions and functors used to return a
    `CGAL::Object` in order to deal with the different possible return
    types. However, depending on the arguments it is possible to reduce
    the possible return types to a small set. For this reason and to
    take advantage of the type safety, we decided to use
    `boost::variant` instead of `CGAL::Object`. The `result_of` protocol
    is now even more useful to determine the return type of the
    intersection functions and functors. The change should be relatively
    transparent to the user thanks to the implicit constructor added to
    `CGAL::Object`. However, it is recommended to upgrade your code. The
    previous behavior can be restored by defining the macro
    `CGAL_INTERSECTION_VERSION` to 1.

#### 2D Arrangements

-   The type of the result of point location queries changed to
    `boost::variant` (from `CGAL::Object`). For convenience, the
    previous behavior can be restored by defining the macro
    `CGAL_ARR_POINT_LOCATION_VERSION` to 1.
-   Introduced an optimization for operations on large and dense
    arrangements.

#### 3D Fast Intersection and Distance Computation

-   Following the intersection API change, `Object_and_primitive_id` has
    been replaced by a template class
    `Intersection_and_primitive_id<Query>` to determine the type
    depending on the query object type.

#### CGAL and Boost Property Maps

-   The `key_type` of the property maps provided by CGAL used to be an
    iterator. In order to be more easily reused, the `key_type` has
    been changed to be the `value_type` of the iterator. The packages
    that have been updated to match these changes are **Point Set
    Processing** and **Surface Reconstruction from Point Sets**.
    However, for most users this change should be transparent if the
    default property maps were used. For convenience, the former
    behavior can be enabled by defining the macro
    `CGAL_USE_PROPERTY_MAPS_API_V1`.

### Algebraic Foundations

-   For convenience, add an overload of `make_rational()` taking a pair
    of numbers.

### 2D and 3D Geometry Kernel

-   A `Iso_rectangle_2` can now be constructed from a `Bbox_2` and an
    `Iso_cuboid_3` from a `Bbox_3`.
-   The implementation of `CGAL::Object` has been updated and now uses
    `boost::shared_ptr` and `boost::any`. This implementation is faster.
-   Add to `Bbox_2` and `Bbox_3` a `+=` operator as well as free
    functions to get the bounding box of a range of geometric objects.

### Combinatorial Maps

-   Two bug fixes: do not use the 2 least significant bits for cell
    attribute without dart support; share the mark when copying a
    CMap\_cell\_iterator.
-   Add a constructor taking a given combinatorial map as argument,
    possibly with different dimension and/or different attributes. This
    allows to transform a combinatorial map.
-   Add operator= and swap method.
-   Add dynamic onmerge/onsplit functions that can be associated
    dynamically to i-attributes and which are automatically called when
    i-cells are split/merged.
-   Add a function allowing to reverse the orientation of a
    combinatorial map, and another one to reverse one connected
    component of a combinatorial map.

### 3D Boolean Operations on Nef Polyhedra

-   Bug-fix in IO when using `Lazy_exact_nt` as number type or
    `Exact_predicates_exact_constructions_kernel` as kernel.

### 2D Triangulations

-   Extend the concept `TriangulationDataStructure_2` to require a more
    general `copy_tds` function that allows a copy between TDS of
    different types. The CGAL model has been updated.
-   Add a way to efficiently insert a range of points with information
    into the 2D constrained Delaunay triangulations.

### 3D Triangulations

-   Extend the concept `TriangulationDataStructure_3` to require a more
    general `copy_tds` function that allows a copy between TDS of
    different types. The CGAL model has been updated.
-   Add an advanced function to set the infinite vertex of the
    triangulation for low level operations
-   Fix a bug in the function inserting a range of points with info when
    the `Fast_location` tag is used

### 2D Segment Delaunay Graph

-   Add functions `insert_points` and `insert_segments` to insert a
    range of points and segments. These functions uses the spatial
    sorting in order to speed up the time needed for the insertion. The
    function
    `insert(Input_iterator first, Input_iterator beyond,       Tag_true)`
    has been updated to dispatch the input when possible to these
    functions.

### 2D Apollonius Graphs

-   Modified insertion algorithm so that the code can handle
    pseudo-circles as well.
-   Updated implementation of the vertex conflict predicate by a faster
    version.

### 3D Mesh Generation

-   Speed-up `Mesh_3` and in particular the global optimizers (Lloyd and
    ODT) by introducing a parameter `do_freeze` to prevent from moving
    vertices which would move of very small displacements.
-   Introduce new data structures and options for speed-up and
    compacity. Note that `Compact_mesh_cell_base_3` and
    `Mesh_vertex_base_3` are now our favored implementations of the
    concepts MeshCellBase\_3 and MeshVertexBase\_3.
-   Introduce a new constructor for `Polyhedral_mesh_domain_3` that
    takes a bounding polyhedron to be meshed along with a polyhedral
    surface entirely included in it. This allows the user to mesh a
    polyhedral domain with internal surface(s) which can be
    non-watertight and even non-manifold.
-   Several documentation bug fixes.
-   Provide the ability to plug in custom cell\_base/vertex\_base
    classes into the Mesh\_triangulation\_3 class.

### Triangulated Surface Mesh Simplification

-   Fix a segmentation fault that was happening when some edges of
    length 0 were in the input mesh.

### 3D Fast Intersection and Distance Computation

-   Following the intersection API change, `Object_and_primitive_id` has
    been replaced by a template class
    `Intersection_and_primitive_id<Query>` to determine the type
    depending on the query object type.
-   Introduce the class `AABB_halfedge_graph_segment_primitive`, which
    replaces the class `AABB_polyhedron_segment_primitive` (which is now
    deprecated). The new class is more general and can be used with any
    model of `HalfedgeGraph`.
-   Introduce the class `AABB_face_graph_triangle_primitive` which
    replaces the class `AABB_polyhedron_triangle_primitive` (which is
    now deprecated).
-   Document the classes `AABB_segment_primitive` and
    `AABB_triangle_primitive` that were already used in some examples.
-   Add a generic primitive class `AABB_primitive` that allows to define
    a primitive type by defining only two property maps.
-   Introduce a new concept of primitive `AABBPrimitiveWithSharedData`.
    It allows to have some data shared between the primitives stored in
    a `AABB_tree`. With this you can, for example have a primitive
    wrapping an integer which refers to the position of a geometric
    object in a `std::vector`. Only one reference to this vector will be
    stored in the traits of the tree. The concept `AABBTraits`, its
    model `AABB_traits` and the class `AABB_tree` have been updated
    accordingly. However, everything is backward compatible.
-   Fix a memory leak in the destructor of the class `AABB-tree`

### STL Extensions for CGAL

-   Add to `Dispatch_output_iterator` and
    `Dispatch_or_drop_output_iterator` an operator to accept and
    dispatch a tuple of values.

### Concurrency in CGAL

-   Add a `FindTBB` CMake module so that one can easily link with TBB to
    write shared-memory parallel code.
-   Introduce two new tags: Sequential\_tag and Parallel\_tag

Release 4.2
-----------

Release date: March 2013

### Installation

-   Additional supported platforms:
    -   The Microsoft Windows Visual C++ compiler 2012 (VC11) is now
        supported.
-   With Microsoft Visual C++ (all supported versions), the compiler
    flags `/bigobj` and `/wd4503` are added by CGAL CMake scripts.
-   This is the last release whose "`UseCGAL.cmake`" file (if using CGAL
    in a CMake build environment) contains the line

          link_libraries(${CGAL_LIBRARIES_DIR} ${CGAL_3RD_PARTY_LIBRARIES_DIRS})

    as this is a deprecated CMake command. The correct way to link with
    CGAL's libraries (as for required 3rd party libraries) is to use
    '`target_link_libraries`' which specifies for each build target
    which libraries should be linked. The following serves as example:

          find_package(CGAL)
          include(${CGAL_USE_FILE})
          add_executable(myexe main.cpp)
          target_link_libraries(myexe ${CGAL_LIBRARIES}
                                      ${CGAL_3RD_PARTY_LIBRARIES})

    We also expect further changes in CGAL's CMake setup (change of
    variable names, consistency of filename and output, removing
    essential libraries, building executables, removal of
    '`${CGAL_3RD_PARTY_LIBRARIES}`').

### 2D Arrangements

-   Enhanced the 2D-arrangements demonstration program and ported it to
    Qt4. The new demonstration program makes use of the CGAL Graphics
    View framework, in which the 2D primitives are individually
    represented as objects in a scene. (The implementations of several
    demos in CGAL already make use of this framework.) This project was
    carried out as part of the 2012 Google Summer of Code program.
-   Fixed a bug in the Walk-Along-A-Line point location strategy for
    arrangements induced by unbounded curves.

### 2D Circular Geometry Kernel

-   Fix the intersection type computed when intersecting two identical
    circles.
-   Forward correctly the result type of the linear kernel functors

### 2D Triangulations

-   Add mechanism to avoid call stack overflow in
    `Delaunay_triangulation_2` and
    `Constrained_Delaunay_triangulation_2`.
-   Add a constructor for `Regular_triangulation_2` and
    `Delaunay_triangulation_2` from a range of points or a range of
    points with info.

### 2D Voronoi Diagram Adaptor

-   Bug-fix: Add ccb() method in face type as documented.

### 3D Minkowski Sum of Polyhedra

-   Fix a memory leak.

### 3D Fast Intersection and Distance Computation

-   Update requirements of the concepts `AABBTraits` and
    `AABBGeomTraits` to match the implementation of the package.

### Generator

-   Addition of the `Combination_enumerator`

### STL Extensions

-   Introduction of `CGAL::cpp11::result_of` as an alias to the tr1
    implementation from boost of the `result_of` mechanism. When all
    compilers supported by CGAL will have a Standard compliant
    implementation of the C++11 `decltype` feature, it will become an
    alias to `std::result_of`.

### Surface Reconstruction from Point Sets

-   Performance improvements and addition of an option to better
    reconstruct undersampled zones. The poisson reconstruction plugin of
    the Polyhedron demo has an option to switch it on.

Release 4.1
-----------

Release date: October 2012

### Installation

-   Additional supported platforms:
    -   The Apple Clang compiler versions 3.1 and 3.2 are now supported
        on Mac OS X.
-   Improved configuration for essential and optional external third
    party software
-   Added more general script to create CMakeLists.txt files:
    `cgal_create_CMakeLists`
-   Availability tests for C++11 features are now performed with the
    help of [Boost.Config](https://www.boost.org/libs/config). A Boost
    version of 1.40.0 or higher is needed to use C++11 features.

### 2D Arrangement

-   Improved the implementation of the incremental randomized
    trapezoidal decomposition point-location strategy. The new
    implementation enables point location in unbounded arrangements. It
    constructs a search structure of guaranteed linear size with
    guaranteed logarithmic query time.

### 2D Convex Hulls and Extreme Points

-   Speed up the preprocessing stage of the Akl-Toussaint implementation
    (used by the free function `convex_hull_2` when forward iterators
    are provided as input).

### Combinatorial Maps

-   Minor bugfix; replace some functors by methods.

### Linear Cell Complex

-   Improve the demo: add a widget showing all the volumes and an
    operation to create a Menger sponge.

### Kernels

-   All Kernel functors now support the result\_of protocol.

### STL\_Extensions for CGAL

-   The namespace `cpp0x` has been renamed `cpp11`. The old name is
    still available for backward compatibility.

Release 4.0.2
-------------

Release date: Jul 2012

This is a bug fix release. It fixes a bug in the `CMakeLists.txt` for
CGAL-4.0.1, that prevented even building the libraries.

Release 4.0.1
-------------

Release date: Jul 2012

This is a bug fix release. Apart various minor fixes in the
documentation, the following has been changed since CGAL-4.0:

### 2D Voronoi Diagram Adaptor (re-added)

-   The package *2D Voronoi Diagram Adaptor* was temporarily removed
    from the CGAL distribution because of license issues. That package
    is now back into CGAL.

### 2D and 3D Geometry Kernel

-   Fix a bug in the `Segment_3-Triangle_3` intersection function in the
    case the segment is collinear with a triangle edge.
-   Fix a bug in the `Projection_traits_.._3` class in the case a
    segment was parallel to the x-axis.

### Algebraic Kernel

-   Avoid the linking error "duplicate symbols" when two compilation
    units using the algebraic kernel are linked.

### 3D Boolean Operations on Nef Polygons Embedded on the Sphere

-   Fix a memory leak due to the usage of an internal mechanism that has
    been replaced by `boost::any`. This also influences the packages 2D
    Boolean Operations on Nef Polygons, 3D Boolean Operations on Nef
    Polyhedra, Convex Decomposition of Polyhedra, and 3D Minkowski Sum
    of Polyhedra.

### 2D Arrangement

-   Fix several memory leaks.

### 2D Mesh Generation

-   Fix a compilation error in the header
    `<CGAL/Mesh_2/Do_not_refine_edges.h>` when g++ version 4.7 is used.

### Surface Mesh Generation and 3D Mesh Generation

-   Fix an important bug in the `CGAL_ImageIO` library, that could lead
    to wrong result when meshing from a 3D image.
-   Fix the compilation of the demo in `demo/Surface_mesher`, when Boost
    version 1.48 or 1.49 is used.

### Surface Mesh Parameterization

-   Fix a memory leak.
-   Fix a compatibility issue with Eigen-3.1 of `Eigen_solver_traits`.
    This fix also affects the usage of that class in the package
    *Surface Reconstruction from Point Sets*.

Release 4.0
-----------

Release date: March 2012

CGAL 4.0 offers the following improvements and new functionality :

### License Changes

The whole CGAL-3.x series was released under a combination of LGPLv2
(for the foundations of CGAL), and QPL (for the high-level packages).
QPL was the former license of the graphical toolkit Qt, but that license
is not supported by any major free software project. Furthermore, the
terms of the LGPLv2 license are ambiguous for a library of C++
templates, like CGAL.

The CGAL project, driven by the CGAL Editorial Board, has decided to
change the license scheme of CGAL. We increased the major number of the
CGAL version to '4' in order to reflect this license change. The
CGAL-4.x series is released under:

-   LGPLv3+ (that is LGPL *"either version 3 of the License, or (at your
    option) any later version"*), for the foundations of CGAL, instead
    of LGPLv2,
-   GPLv3+ for the high-level packages, instead of QPL.

### General

-   On Windows, CGAL libraries are now built by default as shared
    libraries (also called DLL). To run applications that use .dll files
    of CGAL, you must either copy the .dll files into the directory of
    the application, or add the path of the directory that contains
    those .dll files into the PATH environment variable.
-   On Windows, the CMake scripts of CGAL now search for shared version
    of the Boost libraries. You must ensure that the .dll files of Boost
    are found by the dynamic linker. You can, for example, add the path
    to the Boost .dll files to the PATH environment variable.
-   On Windows, CMake version 2.8.6 or higher is now required.
-   Eigen version 3.1 or later is now the recommended third party
    library to use in *Planar Parameterization of Triangulated Surface
    Meshes*, *Surface Reconstruction from Point Sets*, *Approximation of
    Ridges and Umbilics on Triangulated Surface Meshes*, and *Estimation
    of Local Differential Properties of Point-Sampled Surfaces*
    packages. If you use Eigen you no longer need Taucs, Lapack or Blas
    to use those packages (and any other in CGAL).

### Linear Cell Complex (new package)

-   This package implements linear cell complexes, objects in
    d-dimension with linear geometry. The combinatorial part of objects
    is described by a combinatorial map, representing all the cells of
    the object plus the incidence and adjacency relations between cells.
    Geometry is added to combinatorial maps simply by associating a
    point to each vertex of the map. This data structure can be seen as
    the generalization in dD of the `Polyhedron_3`.

### 2D Voronoi Diagram Adaptor (temporarily removed)

-   As the copyright holder of this package has not granted the right to
    switch from QPL to GPL, this package is removed from the
    distribution. Note that it is "only" an adapter, that is the
    functionality of point/segment/disk Voronoi diagram is offered
    through the Delaunay triangulation, segment Delaunay graph, and
    Apollonius graph.

### AABB Tree

-   Document constness of member functions of the `AABB_tree` class.
-   The class `AABB_tree` is now guaranteed to be read-only thread-safe.
    As usual in CGAL, this small overhead introduced for thread-safety
    can be deactivated by defining `CGAL_HAS_NO_THREADS`.

### 2D Alpha Shapes

-   Add an extra template parameter to the class `Alpha_shape_2` that
    allows a certified construction using a traits class with exact
    predicates and inexact constructions.
-   An object of type `Alpha_shape_2` can now be constructed from a
    triangulation.

### 3D Alpha Shapes

-   Add an extra template parameter to the class `Alpha_shape_3` that
    allows a certified construction using a traits class with exact
    predicates and inexact constructions.

### Geometric Object Generators

-   `Random_points_in_iso_box_d` (deprecated since 3.8) has been
    removed. Use `Random_points_in_cube_d` instead.

### Linear and Quadratic Programming Solver

-   Minor bugfix.

### Spatial Searching

-   The const-correctness of this package have been worked out. The
    transition for users should be smooth in general, however adding few
    const in user code might be needed in some cases.
-   The class `Kd_tree` is now guaranteed to be read-only thread-safe.
    As usual in CGAL, this small overhead introduced for thread-safety
    can be deactivated by defining `CGAL_HAS_NO_THREADS`.
-   Bug-fix in `Orthogonal_incremental_neighbor_search` and
    `Incremental_neighbor_search` classes. Several calls to `begin()`
    now allow to make several nearest neighbor search queries
    independently.

### STL Extension

-   `CGAL::copy_n` is now deprecated for `CGAL::cpp0x::copy_n` which
    uses `std::copy_n`, if available on the platform.
-   `CGAL::successor` and `CGAL::predecessor` are now deprecated for
    `CGAL::cpp0x::next` and `CGAL::cpp0x::prev`. These functions use the
    standard versions if available on the platform. Otherwise,
    `boost::next` and `boost::prior` are used.

### Triangulation\_2

-   Fix a thread-safety issue in `Delaunay_triangulation_2` remove
    functions. As usual in CGAL, the small overhead introduced for
    thread-safety can be deactivated by defining `CGAL_HAS_NO_THREADS`.
-   Add extraction operator for the class `Constrained_triangulation_2`
    (and thus to all inheriting classes).

Release 3.9
-----------

Release date: September 2011

CGAL 3.9 offers the following improvements and new functionality :

### General

-   The class `Root_of_2` is now deprecated. It is recommended to use
    the class `Sqrt_extension` instead.
-   The class `Sqrt_extension` is now used everywhere in CGAL where an
    algebraic number of degree 2 is needed. This change has been done in
    the `Root_of_traits` mechanism (indirectly packages 2D Circular
    kernel and 3D Spherical kernel) and the packages 2D Segment Delaunay
    Graphs and 2D Arrangements.
-   Various fixes in the manual.

### Combinatorial Maps (new package)

-   This package provides a new combinatorial data structure allowing to
    describe any orientable subdivided object whatever its dimension. It
    describes all cells of the subdivision and all the incidence and
    adjacency relations between these cells. For example it allows to
    describe a 3D object subdivided in vertices, edges, faces and
    volumes. This data structure can be seen as the generalization in dD
    of the halfedge data structure.

### 3D Convex Hull (major performance improvement)

-   The quickhull implementation of CGAL (`CGAL::convex_hull_3`) has
    been worked out to provide very better performances.
-   The function `CGAL::convex_hull_3` no longer computes the plane
    equations of the facets of the output polyhedron. However an example
    is provided to show how to compute them easily.
-   A global function `convex_hull_3_to_polyhedron_3` is now provided to
    extract the convex hull of a 3D points set from a triangulation of
    these points.

### dD Spatial Searching (major new feature added)

-   A traits-class and distance adapter that together with a point
    property map, allow to make nearest neighbor queries on keys instead
    of points have been added.
-   Few bug fixes in the documentation have revealed some
    inconsistencies that have been corrected. Two traits class concept
    are now documented (`RangeSearchTraits` and `SearchTraits`). Most
    other changes concerns only classes documented as advanced. One
    issue that user can encounter is due to an additional requirement on
    the nested class `Construct_cartesian_const_iterator_d` defined in
    the concept SearchTraits that must provide a nested type
    `result_type`.

### Spatial Sorting (major new feature added)

-   General dimension is now supported.
-   Hilbert sorting admits now two policies: splitting at median or at
    middle (see user manual).
-   Using a property map, sorting on keys instead of points is now
    easier

### dD Kernel

-   The d-dimensional kernel concept and models have been modified to
    additionally provide two new functors `Less_coordinate_d` and
    `Point_dimension_d`.

### 2D Arrangements

-   A new geometry-traits class that handles rational arcs, namely
    `Arr_rational_function_traits_2`, has been introduced. It replaced
    an old traits class, which handled the same family of curves, but it
    was less efficient. The new traits exploits CGAL algebraic kernels
    and polynomials, which were not available at the time the old traits
    class was developed.
-   A new geometry traits concept called
    `ArrangementOpenBoundaryTraits_2` has been introduced. A model of
    this concept supports curves that approach the open boundary of an
    iso-rectangular area called parameter space, which can be unbounded
    or bounded. The general code of the package, however, supports only
    the unbounded parameter space. We intend to enhance the general code
    to support also bounded parameter spaces in a future release.
-   The deprecated member function `is_at_infinity()` of
    `Arrangement_2::Vertex` has been removed. It has been previously
    replaced new function `is_at_open_boundary()`.
-   The tags in the geometry traits that indicate the type of boundary
    of the embedding surface were replaced by the following new tags:

                 Left_side_category
                 Bottom_side_category
                 Top_side_category
                 Right_side_category

    It is still possible not to indicate the tags at all. Default values
    are assumed. This however will produce warning messages, and should
    be avoided.

Release 3.8
-----------

Release date: April 2011

CGAL 3.8 offers the following improvements and new functionality :

### General

-   Boost version 1.39 at least is now required.
-   Initial support for the LLVM Clang compiler (prereleases of version
    2.9).
-   Full support for the options -strict-ansi of the Intel Compiler 11,
    and -ansi of the GNU g++ compiler.
-   Adding a concept of ranges. In the following releases, it will be
    the way to provide a set of objects (vs. a couple of iterators).
-   Fix a memory leak in CORE polynomials.
-   Various fixes in the manual.

### 3D Mesh Generation (major new feature added)

-   Adding the possibility to handle sharp features: the 3D Mesh
    generation package now offers the possibility to get in the final
    mesh an accurate representation of 1-dimensional sharp features
    present in the description of the input domain.

### 2D Triangulations (major new feature added)

-   Add a way to efficiently insert a range of points with information
    into a 2D Delaunay and regular triangulation.
-   Add member function mirror\_edge taking an edge as parameter.
-   Fix an infinite loop in constrained triangulation.

### 3D Triangulations (major new feature added)

-   Add a way to efficiently insert a range of points with information
    into a 3D Delaunay and regular triangulation.
-   Add a member function to remove a cluster of points from a Delaunay
    or regular triangulation.
-   function vertices\_in\_conflict is renamed
    vertices\_on\_conflict\_zone\_boundary for Delaunay and regular
    triangulation. Function vertices\_inside\_conflict\_zone is added to
    regular triangulation.
-   Structural filtering is now internally used in locate function of
    Delaunay and regular triangulation. It improves average construction
    time by 20%.
-   Added demo.

### 3D Alpha Shapes (major new feature added)

-   The new class Fixed\_alpha\_shape\_3 provides a robust and faster
    way to compute one alpha shape (with a fixed value of alpha).

### AABB tree

-   Adding the possibility to iteratively add primitives to an existing
    tree and to build it only when no further insertion is needed.

### 2D and 3D Kernel

-   Better handling of 2D points with elevation (3D points projected
    onto trivial planes). More general traits classes
    (Projection\_traits\_xy\_3,
    Projection\_traits\_yz\_3,Projection\_traits\_yz\_3) are provided to
    work with triangulations, algorithms on polygons, alpha-shapes,
    convex hull algorithm... Usage of former equivalent traits classes
    in different packages is now deprecated.
-   Exact\_predicates\_exact\_constructions\_kernel now better use the
    static filters which leads to performance improvements.
-   Add an overload for the global function angle, taking three 3D
    points.
-   In the 2D and 3D kernel concept, the constant Boolean
    Has\_filtered\_predicates is now deprecated. It is now required to
    use Has\_filtered\_predicates\_tag (being either Tag\_true or
    Tag\_false).
-   Compare\_distance\_2 and Compare\_distance\_3 provide additional
    operators for 3 and 4 elements.
-   Add intersection test and intersection computation capabilities
    between an object of type Ray\_3 and either an object of type
    Line\_3, Segment\_3 or Ray\_3.
-   Improve intersection test performance between an object of type
    Bbox\_3 and an object of type Plane\_3 or Triangle\_3 by avoiding
    arithmetic filter failures.

### 2D Envelope

-   Env\_default\_diagram\_1 is deprecated, Envelope\_diagram\_1 should
    be used instead.

### 3D Envelope

-   A new demo program called `L1_Voronoi_diagram_2` has been
    introduced. It demonstrates how 2D Voronoi diagrams of points under
    the L1 metric are constructed using lower envelopes.

### dD Kernel

-   Add functor Compute\_coordinate\_d to Kernel\_d concept.

### Geometric Object Generators

-   CGAL::Random uses boost::rand48 instead of std::rand.
-   Adding to CGAL::Random a way to generate random integers.
-   Adding generators for dD points.

### Algebraic Foundations

-   Algebraic\_structure\_traits now provides an Inverse functor for
    Fields. There is also a new global function inverse.

### Bounding Volumes

-   dD Min sphere of spheres has a new traits class for the min sphere
    of points.

### Triangulated Surface Mesh Simplification

-   The priority queue internally used to prioritize edge
    simplifications is no longer a relaxed heap but a binomial heap.
    This fix guarantees that all edges satisfying a simplification
    criteria are removed (if possible).

### 3D Boolean Operations on Nef Polyhedra

-   Allow construction of a 3D nef polyhedron from a 3D polyhedron with
    normals.

### 2D Arrangements

-   Fix a bug in the method insert\_at\_vertices of the Arrangement\_2
    class.
-   Fix several bugs in the traits class Arr\_Bezier\_curve\_traits\_2
    for arrangement of Bezier curves.

### 2D Minkowski Sums

-   A bug in the convolution method was fixed.

Release 3.7
-----------

Release date: October 2010

CGAL 3.7 offers the following improvements and new functionality :

### General

-   The configuration of CGAL libraries now requires CMake&gt;=2.6.
-   Changes in the set of supported platforms:
    -   GNU g++ 4.5 supported (with or without the compilation option
        -std=c++0x).
    -   Initial support for the option -strict-ansi of the Intel
        Compiler 11. The CGAL libraries compile with that option, and
        most CGAL headers have been fixed. The packages "3D Boolean
        Operations on Nef Polyhedra" (Nef\_3), "Convex Decomposition of
        Polyhedra" (Convex\_decomposition\_3), and "3D Minkowski Sum of
        Polyhedra" (Minkowski\_sum\_3) are known to still fail to
        compile with that compiler flag.
    -   The Microsoft Windows Visual C++ compiler 2010 (VC10), that was
        experimentally supported by CGAL-3.6.1, is now fully supported.
        Note that CMake&gt;=2.8.2 is required for that support.
    -   The Microsoft Windows Visual C++ compiler 2005 (VC8) is no
        longer supported by the CGAL project since CGAL-3.7.
    -   With Microsoft Windows Visual C++ (VC9 and VC10), the optional
        dependencies Gmp, Mpfr, Blas, Lapack, Taucs no longer use
        Boost-style name mangling. Only one variant is now provided by
        the CGAL Windows installer (release, with dynamic runtime).
-   Some demos now require a version of Qt4 &gt;= 4.3.
-   CGAL\_PDB is no longer provided with CGAL. An alternative solution
    for people interested in reading PDB files is to use ESBTL
    (https://esbtl.sourceforge.net/).
-   Fix issues of the CGAL wrappers around the CORE library, on 64 bits
    platforms.

### Arithmetic and Algebra

-   New models Algebraic\_kernel\_d\_1 and Algebraic\_kernel\_d\_2 for
    the corresponding concepts. They provide generic support for various
    coefficient types

### Arrangements

-   A new model Arr\_algebraic\_segment\_traits\_2 of
    ArrangementTraits\_2 that supports algebraic curves of arbitrary
    degree in the plane

### 2D Triangulations

-   The Delaunay and regular 2D triangulations now use a symbolic
    perturbation to choose a particular triangulation in co-circular
    cases.
-   The return type of the template member function insert(It beg, It
    end), taking an iterator range of points, has been changed from int
    to std::ptrdiff\_t.
-   Classes Triangulation\_euclidean\_traits\_xy\_3,
    Triangulation\_euclidean\_traits\_yz\_3 and
    Triangulation\_euclidean\_traits\_xz\_3 are now model of the concept
    ConstrainedTriangulationTraits\_2. They can be used with and without
    intersection of constraints.
-   2D Delaunay and basic triangulations now provide vertex relocation
    by the mean of these two new methods: move and
    move\_if\_no\_collision. The methods are also available for the
    hierarchy (Triangulation\_hierarchy\_2).

### 3D Triangulations

-   The return type of the template member function insert(It beg, It
    end), taking an iterator range of points, has been changed from int
    to std::ptrdiff\_t.
-   3D Delaunay triangulations now provide vertex relocation by the mean
    of these two new methods: move and move\_if\_no\_collision. This
    works in both Compact\_policy and Fast\_policy.

### 2D and 3D Alpha Shapes

-   The type int in the API has been changed to std::size\_t so that
    CGAL can deal with large data sets (64 bit addresses).

### 2D Mesh Generation

-   The execution of the 2D mesh generator is now deterministic (same at
    each run).

### 3D Mesh Generation

-   The efficiency of the 3D mesh generator has been improved (the
    number of calls to the oracle per inserted vertex has globally
    decrease). This is achieved through a slight change of the mesh
    generator strategy which implies that a surface component that is
    not detected at the surface mesher level will never be discovered by
    chance, owing to the refinement of some tetrahedra, as it could
    happen before. Please note that defining the macro
    CGAL\_MESH\_3\_USE\_OLD\_SURFACE\_RESTRICTED\_DELAUNAY\_UPDATE
    switches back to the old behavior.
-   A demo program is now available.

### Surface Reconstruction from Point Sets

-   Improved performance and minor bug fix.

### 2D Range and Neighbor Search

-   The type int in the API has been changed to std::size\_t so that
    CGAL can deal with large data sets (64 bit addresses).

Release 3.6.1
-------------

Release date: June 2010

This is a bug fix release. The following has been changed since
CGAL-3.6:

### General

-   Fix compilation errors with recent Boost versions (since 1.40).
-   Initial support for the Microsoft Visual C++ compiler 10.0 (MSVC
    2010). For that support, CMake&gt;=2.8.2 is required. Note also that
    the compiler option "/bigobj" is necessary to compile some CGAL
    programs with MSVC 2010.

### Polynomial

-   Fix compilation errors with the Microsoft Visual C++ compiler and
    the Intel C++ compiler.

### Polyhedron

-   Fix a compilation errors in demo/Polyhedron/:
-   issue with the location of qglobal.h of Qt4 on MacOS X,
-   missing texture.cpp, if TAUCS is used,
-   Fix the location of built plugins of demo/Polyhedron/, when CGAL is
    configured with WITH\_demos=ON

### 3D Periodic Triangulations

-   Fixed bug in the triangulation hierarchy for periodic
    triangulations.

### 2D Mesh Generation

-   Fix a bug that lead to precondition violation.
-   Improve the user manual about the member function is\_in\_domain()
    of the Face type.
-   The 2D meshing process is now deterministic (sorting of bad faces no
    longer relies on pointers comparisons).

### 3D Mesh Generation

-   Fix a linking errors (duplicate symbols) when
    `<CGAL/refine_mesh_3.h>` is included in different compilation units.

### Spatial Searching

-   Fix a bug in `<CGAL/Orthogonal_k_neighbor_search.h>` when several
    nearest neighbors are at the same distance from the query point.

### IO Streams

-   Fix a bug in `<CGAL/IO/VRML_2_ostream.h>` that generated VRML 2
    files with an invalid syntax for IndexedFaceSet nodes.

### Triangulation\_2

-   Add missing Compare\_distance\_2 functor in trait classes
    Triangulation\_euclidean\_traits\_xy\_3
    Triangulation\_euclidean\_traits\_yz\_3 and
    Triangulation\_euclidean\_traits\_xz\_3. This was preventing calling
    member function nearest\_vertex of Delaunay\_triangulation\_2
    instantiated with one of these traits.

Release 3.6
-----------

Release date: March 2010

CGAL 3.6 offers the following improvements and new functionality :

### General

-   Boost version 1.34.1 at least is now required.

### Arithmetic and Algebra

#### Algebraic Kernel (new package)

-   This new package is targeted to provide black-box implementations of
    state-of-the-art algorithms to determine, compare and approximate
    real roots of univariate polynomials and bivariate polynomial
    systems. It includes models of the univariate algebraic kernel
    concept, based on the library RS.

#### Number Types

-   Two new arbitrary fixed-precision floating-point number types have
    been added: the scalar type Gmpfr and the interval type Gmpfi, based
    on the MPFR and MPFI libraries respectively.

### Geometry Kernels

#### 2D and 3D Geometry Kernel

-   Add new do\_intersect() and intersection() overloads:
    -   do\_intersect(Bbox\_3, Bbox\_3/Line\_3/Ray\_3/Segment\_3)
    -   intersection(Triangle\_3, Line\_3/Ray\_3/Segment\_3)

### Polygons

#### 2D Regularized Boolean Set-Operations

-   Fixed General\_polygon\_set\_2::arrangement() to return the proper
    type of object.

### Arrangement

#### 2D Arrangements

-   Fixed passing a (const) traits object to the constructor of
    Arrangement\_2.
-   Introduced Arrangement\_2::fictitious\_face(), which returns the
    fictitious face in case of an unbounded arrangement.
-   Fixed a bug in Bezier-curve handling.
-   Added (back) iterator, number\_of\_holes(), holes\_begin(), and
    holes\_end() to the default DCEL for backward compatibility.
-   Added (simple) versions of the free overlay() function. It employs
    the default overlay-traits, which practically does nothing.

### Polyhedron

-   Fix a compilation errors in demo/Polyhedron/:
    -   issue with the location of qglobal.h of Qt4 on MacOS X,
    -   missing texture.cpp, if TAUCS is used,
-   Fix the location of built plugins of demo/Polyhedron/, when CGAL is
    configured with WITH\_demos=ON
-   Fix a bug in test\_facet function of the incremental builder: the
    function did not test if while a new facet makes a vertex manifold,
    no other facet incident to that vertex breaks the manifold property.

### Triangulations and Delaunay Triangulations

#### 2D/3D Regular Triangulations

-   Weighted\_point now has a constructor from Cartesian coordinates.

#### 3D Triangulations

-   Regular\_triangulation\_3 : semi-static floating-point filters are
    now used in its predicates, which can speed up its construction by a
    factor of about 3 when
    Exact\_predicates\_inexact\_constructions\_kernel is used.
-   The class Regular\_triangulation\_filtered\_traits\_3 is deprecated,
    the class Regular\_triangulation\_euclidean\_traits\_3 must be used
    instead. The predicates of that traits will be filtered if the
    kernel given as template parameter of that traits is itself a
    filtered kernel.
-   Triangulation\_hierarchy\_3 is now deprecated, and replaced by a
    simpler CGAL::Fast\_location policy template parameter of
    Delaunay\_triangulation\_3.
-   The old version of remove() (enabled with
    CGAL\_DELAUNAY\_3\_OLD\_REMOVE) has been deleted.

#### 3D Periodic Triangulations

-   New demo: 3D periodic Lloyd algorithm.
-   New functionality for Voronoi diagrams: dual of an edge and of a
    vertex, volume and centroid of the dual of a vertex.
-   The package can now be used with the 3D Alpha Shapes package to
    compute periodic alpha shapes.

#### 3D Alpha shapes

-   The class Weighted\_alpha\_shape\_euclidean\_traits\_3 is
    deprecated, the class Regular\_triangulation\_euclidean\_traits\_3
    must be used instead.
-   The package can now be used together with the 3D Periodic
    Triangulation package to compute periodic alpha shapes.

#### 2D/3D Triangulations, 2D Segment Delaunay Graph, 2D Apollonius Graph, and 3D Periodic Triangulations

-   The constructor and insert function taking ranges now produce
    structures whose iterator orders is now deterministic (same at each
    run).

### Mesh Generation

#### 2D Mesh Generation

-   The 2D mesh generator can now be used with a constrained Delaunay
    triangulation with constraints hierarchy
    (Constrained\_triangulation\_plus\_2).
-   In some cases (refinement of a constrained edge that is on the
    convex hull), the 2D mesh generator from CGAL-3.4 and CGAL-3.5 could
    create invalid triangulations. This bug is now fixed.

#### 3D Mesh Generation

-   The mesh generator has been enriched with an optimization phase to
    provide 3D meshes with well shaped tetrahedra (and in particular no
    slivers). The optimization phase involves four different
    optimization processes: two global optimization processes (ODT and
    Lloyd), a perturber and an exuder. Each of these processes can be
    activated or not, and tuned to the users needs and to available
    computer resources.

### Support library

#### CGAL ipelets

-   Add support for version 7 of Ipe.

Release 3.5.1
-------------

Release date: December 2009

This is a bug fix release.

### Documentation

-   Fixes in the documentation (the online documentation of CGAL-3.5 is
    now based on CGAL-3.5.1).
-   Fixes to the bibliographic references.

### Windows installer

-   The Windows installer of CGAL-3.5.1 fixes an issue with downloading
    of precompiled binaries of the external library TAUCS.

### Bug fixes in the following CGAL packages

#### AABB tree

-   Fix a linker issue in do\_intersect(Bbox\_3,Bbox\_3).
-   Fix compilation issue in do\_intersect(Bbox\_3,Ray\_3) when using
    the parameters in this order.

#### 3D Mesh Generation

-   Fix a bug in initial points construction of a polyhedral surface.

Release 3.5
-----------

Release date: October 2009

CGAL releases will now be published about every six months. As a
transition release, CGAL-3.5 has been developed during 9 months from the
release CGAL-3.4.

Version 3.5 differs from version 3.4 in the platforms that are supported
and in functionality. There have also been a number of bug fixes for
this release.

### General

-   Additional supported platforms:
    -   GNU g++ 4.4 supported.
    -   Intel Compiler 11 supported on Linux
-   Fixed ABI incompatibilities when mixing CGAL and Boost Program
    Options on Windows/Visual C++ (the compilation flag
    -D\_SECURE\_SCL=0 is not longer use in Debug mode).

### Geometry Kernels

#### 3D Spherical Geometry Kernel

-   Add functionalities to manipulate circles, circular arcs and points
    that belong to the same sphere.

### Polygons

#### 2D Regularized Boolean Set-Operations

-   The polygon validation operations were enhanced and their interface
    was improved. They are now offered as free functions and applied
    properly.

#### 2D Straight Skeleton and Polygon Offsetting

-   Updated the manual to document the new partial skeletons feature
    (already in the code since 3.4)

### Arrangements

#### 2D Arrangements

-   The member function is\_at\_infinity() of Arrangement\_2::Vertex was
    replaced by the new function is\_at\_open\_boundary(). The former is
    deprecated. While still supported in version 3.5, It will not be
    supported in future releases. The member functions
    boundary\_type\_in\_x() and boundary\_type\_in\_y() were permanently
    replaced by the functions parameter\_space\_in\_x() and
    parameter\_space\_in\_y(), respectively. The 2 new functions return
    an enumeration of a new type, namely Arr\_parameter\_space.
-   The tags in the geometry traits that indicate the type of boundary
    of the embedding surface were replaced by the following new tags:
    Arr\_left\_side\_tag Arr\_bottom\_side\_tag Arr\_top\_side\_tag
    Arr\_right\_side\_tag In addition, the code was change, and now it
    is possible not to indicate the tags at all. Default values are
    assumed. This however will produce warning messages, and should be
    avoided.
-   All operations of the geometry traits-class were made 'const'. This
    change was reflected in the code of this package and all other
    packages that are based on it. Traits classes that maintain state,
    should declare the data members that store the state as mutable.

#### Envelopes of Surfaces in 3D

-   A few bugs in the code that computes envelopes were fixed, in
    particular in the code that computes the envelopes of planes.

### Triangulations and Delaunay Triangulations

#### 3D Periodic Triangulations (new package)

-   This package allows to build and handle triangulations of point sets
    in the three dimensional flat torus. Triangulations are built
    incrementally and can be modified by insertion or removal of
    vertices. They offer point location facilities.

### Mesh Generation

#### Surface Reconstruction from Point Sets (new package)

-   This CGAL package implements an implicit surface reconstruction
    method: Poisson Surface Reconstruction. The input is an unorganized
    point set with oriented normals.

#### 3D Mesh Generation (new package)

-   This package generates 3 dimensional meshes. It computes isotropic
    simplicial meshes for domains or multidomains provided that a domain
    descriptor, able to answer queries from a few different types on the
    domain, is given. In the current version, Mesh\_3 generate meshes
    for domain described through implicit functional, 3D images or
    polyhedral boundaries. The output is a 3D mesh of the domain volume
    and conformal surface meshes for all the boundary and subdividing
    surfaces.

### Geometry Processing

#### Triangulated Surface Mesh Simplification

-   BREAKING API change in the passing of the visitor object.
-   Fixed a bug in the link\_condition test
-   Added a geometric test to avoid folding of facets
-   Fixed a bug in the handling of overflow in the LindstromTurk
    computations
-   Updated the manual to account for the new visitor interface

#### Point Set Processing (new package)

-   This packages implements a set of algorithms for analysis,
    processing, and normal estimation and orientation of point sets.

### Spatial Searching and Sorting

#### AABB tree (new package)

-   This package implements a hierarchy of axis-aligned bounding boxes
    (a AABB tree) for efficient intersection and distance computations
    between 3D queries and sets of input 3D geometric objects.

### Support Library

#### CGAL\_ipelets (new package):

-   Object that eases the writing of Ipe's plugins that use CGAL.
    Plugins for CGAL main 2D algorithm are provided as demo.

Release 3.4
-----------

Release date: January 2009

Version 3.4 differs from version 3.3.1 in the platforms that are
supported and in functionality. There have also been a number of bug
fixes for this release.

### General

-   GNU g++ 4.3 supported. Support for g++ 3.3 is dropped.
-   Visual 9 supported. Support for Visual 7 is dropped.
-   Boost version 1.33 at least is now required.
-   CGAL now depends on Boost.Threads, which implies to link against a
    compiled part of Boost.
-   The new macro CGAL\_NO\_DEPRECATED\_CODE can be defined to disable
    deprecated code, helping users discover if they rely on code that
    may be removed in subsequent releases.
-   Assertion behavior: It is not possible anymore to set the CONTINUE
    mode for assertion failures. Functions that allow to change the
    assertion behavior are now declared in
    `<CGAL/assertions_behaviour.h>`.
-   Qt3 based demos are still there but the documentation has been
    removed as the CGAL::Qt\_Widget will be deprecated.
-   Qt4 based demos use the Qt GraphicsView framework and the
    libQGLViewer.

### Installation

-   install\_cgal has been replaced by CMake.

### Polynomial (new package)

-   This package introduces a concept Polynomial\_d, a concept for
    multivariate polynomials in d variables.

### Modular Arithmetic (new package)

-   This package provides arithmetic over finite fields.

### Number Types

-   the counter Interval\_nt::number\_of\_failures() has been removed,
    replaced by a profiling counter enabled with CGAL\_PROFILE.
-   Fix of a bug in CORE/Expr.h; as a consequence, the arrangement demo
    works properly when handling arrangements of conics, for example,
    when defining an arc with 5 points.

### 3D Spherical Geometry Kernel (new package)

-   This package is an extension of the linear CGAL Kernel. It offers
    functionalities on spheres, circles, circular arcs and line segments
    in the 3D space.

### Linear Kernel

-   We recommend that you use the object\_cast() function instead of
    assign() to extract an object from a CGAL::Object, for efficiency
    reasons.
-   The Kernel archetypes provided by the 2D/3D linear kernel have been
    removed.
-   The deprecated linear kernel functors Construct\_supporting\_line\_2
    and Construct\_supporting\_line\_3 have been removed.
-   Ambiant\_dimension and Feature\_dimenison have been added to
    retrieve the potentially compile-time dimension of a space or of an
    object.
-   barycenter() functions have been added.
-   The geometric object Circle\_3 as well as predicates and
    constructions have been added to the kernel
-   The missing intersection/do\_intersect between Line\_3 and Line\_3
    has been added as well.

### 3D Triangulations

-   Removed the deprecated functions Cell:mirror\_index() and
    Cell::mirror\_vertex().
-   Derecursification of two functions that in some cases lead to stack
    overflows

### 3D Nef Polyhedron

-   n-ary union/intersection
-   intersection with halfspace under standard kernel
-   constructor for polylines

### CGAL and the Qt4 GraphicsView (new package)

-   2D CGAL Kernel objects and many data structures have can be rendered
    in a QGraphicsView

### STL Extensions:

-   The functor adaptors for argument binding and composition (bind\_\*,
    compose, compose\_shared, swap\_\*, negate, along with the helper
    functions set\_arity\_\* and Arity class and Arity\_tag typedefs)
    which were provided by `<CGAL/functional.h>` have been removed.
    Please use the better boost::bind mechanism instead. The concept
    AdaptableFunctor has been changed accordingly such that only a
    nested result\_type is required.
-   The accessory classes Twotuple, Threetuple, Fourtuple and Sixtuple
    are also deprecated (use CGAL::array instead).
-   CGAL::Triple and CGAL::Quadruple are in the process of being
    replaced by boost::tuple. As a first step, we strongly recommend
    that you replace the direct access to the data members (.first,
    .second, .third, .fourth), by the get&lt;i&gt;() member function;
    and replace the make\_triple and make\_quadruple maker functions by
    make\_tuple.
    This way, in a further release, we will be able to switch to
    boost::tuple more easily.
-   The class CGAL::Uncertain&lt;&gt; has been documented. It is
    typically used to report uncertain results for predicates using
    interval arithmetic, and other filtering techniques.

### 2D Arrangements

-   Changed the name of the arrangement package from Arrangement\_2 to
    Arrangement\_on\_surface\_2 to reflect the potential capabilities of
    the package to construct and maintain arrangements induced by curves
    embedded on two dimensional surfaces in three space. Most of these
    capabilities will become available only in future releases though.
-   Enhanced the geometry traits concept to handle arrangements embedded
    on surfaces. Each geometry-traits class must now define the
    'Boundary\_category' tag.
-   Fixed a bug in Arr\_polyline\_traits\_2.h, where the operator that
    compares two curves failed to evaluate the correct result (true)
    when the curves are different, but their graphs are identical.
-   Permanently removed IO/Arr\_postscript\_file\_stream.h and
    IO/Polyline\_2\_postscript\_file\_stream.h, as they depend on
    obsolete features and LEDA.
-   Fixed several bugs in the arrangement demo and enhanced it. e.g.,
    fixed background color change, allowed vertex coloring , enabled
    "smart" color selection, etc.
-   Enhanced the arrangement demo with new features, such as allowing
    the abortion of the merge function (de-select), updated the how-to
    description, etc.
-   Replace the functions CGAL::insert\_curve(), CGAL::insert\_curves(),
    CGAL::insert\_x\_monotone\_curve(), and
    CGAL::insert\_x\_monotone\_curves() with a single overloaded
    function CGAL::insert(). The former 4 functions are now deprecated,
    and may no longer be supported in future releases.

### Envelopes of Surfaces in 3D

-   Fixed a bug in the computation of the envelope of unbounded planes
    caused by multiple removals of vertices at infinity.

### 2D Regularized Boolean Set-Operations

-   Fixed a bug in connect\_holes() that caused failures when connecting
    holes touching the outer boundary.
-   Fixed the concept GeneralPolygonSetTraits\_2. Introduced two new
    concepts GpsTraitsGeneralPolygon\_2 and
    GpsTraitsGeneralPolygonWithHoles\_2. Fixed the definition of the two
    nested required types Polygon\_2 and Polygon\_with\_holes\_2 of the
    GeneralPolygonSetTraits\_2 concept. They must model now the two new
    concepts above.
-   Added a default template parameter to 'General\_polygon\_set\_2' to
    allow users to pass their specialized DCEL used to instantiate the
    underlying arrangement.
-   Enhanced the BOP demo to use multiple windows.

### 2D Minkowski Sums

-   Fixed a few bugs in the approximate offset function, making it
    robust to highly degenerate inputs.
-   Fixed a bug in the exact Minkowski sum computation when processing
    degenerate inputs that induce overlapping of contiguous segments in
    the convolution cycles.
-   Optimized the approximate offset function (reduced time consumption
    up to a factor of 2 in some cases).
-   Added functionality to compute the offset (or to approximate the
    offset) of a Polygon\_with\_holes\_2 (and not just of a Polygon\_2).
-   Added the functionality to compute (or to approximate) the inner
    offset of a polygon.

Release 3.3.1
-------------

Release date: August 2007

This is a bug fix release.

### General

-   Intel C++ 9 was wrongly recognized as unsupported by install\_cgal.
-   Added autolink (for Visual C++) for the CGALImageIO and CGALPDB
    libraries.
-   Fixed bug in Memory\_sizer when using more than 4GB of memory
    (64bit).

### Number Types

-   Fixed bug in FPU rounding mode macros (affected only the alpha
    architecture).
-   Fixed bug in MP\_Float constructor from double for some particular
    values.
-   Fixed bug in to\_double(Lazy\_exact\_nt) sometimes returning NaN.

### Kernel

-   Fixed forgotten derivation in Circular\_kernel\_2::Has\_on\_2
-   Added some missing functions in Bbox\_3 compared to Bbox\_2.

### Skin Surface Meshing

-   The new Skin Surface Meshing package had been forgotten in the list
    of changes and the release announcement of CGAL 3.3: This package
    allows to build a triangular mesh of a skin surface. Skin surfaces
    are used for modeling large molecules in biological computing.

### Arrangements

-   Fixed a bug in the Arrangement\_2 package in dual arrangement
    representation for Boost graphs when reporting all halfedges of a
    face.
-   Fixed a bug in the Arrangement sweep-line when using a specific
    polyline configuration.
-   Fixed bug in Arrangement\_2 in walk along a line point location for
    unbounded curves.
-   Fixed bug in aggregated insertion to Arrangement\_2.
-   Fixed bug in Arrangement\_2 class when inserting an unbounded curve
    from an existing vertex.
-   Fixed bug when dealing with a degenerate conic arc in
    Arr\_conic\_traits\_2 of the Arrangement package, meaning a line
    segment which is part of a degenerate parabola/hyperbola.
-   Fixed bug in the Bezier traits-class: properly handle line segments.
    properly handle comparison near a vertical tangency.

### 2D Polygon

-   Fixed bug in degenerate case of Polygon\_2::is\_convex() for equal
    points.

### 2D Triangulations

-   Fixed bug in Regular\_triangulation\_2.

### 3D Triangulations

-   Added a circumcenter() function in the default Cell type parameter
    Triangulation\_ds\_cell\_base\_3, so that the .dual() member
    function of Delaunay still work as before, without requiring the
    explicit use of Triangulation\_cell\_base.
-   Added missing operator-&gt;() to Facet\_circulator.

### Interpolation

-   Fixed bug in Interpolation 3D about the normalization coefficient
    initialization.

### 3D Boolean Operations on Nef Polyhedra

-   Fixed bug in construction of Nef\_polyhedron\_3 from off-file. Now,
    always the inner volume is selected.
-   Fixed bug in conversion from Nef\_polyhedron\_3 to Polyhedron\_3.
    Polyhedron\_3 was not cleared at the beginning.
-   Fixed bug in Nef\_polyhedron\_3 in update of indexes for
    construction of external structure.

### Third Party Libraries Shipped with CGAL

-   TAUCS supports now 64 bits platforms.
-   CAUTION: Since version 3.3.1, CGAL is no longer compatible with the
    official release of TAUCS (currently 2.2). Make sure to use the
    version modified by the CGAL project and available from the download
    section of https://www.cgal.org.

Release 3.3
-----------

Release date: May 2007

Version 3.3 differs from version 3.2.1 in the platforms that are
supported and in functionality. There have also been a number of bug
fixes for this release.

Additional supported platforms

-   GNU g++ 4.1 and 4.2
-   Intel C++ compiler 9
-   Microsoft Visual C++ compiler 8.0

The following platforms are no longer supported:

-   Intel 8

CGAL now supports Visual C++ "Checked iterators" as well as the debug
mode of GNU g++'s STL (-D\_GLIBCXX\_DEBUG).

CGAL now works around the preprocessor macros 'min' and 'max' defined in
`<windows.h>` which were clashing with min/max functions.

### Installation

-   On Windows the libraries built in Developer Studio now have names
    which encode the compiler version, the runtime and whether it was
    built in release or debug mode. The libraries to link against are
    chosen with linker pragmas in header files.
-   On all platforms but Windows shared and static versions of the
    libraries are generated

### Manuals

-   The Package Overview page now also hosts the precompiled demos.

### Algebraic Foundations

-   Algebraic Foundations (new package)
    This package defines what algebra means for CGAL, in terms of
    concepts, classes and functions. The main features are: (i) explicit
    concepts for interoperability of types (ii) separation between
    algebraic types (not necessarily embeddable into the reals), and
    number types (embeddable into the reals).
-   Number Types
    Fixed\_precision\_nt and Filtered\_exact number types have been
    removed.

### Kernels

-   2D Circular Kernel
    Efficiency improved through geometric filtering of predicates,
    introduced with the filtered kernel
    Filtered\_bbox\_circular\_kernel\_2&lt;.&gt;, and also chosen for
    the predefined kernel Exact\_circular\_kernel\_2.
-   Linear Kernel
    Exact\_predicates\_exact\_constructions\_kernel memory and run-time
    improvements through usage of lazy geometric constructions instead
    of lazy arithmetic.

### Data Structures and Algorithms

-   Surface Mesh Simplification (new package)
    This package provides a mesh simplification framework using edge
    collapse operations, and provides the Turk/Lindstrom simplification
    algorithm.
-   Skin Surface Meshing (new package)
    This package allows to build a triangular mesh of a skin surface.
    Skin surfaces are used for modeling large molecules in biological
    computing. The surface is defined by a set of balls, representing
    the atoms of the molecule, and a shrink factor that determines the
    size of the smooth patches gluing the balls together.
-   Estimation of Local Differential Properties (new package)
    This package allows to compute local differential quantities of a
    surface from a point sample
-   Approximation of Ridges and Umbilics on Triangulated Surface Meshes
    (new package)
    This package enables the approximation of differential features on
    triangulated surface meshes. Such curvature related features are
    lines: ridges or crests, and points: umbilics.
-   Envelopes of Curves in 2D (new package)
    This package contains two sets of functions that construct the lower
    and upper envelope diagram for a given range of bounded or unbounded
    curves.
-   Envelopes of Surfaces in 3D (new package)
    This package contains two sets of functions that construct the lower
    and upper envelope diagram for a given range of bounded or unbounded
    surfaces. The envelope diagram is realized as a 2D arrangement.
-   Minkowski Sums in 2D (new package)
    This package contains functions for computing planar Minkowski sums
    of two closed polygons, and for a polygon and a disc (an operation
    also known as offsetting or dilating a polygon). The package also
    contains an efficient approximation algorithm for the offset
    computation, which provides a guaranteed approximation bound while
    significantly expediting the running times w.r.t. the exact
    computation procedure.
-   Surface Mesh Parametrization
    Added Jacobi and SSOR preconditioners to OpenNL solver, which makes
    it much faster and more stable.
-   2D Arrangements
    -   Added support for unbounded curves.
    -   Added a traits class that supports bounded and unbounded linear
        objects, namely lines, rays and line segments.
    -   Added traits classes that handle circular arcs based on the
        circular kernel.
    -   Added a traits class that supports Bezier curves.
    -   Enhanced the traits class that supports rational functions to
        handle unbounded (as well as bounded) arcs
    -   Added a free function called decompose() that produces the
        symbolic vertical decomposition of a given arrangement,
        performing a batched vertical ray-shooting query from all
        arrangement vertices.
    -   Fixed a memory leak in the sweep-line code.
    -   Fixed a bug in computing the minor axis of non-degenerate
        hyperbolas.
-   Boolean Set Operations
    -   Added the DCEL as a default template parameter to the
        General\_polygon\_set\_2 and Polygon\_set\_2 classes. This
        allows users to extend the DCEL of the underlying arrangement.
    -   Added a function template called connect\_holes() that connects
        the holes in a given polygon with holes, turning it into a
        sequence of points, where the holes are connected to the outer
        boundary using zero-width passages.
    -   Added a non-const function member to General\_polygon\_set\_2
        that obtains the underlying arrangement.
-   2D and 3D Triangulations
    -   The constructors and insert member functions which take an
        iterator range perform spatial sorting in order to speed up the
        insertion.
-   Optimal Distances
    -   Polytope\_distance\_d: has support for homogeneous points;
        bugfix in fast exact version.
-   Bounding Volumes
    -   Min\_annulus\_d has support for homogeneous points; bugfix in
        fast exact version.

### Support Library

-   CGAL and the Boost Graph Library (BGL) (new package)
    This package provides the glue layer for several CGAL data
    structures such that they become models of the BGL graph concept.
-   Spatial Sorting (new package)
    This package allows to sort points and other objects along a Hilbert
    curve which can improve the performance of algorithms like
    triangulations. It is used by the constructors of the triangulation
    package which have an iterator range of points as argument.
-   Linear and Quadratic Programming Solver (new package)
    This package contains algorithms for minimizing linear and convex
    quadratic functions over polyhedral domains, described by linear
    equations and inequalities.

Release 3.2.1
-------------

Release date: July 2006

This is a bug fix release

### Number Types

-   Fix MP\_Float constructor which crashed for some values.

### Kernel

-   Rename Bool to avoid a clash with a macro in X11 headers.

### Arrangement

-   Derived the Arr\_segment\_traits\_2 Arrangement\_2 traits class from
    the parameterized Kernel. This allows the use of this traits class
    in an extended range of applications that require kernel objects and
    operations on these objects beyond the ones required by the
    Arrangement\_2 class itself.
-   Fixed a compilation bug in the code that handles overlay of
    arrangements instantiated with different DCEL classes.
-   Fixed a couple of bugs in the implementation of the Trapezoidal RIC
    point-location strategy

### Triangulation, Alpha Shapes

-   Qualify calls to filter\_iterator with "CGAL::" to avoid overload
    ambiguities with Boost's filter\_iterator.

### Surface Mesher

-   Fixed a bug in iterators of the class template
    Surface\_mesh\_complex\_2\_in\_triangulation\_3

### Surface Mesh Parametrisation

-   Updated the precompiled taucs lib

### Kinetic Data Structures

-   Fixed problems caused by old versions of gcc being confused by
    operator! and operator int()
-   Added point removal support to the Active\_objects\_vector

Release 3.2
-----------

Release date: May 2006

Version 3.2 differs from version 3.1 in the platforms that are supported
and in functionality. There have also been a number of bug fixes for
this release.

The following platforms are no longer supported:

-   SunPro CC versions 5.4 and 5.5 on Solaris
-   SGI Mips Pro

For Visual C++ the installation scripts choose the multi-threaded
dynamically linked runtime (/MD). Before it was the single-threaded
static runtime (/ML).

### Installation

-   The install tool tries to find third party libraries at "standard"
    locations.
-   Installers for Apple, Windows, and rpms.

### Manuals

-   User and Reference manual pages of a package are in the same chapter

### Kernels

-   2D Circular Kernel (new package)
    This package is an extension of the linear CGAL Kernel. It offers
    functionalities on circles, circular arcs and line segments in the
    plane.

### Data Structures and Algorithms

-   2D Regularized Boolean Set-Operations (new package)
    This package consists of the implementation of Boolean
    set-operations on point sets bounded by weakly x-monotone curves in
    2-dimensional Euclidean space. In particular, it contains the
    implementation of regularized Boolean set-operations, intersection
    predicates, and point containment predicates.
-   2D Straight Skeleton and Polygon Offsetting (new package)
    This package implements an algorithm to construct a halfedge data
    structure representing the straight skeleton in the interior of 2D
    polygons with holes and an algorithm to construct inward offset
    polygons at any offset distance given a straight skeleton.
-   2D Voronoi Diagram Adaptor (new package)
    This package provides an adaptor that adapts a 2-dimensional
    triangulated Delaunay graph to the corresponding Voronoi diagram,
    represented as a doubly connected edge list (DCEL) data structure.
    The adaptor has the ability to automatically eliminate, in a
    consistent manner, degenerate features of the Voronoi diagram, that
    are artifacts of the requirement that Delaunay graphs should be
    triangulated even in degenerate configurations. Depending on the
    type of operations that the underlying Delaunay graph supports, the
    adaptor allows for the incremental or dynamic construction of
    Voronoi diagrams and can support point location queries.
-   3D Surface Mesher (new package)
    This package provides functions to generate surface meshes that
    interpolate smooth surfaces. The meshing algorithm is based on
    Delaunay refinement and provides some guarantees on the resulting
    mesh: the user is able to control the size and shape of the mesh
    elements and the accuracy of the surface approximation. There is no
    restriction on the topology and number of components of input
    surfaces. The surface mesher may also be used for non smooth
    surfaces but without guarantee.

    Currently, implementations are provided for implicit surfaces
    described as the zero level set of some function and surfaces
    described as a gray level set in a three-dimensional image.

-   3D Surface Subdivision Methods (new package)
    Subdivision methods recursively refine a control mesh and generate
    points approximating the limit surface. This package consists of
    four popular subdivision methods and their refinement hosts.
    Supported subdivision methods include Catmull-Clark, Loop, Doo-Sabin
    and sqrt(3) subdivisions. Their respective refinement hosts are PQQ,
    PTQ, DQQ and sqrt(3) refinements. Variations of those methods can be
    easily extended by substituting the geometry computation of the
    refinement host.
-   Planar Parameterization of Triangulated Surface Meshes (new
    package)
    Parameterizing a surface amounts to finding a one-to-one mapping
    from a suitable domain to the surface. In this package, we focus on
    triangulated surfaces that are homeomorphic to a disk and on
    piecewise linear mappings into a planar domain. This package
    implements some of the state-of-the-art surface mesh
    parameterization methods, such as least squares conformal maps,
    discrete conformal map, discrete authalic parameterization, Floater
    mean value coordinates or Tutte barycentric mapping.
-   Principal Component Analysis (new package)
    This package provides functions to compute global information on
    the shape of a set of 2D or 3D objects such as points. It provides
    the computation of axis-aligned bounding boxes, centroids of point
    sets, barycenters of weighted point sets, as well as linear least
    squares fitting for point sets in 2D, and point sets as well as
    triangle sets in 3D.
-   2D Placement of Streamlines (new package)
    Visualizing vector fields is important for many application domains.
    A good way to do it is to generate streamlines that describe the
    flow behavior. This package implements the "Farthest Point Seeding"
    algorithm for placing streamlines in 2D vector fields. It generates
    a list of streamlines corresponding to an input flow using a
    specified separating distance. The algorithm uses a Delaunay
    triangulation to model objects and address different queries, and
    relies on choosing the centers of the biggest empty circles to start
    the integration of the streamlines.
-   Kinetic Data Structures (new package)
    Kinetic data structures allow combinatorial structures to be
    maintained as the primitives move. The package provides
    implementations of kinetic data structures for Delaunay
    triangulations in two and three dimensions, sorting of points in one
    dimension and regular triangulations in three dimensions. The
    package supports exact or inexact operations on primitives which
    move along polynomial trajectories.
-   Kinetic Framework (new package)
    Kinetic data structures allow combinatorial geometric structures to
    be maintained as the primitives move. The package provides a
    framework to ease implementing and debugging kinetic data
    structures. The package supports exact or inexact operations on
    primitives which move along polynomial trajectories.
-   Smallest Enclosing Ellipsoid (new package)
    This algorithm is new in the chapter Geometric Optimization.
-   2D Arrangement (major revision)
    This package can be used to construct, maintain, alter, and display
    arrangements in the plane. Once an arrangement is constructed, the
    package can be used to obtain results of various queries on the
    arrangement, such as point location. The package also includes
    generic implementations of two algorithmic frameworks, that are,
    computing the zone of an arrangement, and line-sweeping the plane,
    the arrangements is embedded on.

    Arrangements and arrangement components can also be extended to
    store additional data. An important extension stores the
    construction history of the arrangement, such that it is possible to
    obtain the originating curve of an arrangement subcurve.

-   Geometric Optimization (major revision)
    The underlying QP solver which is the foundation for several
    algorithms in the Geometric Optimization chapter has been completely
    rewritten.
-   3D Triangulation (new functionality)
    Regular\_triangulation\_3 now offers vertex removal.

Release 3.1
-----------

Release date: December 2004

Version 3.1 differs from version 3.0 in the platforms that are supported
and in functionality. There have also been a number of bug fixes for
this release.

Additional supported platforms:

-   MS Visual C++, version 7.3. and 8.0
-   Intel 8.0
-   SunPro CC versions 5.4 and 5.5 on Solaris
-   GNU g++ versions 3.4 on Linux, Solaris, Irix, cygwin, FreeBSD, and
    MacOS X
-   Darwin (MacOS X) and IA64/Linux support.

The following platforms are no longer supported:

-   MS Visual C++, version 7.0

The following functionality has been added or changed:


### All

-   The CORE 1.7 library for exact real arithmetic.
-   Updated GMP to 4.1.3.
-   Added Mpfr a library for multiple-precision floating-point
    computations with exact rounding.
-   Added Boost 1.32.0 (only include files).

### Installation

-   new option --disable-shared to omit building libCGAL.so.

### Manuals

-   Merged all major manuals in one multi-part manual, which provides
    now cross-links between the CGAL Kernel, the CGAL Basic Library, and
    the CGAL Support Library HTML manuals.
-   Improved layout.

### Kernels

-   Improved efficiency of filtered kernels.
-   More predicates and constructions.

### Basic Library

-   2D Segment Voronoi Diagram (new package)
    A data structure for Voronoi diagrams of segments in the plane under
    the Euclidean metric. The Voronoi edges are arcs of straight lines
    and parabolas. The algorithm provided in this package is
    incremental.
-   2D Conforming Triangulations and Meshes (new package)
    An implementation of Shewchuk's algorithm to construct conforming
    triangulations and 2D meshes.
-   3D Boolean Operations on Nef Polyhedra (new package)
    A new class (Nef\_polyhedron\_3) representing 3D Nef polyhedra, a
    boundary representation for cell-complexes bounded by halfspaces
    that supports boolean operations and topological operations in full
    generality including unbounded cells, mixed dimensional cells (e.g.,
    isolated vertices and antennas). Nef polyhedra distinguish between
    open and closed sets and can represent non-manifold geometry.
-   2D and Surface Function Interpolation (new package)
    This package implements different methods for scattered data
    interpolation: Given measures of a function on a set of discrete
    data points, the task is to interpolate this function on an
    arbitrary query point. The package further offers functions for
    natural neighbor interpolation.
-   Planar Nef polyhedra embedded on the sphere (new package)
    A new class (Nef\_polyhedron\_S2) designed and supported mainly to
    represent sphere neighborhoods around vertices of the three-
    dimensional Nef polyhedra.
-   Box\_intersection\_d (new package)
    A new efficient algorithm for finding all intersecting pairs for
    large numbers of iso-oriented boxes, i.e., typically these will be
    bounding boxes of more complicated geometries. Useful for (self-)
    intersection tests of surfaces etc.
-   2D Snap Rounding (new package)
    Snap Rounding is a well known method for converting
    arbitrary-precision arrangements of segments into a fixed-precision
    representation. In the study of robust geometric computing, it can
    be classified as a finite precision approximation technique.
    Iterated Snap Roundingis a modification of Snap Rounding in which
    each vertex is at least half-the-width-of-a-pixel away from any
    non-incident edge. This package supports both methods.
-   3D Triangulations
    -   Triangulation\_3: added operator==(),removed push\_back() and
        copy\_triangulation().
    -   Delaunay\_3 : added nearest\_vertex(), move\_point(),
        vertices\_in\_conflict().
    -   Regular\_3 : added filtered traits class, and
        nearest\_power\_vertex().
-   Planar\_map and Arrangement\_2
    -   The interface of the two traits functions that compute the
        intersection of two given curves changed. The functions
        nearest\_intersection\_to\_right() and
        nearest\_intersection\_to\_left() return an object of type
        CGAL::Object that represents either an empty intersection, a
        point, or an overlapping subcurve.
    -   Requirements to define two binary tags were added to the traits
        concept of the Planar\_map as follows: *Has\_left\_category* -
        indicates whether the functions
        curves\_compare\_y\_at\_x\_left() and
        nearest\_intersection\_to\_left() are implemented in the traits
        model. *Has\_reflect\_category* - indicates whether the
        functions point\_reflect\_in\_x\_and\_y() and
        curve\_reflect\_in\_x\_and\_y() are implemented in the traits
        model. They can be used as an alternative to the two function in
        the previous item.
    -   A new constructor of the Segment\_cached\_2 type that represents
        a segment in the Arr\_segment\_cached\_traits\_2 traits class
        was introduced. The new constructor accepts the segment
        endpoints as well as the coefficients of the underlying line.
    -   A new version of the conic-arc traits, based on CORE version 1.7
        was introduced. This new traits class makes use of CORE's
        rootOf() operator to compute the intersection points in the
        arrangement, making its code much simpler and more elegant than
        the previous version. In addition, new constructors for conic
        arcs are provided. The new traits class usually performs about
        30% faster than the version included in CGAL 3.0
    -   The traits class that handles continuous piecewise linear
        curves, namely Arr\_polyline\_traits\_2, was rewritten. The new
        class is parametrized with a traits class that handles segments,
        say Segment\_traits. The polyline curve defined within the
        Arr\_polyline\_traits\_2 class is implemented as a vector of
        segments of type Segment\_traits::Curve\_2.
    -   A meta traits class, namely Arr\_curve\_data\_traits\_2, that
        extends the curve type of the planar-map with arbitrary
        additional data was introduced. It should be instantiated with a
        regular traits-class and a class that contains all extraneous
        data associated with a curve.
    -   The class that represents the trapezoidal-decomposition point
        location strategy was renamed to
        Pm\_trapezoid\_ric\_point\_location.
    -   The Arrangement demo was rewritten. It covers many more
        features, has a much better graphical user interface, and comes
        with online documentation.
    -   Few bugs in the sweep-line module related to overlapping
        vertical segments were fixed. This module is used by the
        aggregate insert method that inserts a collection of curves at
        once.
-   Triangulation\_2
    -   added a filtered trait class in the regular triangulation
    -   added split and join operations in the triangulation data
        structure class
-   Alpha\_shapes\_3
    -   major changes in the implementation of the class
        Alpha\_shapes\_3.
    -   New implementation results in a true GENERAL mode allowing null
        and negative alpha-values. It also fixed the edges
        classification bug and introduces a classification of vertices.
-   Min\_ellipse\_2
    -   made access to approximate double representation public
    -   fixed bugs in conversion to double representation
    -   added `is_circle()` method
    -   minor performance improvements
-   Min\_sphere\_of\_spheres\_d:
    -   The models
        `Min_sphere_of_spheres_d_traits_2<K,FT,UseSqrt,Algorithm>`,
        `Min_sphere_of_spheres_d_traits_3<K,FT,UseSqrt,Algorithm>`, and
        `Min_sphere_of_spheres_d_traits_d<K,FT,Dim,UseSqrt,Algorithm>`
        of concept `MinSphereOfSpheresTraits` now represent a sphere as
        a `std::pair<Point,Radius>` (and not any more as a
        `CGAL::Weighted_point<Point,Weight>`)
    -   Internal code cleanup; in particular, implementation details
        don't pollute the namespace CGAL anymore
-   Polyhedron\_3
    -   New Tutorial on CGAL Polyhedron for Subdivision Algorithms with
        interactive demo viewer in source code available.
    -   Added example program for efficient self-intersection test. -
        Added small helper functions, such as vertex\_degree,
        facet\_degree, edge\_flip, and is\_closed.
-   Apollonius Graph (Voronoi of Circles)
    -   Reduced memory requirements by approximately a factor of two.

Release 3.0.1
-------------

Release date: February 2004

This is a bug-fix release. No new features have been added in 3.0.1.
Here is the list of bug-fixes.

### Polyhedral Surface

-   Fixed wrong include files for output support. Added example.

### Planar\_map

-   Fixed the so called "Walk-along-a-line" point-location strategy to
    correctly handle a degenerate case.

### 2D Triangulation

-   added missing figure in html doc
-   in Line\_face\_circulator\_2.h:
    Fixed changes made to support handles with a typedef to iterator.
    The fix concerns operator== and !=.

### Alpha\_shapes\_3

-   fixed classify member function for edges.

### Number types

-   Lazy\_exact\_nt:
    -   added the possibility to select the relative precision of
        `to_double()` (by default 1e-5). This should fix reports that
        some circumcenters computations have poor coordinates, e.g.
        nan).
    -   when exact computation is triggered, the interval is recomputed,
        this should speed up some kinds of computations.
-   `to_interval(Quotient<MP_Float>)`: avoid spurious overflows.

### Kernel

-   missing acknowledgment in the manual and minor clarification of
    `intersection()` documentation.

Release 3.0
-----------

Release date: October 2003

Version 3.0 differs from version 2.4 in the platforms that are supported
and in functionality. There have also been a number of bug fixes for
this release.

The license has been changed to either the LGPL (GNU Lesser General
Public License v2.1) or the QPL (Q Public License v1.0) depending on
each package. So CGAL remains free of use for you, if your usage meets
the criteria of these licenses, otherwise, a commercial license has to
be purchased from GeometryFactory.

Additional supported platforms:

-   MS Visual C++, version 7.1.
-   SunPro CC versions 5.4 and 5.5 on Solaris
-   GNU g++ versions 3.2 and 3.3 on Linux, Solaris, Irix, cygwin, and
    FreeBSD.
-   MipsPRO CC 7.30 and 7.40 with both the n32 and n64 ABIs.

The following platforms are no longer supported:

-   MS Visual C++, version 6.
-   GNU g++ 2.95.2 (2.95.3 is still supported)
-   Kai C++ and Borland C++, all versions

The following functionality has been added or changed:

**All**

-   The CORE library for exact computations is now distributed as part
    of CGAL as well.

### Kernels

-   3 typedefs have been added to ease the choice of a robust and fast
    kernel:
    -   Exact\_predicates\_inexact\_constructions\_kernel
    -   Exact\_predicates\_exact\_constructions\_kernel
    -   Exact\_predicates\_exact\_constructions\_kernel\_with\_sqrt
-   Progress has been made towards the complete adaptability and
    extensibility of our kernels.
-   New faster Triangle\_3 intersection test routines.
    *(see Erratum)*
-   Added a Kernel concept archetype to check that generic algorithms
    don't use more functionality than they should.
-   A few more miscellaneous functions.

### Basic Library

-   2D Apollonius Graph (new package)
    Algorithms for computing the Apollonius graph in two dimensions. The
    Apollonius graph is the dual of the Apollonius diagram, also known
    as the additively weighted Voronoi diagram. The latter can be
    thought of as the Voronoi diagram of a set of circles under the
    Euclidean metric, and it is a generalization of the standard Voronoi
    diagram for points. The algorithms provided are dynamic.
-   dD Min Sphere of Spheres (new package)
    Algorithms to compute the smallest enclosing sphere of a given set
    of spheres in R<sup>d</sup>. The package provides an algorithm with
    maximal expected running time *O(2<sup>O(d)</sup> n)* and a fast and
    robust heuristic (for dimension less than 30).
-   Spatial Searching (new package)
    Provides exact and approximate distance browsing in a set of points
    in *d*-dimensional space using implementations of algorithms
    supporting:
    -   both nearest and furthest neighbor searching
    -   both exact and approximate searching
    -   (approximate) range searching
    -   (approximate) *k*-nearest and *k*-furthest neighbor searching
    -   (approximate) incremental nearest and incremental furthest
        neighbor searching
    -   query items representing points and spatial objects.
-   **Kd-tree**
    this package is deprecated, its documentation is removed. It is
    replaced by the Spatial Searching package.
-   Largest\_empty\_rectangle\_2
    Given a set of points P in the plane, the class
    Largest\_empty\_iso\_rectangle\_2 is a data structure that maintains
    an iso-rectangle with the largest area among all iso-rectangles that
    are inside a given iso-rectangle bounding box, and that do not
    contain any point of the point set P.
-   2D Triangulation and 3D Triangulation
    -   The classes Triangulation\_data\_structure\_2 (and 3), which
        implements the data structure for 2D triangulation class, now
        makes use of CGAL::Compact\_container (see Support Library
        section below).
    -   The triangulation classes use a Rebind mechanism to provide the
        full flexibility on Vertex and Face base classes. This means
        that it is possible for the user to derive its own Face of
        Vertex base class, adding a functionality that makes use of
        types defined by the triangulation data structure like
        Face\_handle or Vertex\_handle.
    -   New classes Triangulation\_vertex\_base\_with\_info\_2 (and 3)
        and Triangulation\_face\_base\_with\_info\_2 (and 3) to make
        easier the customization of base classes in most cases.
-   2D Triangulation
    -   Regular triangulation provides an easy access to hidden points.
    -   The Triangulation\_hierarchy\_2, which provide an efficient
        location data structure, can now be used with any 2D
        triangulation class plugged in (including Regular
        triangulations).
-   3D Triangulation
    -   faster vertex removal function in Delaunay\_triangulation\_3.
    -   Delaunay\_triangulation\_3 is now independent of the order of
        insertions of the points (in case of degenerate cosphericity).
    -   Regular\_triangulation\_3 now hides vertices (and updates
        itself) when inserting a coinciding point with greater weight.
        This required a new predicate.
    -   deprecated functions: copy\_triangulation(), push\_back(),
        set\_number\_of\_vertices().
    -   Triangulation\_3 now gives non-const access to the data
        structure.
-   Interval Skip List (new package)
    An interval skip list is a data structure for finding all intervals
    that contain a point, and for stabbing queries, that is for
    answering the question whether a given point is contained in an
    interval or not.
-   Planar Maps and Arrangements
    The changes concern mainly the traits classes.
    1.  New traits hierarchy and interface: The set of requirements was
        made sound and complete. A couple of requirements were
        eliminated, few others were redefined, and some were renamed. A
        hierarchy of three traits classes for the Planar\_map\_2,
        Planar\_map\_with\_intersections\_2, and Arrangement\_2 types
        was established to include only the necessary requirements at
        each level. It was determined that for the aggregate insertion-
        operation based on a sweep-line algorithm only a subset of the
        requirements is needed. Preconditions were added where
        appropriate to tighten the requirements further.

        The following functions have been renamed:

        -   point\_is\_same() renamed to point\_equal()
        -   curve\_is\_same() renamed to curve\_equal()
        -   curve\_is\_in\_x\_range() renamed to point\_in\_x\_range()
        -   curve\_compare\_at\_x() renamed to
            curves\_compare\_y\_at\_x() Furthermore, a precondition has
            been added that the reference point is in the x-range of
            both curves.
        -   curve\_compare\_at\_x\_right() renamed to
            curves\_compare\_y\_at\_x\_to\_right(). Furthermore, a
            precondition has been added that both curves are equal at
            the reference point and defined to its right.
        -   curve\_compare\_at\_x\_left() renamed to
            curves\_compare\_y\_at\_x\_to\_left(). Furthermore, a
            precondition has been added that both curves are equal at
            the reference point and defined to its right.
        -   curve\_get\_point\_status() renamed to
            curve\_compare\_y\_at\_x(). Furthermore, a precondition has
            been added that the point is in the x-range of the curve.
            Consequently, the function now returns a Comparison\_result
            (instead of a special enum).
        -   make\_x\_monotone() renamed to curve\_make\_x\_monotone()
            See more details below.
        -   curve\_flip() renamed to curve\_opposite()

        The following functions have been removed:

        -   curve\_is\_between\_cw()
        -   point\_to\_left()
        -   point\_to\_right()
        -   is\_x\_monotone()
        -   point\_reflect\_in\_x\_and\_y()
        -   curve\_reflect\_in\_x\_and\_y()
        -   do\_intersect\_to\_right()
        -   do\_intersect\_to\_left()

        Most functions, are required by the PlanarMapTraits\_2 concept,
        except for the make\_x\_monotone(),
        nearest\_intersection\_to\_right(),
        nearest\_intersection\_to\_left(), curves\_overlap() and
        curve\_opposite(). PlanarMapWithIntersectionsTraits\_2 requires
        all these functions, except curve\_opposite(), needed only by
        the ArrangementTraits\_2 concept.

        Furthermore, the two functions curve\_compare\_at\_x\_left() and
        nearest\_intersection\_to\_left() can be omitted, if the two
        functions point\_reflect\_in\_x() and curve\_reflect\_in\_x()
        are implemented. Reflection can be avoided, if the two \_left
        functions are supplied.

    2.  The type X\_curve\_2 of the PlanarMapWithIntersectionsTraits\_2
        concept was renamed to X\_monotone\_curve\_2, and the
        distinction between this type and the Curve\_2 type was made
        firm. The method is\_x\_monotone() of the
        PlanarMapWithIntersectionsTraits\_2 concept was removed. The
        related method curve\_make\_x\_monotone() is now called for each
        input curve of type Curve\_2 when curves are inserted into a
        Planar\_map\_with\_intersections\_2 to subdivide the input curve
        into x-monotone sub-curves (and in case the curve is already
        x-monotone, this function is responsible for casting it to an
        x-monotone curve).
    3.  New and improved traits classes:
    4.  Conic traits - Arr\_conic\_traits\_2 Support finite segments of
        ellipses, hyperbolas and parabolas, as well as line segments.
        The traits require an exact real number- type, such as
        leda\_real or CORE::Expr.
    5.  Segment cached traits - Arr\_segment\_cached\_traits\_2 This
        class uses an improved representation for segments that helps
        avoiding cascaded computations, thus achieving faster running
        times. To work properly, an exact rational number-type should be
        used.
    6.  Polyline traits - Arr\_polyline\_traits\_2 The polyline traits
        class has been reimplemented to work in a more efficient,
        generic manner. The new class replaces the obsolete
        Arr\_polyline\_traits class. It is parameterized with a segment
        traits class.
    7.  Hyperbola and segment traits - Arr\_hyper\_segment\_traits\_2
        Supports line segments and segments of canonical hyperbolas.
        This is the type of curves that arise when projecting segments
        in three-space rotationally around a line onto a plane
        containing the line. Such projections are often useful in
        CAD/CAM problems.
    8.  Removed old traits class:
        -   The models of the PlanarMapWithIntersectionsTraits\_2
            concept below became obsolete, as the new conic traits,
            namely Arr\_conic\_traits\_2, supports the same
            functionality and is much more efficient.
            -   Arr\_circles\_real\_traits
            -   Arr\_segment\_circle\_traits
        -   The segment traits class and the new polyline traits class
            were reimplemented using standard CGAL-kernel calls. This
            essentially eliminated the corresponding leda traits
            classes, namely:
            -   Pm\_leda\_segment\_traits\_2
            -   Arr\_leda\_segment\_traits\_2
            -   Arr\_leda\_polyline\_traits

            With the use of the Leda\_rat\_kernel new external package
            the same functionality can be achieved with less overhead
            and more efficiency.
    9.  Sweep Line
        -   The Sweep\_line\_2 package was reimplemented. As a
            consequence it is much more efficient, its traits is tighter
            (namely neither the two \_left nor the reflection functions
            are required), and its interface has changed a bit.
            1.  The following global functions have been removed:
                -   sweep\_to\_produce\_subcurves\_2()
                -   sweep\_to\_produce\_points\_2()
                -   sweep\_to\_construct\_planar\_map\_2()

                Instead, the public methods of the Sweep\_line\_2 class
                listed below were introduced:
                -   get\_subcurves() - Given a container of curves, this
                    function returns a list of curves that are created
                    by intersecting the input curves.
                -   get\_intersection\_points() - Given a range of
                    curves, this function returns a list of points that
                    are the intersection points of the curves.
                -   get\_intersecting\_curves() - Given a range of
                    curves, this function returns an iterator to the
                    beginning of a range that contains the list of
                    curves for each intersection point between any two
                    curves in the specified range.

            2.  It is possible to construct a planar map with
                intersections (or an arrangement) by inserting a range
                of curves into an empty map. This will invoke the
                sweep-line process to construct the map more
                efficiently.
        -   New interface functions to the
            Planar\_map\_with\_intersections\_2 class. The
            Planar\_map\_with\_intersections\_2 class maintains a planar
            map of input curves that possibly intersect each other and
            are not necessarily x-monotone. If an input curve, or a set
            of input curves, are known to be x-monotone and pairwise
            disjoint, the new functions below can be used to insert them
            into the map efficiently.

-   Polyhedral Surface
    -   The old design that was deprecated since CGAL 2.3 has been
        removed.
    -   Class `Polyhedron_incremental_builder_3`:
        -   Renamed local enum `ABSOLUTE` to `ABSOLUTE_INDEXING`, and
            `RELATIVE` to `RELATIVE_INDEXING` to avoid conflicts with
            similarly named macros of another library.
        -   Changed member functions `add_vertex()`, `begin_facet()`,
            and `end_facet()` to return useful handles.
        -   Added `test_facet()` to check facets for validity before
            adding them.
        -   Added `vertex( size_t i)` to return `Vertex_handle` for
            index `i`.
-   Halfedge Data Structure
    -   The old design that was deprecated since CGAL 2.3 has been
        removed.

### Support Library

-   New container class Compact\_container, which (roughly) provides the
    flexibility of std::list, with the memory compactness of
    std::vector.
-   Geomview\_stream: added a function gv.draw\_triangles(InputIterator
    begin, InputIterator end) which draws a set of triangles much more
    quickly than one by one.
-   Number types:
    -   number types are now required to provide a function:
        std::pair&lt;double, double&gt; to\_interval(const NT &).
    -   number types are now required to provide mixed operators with
        "int".
    -   CLN support removed.
    -   faster square() for MP\_Float.
    -   added Gmp\_q.
-   Qt\_widget:
    -   New classes:
        -   Qt\_help\_window: provides a simple way to show some helpful
            information about a demo as an HTML page.
        -   Qt\_widget\_history: provides basic functionality to
            manipulate intervals of Qt\_widget class. The current
            visible area of Qt\_widget is mapped to an interval. Each
            interval could be stored in the Qt\_widget\_history object.
            So you can use this object to navigate in history. It is
            mostly used by Qt\_widget\_standard\_toolbar.
    -   Changes:
        -   Qt\_widget\_standard\_toolbar: is derived from QToolBar
            class, so pay attention to modify your code, if you used
            this class. Some public methods were introduced to control
            the history object that the toolbar use to navigate.
        -   the icons are now part of libCGALQt.
    -   Deprecated members of Qt\_widget:
        -   add\_to\_history(), clear\_history(), back(), forth(): use
            forward(), back() and clear\_history() of the
            Qt\_widget\_standard\_toolbar instead.
        -   custom\_redraw(): use redraw\_on\_back() and
            redraw\_on\_front() instead.
    -   Optimizations: the output operators of the following classes
        have been optimized:
        -   CGAL::Segment\_2 (now tests for intersection with the
            drawing area)
        -   CGAL::Triangle\_2 (now tests for intersection with the
            drawing area)
        -   CGAL::Triangulation\_2 (is optimized for faster display on
            zooming)

### Erratum in the Kernel manual

-   Intersection test routines

    The documentation of CGAL::do\_intersect should mention, for the 3D
    case:
    Also, in three-dimensional space *Type1* can be

    -   either *Plane\_3&lt;Kernel&gt;*
    -   or *Triangle\_3&lt;Kernel&gt;*

    and *Type2* any of

    -   *Plane\_3&lt;Kernel&gt;*
    -   *Line\_3&lt;Kernel&gt;*
    -   *Ray\_3&lt;Kernel&gt;*
    -   *Segment\_3&lt;Kernel&gt;*
    -   *Triangle\_3&lt;Kernel&gt;*

    In the same way, for *Kernel::DoIntersect\_3*:
    for all pairs *Type1* and *Type2*, where the type *Type1* is

    -   either *Kernel::Plane\_3*
    -   or *Kernel::Triangle\_3*

    and *Type2* can be any of the following:

    -   *Kernel::Plane\_3*
    -   *Kernel::Line\_3*
    -   *Kernel::Ray\_3*
    -   *Kernel::Segment\_3*
    -   *Kernel::Triangle\_3*

    Philippe Guigue (INRIA Sophia-Antipolis) should be mentioned as one
    of the authors.

Release 2.4
-----------

Release date: May 2002

Version 2.4 differs from version 2.3 in the platforms that are supported
and in functionality. There have also been a number of bug fixes for
this release.

Additional supported platforms:

-   Microsoft Visual C++, version 7.
-   SunPro 5.3 (with patch 111685-05) on Solaris
-   g++ 3.1 on Linux and Solaris

The following functionality has been added or changed:


### Kernels

-   Point\_d has been removed from the 2D and 3D kernels. This type is
    now available from the d-dimensional kernel only.

### Basic Library

-   2D Polygon Partitioning
    Traits requirements for optimal partitioning have been changed
    slightly.

-   2D Sweep line
    A new package that implements a sweep-line algorithm to compute
    arrangements of curves for different families of curves, which are
    not necessarily line segments (e.g., it also works for circular
    arcs). The resulting output can be the list of vertex points, the
    resulting subcurves or a planar map.

-   Planar Maps and Arrangements
    -   New quicker insertion functions of Planar\_map\_2 for cases
        where more precomputed information is available regarding the
        position of the inserted curve in the map.
    -   New query function for planar maps that determines whether a
        given point is within a given face of the planar map.
    -   New iterator over edges of planar maps in addition to the
        existing iterator over halfedges.
    -   New copy constructor and assignment operator for arrangements.



-   Polyhedral Surface
    -   new design introduced with release 2.3 now supported by VC7
        compiler
    -   Extended functionality of Polyhedron\_incremental\_builder:
        absolute indexing allows one to add new surfaces to existing
        ones.



-   2D Triangulation
    -   There is a new triangulation data structure replacing the two
        previous ones. This new data structure is coherent with the 3d
        triangulation data structure and offer the advantages of both
        previous ones. Backward compatibility is ensured and this change
        is transparent for the user of triangulation classes.
    -   Constrained and Delaunay constrained triangulations are now able
        to handle intersecting input constraints. The behavior of
        constrained triangulations with respect to intersection of input
        constraints can be customized using an intersection tag.
    -   A new class Constrained\_triangulation\_plus offers a
        constrained hierarchy on top of a constrained triangulations.
        This additional data structure describes the subdivision of the
        original constraints into edges of the triangulations.



-   3D Triangulation
    -   Running time improved by a better and more compact management of
        memory allocation
    -   Various improvements and small functionalities added:
        -   Triangulation\_3&lt;GT,Tds&gt;::triangle() returns a
            triangle oriented towards the outside of the cell c for
            facet (c,i)
        -   New function insert(Point, Locate\_type, Cell\_handle, int,
            int) which avoids the location step.
        -   New function to get access to cells in conflict in a
            Delaunay insertion : find\_conflicts() and
            insert\_in\_hole()
        -   New function TDS::delete\_cells(begin, end).
        -   New functions : degree(v), reorient(),
            remove\_decrease\_dimension(), remove\_from\_simplex().
    -   Changes of interface:
        -   vertices and cells are the same for the triangulation data
            structure and the geometric triangulation
        -   the triangulation data structure uses Vertex\_handle (resp
            Cell\_handle) instead of Vertex\* (resp Cell\*).
        -   incident\_cells() and incident\_vertices() are templated by
            output iterators
        -   changes in the iterators and circulators interface:
            -   Iterators and circulators are convertible to handles
                automatically, no need to call "-&gt;handle()" anymore.
            -   Vertex\_iterator split into All\_vertices\_iterator and
                Finite\_vertices\_iterator (and similar for cells...).
            -   TDS::Edge/Facet iterators now support operator-&gt;.



-   2D Search structures
    Additional range search operations taking a predicate functor have
    been added

### Support Library

-   Qt\_widget
    -   We have added a new class for visualization of 2D CGAL objects.
        It is derived from Trolltech's Qt class QWidget and privdes a
        used to scale and pan.
    -   Some demos were developed for the following packages: 2D Alpha
        shapes, 2D Convex Hull, Largest empty 2D rectangle, Maximum
        k-gon, Minimum ellipse, Minimum 2D quadrilateral, 2D polygon
        partitioning 2D regular and constrained triangulation.
    -   Tutorials are available to help users get used to Qt\_widget



-   Timer
    Fixed Timer class (for user process time) to have no wrap-around
    anymore on Posix-compliant systems.

The following functionality is no longer supported:

-   Planar maps of infinite curves (the so-called planar map
    bounding-box).

Bugs in the following packages have been fixed: 3D Convex hull, 2D
Polygon partition, simple polygon generator

Also attempts have been made to assure compatibility with the upcoming
LEDA release that introduces the leda namespace.

### Known problems

-   2D Nef Polyhedra contains a memory leak. Memory problems are also
    the likely cause of occasional run-time errors on some platforms.
-   The d-dimensional convex hull computation produces run-time errors
    on some platforms because of memory management bugs.
-   The new Halfedge Data Structure design introduced with release 2.3
    does not work on VC6. See the release notes in the manual for more
    information.
-   The following deficiencies relate to planar maps, planar maps of
    intersecting curves (pmwx), arrangements and sweep line.
    -   On KCC, Borland and SunPro we guarantee neither compilation nor
        correct execution for all of the packages above.
    -   On VC6 and VC7 we guarantee neither compilation nor correct
        execution of the sweep line package.
    -   On CC (on Irix 6.5) the trapezoidal decomposition point location
        strategy is problematic when used with planar maps, pmwx, or
        arrangements (mind that this is the default for planar maps).
    -   On CC (on Irix 6.5) sweep line with polyline traits does not
        compile (mind that the so-called leda polyline traits does
        compile).
    -   On g++ (on Irix 6.5) the segment-circle
        (Arr\_segment\_circle\_traits\_2) traits does not compile for
        either of the above packages.

Release 2.3
-----------

Release date: August 2001

Version 2.3 differs from version 2.2 in the platforms that are supported
and in functionality.

Additional supported platform:

-   Gnu g++ 3.0 on Solaris and Linux

The following functionality has been added:


### Kernels

-   The 2D and 3D kernels now serve as models of the new kernel concept
    described in the recent paper, "An Adaptable and Extensible Geometry
    Kernel" by Susan Hert, Micheal Hoffmann, Lutz Kettner, Sylvain Pion,
    and Michael Seel to be presented at WAE 2001 (and soon available as
    a technical report). This new kernel is completely compatible with
    the previous design but is more flexible in that it allows geometric
    predicates as well as objects to be easily exchanged and adapted
    individually to users' needs.
-   A new kernel called `Simple_homogeneous` is available. It is
    equivalent to `Homogeneous` but without reference-counted objects.
-   A new kernel called `Filtered_kernel` is available that allows one
    to build kernel traits classes that use exact and efficient
    predicates.
-   There are two classes, `Cartesian_converter` and
    `Homogeneous_converter` that allows one to convert objects between
    different Cartesian and homogeneous kernels, respectively.
-   A new d-dimensional kernel, `Kernel_d` is available. It provides
    diverse kernel objects, predicates and constructions in d dimensions
    with two representations based on the kernel families `Cartesean_d`
    and `Homogeneous_d`

### Basic Library

Almost all packages in the basic library have been adapted to the new
kernel design to realize the flexibility this design makes possible. In
several packages, this means that the traits class requirements have
changed to conform to the function objects offered in the kernels so the
kernels themselves can be used as traits classes in many instances.
-   2D Convex Hull
    The traits requirements have changed slightly to bring them in line
    with the CGAL kernels.
-   3D Convex Hull
    -   The function `convex_hull_3` now uses a new implementation of
        the quickhull algorithm and no longer requires LEDA.
    -   A new `convex_hull_incremental_3` function based on the new
        d-dimensional convex hull class is available for comparison
        purposes.


-   `Convex_hull_d, Delaunay_d`
    Two new application classes offering the calculation of
    d-dimensional convex hulls and delaunay triangulations

-   Polygons and Polygon Operations
    -   The traits class requirements have been changed.
    -   The simplicity test has a completely new implementation.
    -   Properties like convexity, simplicity and area can now be cached
        by polygons. You need to set a flag to select this behavior.




-   Planar Nef Polyhedra
    A new class (`Nef_polyhedron_2`) representing planar Nef polyhedra =
    rectilinearly bounded points sets that are the result of binary and
    topological operations starting from halfplanes.

-   A new package offering functions to partition planar polygons into
    convex and y-monotone pieces is available.

-   Planar Maps and Arrangements
    -   A new class `Planar_map_with_intersections_2<Planar_map>` for
        planar maps of possibly intersecting, possibly non-x-monotone,
        possibly overlapping curves (like `Arrangement_2` but without
        the hierarchy tree).
    -   I/O utilities for planar maps and arrangements for textual and
        graphical streams. (It is possible to save and later reload
        built planar maps or arrangements.)
    -   New arrangement traits class for line segments and circular arcs
        (`Arr_segment_circle_traits<NT>`).
    -   New faster traits for polylines specialized for using the LEDA
        rational kernel (`Arr_leda_polylines_traits`). The LEDA traits
        for segments was also made faster.
    -   A new point location strategy
        (`Pm_simple_point_location<Planar_map>`).



-   Halfedge Data Structure

    The halfedge data structure has been completely revised. The new
    design is more in line with the STL naming scheme and it provides a
    safe and coherent type system throughout the whole design (no void\*
    pointers anymore), which allows for better extendibility. A user can
    add new incidences in the mesh easily. The new design also uses
    standard allocators with a new template parameter that has a
    suitable default.

    The old design is still available, but its use is deprecated, see
    the manual of deprecated packages for its documentation. Reported
    bugs in copying the halfedge data structure (and therefore also
    polyhedral surfaces) have been fixed in both designs. Copying a
    list-based representation is now based on hash maps instead of
    std::map and is therefore considerably faster.

-   Polyhedral Surface

    The polyhedral surface has been rewritten to work with the new
    halfedge data structure design. The user level interface of the
    `CGAL::Polyhedron_3` class is almost backwards compatible with the
    previous class. The exceptions are the template parameter list,
    everything that relies on the flexibility of the underlying halfedge
    data structure, such as a self-written facet class, and that the
    distinction between supported normals and supported planes has been
    removed. Only planes are supported. See the manuals for suggestions
    how to handle normals instead of planes.

    More example programs are provided with polyhedral surfaces, for
    example, one about Euler operator and one computing a subdivision
    surface given a control mesh as input.

    The old design is still available for backwards compatibility and to
    support older compiler, such as MSVC++6.0. For the polyhedral
    surface, old and new design cannot be used simultaneously (they have
    identical include file names and class names). The include files
    select automatically the old design for MSVC++6.0 and the new design
    otherwise. This automatism can be overwritten by defining
    appropriate macros before the include files. The old design is
    selected with the `CGAL_USE_POLYHEDRON_DESIGN_ONE` macro. The new
    design is selected with the `CGAL_USE_POLYHEDRON_DESIGN_TWO`
    macro.

-   2D Triangulation
    -   The geometric traits class requirements have been changed to
        conform to the new CGAL kernels. CGAL kernel classes can be used
        as traits classes for all 2D triangulations except for regular
        triangulations.
    -   Additional functionality:
        -   dual method for regular triangulations (to build a power
            diagram)
        -   unified names and signatures for various "find\_conflicts()"
            member functions in Delaunay and constrained Delaunay
            triangulation.
        -   As an alternative to the simple insert() member function,
            insertion of points in those triangulation can be performed
            using the combination of find\_conflicts() and star\_hole()
            which eventually allows the user to keep track of deleted
            faces.
    -   More demos and examples


-   3D Triangulation
    -   Major improvements
        -   A new class `Triangulation_hierarchy_3` that allows a faster
            point location, and thus construction of the Delaunay
            triangulation
        -   A new method for removing a vertex from a Delaunay
            triangulation that solves all degenerate cases
        -   Running time of the usual location and insertion methods
            improved
    -   A bit more functionality, such as
        -   New geomview output
        -   dual methods in Delaunay triangulations to draw the Voronoi
            diagram
    -   More demos and examples
    -   Changes in interface
        -   Traits classes requirements have been modified
        -   The kernel can be used directly as a traits class (except
            for regular triangulation)
        -   insert methods in `Triangulation_data_structure` have a new
            interface


-   A new class (`Alpha_shapes_3`) that computes Alpha shapes of point
    sets in 3D is available.

-   The traits requirements for matrix search and minimum quadrilaterals
    have been changed to bring them in line with the CGAL kernels.

-   Point\_set\_2
    -   now independent of LEDA; based on the CGAL Delaunay
        triangulation
    -   traits class requirements adapted to new kernel concept.
    -   function template versions of the provided query operations are
        available

### Support Library

-   Number types:
    -   `Lazy_exact_nt<NT>` is a new number type wrapper to speed up
        exact number types.
    -   `MP_Float` is a new multiprecision floating point number type.
        It can do exact additions, subtractions and multiplications over
        floating point values.
-   `In_place_list` has a new third template parameter (with a suitable
    default) for an STL-compliant allocator.
-   `Unique_hash_map` is a new support class.
-   `Union_find` is a new support class.
-   `Geomview_stream` :
    -   Geomview version 1.8.1 is now required.
    -   no need to have a `~/.geomview` file anymore.
    -   new output operators for triangulations.
    -   new output operators for `Ray_2`, `Line_2`, `Ray_3`, `Line_3`,
        `Sphere_3`.
    -   various new manipulators.
-   Window stream In cooperation with Algorithmic Solutions, GmBH
    (distributors of the LEDA library), we can now offer a visualization
    package downloadable in binary form that supports visualization on a
    ported version of the LEDA window lib.

Release 2.2
-----------

Release date: October 2000

Version 2.2 differs from version 2.1 in the platforms that are supported
and in functionality.

Additional supported platforms:

-   the KAI compiler (4.0) on Solaris 5.8
-   Borland C++ (5.5)

The following functionality has been added:

-   There is a new, non-reference-counted kernel, Simple\_cartesian.
    Because reference counting is not used, and thus coordinates are
    stored within a class, debugging is easier using this kernel. This
    kernel can also be faster in some cases than the reference-counted
    Cartesian kernel.
-   New optimization algorithms
    -   Min\_annulus\_d - Algorithm for computing the smallest enclosing
        annulus of points in arbitrary dimension
    -   Polytope\_distance\_d - Algorithm for computing the (squared)
        distance between two convex polytopes in arbitrary dimension
    -   Width\_3 - Algorithm for computing the (squared) width of points
        sets in three dimensions
-   2D Triangulations
    -   There are now two triangulation data structures available in
        CGAL. The new one uses a list to store the faces and allows one
        to represent two-dimensional triangulations embedded in three
        spaces as well as planar triangulations.
    -   The triangulation hierarchy which allows fast location query is
        now available.
-   Infinite objects can now be included in planar maps.
-   Removal as well as insertions of vertices for 3D Delaunay
    triangulations is now possible.
-   A generator for \`\`random'' simple polygons is now available.
-   In directory demo/Robustness, programs that demonstrate typical
    robustness problems in geometric computing are presented along with
    the solutions to these problems that CGAL provides.

The following functionality has been removed:

-   The binary operations on polygons (union, intersection ...) have
    been removed. Those operations were not documented in the previous
    release (2.1). Arrangements can often be used as a substitute.

Release 2.1
-----------

Release date: January 2000

Version 2.1 differs from version 2.0 in the platforms that are supported
and in functionality.

Supported platforms:

-   the newest gnu compiler (2.95.2) on Sun, SGI, Linux and Windows.
-   the Microsoft Visual C++ compiler, version 6.
-   the mips CC compiler version 7.3 under Irix.

Support for the old g++ compiler (2.8) and for mips CC 7.2 has been
dropped.

The following functionality has been added:
-   Alpha shapes and weighted alpha shapes in 2D. Alpha shapes are a
    generalization of the convex hull of a point set.
-   Arrangements in 2D. Arrangements are related to and based on planar
    maps. The major difference between the two is that curves are
    allowed to intersect in the case of arrangements.
-   Extensions to triangulations in 2D. Constrained triangulations are
    now dynamic: they support insertions of new constraint as well as
    removal of existing constraints. There are also constrained Delaunay
    triangulations.
-   Triangulations in 3D were added, both Delaunay triangulations and
    regular triangulations.
-   Min\_quadrilateral optimizations have been added. These are
    algorithms to compute the minimum enclosing rectangle/parallelogram
    (arbitrary orientation) and the minimum enclosing strip of a convex
    point set.
-   2d Point\_set is a package for 2d range search operations, Delaunay
    triangulation, nearest neighbor queries. This package works only if
    LEDA is installed.
-   Support for GeoWin visualization library. This also depends on LEDA.
-   Support for using the CLN number type together with CGAL.

Release 2.0
-----------

Release date: June 1999

The main difference from release 1.2 is the introduction of namespaces
-- namespace `std` for code from the standard library and namespace
`CGAL` for the CGAL library.

Release 1.2
-----------

Release date: January 1999

Additions to release 1.1 include:

-   topological map
-   planar map overlay
-   regular and constrained triangulations

Release 1.1
-----------

Release date: July 1998

Additions to release 1.0 include:

-   3D intersections
-   kD points
-   3D convex hull
-   kD smallest enclosing sphere

Release 1.0
-----------

Release date: April 1998

Additions to release 0.9 include:

-   Polyhedral surfaces
-   Halfedge Data Structure
-   Planar maps

Release 0.9
-----------

Release date: June 1997

Initial (beta) release of the CGAL library.<|MERGE_RESOLUTION|>--- conflicted
+++ resolved
@@ -6,15 +6,9 @@
 ### General Changes
 - The minimal supported version of Boost is now 1.74.0.
 
-<<<<<<< HEAD
 ### [dD Fréchet Distance](https://doc.cgal.org/6.1/Manual/packages.html#FrechetDistance) (new package)
 - This package provides functions for computing the Fréchet distance of polylines in any dimension under the Euclidean metric.
 
-### [Polygon Mesh Processing](https://doc.cgal.org/6.1/Manual/packages.html#PkgPolygonMeshProcessing)
-- Added the function `CGAL::Polygon_mesh_processing::discrete_mean_curvature()` and `CGAL::Polygon_mesh_processing::discrete_Guassian_curvature()` to evaluate the discrete curvature at a vertex of a mesh.
-- Added the function `CGAL::Polygon_mesh_processing::angle_sum()` to compute the sum of the angles around a vertex.
-
-=======
 ### 2D Triangulations on Hyperbolic Surfaces (new package)
 -   This package enables building and handling triangulations of closed orientable hyperbolic surfaces.
     It offers functions for the generation of the triangulation from a convex fundamental domain,
@@ -43,7 +37,6 @@
 
 ### [Point Set Processing](https://doc.cgal.org/6.1/Manual/packages.html#PkgPointSetProcessing3)
 - Added `poisson_eliminate()` to downsample a point cloud to a target size while providing Poisson disk property, i.e., a larger minimal distance between points.
->>>>>>> ac763ef5
 
 ### [Algebraic Kernel](https://doc.cgal.org/6.1/Manual/packages.html#PkgAlgebraicKernelD)
 -   **Breaking change**: Classes based on the RS Library are no longer provided.
@@ -68,7 +61,7 @@
   - `initial_points_generator` : enables the user to specify a functor that generates initial points,
   - `initial_points` : enables the user to specify a `Range` of initial points.
 -   Added a new meshing parameter `surface_only`, to improve performances when the user is only interested in surface mesh generation.
-  
+
 ### [Poisson Surface Reconstruction](https://doc.cgal.org/6.1/Manual/packages.html#PkgPoissonSurfaceReconstruction3)
 -   Added a new mesh domain `Poisson_mesh_domain_3` that integrates some optimizations from the deprecated 3D Surface Mesh Generation package.
 
