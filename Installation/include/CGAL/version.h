// Copyright (c) 2009
// Utrecht University (The Netherlands),
// ETH Zurich (Switzerland),
// INRIA Sophia-Antipolis (France),
// Max-Planck-Institute Saarbruecken (Germany),
// and Tel-Aviv University (Israel).  All rights reserved.
//
// This file is part of CGAL (www.cgal.org)
//
// $URL$
// $Id$
// SPDX-License-Identifier: LGPL-3.0-or-later OR LicenseRef-Commercial
//
// Author(s)     : -

#ifndef CGAL_VERSION_H
#define CGAL_VERSION_H

#ifndef SWIG
<<<<<<< HEAD
#define CGAL_VERSION 5.6-beta1
#define CGAL_GIT_HASH abcdef
#endif
#define CGAL_VERSION_NR 1050600910
#define CGAL_SVN_REVISION 99999
#define CGAL_RELEASE_DATE 20230430
=======
#define CGAL_VERSION 5.6-beta2
#define CGAL_GIT_HASH abcdef
#endif
#define CGAL_VERSION_NR 1050600920
#define CGAL_SVN_REVISION 99999
#define CGAL_RELEASE_DATE 20230630
>>>>>>> 7e2e4448

#include <CGAL/version_macros.h>

#endif<|MERGE_RESOLUTION|>--- conflicted
+++ resolved
@@ -17,21 +17,12 @@
 #define CGAL_VERSION_H
 
 #ifndef SWIG
-<<<<<<< HEAD
-#define CGAL_VERSION 5.6-beta1
-#define CGAL_GIT_HASH abcdef
-#endif
-#define CGAL_VERSION_NR 1050600910
-#define CGAL_SVN_REVISION 99999
-#define CGAL_RELEASE_DATE 20230430
-=======
 #define CGAL_VERSION 5.6-beta2
 #define CGAL_GIT_HASH abcdef
 #endif
 #define CGAL_VERSION_NR 1050600920
 #define CGAL_SVN_REVISION 99999
 #define CGAL_RELEASE_DATE 20230630
->>>>>>> 7e2e4448
 
 #include <CGAL/version_macros.h>
 
