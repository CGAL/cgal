# Top level CMakeLists.txt for CGAL
# The name of our project is "CGAL".  CMakeLists files in this project can
# refer to the root source directory of the project as ${CGAL_SOURCE_DIR} or
# ${CGAL_SOURCE_DIR} and to the root binary directory of the project as
# ${CGAL_BINARY_DIR} or ${CGAL_BINARY_DIR}.
if(NOT PROJECT_NAME)
  cmake_minimum_required(VERSION 3.1...3.23)
  project(CGAL CXX C)
endif()

# Fix a bug: `try_compile` should use `CMAKE_EXE_LINKER_FLAGS`.
# That variable can contain important flags like
#
#     -static-libstdc++ -static-libgcc
#
# Use GNUInstallDirs to get canonical paths
include(GNUInstallDirs)
#--------------------------------------------------------------------------------------------------
#--------------------------------------------------------------------------------------------------
#
#                                    -= PACKAGE SETUP =-
#
#--------------------------------------------------------------------------------------------------

if(CGAL_BRANCH_BUILD)

  message(STATUS "Build CGAL from ${CGAL_SCM_NAME}-branch: ${CGAL_SCM_BRANCH_NAME}")

  # list packages
  file(
    GLOB CGAL_CONFIGURED_PACKAGES
    RELATIVE ${CGAL_SOURCE_DIR}
    "${CGAL_SOURCE_DIR}/*")
  list(SORT CGAL_CONFIGURED_PACKAGES)
  list(REMOVE_ITEM CGAL_CONFIGURED_PACKAGES copyright CMakeLists.txt .svn .git)

  # detect and remove not existing package-directories
  foreach(package ${CGAL_CONFIGURED_PACKAGES})
    if(NOT IS_DIRECTORY "${CGAL_SOURCE_DIR}/${package}")
      list(APPEND CGAL_WRONG_PACKAGES ${package})
    elseif(NOT EXISTS
           "${CGAL_SOURCE_DIR}/${package}/package_info/${package}/maintainer")
      list(APPEND CGAL_WRONG_PACKAGES ${package})
    endif()
  endforeach()

  find_program(
    CGAL_CREATE_CMAKE_SCRIPT cgal_create_cmake_script HINT
    ${CGAL_SOURCE_DIR}/Scripts/scripts
    DOC "Script cgal_create_cmake_script, that creates CMakeLists.txt files"
    NO_DEFAULT_PATH NO_CMAKE_ENVIRONMENT_PATH)

  if(DEFINED CGAL_WRONG_PACKAGES)
    message(STATUS "Removed not-a-package: ${CGAL_WRONG_PACKAGES}")
    list(REMOVE_ITEM CGAL_CONFIGURED_PACKAGES ${CGAL_WRONG_PACKAGES})
  endif()

  set(CGAL_CONFIGURED_PACKAGES_NAMES ${CGAL_CONFIGURED_PACKAGES})
  set(CGAL_CONFIGURED_PACKAGES)
  foreach(package ${CGAL_CONFIGURED_PACKAGES_NAMES})
    list(APPEND CGAL_CONFIGURED_PACKAGES "${CGAL_SOURCE_DIR}/${package}")
  endforeach()

  set(CGAL_INSTALLATION_PACKAGE_DIR
      "${CGAL_SOURCE_DIR}/Installation"
      CACHE INTERNAL "Directory containing the Installation package")
  set(CGAL_MAINTENANCE_PACKAGE_DIR
      "${CGAL_SOURCE_DIR}/Maintenance"
      CACHE INTERNAL "Directory containing the Maintenance package")
  set(CGAL_CORE_PACKAGE_DIR
      "${CGAL_SOURCE_DIR}/Core"
      CACHE INTERNAL "Directory containing the Core package")
  set(CGAL_GRAPHICSVIEW_PACKAGE_DIR
      "${CGAL_SOURCE_DIR}/GraphicsView"
      CACHE INTERNAL "Directory containing the GraphicsView package")

  message(STATUS "Installation package directory: ${CGAL_INSTALLATION_PACKAGE_DIR}")
  message(STATUS "Maintenance package directory: ${CGAL_MAINTENANCE_PACKAGE_DIR}")
  message(STATUS "Core package directory: ${CGAL_CORE_PACKAGE_DIR}")

else(CGAL_BRANCH_BUILD)

  # get release name
  file(TO_CMAKE_PATH ${CGAL_SOURCE_DIR} CMAKE_SOURCE_CDIR)
  string(REGEX REPLACE "^/" "" CMAKE_SOURCE_DDIR ${CMAKE_SOURCE_CDIR})
  string(REPLACE "/" ";" CMAKE_SOURCE_PDIR ${CMAKE_SOURCE_DDIR})
  list(GET CMAKE_SOURCE_PDIR -1 CGAL_RELEASE_NAME)
  message(STATUS "Build CGAL from release in directory ${CGAL_RELEASE_NAME}")

  set(CGAL_CONFIGURED_PACKAGES_NAMES ${CGAL_RELEASE_NAME})

  # list packages
  set(CGAL_CONFIGURED_PACKAGES "${CGAL_SOURCE_DIR}")

  set(CGAL_INSTALLATION_PACKAGE_DIR
      "${CGAL_SOURCE_DIR}"
      CACHE INTERNAL "Directory containing the Installation package")
  set(CGAL_MAINTENANCE_PACKAGE_DIR
      "${CGAL_SOURCE_DIR}"
      CACHE INTERNAL "Directory containing the Maintenance package")
  set(CGAL_CORE_PACKAGE_DIR
      "${CGAL_SOURCE_DIR}"
      CACHE INTERNAL "Directory containing the Core package")
  set(CGAL_GRAPHICSVIEW_PACKAGE_DIR
      "${CGAL_SOURCE_DIR}"
      CACHE INTERNAL "Directory containing the GraphicsView package")

  # Enable testing with BUILD_TESTING
  option(BUILD_TESTING "Build the testing tree." OFF)
  if(BUILD_TESTING)
    enable_testing()
  endif()
endif(CGAL_BRANCH_BUILD)

#message(STATUS "Packages found: ${CGAL_CONFIGURED_PACKAGES}")

list(SORT CGAL_CONFIGURED_PACKAGES_NAMES)
if(IS_DIRECTORY "${CGAL_SOURCE_DIR}/Documentation")
  # Rescope CGAL_CONFIGURED_PACKAGES_NAMES
  # We need this variable in the Doxygen configuration process. Reset it
  # and change the scope to the parent scope.
  # Philipp Moeller, 2013-05-302013-05-302013-05-30
  set(CGAL_CONFIGURED_PACKAGES_NAMES
      ${CGAL_CONFIGURED_PACKAGES_NAMES}
      PARENT_SCOPE)
endif()

message(STATUS "Packagenames: ${CGAL_CONFIGURED_PACKAGES_NAMES}")
message("== Setting paths (DONE) ==\n")

message("== Generate version files ==")

if(CGAL_BRANCH_BUILD)

  #
  # Create version files
  #

  file(REMOVE ${CGAL_BINARY_DIR}/VERSION)
  if(CGAL_BUGFIX_VERSION AND CGAL_BUGFIX_VERSION GREATER 0)
    set(CGAL_CREATED_VERSION_NUM
        "${CGAL_MAJOR_VERSION}.${CGAL_MINOR_VERSION}.${CGAL_BUGFIX_VERSION}")
  else()
    set(CGAL_CREATED_VERSION_NUM "${CGAL_MAJOR_VERSION}.${CGAL_MINOR_VERSION}")
  endif()

  # Accessed in the documentation.
  set(CGAL_CREATED_VERSION_NUM
      ${CGAL_CREATED_VERSION_NUM}
      PARENT_SCOPE)

  # TODO EBEB set number of internal release (replace "900")
  set(CGAL_BUILD_VERSION 900)
  set(CGAL_CREATED_VERSION
      "${CGAL_CREATED_VERSION_NUM}-I-${CGAL_BUILD_VERSION}")
  set(CGAL_VERSION "${CGAL_CREATED_VERSION_NUM}-I-${CGAL_BUILD_VERSION}")

  file(WRITE "${CGAL_BINARY_DIR}/VERSION" "${CGAL_CREATED_VERSION_NUM}")

  message(STATUS "CGAL_VERSION is ${CGAL_CREATED_VERSION}")
  set(CGAL_FULL_VERSION
      ${CGAL_CREATED_VERSION}
      CACHE INTERNAL "CGAL version")

  #define CGAL_VERSION_NR 1030500135
  string(LENGTH "${CGAL_MAJOR_VERSION}" CGAL_MAJOR_LEN)
  if("${CGAL_MAJOR_LEN}" EQUAL 1)
    set(CGAL_TMP_MAJOR "0${CGAL_MAJOR_VERSION}")
  endif()
  string(LENGTH "${CGAL_MINOR_VERSION}" CGAL_MINOR_LEN)
  if("${CGAL_MINOR_LEN}" EQUAL 1)
    set(CGAL_TMP_MINOR "0${CGAL_MINOR_VERSION}")
  else()
    set(CGAL_TMP_MINOR "${CGAL_MINOR_VERSION}")
  endif()

  set(CGAL_TMP_BUILD "${CGAL_BUILD_VERSION}")
  string(LENGTH "${CGAL_TMP_BUILD}" CGAL_BUILD_LEN)

  while(CGAL_BUILD_LEN LESS 4)
    set(CGAL_TMP_BUILD "0${CGAL_TMP_BUILD}")
    string(LENGTH "${CGAL_TMP_BUILD}" CGAL_BUILD_LEN)
  endwhile()

  set(CGAL_CREATED_VERSION_NR
      "1${CGAL_TMP_MAJOR}${CGAL_TMP_MINOR}${CGAL_BUGFIX_VERSION}${CGAL_TMP_BUILD}"
  )
  message(STATUS "CGAL_VERSION_NR is ${CGAL_CREATED_VERSION_NR}")

  message(STATUS "CGAL_GIT_HASH is ${CGAL_GIT_HASH}")
  message(
    STATUS "CGAL_CREATED_SVN_REVISION is ${CGAL_CREATED_SVN_REVISION} (dummy)")

  file(REMOVE ${CGAL_BINARY_DIR}/include/CGAL/version.h)
  string(TIMESTAMP CGAL_CREATED_RELEASE_DATE "%Y%m%d")
  configure_file(
    ${CGAL_INSTALLATION_PACKAGE_DIR}/cmake/modules/config/version.h.in
    ${CGAL_BINARY_DIR}/include/CGAL/version.h @ONLY)

  #
  # Duplicate files
  #

  if(CGAL_REPORT_DUPLICATE_FILES)

    message("== Searching for duplicate files ==")

    foreach(package ${CGAL_CONFIGURED_PACKAGES})

      file(GLOB_RECURSE CGAL_PACKAGE_HEADER_FILES FOLLOW_SYMLINKS
           ${package}/*.h)
      list(SORT CGAL_PACKAGE_HEADER_FILES)
      foreach(file ${CGAL_PACKAGE_HEADER_FILES})
        string(REPLACE "${package}/" "" pure_file ${file})
        if(NOT ${pure_file} MATCHES ".*CMakeFiles.*")
          list(APPEND CGAL_HEADER_FILES ${pure_file})
        endif()
      endforeach()

      file(GLOB_RECURSE CGAL_PACKAGE_CPP_FILES FOLLOW_SYMLINKS ${package}/*.cpp)
      list(SORT CGAL_PACKAGE_CPP_FILES)
      foreach(file ${CGAL_PACKAGE_CPP_FILES})
        string(REPLACE "${package}/" "" pure_file ${file})
        if(NOT ${pure_file} MATCHES ".*CMakeFiles.*")
          list(APPEND CGAL_CPP_FILES ${pure_file})
        endif()
      endforeach()

    endforeach()

    list(SORT CGAL_HEADER_FILES)
    set(CGAL_UNIQUE_HEADER_FILES ${CGAL_HEADER_FILES})
    set(CGAL_DUPLICATE_HEADER_FILES ${CGAL_HEADER_FILES})
    list(REMOVE_DUPLICATES CGAL_UNIQUE_HEADER_FILES)
    #message(STATUS "Headers: ${CGAL_HEADER_FILES}")
    foreach(file ${CGAL_UNIQUE_HEADER_FILES})
      list(FIND CGAL_DUPLICATE_HEADER_FILES "${file}" CGAL_FILE_IDX)
      list(REMOVE_AT CGAL_DUPLICATE_HEADER_FILES ${CGAL_FILE_IDX})
    endforeach()
    message(
      STATUS
        "Duplicate header files (will be repeated at end): ${CGAL_DUPLICATE_HEADER_FILES}"
    )

    list(SORT CGAL_CPP_FILES)
    set(CGAL_UNIQUE_CPP_FILES ${CGAL_CPP_FILES})
    set(CGAL_DUPLICATE_CPP_FILES ${CGAL_CPP_FILES})
    list(REMOVE_DUPLICATES CGAL_UNIQUE_CPP_FILES)
    #message(STATUS "CPPs: ${CGAL_CPP_FILES}")
    foreach(file ${CGAL_UNIQUE_CPP_FILES})
      list(FIND CGAL_DUPLICATE_CPP_FILES "${file}" CGAL_FILE_IDX)
      list(REMOVE_AT CGAL_DUPLICATE_CPP_FILES ${CGAL_FILE_IDX})
    endforeach()
    message(
      STATUS
        "Duplicate cpp files (will be repeated at end): ${CGAL_DUPLICATE_CPP_FILES}"
    )

  endif(CGAL_REPORT_DUPLICATE_FILES)

else()

  if(NOT EXISTS "${CGAL_SOURCE_DIR}/VERSION"
     OR NOT EXISTS "${CGAL_SOURCE_DIR}/include/CGAL/version.h")
    message(
      FATAL_ERROR
        "File VERSION or include/CGAL/version.h are missing, required by release-build."
    )
  endif()

  #
  # Read and parse CGAL version number from VERSION file
  #

  file(READ "${CGAL_SOURCE_DIR}/VERSION" CGAL_VERSION)
  # Comment from Laurent Rineau, 2012/06/28:
  #   file(READ ..) should be replace by file(STRINGS ..), and then we take
  #   the first line. That would avoid parsing errors when the VERSION file
  #   contains a CR character!

  set(CGAL_FULL_VERSION ${CGAL_VERSION})
  string(REPLACE "-" "." CGAL_VERSION_TOKENS1 ${CGAL_VERSION})
  string(REPLACE "." ";" CGAL_VERSION_TOKENS ${CGAL_VERSION_TOKENS1})
  list(LENGTH CGAL_VERSION_TOKENS CGAL_VERSION_TOKENS_LEN)
  list(GET CGAL_VERSION_TOKENS 0 CGAL_MAJOR_VERSION)

  set(CGAL_MINOR_VERSION)
  set(CGAL_BUGFIX_VERSION)
  set(CGAL_BUILD_VERSION 1000)

  if(CGAL_VERSION_TOKENS_LEN GREATER 1)
    list(GET CGAL_VERSION_TOKENS 1 CGAL_MINOR_VERSION)
  endif()

  if(CGAL_VERSION_TOKENS_LEN GREATER 2)
    list(GET CGAL_VERSION_TOKENS 2 CGAL_BUGFIX_VERSION)

    # The following condition will be true the token #2 is not a number (if
    # it is for example "I" or "Ic"):
    if(NOT CGAL_BUGFIX_VERSION GREATER 0 AND NOT CGAL_BUGFIX_VERSION EQUAL 0)
      set(CGAL_BUGFIX_VERSION 0)
      if(CGAL_VERSION_TOKENS_LEN GREATER 3)
        list(GET CGAL_VERSION_TOKENS 3 CGAL_BUILD_VERSION)
      endif()
    else()
      if(CGAL_VERSION_TOKENS_LEN GREATER 4)
        list(GET CGAL_VERSION_TOKENS 4 CGAL_BUILD_VERSION)
      endif()
    endif()
    # If CGAL_BUILD_VERSION is not a strictly positive number, error
    if(NOT CGAL_BUILD_VERSION GREATER 0)
      message(
        WARNING
          "Error parsing VERSION file: CGAL_BUILD_VERSION is not a number.\n"
          "The content of the VERSION file is:\n${CGAL_VERSION}\n"
          "CGAL_BUILD_VERSION was set to:\n${CGAL_BUILD_VERSION}")
      set(CGAL_BUILD_VERSION 1000)
    endif()
  endif()

  if(NOT CGAL_BUGFIX_VERSION)
    set(CGAL_BUGFIX_VERSION 0)
  endif()

  if(CGAL_BUGFIX_VERSION AND CGAL_BUGFIX_VERSION GREATER 0)
    set(CGAL_CREATED_VERSION_NUM
        "${CGAL_MAJOR_VERSION}.${CGAL_MINOR_VERSION}.${CGAL_BUGFIX_VERSION}")
  else()
    set(CGAL_CREATED_VERSION_NUM "${CGAL_MAJOR_VERSION}.${CGAL_MINOR_VERSION}")
  endif()
endif()

#--------------------------------------------------------------------------------------------------
#
#                                    -= BASIC SETUP =-
#
#--------------------------------------------------------------------------------------------------

message(STATUS "CGAL_MAJOR_VERSION=${CGAL_MAJOR_VERSION}")
message(STATUS "CGAL_MINOR_VERSION=${CGAL_MINOR_VERSION}")
message(STATUS "CGAL_BUGFIX_VERSION=${CGAL_BUGFIX_VERSION}")
if(CGAL_BUILD_VERSION LESS 1000)
  message(STATUS "CGAL_BUILD_VERSION=${CGAL_BUILD_VERSION}")
endif()

set(CGAL_VERSION_DIR CGAL-${CGAL_VERSION})
set(CGAL_MODULES_REL_DIR cmake/modules)
set(CGAL_MODULES_DIR ${CGAL_INSTALLATION_PACKAGE_DIR}/${CGAL_MODULES_REL_DIR})

include(${CGAL_MODULES_DIR}/CGAL_Macros.cmake)
include(${CGAL_MODULES_DIR}/CGAL_enable_end_of_configuration_hook.cmake)
cgal_setup_module_path()

if(RUNNING_CGAL_AUTO_TEST OR CGAL_TEST_SUITE)
  message(STATUS "Operating system:")
  execute_process(
    COMMAND uname -a
    TIMEOUT 5
    OUTPUT_VARIABLE uname_a
    ERROR_VARIABLE uname_a)
  message(STATUS "${uname_a}")
  cgal_display_compiler_version()
endif()

include(CGAL_Common)
include(CGAL_GeneratorSpecificSettings)
include(CGAL_CheckCXXFileRuns)
include(CGAL_add_test)

mark_as_advanced(CMAKE_BACKWARDS_COMPATIBILITY)

message(
  STATUS
    "USING CMake version: ${CMAKE_MAJOR_VERSION}.${CMAKE_MINOR_VERSION}.${CMAKE_PATCH_VERSION}"
)
message(STATUS "System: ${CMAKE_SYSTEM_NAME}")

#--------------------------------------------------------------------------------------------------
#
#                                    -= FLAGS =-
#
#--------------------------------------------------------------------------------------------------

if(MSVC)

  uniquely_add_flags(CGAL_CXX_FLAGS
                     "-D_SCL_SECURE_NO_DEPRECATE;-D_SCL_SECURE_NO_WARNINGS")
  uniquely_add_flags(CGAL_CXX_FLAGS "/fp:strict")
  uniquely_add_flags(CGAL_CXX_FLAGS "/fp:except-")
  uniquely_add_flags(CGAL_CXX_FLAGS "/bigobj") # Use /bigobj by default

  if(RUNNING_CGAL_AUTO_TEST OR CGAL_TEST_SUITE)
    set(CMAKE_CXX_WARNING_LEVEL
        2
        CACHE STRING "MSVC C++ compiler warning level" FORCE)
    mark_as_advanced(CMAKE_CXX_WARNING_LEVEL)
  endif()

endif()

if("\"${CMAKE_CXX_COMPILER_ID}\"" MATCHES "SunPro")
  message(STATUS "Using SunPro compiler, using STLPort 4.")

  uniquely_add_flags(CGAL_CXX_FLAGS
                     "-features=extensions;-library=stlport4;-D_GNU_SOURCE")
  uniquely_add_flags(CGAL_SHARED_LINKER_FLAGS "-library=stlport4")
  uniquely_add_flags(CGAL_EXE_LINKER_FLAGS "-library=stlport4")
endif()

if("${CMAKE_CXX_COMPILER}" MATCHES "icl" OR "${CMAKE_CXX_COMPILER}" MATCHES
                                            "icpc")
  message(STATUS "Intel compiler is detected.")
  set(IntelCompiler_FOUND TRUE)

  get_dependency_version(IntelCompiler)

  if("${IntelCompiler_VERSION}" LESS "1100")
    message(
      "Intel Compiler version ${IntelCompiler_VERSION} is not supported by CGAL-${CGAL_MAJOR_VERSION}.${CGAL_MINOR_VERSION}! (too old, must be 11.0 or after)"
    )
  else()
    message(
      STATUS "Using Intel Compiler version 11 or later. Adding -fp-model strict"
    )
    if(WIN32)
      uniquely_add_flags(CGAL_CXX_FLAGS "/fp:strict")
    else()
      uniquely_add_flags(CGAL_CXX_FLAGS "-fp-model strict")
    endif()
  endif()
endif()

if(CMAKE_COMPILER_IS_GNUCXX)

  set(GCC_FOUND TRUE)

  get_dependency_version(GCC)

  if("${GCC_VERSION}" MATCHES "Not" OR "${GCC_VERSION}" MATCHES "Unknown")
    set(GCC_FOUND FALSE)
  endif()

  if(GCC_FOUND)

    if(RUNNING_CGAL_AUTO_TEST OR CGAL_TEST_SUITE)
      uniquely_add_flags(CGAL_CXX_FLAGS "-Wall")
      # Remove -g from the relevant CMAKE_CXX_FLAGS. This will also
      # propagate to the rest of the tests, since we overwrite those
      # flags with the ones used to build CGAL.
      string(REGEX REPLACE "-g( |$)" "" CMAKE_CXX_FLAGS "${CMAKE_CXX_FLAGS}")
      # We only allow the release types DEBUG and RELEASE, but handle
      # all possible values just to be sure.
      foreach(release_type DEBUG RELEASE MINSIZEREL RELWITHDEBINFO)
        string(REGEX REPLACE "-g( |$)" "" CMAKE_CXX_FLAGS_${release_type}
                             "${CMAKE_CXX_FLAGS_${release_type}}")
      endforeach()

    endif()

    if("${GCC_VERSION}" MATCHES "^[4-9].")
      message(STATUS "Using gcc version 4 or later. Adding -frounding-math")
      uniquely_add_flags(CGAL_CXX_FLAGS "-frounding-math")
    endif()

    if("${CMAKE_SYSTEM_PROCESSOR}" MATCHES "alpha")
      message(STATUS "Using gcc on alpha. Adding -mieee -mfp-rounding-mode=d")
      uniquely_add_flags(CGAL_CXX_FLAGS "-mieee -mfp-rounding-mode=d")
    endif()

  endif()

endif()

message("== Generate version files (DONE) ==\n")

#--------------------------------------------------------------------------------------------------
#
#                                    -= External libraries =-
#
#--------------------------------------------------------------------------------------------------

if(CGAL_DEV_MODE OR RUNNING_CGAL_AUTO_TEST OR CGAL_TEST_SUITE)
  message("== Set up flags ==")

  # Ugly hack to be compatible with current CGAL testsuite process (as of
  # Nov. 2017). -- Laurent Rineau
  include(CGAL_SetupFlags)

  message("== Set up flags (DONE) ==\n")
else()
  include(CGAL_display_flags)
endif()

message("== Detect external libraries ==")

# set some to have special prefix
macro(set_special_prefix library prefix)
  set(SPECIAL_PREFIXES
      "${SPECIAL_PREFIXES}set(CGAL_EXT_LIB_${library}_PREFIX \"${prefix}\")\n")
  set(CGAL_EXT_LIB_${library}_PREFIX ${prefix})
endmacro()

set_special_prefix(Qt5 QT)
set_special_prefix(Eigen3 EIGEN3)
set_special_prefix(Coin3D COIN3D)

# some libraries are essential (stl and Boost.Thread are treated in another way)
if($ENV{CGAL_DISABLE_GMP})
  set(CGAL_DISABLE_GMP
      ON
      CACHE INTERNAL "")
endif()
if(CGAL_DISABLE_GMP)
  message("Disable the GMP support")
  list(LENGTH CGAL_ESSENTIAL_3RD_PARTY_LIBRARIES CGAL_ESSENTIAL_LENGTH)
  if(NOT CGAL_ESSENTIAL_LENGTH EQUAL 0)
    list(REMOVE_ITEM CGAL_ESSENTIAL_3RD_PARTY_LIBRARIES GMP MPFR)
  endif()
  unset(CGAL_CONFIGURED_LIBRARIES)
  unset(CGAL_CONFIGURED_LIBRARIES CACHE)
  unset(GMP_FOUND)
  unset(GMP_FOUND CACHE)
  unset(GMPXX_FOUND)
  unset(GMPXX_FOUND CACHE)
  unset(MPFR_FOUND)
  unset(MPFR_FOUND CACHE)
  unset(WITH_CGAL_Core)
  unset(WITH_CGAL_Core CACHE)
  unset(CGAL_USE_GMP)
  unset(CGAL_USE_GMP CACHE)
  # Nasty trick to make sure <gmp.h> is not used when CGAL_DISABLE_GMP is TRUE
  file(WRITE "${CGAL_BINARY_DIR}/include/gmp.h"
       "#error GMP is disabled by the CMake option CGAL_DISABLE_GMP")
else()
  list(APPEND CGAL_ESSENTIAL_3RD_PARTY_LIBRARIES GMP MPFR)

  # When CMake is run several times, to avoid duplicates
  list(REMOVE_DUPLICATES CGAL_ESSENTIAL_3RD_PARTY_LIBRARIES)

  file(REMOVE "${CGAL_BINARY_DIR}/include/gmp.h")
endif()
hide_variable(CGAL_ESSENTIAL_3RD_PARTY_LIBRARIES)

#--------------------------------------------------------------------------------------------------
#
#                                    -= DEPENDENCIES =-
#
#--------------------------------------------------------------------------------------------------

#
# The following variables are in the cache just so subdirectories can set them persistently.
# But they are not intended to persist from run to run as normal cache variables.
# Similar variables are created when a library is detected.
cache_set(CGAL_3RD_PARTY_DEFINITIONS "")
cache_set(CGAL_3RD_PARTY_INCLUDE_DIRS "")
cache_set(CGAL_3RD_PARTY_LIBRARIES "")
cache_set(CGAL_3RD_PARTY_LIBRARIES_DIRS "")

# additional info: some header files in CGAL add additional code if
# certain optional libs are installed, and some examples/tests rely on
# this; e.g. in MPFI/RS in Algebraic_kernel_d. For these cases CGAL
# and the example/test must be configured with MPFI (just one is not sufficient)

message("== Detect external libraries (DONE) ==\n")

#--------------------------------------------------------------------------------------------------
#
#                                    -= Generation of compiler_config.h =-
#
#--------------------------------------------------------------------------------------------------

#--------------------------------------------------------------------------------------------------
#
#                                    -= Installation Setup =-
#
#--------------------------------------------------------------------------------------------------

set(CGAL_INSTALL_INC_DIR
    "${CMAKE_INSTALL_INCLUDEDIR}"
    CACHE
      STRING
      "The folder where CGAL header files will be installed, relative to CMAKE_INSTALL_PREFIX"
)
set(CGAL_INSTALL_LIB_DIR
    "${CMAKE_INSTALL_LIBDIR}"
    CACHE
      STRING
      "The folder where CGAL libraries will be installed, relative to CMAKE_INSTALL_PREFIX"
)

if(CGAL_WIN32_CMAKE_ON_CYGWIN)
  exec_program(
    cygpath ARGS
    -w "${CMAKE_INSTALL_PREFIX}"
    OUTPUT_VARIABLE CMAKE_INSTALL_PREFIX2)
  file(TO_CMAKE_PATH ${CMAKE_INSTALL_PREFIX2} CMAKE_INSTALL_PREFIX)
endif()

set(CGAL_INSTALL_BIN_DIR
    "${CMAKE_INSTALL_BINDIR}"
    CACHE
      STRING
      "The folder where CGAL user-side scripts will be installed, relative to CMAKE_INSTALL_PREFIX"
)

set(CGAL_INSTALL_CMAKE_DIR
    "${CGAL_INSTALL_LIB_DIR}/cmake/CGAL"
    CACHE
      STRING
      "The folder where CGAL CMake modules will be installed, relative to CMAKE_INSTALL_PREFIX"
)

set(CGAL_INSTALL_DOC_DIR
    "${CMAKE_INSTALL_DOCDIR}"
    CACHE
      STRING
      "The folder where CGAL documentation and license files will be installed, relative to CMAKE_INSTALL_PREFIX"
)

set(CGAL_INSTALL_MAN_DIR
    "${CMAKE_INSTALL_MANDIR}/man1"
    CACHE
      STRING
      "The folder where manual pages for CGAL scripts will be installed, relative to CMAKE_INSTALL_PREFIX"
)

#--------------------------------------------------------------------------------------------------
#
#                                    -= Build =-
#
#--------------------------------------------------------------------------------------------------

message("== Generating build files ==")

set(CGAL_INCLUDE_DIRS ${CGAL_BINARY_DIR}/include)

foreach(package ${CGAL_CONFIGURED_PACKAGES})
  if(EXISTS ${package}/include)
    set(CGAL_INCLUDE_DIRS ${CGAL_INCLUDE_DIRS} ${package}/include)
  endif()
endforeach()

include_directories(${CGAL_INCLUDE_DIRS})

cache_get(CGAL_3RD_PARTY_DEFINITIONS   )
cache_get(CGAL_3RD_PARTY_INCLUDE_DIRS  )
cache_get(CGAL_3RD_PARTY_LIBRARIES     )
cache_get(CGAL_3RD_PARTY_LIBRARIES_DIRS)

install(DIRECTORY "${CGAL_GRAPHICSVIEW_PACKAGE_DIR}/include/CGAL/Qt/" DESTINATION "${CGAL_INSTALL_INC_DIR}/CGAL/Qt" COMPONENT CGAL_Qt5)
if(CGAL_BRANCH_BUILD)
  install(DIRECTORY "${CGAL_GRAPHICSVIEW_PACKAGE_DIR}/demo/resources/" DESTINATION "${CGAL_INSTALL_CMAKE_DIR}/demo/resources" COMPONENT CGAL_Qt5)
  install(DIRECTORY "${CGAL_GRAPHICSVIEW_PACKAGE_DIR}/demo/icons/" DESTINATION "${CGAL_INSTALL_CMAKE_DIR}/demo/icons" COMPONENT CGAL_Qt5)
endif()

#
# Variables used when WITH_{demos|examples|tests} are TRUE
#
set(CGAL_USE_FILE ${CGAL_MODULES_DIR}/UseCGAL.cmake)
get_property(CGAL_FOUND GLOBAL PROPERTY CGAL_FOUND)
get_property(CGAL_Core_FOUND GLOBAL PROPERTY CGAL_Core_FOUND)
get_property(CGAL_ImageIO_FOUND GLOBAL PROPERTY CGAL_ImageIO_FOUND)
get_property(CGAL_Qt5_FOUND GLOBAL PROPERTY CGAL_Qt5_FOUND)

#
# Repeat some problems
#
message("== Generating build files (DONE) ==\n")

if(CGAL_BRANCH_BUILD AND CGAL_REPORT_DUPLICATE_FILES)

  message(STATUS "Problems: ")

  if(CGAL_DUPLICATE_HEADER_FILES)
    message(WARNING "WARNING: Duplicate header files")
    foreach(hfile ${CGAL_DUPLICATE_HEADER_FILES})
      message(STATUS "  File '${hfile}' multiply found in ")
      foreach(package ${CGAL_CONFIGURED_PACKAGES})
        file(GLOB_RECURSE CGAL_PACKAGE_HEADER_FILES FOLLOW_SYMLINKS
             ${package}/*.h)
        list(SORT CGAL_PACKAGE_HEADER_FILES)
        foreach(file ${CGAL_PACKAGE_HEADER_FILES})
          string(REPLACE "${package}/" "" pure_file ${file})
          if("${pure_file}" STREQUAL "${hfile}")
            message(STATUS "    ${package}")
          endif()
        endforeach()
      endforeach()
    endforeach()
  endif()

  if(CGAL_DUPLICATE_CPP_FILES)
    message(WARNING "WARNING: Duplicate cpp files")
    foreach(cfile ${CGAL_DUPLICATE_CPP_FILES})
      message(STATUS "  File '${cfile}' multiply found in ")
      foreach(package ${CGAL_CONFIGURED_PACKAGES})
        file(GLOB_RECURSE CGAL_PACKAGE_CPP_FILES FOLLOW_SYMLINKS
             ${package}/*.cpp)
        list(SORT CGAL_PACKAGE_CPP_FILES)
        foreach(file ${CGAL_PACKAGE_CPP_FILES})
          string(REPLACE "${package}/" "" pure_file ${file})
          if("${pure_file}" STREQUAL "${cfile}")
            message(STATUS "    ${package}")
          endif()
        endforeach()
      endforeach()
    endforeach()
  endif()

endif()

configure_file("${CGAL_MODULES_DIR}/CGALConfig_binary_header_only.cmake.in"
  "${CGAL_BINARY_DIR}/CGALConfig.cmake"  @ONLY)
configure_file("${CGAL_MODULES_DIR}/CGALConfigVersion_binary_header_only.cmake.in"
  "${CGAL_BINARY_DIR}/CGALConfigVersion.cmake"  @ONLY)

#--------------------------------------------------------------------------------------------------
#
#                                    -= Installation Commands =-
#
#--------------------------------------------------------------------------------------------------

# DESTINATION option is mandatory; skipping it breaks CPack!

if(CGAL_INSTALL_DOC_DIR)
  install(FILES AUTHORS CHANGES.md LICENSE LICENSE.GPL
                LICENSE.LGPL DESTINATION ${CGAL_INSTALL_DOC_DIR})
endif()

#install all includes collected in trunk et cetera

foreach(dir ${CGAL_CONFIGURED_PACKAGES})
  if(EXISTS ${dir}/include/CGAL)
    install(
      DIRECTORY ${dir}/include/CGAL
      DESTINATION ${CGAL_INSTALL_INC_DIR}
      PATTERN ".svn" EXCLUDE
      PATTERN "Qt" EXCLUDE)
  endif()
endforeach()
if(EXISTS ${CGAL_BINARY_DIR}/include/CGAL)
  install(
    DIRECTORY ${CGAL_BINARY_DIR}/include/CGAL
    DESTINATION ${CGAL_INSTALL_INC_DIR}
    PATTERN ".svn" EXCLUDE
    PATTERN "Qt" EXCLUDE)
endif()

file(GLOB scripts "scripts/*")
list(SORT scripts)
list(REMOVE_ITEM scripts
     ${CMAKE_CURRENT_SOURCE_DIR}/scripts/cgal_create_assertions.sh
     ${CMAKE_CURRENT_SOURCE_DIR}/scripts/cgal_create_cmake_script_with_options)
install(PROGRAMS ${scripts} DESTINATION ${CGAL_INSTALL_BIN_DIR})

install(DIRECTORY ${CGAL_MODULES_REL_DIR}/
        DESTINATION ${CGAL_INSTALL_CMAKE_DIR})
install(FILES ${CGAL_MODULES_REL_DIR}/UseCGAL.cmake
        DESTINATION ${CGAL_INSTALL_CMAKE_DIR})

if(IS_DIRECTORY auxiliary/gmp/include AND IS_DIRECTORY auxiliary/gmp/lib)
  install(DIRECTORY auxiliary/gmp/include/ DESTINATION ${CGAL_INSTALL_INC_DIR})
  install(DIRECTORY auxiliary/gmp/lib/ DESTINATION ${CGAL_INSTALL_LIB_DIR})
endif()

if(ZLIB_IN_AUXILIARY)
  install(DIRECTORY auxiliary/zlib/include/ DESTINATION ${CGAL_INSTALL_INC_DIR})
  install(DIRECTORY auxiliary/zlib/lib/ DESTINATION ${CGAL_INSTALL_LIB_DIR})
endif()

install(FILES
  ${CMAKE_CURRENT_LIST_DIR}/lib/cmake/CGAL/CGALConfig.cmake
  ${CMAKE_CURRENT_LIST_DIR}/lib/cmake/CGAL/CGALConfigBuildVersion.cmake
  ${CMAKE_CURRENT_LIST_DIR}/lib/cmake/CGAL/CGALConfigVersion.cmake
  DESTINATION ${CGAL_INSTALL_CMAKE_DIR})
if(NOT CGAL_INSTALL_CMAKE_DIR STREQUAL "${CGAL_INSTALL_LIB_DIR}/cmake/CGAL")
  configure_file(${CMAKE_CURRENT_LIST_DIR}/lib/cmake/CGAL/CGALConfig-installation-dirs.cmake.in
    ${CGAL_BINARY_DIR}/config/CGALConfig-installation-dirs.cmake)
  install(FILES
    ${CGAL_BINARY_DIR}/config/CGALConfig-installation-dirs.cmake
    DESTINATION ${CGAL_INSTALL_CMAKE_DIR})
endif()

if(CGAL_INSTALL_MAN_DIR)
  install(FILES auxiliary/cgal_create_cmake_script.1
          DESTINATION ${CGAL_INSTALL_MAN_DIR})
endif()

#--------------------------------------------------------------------------------------------------
#
#              -= Special installation commands to copy FindCGAL to the cmake directory =-
#
#--------------------------------------------------------------------------------------------------

# Installing FindCGAL into cmake itself is implemented as a custom target
# because it requires superuser privileges

if(NOT "${CMAKE_ROOT}" STREQUAL "")
  if(EXISTS ${CMAKE_ROOT}/Modules)
    add_custom_target(
      install_FindCGAL
      COMMAND ${CMAKE_COMMAND} -E copy ${CGAL_MODULES_DIR}/FindCGAL.cmake
              ${CMAKE_ROOT}/Modules)
  endif()
endif()

#--------------------------------------------------------------------------------------------------
#
#                                    -= APPLICATIONS =-
#
#--------------------------------------------------------------------------------------------------

if(NOT TARGET ALL_CGAL_TARGETS)
  add_custom_target(ALL_CGAL_TARGETS)
endif()

macro(add_programs subdir target ON_OFF)

  cache_set(CGAL_EXECUTABLE_TARGETS "")

  add_custom_target(${target})
  add_dependencies(ALL_CGAL_TARGETS ${target})

  option(WITH_${target} "Select ${target}" ${ON_OFF})
  if(WITH_${target})
    add_subdirectory(${subdir} EXCLUDE_FROM_ALL)
  endif()

  cache_get(CGAL_EXECUTABLE_TARGETS)

  foreach(CGAL_EXECUTABLE_TARGET ${CGAL_EXECUTABLE_TARGETS})
    add_dependencies(${target} ${CGAL_EXECUTABLE_TARGET})
  endforeach()

endmacro()

# This allows programs to locate CGALConfig.cmake
set(CGAL_DIR ${CGAL_BINARY_DIR})

if(NOT RUNNING_CGAL_AUTO_TEST)

  add_programs(examples examples OFF)
  add_programs(demo demos OFF)
  if(IS_DIRECTORY "${CMAKE_CURRENT_SOURCE_DIR}/test")
    add_programs(test tests OFF)
  endif()
endif()

message("== Setting paths ==")

#--------------------------------------------------------------------------------------------------
#
#                                            -= CPack =-
#
#--------------------------------------------------------------------------------------------------

#option( WITH_CPACK "Create package generation rules")
if(WITH_CPACK AND EXISTS "${CMAKE_ROOT}/Modules/CPack.cmake")

  set(CPACK_PACKAGE_DESCRIPTION_SUMMARY
      "CGAL - Computational Geometry Algorithms Library")
  set(CPACK_PACKAGE_VENDOR "CGAL Open Source Project")
  set(CPACK_PACKAGE_DESCRIPTION_FILE "${CGAL_INSTALLATION_PACKAGE_DIR}/README")
  set(CPACK_RESOURCE_FILE_LICENSE "${CGAL_INSTALLATION_PACKAGE_DIR}/LICENSE")
  set(CPACK_PACKAGE_VERSION_MAJOR "${CGAL_MAJOR_VERSION}")
  set(CPACK_PACKAGE_VERSION_MINOR "${CGAL_MINOR_VERSION}")
  set(CPACK_PACKAGE_VERSION_PATCH "${CGAL_BUGFIX_VERSION}")
  set(CPACK_PACKAGE_INSTALL_DIRECTORY
      "CGAL ${CPACK_PACKAGE_VERSION_MAJOR}.${CPACK_PACKAGE_VERSION_MINOR}")
  set(CPACK_SOURCE_PACKAGE_FILE_NAME "CGAL-${CGAL_VERSION}")
  set(CPACK_RESOURCE_FILE_LICENSE "${CGAL_INSTALLATION_PACKAGE_DIR}/LICENSE")

  if(NOT DEFINED CPACK_SYSTEM_NAME)
    set(CPACK_SYSTEM_NAME ${CMAKE_SYSTEM_NAME}-${CMAKE_SYSTEM_PROCESSOR})
  endif()

  if(${CPACK_SYSTEM_NAME} MATCHES "Windows")
    if(CMAKE_CL_64)
      set(CPACK_SYSTEM_NAME win64-${CMAKE_SYSTEM_PROCESSOR})
    else()
      set(CPACK_SYSTEM_NAME win32-${CMAKE_SYSTEM_PROCESSOR})
    endif()
  endif()

  if(NOT DEFINED CPACK_PACKAGE_FILE_NAME)
    set(CPACK_PACKAGE_FILE_NAME
        "${CPACK_SOURCE_PACKAGE_FILE_NAME}-${CPACK_SYSTEM_NAME}")
  endif()

  set(CPACK_PACKAGE_EXECUTABLES "CGAL" "CGAL")

  if(WIN32 AND NOT UNIX)
    set(CPACK_GENERATOR "NSIS")
    # There is a bug in NSI that does not handle full unix paths properly. Make
    # sure there is at least one set of four (4) backlasshes.
    #set(CPACK_PACKAGE_ICON "${CGAL_INSTALLATION_PACKAGE_DIR}\\\\cgal_install.gif")
    #set(CPACK_NSIS_INSTALLED_ICON_NAME "bin\\\\CGAL.exe")
    set(CPACK_NSIS_DISPLAY_NAME
        "${CPACK_PACKAGE_INSTALL_DIRECTORY} Computational Geometry Algorithms Library"
    )
    set(CPACK_NSIS_HELP_LINK "http:\\\\\\\\www.cgal.org")
    set(CPACK_NSIS_URL_INFO_ABOUT "http:\\\\\\\\www.cgal.org")
    set(CPACK_NSIS_CONTACT "info@cgal.org")
    set(CPACK_NSIS_MODIfY_PATH ON)
  else()
    set(CPACK_STRIP_FILES "")
    set(CPACK_SOURCE_STRIP_FILES "")
  endif()

  include(CPack)

endif()

if(CGAL_BRANCH_BUILD)
  option(
    CGAL_ENABLE_CHECK_HEADERS
    "Enable the special targets \"check_pkg_headers\", \"packages_dependencies\", and \"check_pkg_<package>_headers\" and \"pkg_<package>_deps\" for each package"
    FALSE)
  unset(CGAL_COMPUTE_DEPENDENCIES CACHE) # remove that variable, no longer used

  if(CGAL_ENABLE_CHECK_HEADERS)

    option(CGAL_COPY_DEPENDENCIES
           "Copy package dependencies in source directories.
  Note that this option will modify the source directory!" FALSE)

    message("== Setting header checking ==")
    find_package(GMP REQUIRED)
    find_package(Doxygen REQUIRED)
    find_package(Eigen3 REQUIRED)
    find_package(Qt5 COMPONENTS Core Widgets OpenGL Gui REQUIRED)
    find_package(VTK COMPONENTS vtkImagingGeneral vtkIOImage NO_MODULE)
    if(VTK_FOUND)
      get_target_property(VTK_INCLUDE_DIRS VTK::IOImage INTERFACE_INCLUDE_DIRECTORIES)
    endif()
    find_package(IPE)
    find_package(RS3)
    find_package(LEDA)
    find_package(OpenMesh)
    find_package(OpenCV QUIET)

    set(compile_options
        "\
${CMAKE_CXX_FLAGS} -DCGAL_EIGEN3_ENABLED -DCGAL_PROFILE \
${Qt5Widgets_DEFINITIONS} ${Qt5OpenGL_DEFINITIONS} ${Qt5Gui_DEFINITIONS} \
${Qt5OpenGL_EXECUTABLE_COMPILE_FLAGS} -fPIC \
${Qt5Gui_EXECUTABLE_COMPILE_FLAGS} \
${CGAL_3RD_PARTY_DEFINITIONS} ${CGAL_Qt5_3RD_PARTY_DEFINITIONS} \
${CGAL_DEFINITIONS}")
    message("COMPILATION OPTIONS ARE :  ${compile_options}")

    if(NOT RS_FOUND AND NOT RS3_FOUND)
      set(compile_options
          "${compile_options} \
-DCGAL_ALGEBRAIC_KERNEL_RS_GMPZ_D_1=1 \
-DCGAL_ALGEBRAIC_KERNEL_RS_GMPQ_D_1=1")
      message(STATUS "Skip RS headers \"CGAL/Algebraic_kernel_rs_gmpq_d_1.h\" \
and \"CGAL/Algebraic_kernel_rs_gmpz_d_1.h\" because RS_FOUND is false.")
    else()
      set(compile_options
          "${compile_options} \
-DCGAL_USE_MPFI=1 \
-DCGAL_USE_RS=1")
    endif()
    if(NOT OpenMesh_FOUND)
      set(compile_options
          "${compile_options} \
-DCGAL_BOOST_GRAPH_GRAPH_TRAITS_POLYMESH_ARRAYKERNELT_H \
-DCGAL_BOOST_GRAPH_GRAPH_TRAITS_TRIMESH_ARRAYKERNELT_H \
-DCGAL_PROPERTIES_POLYMESH_ARRAYKERNELT_H \
-DCGAL_PROPERTIES_TRIMESH_ARRAYKERNELT_H")
      message(
        STATUS
          "Skip headers \
\"CGAL/boost/graph/graph_traits_PolyMesh_ArrayKernelT.h\", \
\"CGAL/boost/graph/graph_traits_TriMesh_ArrayKernelT.h\", \
\"CGAL/boost/graph/properties_PolyMesh_ArrayKernelT.h\", and \
\"CGAL/boost/graph/properties_TriMesh_ArrayKernelT.h\", \
because OpenMesh_FOUND is false.")
    endif()
    if(NOT OpenCV_FOUND)
      set(compile_options "${compile_options} \
-DCGAL_CLASSIFICATION_OPENCV_RANDOM_FOREST_CLASSIFIER_H")
      message(STATUS "Skip header \
\"CGAL/Classification/OpenCV_random_forest_classifier.h\" \
because OpenCV_FOUND is false")
    endif()
    if(LEDA_FOUND)
      set(compile_options "${compile_options} -DCGAL_USE_LEDA")
    endif()
    if(NOT IPE_FOUND)
      set(compile_options "${compile_options} -DCGAL_IPELET_BASE_H=1")
      message(STATUS "Skip header \"CGAL/CGAL_ipelet_base.h\" \
because IPE_FOUND is false.")
    endif()

    if(CGAL_ENABLE_CHECK_HEADERS)
      set(flag "-fsyntax-only")
    else()
      set(flag "-E")
    endif()
    if(NOT DEFINED CGAL_CHECK_SYNTAX_ONLY)
      execute_process(
        COMMAND
          ${CMAKE_CXX_COMPILER} -x c++ ${flag}
          ${CGAL_MODULES_DIR}/config/support/test_syntaxonly.cpp ERROR_QUIET
        RESULT_VARIABLE ok)
      if(ok EQUAL 0)
        set(CGAL_CHECK_SYNTAX_ONLY
            ON
            CACHE INTERNAL "")
      else()
        set(CGAL_CHECK_SYNTAX_ONLY
            OFF
            CACHE INTERNAL "")
      endif()
    endif(NOT DEFINED CGAL_CHECK_SYNTAX_ONLY)

    if(NOT CGAL_CHECK_SYNTAX_ONLY)
      message(FATAL_ERROR "Your compiler does not seem to support ${flag}.
You must disable CGAL_ENABLE_CHECK_HEADERS.")
    endif()

    ## Fill the variable include_options with all the -I and -isystem options
    set(include_options)
    foreach(incdir ${CGAL_INCLUDE_DIRS})
      list(APPEND include_options "-I${incdir}")
    endforeach()
    foreach(
      incdir
      ${VTK_INCLUDE_DIRS}
      ${LEDA_INCLUDE_DIR}
      ${OPENMESH_INCLUDE_DIR}
      ${OpenCV_INCLUDE_DIRS}
      ${RS_INCLUDE_DIR}
      ${EIGEN3_INCLUDE_DIR}
      ${GMP_INCLUDE_DIR}
      ${Qt5OpenGL_INCLUDE_DIRS}
      ${Qt5Widgets_INCLUDE_DIRS}
      ${Qt5Gui_DEFINITIONS}
      ${CGAL_3RD_PARTY_INCLUDE_DIRS}
      ${CGAL_Qt5_3RD_PARTY_INCLUDE_DIRS})
      list(APPEND include_options "-I${incdir}")
    endforeach()
    include_directories(SYSTEM ${CGAL_3RD_PARTY_INCLUDE_DIRS})

    # Build the doc
    set(DOC_DIR "${CGAL_BINARY_DIR}/build_doc")
    file(MAKE_DIRECTORY "${DOC_DIR}")
    execute_process(
      COMMAND
        "${CMAKE_COMMAND}" -DCGAL_BUILD_THREE_DOC=TRUE
        -DDOXYGEN_EXECUTABLE=${DOXYGEN_EXECUTABLE}
        "${CGAL_SOURCE_DIR}/Documentation/doc"
      WORKING_DIRECTORY "${DOC_DIR}")
    execute_process(
      COMMAND
        "${CMAKE_COMMAND}" --build . --target "doc"
      WORKING_DIRECTORY "${DOC_DIR}" )

  #Get the list of the documented headers
  file(GLOB html_files RELATIVE "${DOC_DIR}/doc_output/" "${DOC_DIR}/doc_output/*/*.html")
  file(GLOB example_files RELATIVE "${CGAL_SOURCE_DIR}/" "${CGAL_SOURCE_DIR}/*/examples/*/*.cpp")
  list(SORT example_files)

  find_program(AWK awk)
  set(awk_arguments [=[{ match($0, /# *include *(&lt;|[<"])(CGAL\/[^>&"]*)([>"]|&gt;)| (CGAL\/[^>&"]*\.h)/,arr); if(arr[2]!="") print arr[2]; if(arr[4]!="") print arr[4] }]=])
  message("listing headers from html files")
  foreach(f ${html_files})
    execute_process(COMMAND "${AWK}" "${awk_arguments}" "${DOC_DIR}/doc_output/${f}"
      OUTPUT_VARIABLE tmp_list)
    if (NOT "${tmp_list}" STREQUAL "")
      string(REPLACE "\n" ";" tmp_list ${tmp_list})
      LIST( APPEND list_of_documented_headers ${tmp_list})
    endif()
  endforeach()

  message("listing headers from examples files")
  foreach(f ${example_files})
    execute_process(COMMAND "${AWK}" "${awk_arguments}" "${CGAL_SOURCE_DIR}/${f}"
      OUTPUT_VARIABLE tmp_list)
    if (NOT "${tmp_list}" STREQUAL "")
      string(REPLACE "\n" ";" tmp_list ${tmp_list})
      LIST( APPEND list_of_documented_headers ${tmp_list})
    endif()
  endforeach()
  message("removing duplicates:")
  list(REMOVE_DUPLICATES list_of_documented_headers)
  message("sorting:")
  list(SORT list_of_documented_headers)
  #string(REPLACE ";" " \n" list_of_documented_headers "${list_of_documented_headers}")
  list(SORT list_of_documented_headers)
  list(REMOVE_DUPLICATES list_of_documented_headers)

  include(${CMAKE_CURRENT_SOURCE_DIR}/cmake/modules/list_of_whitelisted_headers.cmake
      OPTIONAL RESULT_VARIABLE has_list_of_whitelisted_headers)
    message("list_of_whitelisted_headers: ${list_of_whitelisted_headers}")
    ## Loop on package and headers
    set(check_pkg_target_list)
    #get build dir for removal from deps
    get_filename_component(BUILD_DIR ${CGAL_BINARY_DIR} NAME)
    foreach(package ${CGAL_CONFIGURED_PACKAGES_NAMES})
      if(EXISTS ${CMAKE_CURRENT_SOURCE_DIR}/../${package}/include)
        set(check_pkg_headers_depends "")
        file(GLOB_RECURSE ${package}_HEADERS #don't use a hard coded list because the ones for the documented headers is enough.
          RELATIVE "${CMAKE_CURRENT_SOURCE_DIR}/../${package}/include"
          "${CMAKE_CURRENT_SOURCE_DIR}/../${package}/include/CGAL/*.h*")

        list(SORT ${package}_HEADERS)
        foreach(header ${${package}_HEADERS})
          set(skip_hdr FALSE)
          if(NOT header IN_LIST list_of_documented_headers)
#            message(STATUS "Skip non-documented header \"${header}\".")
            set(skip_hdr TRUE)
          endif()
          if(NOT VTK_FOUND)
            string(REGEX MATCH ".*vtk.*" is_a_vtk_header ${header})
            if(is_a_vtk_header)
              message(STATUS "Skip VTK header \"${header}\" because \
VTK_FOUND is false.")
              set(skip_hdr TRUE)
            endif()
          endif()
          string(REGEX MATCH "CGAL/leda_.*" is_a_leda_header ${header})
          if(NOT LEDA_FOUND AND is_a_leda_header)
            message(STATUS "Skip LEDA header \"${header}\" because \
LEDA_FOUND is false.")
            set(skip_hdr TRUE)
          endif()
          if(has_list_of_whitelisted_headers
              AND header IN_LIST list_of_whitelisted_headers)
            message(STATUS "Skip whitelisted header \"${header}\".")
            set(skip_hdr TRUE)
          endif()
          if(NOT skip_hdr)
            list(APPEND list_of_headers_to_test ${header})
            string(REPLACE "/" "__" header2 "${header}")
            string(REPLACE "." "_" header2 "${header2}")
            string(REPLACE ";" " " include_options_str "${include_options}")
            string(REPLACE ";" " " compile_options_str "${compile_options}")
            separate_arguments(
              CMD UNIX_COMMAND "${CMAKE_CXX_COMPILER} ${compile_options_str}
${include_options_str} -x c++ ${flag} -H \
${CMAKE_CURRENT_SOURCE_DIR}/../${package}/include/${header}"
              # The header Algebraic_kernel_rs_gmpz_d_1.h is skipped on purpose: it
              # depends on RS.
            )
            # CMD2 is CMD without the -H option
            separate_arguments(
              CMD2 UNIX_COMMAND "${CMAKE_CXX_COMPILER} ${compile_options_str}
${include_options_str} -x c++ ${flag} \
${CMAKE_CURRENT_SOURCE_DIR}/../${package}/include/${header}"
              # The header Algebraic_kernel_rs_gmpz_d_1.h is skipped on purpose: it
              # depends on RS.
            )
            set(chk_header_name
                ${CGAL_BINARY_DIR}/package_info/${package}/check_headers/check_${header2}
            )
            add_custom_command(
              OUTPUT ${chk_header_name}
              COMMAND
                ${CMAKE_COMMAND} -DCERR:STRING=${chk_header_name}
                "-DCMD:STRING=${CMD}" "-DCMD2:STRING=${CMD2}" -P
                "${CGAL_MODULES_DIR}/run_cmd_redirection_cerr.cmake"
              DEPENDS
                ${CMAKE_CURRENT_SOURCE_DIR}/../${package}/include/${header}
              DEPENDS ${CGAL_MODULES_DIR}/run_cmd_redirection_cerr.cmake
              VERBATIM
              COMMENT "Check header ${package}/include/${header}")
            list(APPEND check_pkg_headers_depends ${chk_header_name})
            if(${header2}_deps)
              list(REMOVE_DUPLICATES ${header2}_deps)
            endif()
          endif() # end the if on list_of_documented_headers
        endforeach() # look on headers
        add_custom_target(check_pkg_${package}_headers
                          DEPENDS ${check_pkg_headers_depends})
        add_custom_command(
          OUTPUT ${CGAL_BINARY_DIR}/package_info/${package}/included_headers
                 ${CGAL_BINARY_DIR}/package_info/${package}/dependencies
          DEPENDS ${check_pkg_headers_depends}
          COMMENT "Compute dependencies of ${package}"
          COMMAND
            ${CMAKE_COMMAND} -DCGAL_PACKAGES_PREFIX=${CGAL_SOURCE_DIR}
            -DCGAL_COPY_DEPENDENCIES=${CGAL_COPY_DEPENDENCIES}
            -DCGAL_COPY_PATH=${CGAL_SOURCE_DIR}/${package}/package_info/${package}/dependencies
            -DOUTPUT_HEADERS_LIST=${CGAL_BINARY_DIR}/package_info/${package}/included_headers
            -DOUTPUT_PACKAGES_LIST=${CGAL_BINARY_DIR}/package_info/${package}/dependencies
            -P "${CGAL_MODULES_DIR}/process_dependencies.cmake"
            ${check_pkg_headers_depends})
        add_custom_target(
          pkg_${package}_deps
          DEPENDS ${CGAL_BINARY_DIR}/package_info/${package}/dependencies)
        list(APPEND check_pkg_target_list check_pkg_${package}_headers)
        list(APPEND packages_deps
             ${CGAL_BINARY_DIR}/package_info/${package}/dependencies)
      endif() # if the package has an include directory
      if(packages_deps)
        list(REMOVE_DUPLICATES packages_deps)
      endif()
    endforeach() # loop on packages
    #Now check that a cpp file including all documented headers compiles
<<<<<<< HEAD
=======
    file(WRITE ${CGAL_BINARY_DIR}/test_headers.cpp "#include <CGAL/Periodic_3_mesh_3/config.h>\n")
>>>>>>> 7e2e4448
    foreach(header ${list_of_headers_to_test})
      file(APPEND ${CGAL_BINARY_DIR}/test_headers.cpp "#include <${header}>\n")
    endforeach() #loop on headers to include in test file
    file(APPEND ${CGAL_BINARY_DIR}/test_headers.cpp "int main(){}\n")

    add_custom_target(check_headers DEPENDS ${check_pkg_target_list})

    string(REPLACE " " ";" compile_options ${compile_options})
    string(REPLACE " " ";" include_options ${include_options_str})
    add_custom_command(
      TARGET check_headers
      POST_BUILD
      COMMAND ${CMAKE_CXX_COMPILER} ${compile_options} ${include_options} -x
              c++ -fsyntax-only ${CGAL_BINARY_DIR}/test_headers.cpp)

    add_custom_target(packages_dependencies DEPENDS ${packages_deps})
    message(
      "  \n\
  You can now check the headers with the target `check_headers`\n\
  and the package dependencies with the target `packages_dependencies`.\n\
  Results are in the `package_info/` sub-directory of the build directory:\n\
  \n\
    - package_info/<package>/dependencies\n\
    - package_info/<package>/included_headers\n\
    - package_info/<package>/check_headers/ (error messages from \
the headers checks)\n")
    message("== Setting header checking (DONE) ==\n")
  endif()
endif(CGAL_BRANCH_BUILD)

if(NOT CGAL_BRANCH_BUILD AND EXISTS "${CMAKE_CURRENT_SOURCE_DIR}/doc")
  # in a non-branch build this is the top-level CMakeLists.txt
  add_subdirectory("${CMAKE_CURRENT_SOURCE_DIR}/doc")
endif()

#print some info about versions
if(RUNNING_CGAL_AUTO_TEST OR CGAL_TEST_SUITE)
  find_package(Qt5 QUIET COMPONENTS Core)
  find_package(Boost)
  if(NOT CGAL_DISABLE_GMP)
    find_package(GMP)
    find_package(MPFR)
    get_dependency_version(GMP)
    get_dependency_version(MPFR)
  elseif(WITH_LEDA)#CGAL_DISABLE_GMP
    find_package(LEDA)
  endif()#NOT CGAL_DISABLE_GMP
  message(
    STATUS
    "USING BOOST_VERSION = '${Boost_MAJOR_VERSION}.${Boost_MINOR_VERSION}.${Boost_SUBMINOR_VERSION}'"
    )
  if(Qt5_FOUND)
    message(STATUS "USING Qt5_VERSION = '${Qt5Core_VERSION_STRING}'")
  endif()#Qt5_FOUND
endif()#RUNNING_CGAL_AUTO_TEST OR CGAL_TEST_SUITE<|MERGE_RESOLUTION|>--- conflicted
+++ resolved
@@ -1200,10 +1200,7 @@
       endif()
     endforeach() # loop on packages
     #Now check that a cpp file including all documented headers compiles
-<<<<<<< HEAD
-=======
     file(WRITE ${CGAL_BINARY_DIR}/test_headers.cpp "#include <CGAL/Periodic_3_mesh_3/config.h>\n")
->>>>>>> 7e2e4448
     foreach(header ${list_of_headers_to_test})
       file(APPEND ${CGAL_BINARY_DIR}/test_headers.cpp "#include <${header}>\n")
     endforeach() #loop on headers to include in test file
