<!DOCTYPE HTML PUBLIC "-//W3C//DTD HTML 4.01 Transitional//EN" "http://www.w3.org/TR/html4/loose.dtd">
<!-- $Id$
     $URL$
-->
<html lang="en-US">
<HEAD>
  <META HTTP-EQUIV="Content-Type" CONTENT="text/html; charset=utf-8">
  <LINK TITLE="CGAL style" REL=stylesheet TYPE="text/css" HREF="cgal.css">
  <style type="text/css">
    h2 { margin-left: 0; }
  </style>

<!--
  <style type="text/css">
    h2
    {
      counter-reset:section;
    }

    h3
    {
      counter-reset:subsection;
    }

    h3:before
    {
      content:counter(section) ". ";
      counter-increment:section;
    }

    h4:before
    {
      counter-increment:subsection;
      content:counter(section) "." counter(subsection) " ";
    }
  </style>
-->
  <TITLE>CGAL - Release History</TITLE>
</HEAD>

<!--#config timefmt="%d %B %y" -->

<BODY>
<table>
<tr>

<!--#include virtual="menu.inc.html" -->



<td valign="top">
<H1>Release History</H1>

<HR>

<table>
<tr>
<td width="2%">
<td width="28%">

<table CELLSPACING=0>
<tr><td><a href="#release4.6">4.6</a>&nbsp;<td> (? 2015)
<tr><td><a href="#release4.5.1">4.5.1</a>&nbsp;<td> (? 2014)
<tr><td><a href="#release4.5">4.5</a>&nbsp;<td> (October 2014)
<tr><td><a href="#release4.4">4.4</a>&nbsp;<td> (April 2014)
<tr><td><a href="#release4.3">4.3.1</a>&nbsp;<td> (November 2013)
<tr><td><a href="#release4.3">4.3</a>&nbsp;<td> (October 2013)
<tr><td><a href="#release4.2">4.2</a>&nbsp;<td> (March 2013)
<tr><td><a href="#release4.1">4.1</a>&nbsp;<td> (September 2012)
<tr><td><a href="#release4.0.2">4.0.2</a>&nbsp;<td> (July 2012)
<tr><td><a href="#release4.0.1">4.0.1</a>&nbsp;<td> (July 2012)
<tr><td><a href="#release4.0">4.0</a>&nbsp;<td> (March 2012)
<tr><td><a href="#release3.9">3.9</a>&nbsp;<td> (September 2011)
<tr><td><a href="#release3.8">3.8</a>&nbsp;<td> (April 2011)
<tr><td><a href="#release3.7">3.7</a>&nbsp;<td> (October 2010)
<tr><td><a href="#release3.6.1">3.6.1</a>&nbsp;<td> (June 2010)
<tr><td><a href="#release3.6">3.6</a>&nbsp;<td> (March 2010)
<tr><td><a href="#release3.5.1">3.5.1</a>&nbsp;<td> (December 2009)
<tr><td><a href="#release3.5">3.5</a>&nbsp;<td> (October 2009)
<tr><td><a href="#release3.4">3.4</a>&nbsp;<td> (January 2009)
<tr><td><a href="#release3.3.1">3.3.1</a><td> (August 2007)
<tr><td><a href="#release3.3">3.3</a><td> (May 2007)
<tr><td><a href="#release3.2.1">3.2.1</a><td> (July 2006)
<tr><td><a href="#release3.2">3.2</a><td> (May 2006)
<tr><td><a href="#release3.1">3.1</a><td> (December 2004)
<tr><td><a href="#release3.0.1">3.0.1</a><td> (February 2004)
<tr><td><a href="#release3.0">3.0</a><td> (October 2003)
<tr><td><a href="#release2.4">2.4</a><td> (May 2002)
<tr><td><a href="#release2.3">2.3</a><td> (August 2001)
<tr><td><a href="#release2.2">2.2</a><td> (October 2000)
<tr><td><a href="#release2.1">2.1</a><td> (January 2000)
<tr><td><a href="#release2.0">2.0</a><td> (June 1999)
<tr><td><a href="#release1.2">1.2</a><td> (January 1999)
<tr><td><a href="#release1.1">1.1</a><td> (July 1998)
<tr><td><a href="#release1.0">1.0</a><td> (April 1998)
<tr><td><a href="#release0.9">0.9</a><td> (June 1997)
</table>

<td width="60%">
<table>
<caption align=BOTTOM>
Number of lines of code of CGAL<br>
(using <a href="http://www.dwheeler.com/sloccount/"> David A. Wheeler's
'SLOCCount'</a>, restricted to the <code>include/CGAL/</code>
and <code>src/</code> directories).
</caption>
<tr><td><img src="images/release_history_sloccount.png" alt="Releases size graph">
</table>
<td width="10%">
</table>

<HR>

<<<<<<< HEAD

<h2 id="release4.6">Release 4.6 </h2>
<div>
  <p>Release date: XXX 2015 </p>

<!-- Installation (and general changes) -->
<!-- New packages -->
<!-- Major and breaking changes -->
<!-- Arithmetic and Algebra -->
<!-- Combinatorial Algorithms -->
<!-- Geometry Kernels -->
<!-- Convex Hull Algorithms -->
<!-- Polygons -->
<!-- Cell Complexes and Polyhedra -->
<!-- Arrangements -->
<!-- Triangulations and Delaunay Triangulations -->
<!-- Voronoi Diagrams -->
<!-- Mesh Generation -->
  <h3>3D Mesh Generation</h3>
  <ul>
    <li>Add member functions <code>output_boundary_to_off</code> and
        <code>output_facets_in_complex_to_off</code>
        in the class <code>CGAL::Mesh_complex_3_in_triangulation_3</code>
        to export the boundary of a domain or a subdomain.</li>
  </ul>
<!-- Geometry Processing -->
<!-- Spatial Searching and Sorting -->
<!-- Geometric Optimization -->
<!-- Interpolation -->
<!-- Support Library -->

<!-- end of the div for 4.6 -->
</div>

<h2 id="release4.5.1">Release 4.5.1 </h2>
<div>
  <p>Release date: XX 2014 </p>

  <h3>3D Mesh Generation</h3>
  <ul>
    <li>Fix a bug in the sliver exudation preservation of boundaries. </li>
  </ul>
</div>
=======
<h2 id="release4.6">Release 4.6 </h2>
<div>
  <p>Release date: ? </p>

<!-- New packages -->
  <h3>Triangulation</h3>
  <ul>
    <li> This new package provides classes for manipulating triangulations 
	    in Euclidean spaces whose dimension can be specified at compile-time or at run-time. </li>
  </ul>
  
<!-- end of the div for 4.6 -->
</div>

>>>>>>> cded6dad

<h2 id="release4.5">Release 4.5 </h2>
<div>
  <p>Release date: October 2014 </p>

<!-- Installation (and general changes) -->
  <h3>Installation</h3>
  <ul>
    <li>Changes in the set of supported platforms:
      <ul>
        <li>The Microsoft Windows Visual C++ compiler 2008 (VC9) is no
          longer supported since CGAL-4.5.</li>
      </ul>
    </li>
    <li>Since CGAL version 4.0, Eigen was the recommended third-party
      library to use with <i>Planar Parameterization of Triangulated
      Surface Meshes</i>, <i>Surface Reconstruction from Point
      Sets</i>, <i>Approximation of Ridges and Umbilics on Triangulated
      Surface Meshes</i>, and <i>Estimation of Local Differential
      Properties of Point-Sampled Surfaces</i> packages. From CGAL
      version 4.5, Taucs, Blas and Lapack are no longer supported.
    </li>
    <li>CGAL is now compatible with the new CMake version 3.0.</li>
  </ul>

<!-- New packages -->
  <h3>Triangulated Surface Mesh Deformation (new package)</h3>
  <ul>
    <li> This package allows to deform a triangulated surface mesh
      under positional constraints of some of its vertices without
      requiring any additional structure other than the surface mesh itself.
      The methods provided implements an as-rigid-as-possible deformation.
      Note that the main class name has changed between the 4.5-beta1 and the 4.5
      releases to better match the CGAL naming conventions
      (from <code>CGAL::Deform_mesh</code> to <code>CGAL::Surface_mesh_deformation</code>).
    </li>
  </ul>

<!-- Major and breaking changes -->
  <h3>CGAL and the Boost Graph Library (major changes)</h3>
  <ul>
    <li>Cleanup of the <code>HalfedgeGraph</code> concept. In particular:
    <ul>
      <li>Introduction of the notion of <code>halfedge_descriptor</code> in
        the specialization of the
        class <code>boost::graph_traits</code>.</li>
      <li>Deprecation of <code>halfedge_graph_traits</code>.</li>
      <li>A model of <code>HalfedgeGraph</code> is considered as an
        undirected graph. Thus any call to <code>edges()</code> should be
        replaced by <code>halfedges()</code> and <code>num_edges()</code>
        now returns the number of (undirected) edges.
      <li><b>Breaking change:</b> <code>is_border_edge</code>
        and <code>is_border_halfedge</code> properties are removed.  The
        free functions <code>is_border()</code>
        and <code>is_border_edge()</code> should be used instead.</li>
      <li>Renaming of <code>HalfedgeGraph</code> specific free
        functions.</li>
    </ul>
    </li>
    <li>Introduction of the <code>FaceGraph</code> concept.</li>
    <li>Adaptation of the package <em>Triangulated Surface Mesh
      Simplification</em> and of the
      class <code>AABB_halfedge_graph_segment_primitive</code> from the
      package <em>3D Fast Intersection and Distance Computation</em> to
      the API change.</li>
    <li>Update of the package <em>Triangulated Surface Mesh
      Segmentation</em> and of the class
      <code>AABB_face_graph_triangle_primitive</code> from the
      package <em>3D Fast Intersection and Distance Computation</em> to
      accept model of the newly introduced concepts.</li>
    <li>Offer <em>Euler</em> operations as free functions for models of the
      graph concepts provided by CGAL.</li>
    <li>Specialization of <code>boost::graph_traits</code>
      for <code>OpenMesh::PolyMesh_ArrayKernelT</code> as proof of
      concept.  A <code>OpenMesh::PolyMesh_ArrayKernelT</code> becomes a
      model of the aforementioned concepts when including
      <code>CGAL/boost/graph/graph_traits_PolyMesh_ArrayKernelT.h</code>.</li>
  </ul>

<!-- Geometry Kernels -->
  <h3>dD Geometry Kernel</h3>
  <ul>
    <li> A new model <code>Epick_d</code> of the <code>Kernel_d</code>
      concept is introduced. It provides better performance through
      arithmetic filtering and specializations for fixed dimensions. It may
      not work with compilers as old as gcc-4.2, but was tested with
      gcc-4.4.</li>
  </ul>

<!-- Convex Hull Algorithms -->
  <h3>3D Convex Hulls</h3>
  <ul>
    <li> Clean up the documentation of the concepts</li>
  </ul>

<!-- Arrangements -->
  <h3>2D Arrangements</h3>
  <ul>
    <li>Fixed a bug in removing an unbounded curve (e.g., a ray) from
      an arrangement induced by unbounded curves.</li>
  </ul>

  <h3>2D Snap Rounding</h3>
  <ul>
    <li> Replaced use of private <code>kd_tree</code> with CGAL's
      official <code>Kd_tree</code> from <code>Spatial_searching</code>
      package; results in a small performance gain. Removed the
      private <code>kd_tree</code> package.
    </li>
  </ul>

<!-- Triangulations and Delaunay Triangulations -->
  <h3>3D Triangulations</h3>
  <ul>
    <li> Add an experimental parallel version of the Delaunay triangulation
      and the regular triangulation algorithms, which allows parallel
      insertion and removal of point ranges.</li>
  </ul>

<!-- Mesh Generation -->
  <h3>3D Mesh Generation</h3>
  <ul>
    <li>Add a new constructor for the
      class <code>Labeled_mesh_domain_3</code> which takes
      an <code>Iso_cuboid_3</code>.</li>
    <li>Add a new labeling function wrapper for meshing multi-domain.</li>
    <li>The meshing functionality in the Qt demos
      in <code>demo/Polyhedron/</code> and <code>demo/Mesh_3/</code> can
      now use the handling of 1d-features, that exists in CGAL since
      version 3.8.
    <li> Add an experimental parallel version of the 3D mesh refinement and
      mesh optimization methods.
    </li>
    <li>Add caching of circumcenters to
      <code>Regular_triangulation_cell_base_3</code>. The cache value is
      computed when <code>cell->circumcenter()</code>
      or <code>rt.dual(cell)</code> functions are called.
    </li>
  </ul>

<!-- Geometry Processing -->
  <h3>Point Set Processing and Surface Reconstruction from Point Sets</h3>
  <ul>
    <li>The former demo has been removed and is fully merge in the
    Polyhedron demo.</li>
  </ul>

  <h3>Point Set Processing</h3>
  <ul>
    <li>Workaround a bug in dijsktra shortest path of boost 1.54 by
      shipping and using the boost header from the 1.55 release. This
      header will be used only if you are using the version 1.54 of
      boost.
    </li>
  </ul>

  <h3>Triangulated Surface Mesh Simplification</h3>
  <ul>
    <li>
      <b>Breaking change:</b> Due to the cleanup of the concepts of the
      package <em>CGAL and the Boost Graph Library</em>, the named
      parameter <code>edge_is_border_map</code> has been removed, and the
      named parameter
      <code>edge_is_constrained_map</code> now expects a property map with
      an edge descriptor as key type (vs. halfedge descriptor before).
    </li>
    <li>Add some optimization in the code making the implementation faster
      (depending on the cost and the placement chosen). However, for an
      edge which collapse is not topologically valid, the vector of
      vertices of the link provided by its profile might contains
      duplicates, thus also breaking the orientation guarantee in the
      vector.  This must not be a problem for users as the edge is not
      collapsible anyway but if it is a absolute requirement for user
      defined cost/placement, defining the
      macro <code>CGAL_SMS_EDGE_PROFILE_ALWAYS_NEED_UNIQUE_VERTEX_IN_LINK</code>
      will restore the former behavior.
    </li>
  </ul>

<!-- Spatial Searching and Sorting -->
  <h3>dD Spatial Searching</h3>
  <ul>
    <li> Added methods <code>reserve(size_t size)</code> and <code>size_t
      capacity()</code> to class <code>Kd_tree</code> to allocate memory
      to store <code>size</code> points and to report that number (STL
      compliance).
    </li>
  </ul>

<!-- Support Library -->
  <h3>STL Extensions for CGAL</h3>
  <ul>
    <li> Add <code>Compact_container::operator[]</code>, allowing a direct
      access to the ith element of a compact container.</li>
    <li> Add <code>Concurrent_compact_container</code>, a compact container
      which allows concurrent insertion and removal.</li>
  </ul>

<!-- end of the div for 4.5 -->
</div>

<h2 id="release4.4">Release 4.4 </h2>
<div>
  <p>Release date: April 2014 </p>
  <h3>Installation</h3>
  <ul>
    <li>Additional supported platforms:
      <ul>
        <li>The Apple Clang compiler version 5.0 is now supported on
          OS X Mavericks.</li>
        <li>The Microsoft Windows Visual C++ compiler 2013 (VC12) is now
          supported.</li>
      </ul>
    </li>
  </ul>
  <h3>Triangulated Surface Mesh Segmentation (new package)</h3>
  <ul>
    <li> This package implements the segmentation of triangulated surface meshes
         based on the Shape Diameter Function (SDF). In addition, it also provides
         functions to generate segmentations based on a user defined alternative
         to the SDF.
    </li>
  </ul>


  <h3>Number Types</h3>
  <ul>
    <li> A new class <code>CGAL::Mpzf</code> is introduced on some platforms
      for exact ring operations. It is used to improve the speed of the
      evaluation of predicates in degenerate situations.</li>
  </ul>

  <h3>2D and 3D Geometry Kernel </h3>
  <ul>
    <li> Fix a bug introduced in CGAL 4.3 when computing the intersection
         of two 3D triangles.</li>
  </ul>

  <h3>2D Polygon Partitioning</h3>
  <ul>
    <li>Bug fix to make the partition algorithms working with a Lazy kernel such as
        <code>Exact_predicates_exact_constructions_kernel</code>.
    </li>
  </ul>

  <h3>2D Regularized Boolean Set-Operations</h3>
  <ul>
    <li>Fix two memory leaks in
      <code>CGAL::General_polygon_set_2</code>.
    </li>
  </ul>

  <h3>Combinatorial Maps and Linear Cell Complex</h3>
  <ul>
    <li> <code>null_dart_handle</code> is no longer a static data member in
      the <code>CombinatorialMap</code> concept. This implies to move the
      following methods of <code>Dart</code> concept
      into <code>CombinatorialMap</code>
      concept: <code>is_free</code>, <code>highest_nonfree_dimension</code>,
      <code>opposite</code> and <code>other_extremity</code>. We also
      transform the static methods <code>vertex_attribute</code>
      and <code>point</code> of <code>Linear_cell_complex</code> class into
      non static methods. You can define the CGAL_CMAP_DEPRECATED macro to
      keep the old behavior.
    </li>
  </ul>

  <h3>2D Arrangements</h3>
  <ul>
    <li> Revise the API of <b>polylines</b>. In particular,
      <i>construction</i> is now done using functors
      and <i>iteration</i> is possible only on the segments of a
      polyline.
    <li>Fix a bug in the <i>Landmark</i> point-location strategy.</li>
  </ul>

  <h3>2D Snap Rounding</h3>
  <ul>
    <li>Fix a memory leak</li>
  </ul>

  <h3>2D Triangulations</h3>
  <ul>
    <li>Add different overloads of the function <code>insert_constraints</code>
        that inserts a range of points and segments, or a range of segments.
        These functions uses the spatial sorting in order to speed
        up the time needed for the insertion.
    </li>
  </ul>

  <h3>3D Periodic Triangulations</h3>
  <ul>
    <li>Add a method to locate point with inexact predicates.
    </li>
  </ul>

  <h3>3D Alpha Shapes</h3>
  <ul>
    <li> Add member functions in <code>CGAL::Alpha_shape_3</code> to give
         access to the alpha status of edges and facets
         (<code>get_alpha_status())</code>.</li>
    <li> Add another filtration method
          (<code>filtration_with_alpha_values()</code>) that reports the
          alpha value at which each face appears in the filtration.</li>
  </ul>

  <h3>3D Mesh Generation</h3>
  <ul>
    <li>Fix the access to functions <code>number_of_facets</code>
	and <code>number_of_cells</code> in
	<code>Mesh_complex_3_in_triangulation_3</code>.
    </li>
    <li>Change the internal API of the sliver perturber, to make possible
	for developers to optimize another criterion than the (default)
	minimal dihedral angle.  Developers can also define a new
	perturbation vector (for angles we had gradient of squared
	circumradius, gradient of volume, gradient of minimal dihedral
	angle, and random) which is better suitable to optimize their
	criterion.
    </li>
    <li>Improve the use of cache values in <code>Mesh_cell_base_3</code> to
          (re)compute circumcenters and sliver criterion values only when
          needed.
    </li>
  </ul>

  <h3>Triangulated Surface Mesh Simplification</h3>
  <ul>
    <li>Fix a bug in the way edges can be marked as non-removable by adding
        a named-parameter <code>edge_is_constrained_map</code> to the function
        <code>edge_collapse</code></li>
  </ul>

  <h3>dD Spatial Searching</h3>
  <ul>
    <li>Fix a documentation bug: The property map passed as template
      parameter to the classes
      <code>Search_traits_adapter</code> and <code>Distance_adapter</code>
      must be a lvalue property map. To avoid incorrect usage, a static
      assertion has been added in the CGAL code to prevent the user from
      instantiating these classes with an incorrect property map type.</li>
  </ul>

 <h3>CGAL ipelets</h3>
  <ul>
    <li> Better description of the demo ipelets in the user manual     </li>
    <li> New ipelet for pencils of circles</li>
    <li> New ipelet for hyperbolic geometry in Poincaré model</li>
    <li> The generator ipelet now generates point in a selected zone</li>
    <li> Hilbert sort ipelet implements two policies</li>
  </ul>
</div>

<h2 id="release4.3">Release 4.3 </h2>
<div>
  <p> Release date: October 2013 </p>

  <h3>The CGAL Manual</h3>
  <ul>
    <li>The documentation of CGAL is now generated with Doxygen.</li>
  </ul>

  <h3>2D Periodic Triangulations (new package)</h3>
  <ul>
    <li> This package allows to build and handle triangulations of point
      sets in the two dimensional flat torus. Triangulations are built
      incrementally and can be modified by insertion or removal of
      vertices. They offer point location facilities.  The package provides
      Delaunay triangulations and offers nearest neighbor queries and
      primitives to build the dual Voronoi diagrams.
    </li>
  </ul>

  <h3>API Changes</h3>
      <h4>2D and 3D Geometry Kernel </h4>
      <ul>
        <li> The intersection functions and functors used to return
          a <code>CGAL::Object</code> in order to deal with the different
          possible return types. However, depending on the arguments it is
          possible to reduce the possible return types to a small set. For
          this reason and to take advantage of the type safety, we decided
          to use <code>boost::variant</code> instead
          of <code>CGAL::Object</code>.  The <code>result_of</code>
          protocol is now even more useful to determine the return type of
          the intersection functions and functors. The change should be
          relatively transparent to the user thanks to the implicit
          constructor added to <code>CGAL::Object</code>. However, it is
          recommended to upgrade your code.  The previous behavior can be
          restored by defining the
          macro <code>CGAL_INTERSECTION_VERSION</code> to 1.
        </li>
      </ul>
      <h4>2D Arrangements</h4>
      <ul>
        <li> The type of the result of point location queries changed to
	  <code>boost::variant</code> (from <code>CGAL::Object</code>).
	  For convenience, the previous behavior can be restored by defining
	  the macro <code>CGAL_ARR_POINT_LOCATION_VERSION</code> to 1.
	<li> Introduced an optimization for operations on large and dense
	  arrangements.
        </li>
      </ul>
      <h4>3D Fast Intersection and Distance Computation</h4>
      <ul>
        <li>Following the intersection API
          change, <code>Object_and_primitive_id</code> has been replaced by
          a template class
          <code>Intersection_and_primitive_id&lt;Query&gt;</code> to determine
          the type depending on the query object type.
        </li>
      </ul>
      <h4>CGAL and Boost Property Maps</h4>
      <ul>
        <li>The <code>key_type</code> of the property maps provided by CGAL
          used to be an iterator. In order to be more easily re-used,
          the <code>key_type</code> has been changed to be
          the <code>value_type</code> of the iterator.  The packages that
          have been updated to match these changes are <b>Point Set
          Processing</b> and <b>Surface Reconstruction from Point Sets</b>.
          However, for most users this change should be transparent if the
          default property maps were used.  For convenience, the former
          behavior can be enabled by defining the
          macro <code>CGAL_USE_PROPERTY_MAPS_API_V1</code>.
    </li>
  </ul>

  <h3>Algebraic Foundations</h3>
  <ul>
    <li>For convenience, add an overload of <code>make_rational()</code>
    taking a pair of numbers.</li>
  </ul>

  <h3>2D and 3D Geometry Kernel </h3>
  <ul>
    <li>A <code>Iso_rectangle_2</code> can now be constructed from
      a <code>Bbox_2</code> and an <code>Iso_cuboid_3</code> from
      a <code>Bbox_3</code>. </li>
    <li> The implementation of <code>CGAL::Object</code> has been updated
      and now uses <code>boost::shared_ptr</code>
      and <code>boost::any</code>. This implementation is faster.
    </li>
    <li>Add to <code>Bbox_2</code> and <code>Bbox_3</code>
      a <code>+=</code> operator as well as free functions to get the
      bounding box of a range of geometric objects.
    </li>
  </ul>

  <h3>Combinatorial Maps</h3>
  <ul>
    <li>Two bug fixes: do not use the 2 least significant bits for cell
      attribute without dart support; share the mark when copying a
      CMap_cell_iterator.</li>
    <li>Add a constructor taking a given combinatorial map as argument,
      possibly with different dimension and/or different attributes. This
      allows to transform a combinatorial map.</li>
    <li>Add operator= and swap method.</li>
    <li>Add dynamic onmerge/onsplit functions that can be associated
      dynamically to i-attributes and which are automatically called when
      i-cells are split/merged.</li>
    <li>Add a function allowing to reverse the orientation of a
      combinatorial map, and another one to reverse one connected component
      of a combinatorial map.</li>
  </ul>

  <h3>3D Boolean Operations on Nef Polyhedra</h3>
  <ul>
    <li>Bug-fix in IO when using <code>Lazy_exact_nt</code> as number type
      or <code>Exact_predicates_exact_constructions_kernel</code> as
      kernel.</li>
  </ul>

  <h3>2D Triangulations</h3>
  <ul>
    <li>Extend the concept <code>TriangulationDataStructure_2</code> to
      require a more general <code>copy_tds</code> function that allows a
      copy between TDS of different types. The CGAL model has been
      updated.</li>
    <li>Add a way to efficiently insert a range of points with information
      into the 2D constrained Delaunay triangulations.
  </ul>

  <h3>3D Triangulations</h3>
  <ul>
    <li>Extend the concept <code>TriangulationDataStructure_3</code> to
      require a more general <code>copy_tds</code> function that allows a
      copy between TDS of different types. The CGAL model has been
      updated.</li>
    <li>Add an advanced function to set the infinite vertex of the
      triangulation for low level operations</li>
    <li>Fix a bug in the function inserting a range of points with info
      when the <code>Fast_location</code> tag is used</li>
  </ul>

  <h3>2D Segment Delaunay Graph</h3>
  <ul>
    <li>Add functions <code>insert_points</code>
      and <code>insert_segments</code> to insert a range of points and
      segments. These functions uses the spatial sorting in order to speed
      up the time needed for the insertion. The
      function <code>insert(Input_iterator first, Input_iterator beyond,
      Tag_true)</code> has been updated to dispatch the input when possible
      to these functions.
    </li>
  </ul>

  <h3>2D Apollonius Graphs</h3>
  <ul>
    <li>Modified insertion algorithm so that the code can handle
      pseudo-circles as well.</li>
    <li>Updated implementation of the vertex conflict predicate by a
      faster version.</li>
  </ul>

  <h3>3D Mesh Generation</h3>
  <ul>
    <li>Speed-up <code>Mesh_3</code> and in particular the global
      optimizers (Lloyd and ODT) by introducing a
      parameter <code>do_freeze</code> to prevent from moving vertices
      which would move of very small displacements.</li>
    <li> Introduce new data structures and options for speed-up and
      compacity. Note that <code>Compact_mesh_cell_base_3</code> and
      <code>Mesh_vertex_base_3</code> are now our favoured implementations
      of the concepts MeshCellBase_3 and MeshVertexBase_3.
    </li>
    <li>Introduce a new constructor
      for <code>Polyhedral_mesh_domain_3</code> that takes a bounding
      polyhedron to be meshed along with a polyhedral surface entirely
      included in it.  This allows the user to mesh a polyhedral domain
      with internal surface(s) which can be non-watertight and even
      non-manifold.
    </li>
    <li> Several documentation bug fixes.</li>
    <li> Provide the ability to plug in custom cell_base/vertex_base
      classes into the Mesh_triangulation_3 class. </li>
  </ul>

  <h3>Triangulated Surface Mesh Simplification</h3>
  <ul>
    <li>Fix a segmentation fault that was happening when some edges of length 0
        were in the input mesh.</li>
  </ul>
  <h3>3D Fast Intersection and Distance Computation</h3>
  <ul>
    <li>Following the intersection API
      change, <code>Object_and_primitive_id</code> has been replaced by a
      template class
      <code>Intersection_and_primitive_id&lt;Query&gt;</code> to determine
      the type depending on the query object type.
    </li>
    <li>Introduce the
      class <code>AABB_halfedge_graph_segment_primitive</code>, which
      replaces the class <code>AABB_polyhedron_segment_primitive</code>
      (which is now deprecated).  The new class is more general and can be
      used with any model of <code>HalfedgeGraph</code>.</li>
    <li>Introduce the class <code>AABB_face_graph_triangle_primitive</code>
      which replaces the
      class <code>AABB_polyhedron_triangle_primitive</code> (which is now
      deprecated).</li>
    <li>Document the classes <code>AABB_segment_primitive</code>
      and <code>AABB_triangle_primitive</code> that were already used in
      some examples.</li>
    <li>Add a generic primitive class <code>AABB_primitive</code> that
      allows to define a primitive type by defining only two property
      maps.</li>
    <li>Introduce a new concept of
      primitive <code>AABBPrimitiveWithSharedData</code>. It allows to have
      some data shared between the primitives stored in
      a <code>AABB_tree</code>.  With this you can, for example have a
      primitive wrapping an integer which refers to the position of a
      geometric object in a <code>std::vector</code>.  Only one reference
      to this vector will be stored in the traits of the tree.  The
      concept <code>AABBTraits</code>, its model <code>AABB_traits</code>
      and the class <code>AABB_tree</code> have been updated accordingly.
      However, everything is backward compatible.</li>
    <li> Fix a memory leak in the destructor of the
    class <code>AABB-tree</code></li>
  </ul>

  <h3>STL Extensions for CGAL</h3>
  <ul>
    <li>Add to <code>Dispatch_output_iterator</code>
      and <code>Dispatch_or_drop_output_iterator</code> an operator to
      accept and dispatch a tuple of values.
    </li>
  </ul>

  <h3>Concurrency in CGAL</h3>
  <ul>
    <li>Add a <code>FindTBB</code> CMake module so that one can easily link
      with TBB to write shared-memory parallel code.</li>
    <li>Introduce two new tags: Sequential_tag and Parallel_tag</li>
  </ul>
</div>

<h2 id="release4.2">Release 4.2 </h2>
<div>
  <p> Release date: March 2013 </p>

  <h3>Installation</h3>
  <ul>
    <li>Additional supported platforms:
      <ul>
        <li>The Microsoft Windows Visual C++ compiler 2012 (VC11) is now
        supported.</li>
      </ul>
    </li>
    <li>With Microsoft Visual C++ (all supported versions), the compiler
      flags <code>/bigobj</code> and <code>/wd4503</code> are added by CGAL
      CMake scripts.
    </li>
    <li>This is the last release whose "<tt>UseCGAL.cmake</tt>" file (if
      using CGAL in a CMake build environment) contains the line
<pre>
  link_libraries(${CGAL_LIBRARIES_DIR} ${CGAL_3RD_PARTY_LIBRARIES_DIRS})
</pre>
      as this is a deprecated CMake command. The correct way to link with
      CGAL's libraries (as for required 3rd party libraries) is to use
      '<code>target_link_libraries</code>' which specifies for each build
      target which libraries should be linked. The following serves as
      example:
<pre>
  find_package(CGAL)
  include(${CGAL_USE_FILE})
  add_executable(myexe main.cpp)
  target_link_libraries(myexe ${CGAL_LIBRARIES}
                              ${CGAL_3RD_PARTY_LIBRARIES})
</pre>
      We also expect further changes in CGAL's CMake setup (change of
      variable names, consistency of filename and output, removing
      essential libraries, building executables, removal of
      '<code>${CGAL_3RD_PARTY_LIBRARIES}</code>').
    </li>
  </ul>

  <h3>2D Arrangements</h3>
  <ul>
    <li> Enhanced the 2D-arrangements demonstration program and ported it
      to Qt4. The new demonstration program makes use of the CGAL Graphics
      View framework, in which the 2D primitives are individually
      represented as objects in a scene. (The implementations of several
      demos in CGAL already make use of this framework.) This project was
      carried out as part of the 2012 Google Summer of Code program.</li>
    <li>Fixed a bug in the Walk-Along-A-Line point location strategy for
      arrangements induced by unbounded curves.</li>
  </ul>

  <h3>2D Circular Geometry Kernel</h3>
  <ul>
    <li>Fix the intersection type computed when intersecting two identical circles.</li>
    <li>Forward correctly the result type of the linear kernel functors</li>
  </ul>

  <h3>2D Triangulations</h3>
  <ul>
    <li> Add mechanism to avoid call stack overflow
    in <code>Delaunay_triangulation_2</code>
    and <code>Constrained_Delaunay_triangulation_2</code>.
    <li> Add a constructor for <code>Regular_triangulation_2</code>
    and <code>Delaunay_triangulation_2</code> from a range of points or a
    range of points with info.
  </ul>

  <h3>2D Voronoi Diagram Adaptor</h3>
  <ul>
    <li> Bug-fix: Add ccb() method in face type as documented.
  </ul>

  <h3>3D Minkowski Sum of Polyhedra</h3>
  <ul>
    <li> Fix a memory leak.
  </ul>

  <h3>3D Fast Intersection and Distance Computation</h3>
  <ul>
    <li> Update requirements of the concepts <code>AABBTraits</code>
    and <code>AABBGeomTraits</code> to match the implementation of the
    package.
  </ul>

  <h3>Generator</h3>
  <ul>
    <li> Addition of the <code>Combination_enumerator</code>
  </ul>

  <h3>STL Extensions</h3>
  <ul>
    <li>Introduction of <code>CGAL::cpp11::result_of</code> as an alias to
      the tr1 implementation from boost of the <code>result_of</code>
      mechanism.  When all compilers supported by CGAL will have a Standard
      compliant implemention of the C++11 <code>decltype</code> feature, it
      will become an alias to
      <code>std::result_of</code>.
    </li>
  </ul>

  <h3>Surface Reconstruction from Point Sets</h3>
  <ul>
    <li> Performance improvements and addition of an option to better
    reconstruct undersampled zones. The poisson reconstruction plugin
    of the Polyhedron demo has an option to switch it on.
  </ul>
</div>


<h2 id="release4.1">Release 4.1 </h2>
<div>
  <p> Release date: October 2012</p>

  <h3>Installation</h3>
  <ul>
    <li>Additional supported platforms:
      <ul>
        <li>The Apple Clang compiler versions 3.1 and 3.2 are now supported on
          Mac OS X.</li>
      </ul>
    </li>
    <li>Improved configuration for essential and optional external third party software</li>
    <li>Added more general script to create CMakeLists.txt files: <tt>cgal_create_CMakeLists</tt></li>
    <li>Availability tests for C++11 features are now performed with the help of <a href="http://www.boost.org/libs/config">Boost.Config</a>. A Boost version of 1.40.0 or higher is needed to use C++11 features.</li>
  </ul>

  <h3>2D Arrangement</h3>
  <ul>
    <li>Improved the implementation of the incremental randomized
      trapezoidal decomposition point-location strategy. The new
      implementation enables point location in unbounded arrangements. It
      constructs a search structure of guaranteed linear size with
      guaranteed logarithmic query time.
    </li>
  </ul>

  <h3>2D Convex Hulls and Extreme Points </h3>
  <ul>
    <li>Speed up the preprocessing stage of the Akl-Toussaint implementation (used by the free function <code>convex_hull_2</code> when forward iterators are provided as input).</li>
  </ul>

  <h3>Combinatorial Maps</h3>
  <ul>
    <li>Minor bugfix; replace some functors by methods.</li>
  </ul>

  <h3>Linear Cell Complex</h3>
  <ul>
    <li>Improve the demo: add a widget showing all the volumes and an operation to create a Menger sponge.</li>
  </ul>

  <h3>Kernels</h3>
  <ul>
    <li>All Kernel functors now support the result_of protocol.</li>
  </ul>

  <h3>STL_Extensions for CGAL</h3>
  <ul>
    <li>The namespace <code>cpp0x</code> has been renamed <code>cpp11</code>. The old name is still available for backward compatibility.</li>
  </ul>

</div>

<h2 id="release4.0.2">Release 4.0.2</h2>
<DIV>
<p>Release date: Jul 2012</p>

<p>
This is a bug fix release. It fixes a bug in
the <code>CMakeLists.txt</code> for CGAL-4.0.1, that prevented even
building the libraries.
</p>

</div>

<h2 id="release4.0.1">Release 4.0.1</h2>

<DIV>
<p>Release date: Jul 2012</p>

<p>
This is a bug fix release. Apart various minor fixes in the documentation,
the following has been changed since CGAL-4.0:</p>

<h3> 2D Voronoi Diagram Adaptor (re-added)</h3>
<ul>
  <li>The package <em>2D Voronoi Diagram Adaptor</em> was temporarily
  removed from the CGAL distribution because of license issues. That
  package is now back into CGAL.
  </li>
</ul>

<h3>2D and 3D Geometry Kernel </h3>
<ul>
  <li>Fix a bug in the <code>Segment_3-Triangle_3</code> intersection function in the case the segment is collinear with a triangle edge.</li>
  <li>Fix a bug in the <code>Projection_traits_.._3</code> class in the case a segment was parallel to the x-axis.</li>
</ul>

<h3>Algebraic Kernel</h3>
<ul>
  <li>Avoid the linking error "duplicate symbols" when two compilation units
    using the algebraic kernel are linked.</li>
</ul>

<h3>3D Boolean Operations on Nef Polygons Embedded on the Sphere</h3>
<ul>
<li>Fix a memory leak due to the usage of an internal mechanism that has
  been replaced by <code>boost::any</code>. This also influences the
  packages 2D Boolean Operations on Nef Polygons, 3D Boolean Operations on
  Nef Polyhedra, Convex Decomposition of Polyhedra, and 3D Minkowski Sum of
  Polyhedra.</li>
</ul>

<h3>2D Arrangement</h3>
<ul>
<li>Fix several memory leaks.</li>
</ul>

<h3>2D Mesh Generation</h3>
<ul>
  <li>Fix a compilation error in the
  header <code>&lt;CGAL/Mesh_2/Do_not_refine_edges.h&gt;</code> when g++
  version 4.7 is used.</li>
</ul>

<h3>Surface Mesh Generation and 3D Mesh Generation</h3>
<ul>
  <li>Fix an important bug in the <code>CGAL_ImageIO</code> library, that
  could lead to wrong result when meshing from a 3D image.</li>
  <li>Fix the compilation of the demo in <code>demo/Surface_mesher</code>,
  when Boost version 1.48 or 1.49 is used.</li>
</ul>

<h3>Surface Mesh Parameterization</h3>
<ul>
<li>Fix a memory leak.</li>
<li>Fix a compatibility issue with Eigen-3.1 of <code>Eigen_solver_traits</code>. This fix also affects the usage of
that class in the package <i>Surface Reconstruction from Point Sets</i>.</li>
</ul>

</DIV>

<h2 id="release4.0">Release 4.0 </h2>
<DIV>
<p> Release date: March 2012</p>

<p>
CGAL 4.0 offers the following improvements and new functionality :  </p>

<h3>License Changes</h3>
  <p>The whole CGAL-3.x series was released under a combination of LGPLv2 (for
  the foundations of CGAL), and QPL (for the high-level packages). QPL was
  the former license of the graphical toolkit Qt, but that license is not
  supported by any major free software project. Furthermore, the terms of
  the LGPLv2 license are ambiguous for a library of C++ templates, like
  CGAL.</p>

  <p>The CGAL project, driven by the CGAL Editorial Board, has decided to
  change the license scheme of CGAL. We increased the major number
  of the CGAL version to '4' in order to reflect this license change.
  The CGAL-4.x series is released under:</p>
  <ul>
    <li>LGPLv3+ (that is LGPL <em>"either version 3 of the License, or (at your
    option) any later version"</em>), for the foundations of CGAL, instead
    of LGPLv2,</li>
    <li>GPLv3+ for the high-level packages, instead of QPL.</li>
  </ul>

<h3>General</h3>
<ul>
  <li>On Windows, CGAL libraries are now built by default as shared
      libraries (also called DLL). To run applications that use .dll files
      of CGAL, you must either copy the .dll files into the directory of
      the application, or add the path of the directory that contains those
      .dll files into the PATH environment variable.
  </li>
  <li>On Windows, the CMake scripts of CGAL now search for shared version
      of the Boost libraries. You must ensure that the .dll files of Boost are
      found by the dynamic linker.  You can, for example, add the path to
      the Boost .dll files to the PATH environment variable.
  </li>
  <li>On Windows, CMake version 2.8.6 or higher is now required.
  </li>
  <li>Eigen version 3.1 or later is now the recommended third party library to use
      in  <i>Planar Parameterization of Triangulated Surface Meshes</i>,
      <i>Surface Reconstruction from Point Sets</i>,
      <i>Approximation of Ridges and Umbilics on Triangulated Surface Meshes</i>, and
      <i>Estimation of Local Differential Properties of Point-Sampled Surfaces</i>
      packages. If you use Eigen you no longer need Taucs, Lapack or Blas to use those
      packages (and any other in CGAL).
  </li>
</ul>


<h3>Linear Cell Complex (new package)</h3>
<ul>
  <li>This package implements linear cell complexes, objects in
    d-dimension  with linear geometry. The combinatorial part of
    objects is described by a combinatorial map, representing all the
    cells of the object plus the incidence and adjacency relations
    between cells. Geometry is added to combinatorial maps simply by
    associating a point to each vertex of the map.  This data
    structure can be seen as the generalization in dD of the
    <code>Polyhedron_3</code>.</li>
</ul>

<h3> 2D Voronoi Diagram Adaptor (temporarily removed)</h3>
<ul>
<li>  As the copyright holder of this package has not granted
  the right to switch from QPL to GPL, this package is
  removed from the distribution.

  Note that it is "only" an adapter, that is the functionality
  of point/segment/disk Voronoi diagram is offered through
  the Delaunay triangulation, segment Delaunay graph,
  and Apollonius graph.</li>
</ul>

<h3>AABB Tree</h3>
<ul>
  <li>Document constness of member functions of the <code>AABB_tree</code> class.</li>
  <li>The class <code>AABB_tree</code> is now guaranteed to be read-only thread-safe. As usual in CGAL,
      this small overhead introduced for thread-safety can be deactivated by defining <code>CGAL_HAS_NO_THREADS</code>.</li>
</ul>

<h3>2D Alpha Shapes</h3>
<ul>
  <li>Add an extra template parameter to the class <code>Alpha_shape_2</code> that allows a certified construction using
      a traits class with exact predicates and inexact constructions.</li>
  <li>An object of type <code>Alpha_shape_2</code> can now be constructed from a triangulation.</li>

</ul>

<h3>3D Alpha Shapes</h3>
<ul>
  <li>Add an extra template parameter to the class <code>Alpha_shape_3</code> that allows a certified construction using
      a traits class with exact predicates and inexact constructions.</li>
</ul>

<h3>Geometric Object Generators</h3>
<ul>
  <li> <code>Random_points_in_iso_box_d</code> (deprecated since 3.8) has been
  removed. Use <code>Random_points_in_cube_d</code> instead.
</ul>

<h3>Linear and Quadratic Programming Solver</h3>
<ul>
<li>Minor bugfix.</li>
</ul>

<h3>Spatial Searching</h3>
<ul>
  <li>The const-correctness of this package have been worked out. The transition for users should be smooth in
  general, however adding few const in user code might be needed in some cases.
  </li>
  <li>The class <code>Kd_tree</code> is now guaranteed to be read-only thread-safe. As usual in CGAL,
      this small overhead introduced for thread-safety can be deactivated by defining <code>CGAL_HAS_NO_THREADS</code>.</li>
  <li>Bug-fix in <code>Orthogonal_incremental_neighbor_search</code> and <code>Incremental_neighbor_search</code> classes. Several calls to <code>begin()</code>
      now allow to make several nearest neighbor search queries independently.</li>
</ul>

<h3>STL Extension</h3>
<ul>
  <li><code>CGAL::copy_n</code> is now deprecated for <code>CGAL::cpp0x::copy_n</code> which uses <code>std::copy_n</code>, if available on the platform.</li>
  <li><code>CGAL::successor</code> and <code>CGAL::predecessor</code> are now deprecated for <code>CGAL::cpp0x::next</code> and <code>CGAL::cpp0x::prev</code>. These functions
  use the standard versions if available on the platform. Otherwise, <code>boost::next</code> and <code>boost::prior</code> are used.</li>
</ul>

<h3>Triangulation_2</h3>
<ul>
  <li> Fix a thread-safety issue in <code>Delaunay_triangulation_2</code> remove functions.  As usual in CGAL,
      the small overhead introduced for thread-safety can be deactivated by defining <code>CGAL_HAS_NO_THREADS</code>.</li>
  <li> Add extraction operator for the class <code>Constrained_triangulation_2</code> (and thus to all inheriting classes).</li>
</ul>

</div>

<h2 id="release3.9">Release 3.9 </h2>
<DIV>
<p> Release date: September 2011</p>

<p>
CGAL 3.9 offers the following improvements and new functionality :  </p>

<h3>General</h3>
<ul>
  <li>The class <code>Root_of_2</code> is now deprecated. It is recommended to use the class <code>Sqrt_extension</code> instead.</li>
  <li>The class <code>Sqrt_extension</code> is now used everywhere in CGAL where an algebraic number of degree 2 is needed.
      This change has been done in the <code>Root_of_traits</code> mechanism (indirectly packages 2D Circular kernel and 3D Spherical kernel)
      and the packages 2D Segment Delaunay Graphs and 2D Arrangements.</li>
  <li>Various fixes in the manual.</li>
</ul>

<h3>Combinatorial Maps (new package)</h3>
<ul>
  <li>This package provides a new combinatorial data structure allowing to describe any orientable subdivided object whatever its dimension.
  It describes all cells of the subdivision and all the incidence and adjacency relations between these cells.
  For example it allows to describe a 3D object subdivided in vertices, edges, faces and volumes.
  This data structure can be seen as the generalization in dD of the halfedge data structure.</li>
</ul>

<h3>3D Convex Hull (major performance improvement)</h3>
<ul>
      <li>The quickhull implementation of CGAL (<code>CGAL::convex_hull_3</code>)
          has been worked out to provide very better performances.</li>
      <li>The function <code>CGAL::convex_hull_3</code> no longer computes the plane
          equations of the facets of the output polyhedron. However an example is
          provided to show how to compute them easily.</li>
      <li>A global function <code>convex_hull_3_to_polyhedron_3</code> is now provided to extract
      the convex hull of a 3D points set from a triangulation of these points.</li>
</ul>

<h3>dD Spatial Searching (major new feature added)</h3>
<ul>
      <li>A traits-class and distance adapter that together with a point property map,
       allow to make nearest neighbor queries on keys instead of points have been added.</li>
      <li>Few bug fixes in the documentation have revealed some inconsistencies
      that have been corrected. Two traits class concept are now documented (<code>RangeSearchTraits</code>
      and <code>SearchTraits</code>). Most other changes concerns only classes documented as advanced.
      One issue that user can encounter is due to an additional requirement on the nested
      class <code>Construct_cartesian_const_iterator_d</code> defined in the concept SearchTraits that must
      provide a nested type <code>result_type</code>.</li>
</ul>

<h3>Spatial Sorting  (major new feature added)</h3>
<ul>
      <li>General dimension is now supported.</li>
      <li>Hilbert sorting admits now two policies: splitting at
      median or at middle (see user manual).</li>
      <li>Using a property map, sorting on keys instead of points is now easier</li>
</ul>

<h3>dD Kernel</h3>
<ul>
      <li>The d-dimensional kernel concept and models have been modified
          to additionally provide two new functors <code>Less_coordinate_d</code> and <code>Point_dimension_d</code>.</li>
</ul>

<h3>2D Arrangements</h3>
<ul>
      <li>A new geometry-traits class that handles rational arcs, namely
	<code>Arr_rational_function_traits_2</code>, has been introduced.
	It replaced an old traits class, which handled the same family of
	curves, but it was less efficient. The new traits exploits CGAL
	algebraic kernels and polynomials, which were not available at
	the time the old traits class was developed.</li>
      <li>A new geometry traits concept called
	<code>ArrangementOpenBoundaryTraits_2</code> has been introduced.
	A model of this concept supports curves that approach the open
	boundary of an iso-rectangular area called parameter space, which can
	be unbounded or bounded. The general code of the package, however,
	supports only the unbounded parameter space. We intend to enhance the
	general code to support also bounded parameter spaces in a future
	release.</li>
      <li>The deprecated member function <code>is_at_infinity()</code> of
        <code>Arrangement_2::Vertex</code> has been removed. It has been previously
        replaced new function <code>is_at_open_boundary()</code>.

      <li> The tags in the geometry traits that indicate the type of boundary of
       the embedding surface were replaced by the following new tags:
<pre>
         Left_side_category
         Bottom_side_category
         Top_side_category
         Right_side_category
</pre>
       It is still possible not to indicate the tags at all. Default values are assumed. This however will
       produce warning messages, and should be avoided.</li>
</ul>
</div>


<h2 id="release3.8">Release 3.8 </h2>
<DIV>
<p> Release date: April 2011</p>

<p>
CGAL 3.8 offers the following improvements and new functionality :  </p>

<h3>General</h3>
<ul>
  <li>Boost version 1.39 at least is now required.</li>
  <li>Initial support for the LLVM Clang compiler (prereleases of version 2.9).</li>
  <li>Full support for the options -strict-ansi of the Intel Compiler 11,
  and -ansi of the GNU g++ compiler.</li>
  <li>Adding a concept of ranges. In the following releases, it will be the
      way to provide a set of objects (vs. a couple of iterators).</li>
  <li>Fix a memory leak in CORE polynomials.</li>
  <li>Various fixes in the manual.</li>
</ul>

<h3>3D Mesh Generation (major new feature added)</h3>
<ul>
  <li>Adding the possibility to handle sharp features: the 3D Mesh
 generation package now offers the possibility to get in the final mesh an
 accurate representation of 1-dimensional sharp features present in the
 description of the input domain.
</ul>

<h3>2D Triangulations (major new feature added)</h3>
<ul>
  <li>Add a way to efficiently insert a range of points with information
      into a 2D Delaunay and regular triangulation.
  <li>Add member function mirror_edge taking an edge as parameter.
  <li>Fix an infinite loop in constrained triangulation.
</ul>

<h3>3D Triangulations (major new feature added)</h3>
<ul>
  <li>Add a way to efficiently insert a range of points with information into
      a 3D Delaunay and regular triangulation.
  <li>Add a member function to remove a cluster of points from a Delaunay or
      regular triangulation.
  <li>function vertices_in_conflict is renamed vertices_on_conflict_zone_boundary
      for Delaunay and regular triangulation. Function vertices_inside_conflict_zone
      is added to regular triangulation.
  <li>Structural filtering is now internally used in locate function of Delaunay
      and regular triangulation. It improves average construction time by 20%.
  <li>Added demo.
</ul>

<h3>3D Alpha Shapes (major new feature added)</h3>
<ul>
  <li> The new class Fixed_alpha_shape_3 provides a robust and
       faster way to compute one alpha shape (with a fixed value of alpha).
</ul>


<h3>AABB tree</h3>
<ul>
  <li>Adding the possibility to iteratively add primitives to an existing
      tree and to build it only when no further insertion is needed.
</ul>

<h3>2D and 3D Kernel</h3>
<ul>
  <li>Better handling of 2D points with elevation (3D points projected onto
      trivial planes). More general traits classes (Projection_traits_xy_3,
      Projection_traits_yz_3,Projection_traits_yz_3) are provided to work with
      triangulations, algorithms on polygons, alpha-shapes, convex hull algorithm...
      Usage of former equivalent traits classes in different packages is now deprecated.
  <li>Exact_predicates_exact_constructions_kernel now better use the static filters
      which leads to performance improvements.
  <li>Add an overload for the global function angle, taking three 3D points.
  <li>In the 2D and 3D kernel concept, the constant Boolean Has_filtered_predicates
      is now deprecated. It is now required to use Has_filtered_predicates_tag
      (being either Tag_true or Tag_false).
  <li>Compare_distance_2 and Compare_distance_3 provide additional operators
      for 3 and 4 elements.
  <li>Add intersection test and intersection computation capabilities
      between an object of type Ray_3 and either an object of type Line_3, Segment_3 or Ray_3.
  <li>Improve intersection test performance between an object of type Bbox_3 and an object of type
      Plane_3 or Triangle_3 by avoiding arithmetic filter failures.
</ul>

<h3>2D Envelope</h3>
<ul>
  <li>Env_default_diagram_1 is deprecated, Envelope_diagram_1 should be used instead.
</ul>

<h3>3D Envelope</h3>
<ul>
  <li>A new demo program called <tt>L1_Voronoi_diagram_2</tt> has been
    introduced. It demonstrates how 2D Voronoi diagrams of points under
    the L1 metric are constructed using lower envelopes.
</ul>


<h3>dD Kernel</h3>
<ul>
  <li>Add functor Compute_coordinate_d to Kernel_d concept.
</ul>

<h3>Geometric Object Generators</h3>
<ul>
  <li> CGAL::Random uses boost::rand48 instead of std::rand.
  <li>Adding to CGAL::Random a way to generate random integers.
  <li>Adding generators for dD points.
</ul>

<h3>Algebraic Foundations</h3>
<ul>
  <li>Algebraic_structure_traits now provides an Inverse functor for Fields.
      There is also a new global function inverse.
</ul>

<h3>Bounding Volumes</h3>
<ul>
  <li> dD Min sphere of spheres has a new traits class for the min sphere of points.
</ul>

<h3>Triangulated Surface Mesh Simplification</h3>
<ul>
  <li>The priority queue internally used to prioritize edge simplifications is no longer
      a relaxed heap but a binomial heap. This fix guarantees that all edges satisfying
      a simplification criteria are removed (if possible).
</ul>

<h3>3D Boolean Operations on Nef Polyhedra</h3>
<ul>
  <li>Allow construction of a 3D nef polyhedron from a 3D polyhedron with normals.
</ul>

<h3>2D Arrangements</h3>
<ul>
  <li>Fix a bug in the method insert_at_vertices of the Arrangement_2 class.
  <li>Fix several bugs in the traits class Arr_Bezier_curve_traits_2 for arrangement of Bezier curves.
</ul>

<h3>2D Minkowski Sums</h3>
<ul>
  <li>A bug in the convolution method was fixed.
</ul>
</DIV>

<h2 id="release3.7">Release 3.7 </h2>
<DIV>
<p> Release date: October 2010</p>

<p>
CGAL 3.7 offers the following improvements and new functionality :  </p>


<h3>General</h3>

  <ul>
  <li>The configuration of CGAL libraries now requires CMake>=2.6.

  <li>Changes in the set of supported platforms:
    <ul>
    <li>GNU g++ 4.5 supported (with or without the compilation option
      -std=c++0x).

    <li>Initial support for the option -strict-ansi of the Intel Compiler 11.
      The CGAL libraries compile with that option, and most CGAL headers
      have been fixed. The packages "3D Boolean Operations on Nef
      Polyhedra" (Nef_3), "Convex Decomposition of Polyhedra"
      (Convex_decomposition_3), and "3D Minkowski Sum of Polyhedra"
      (Minkowski_sum_3) are known to still fail to compile with that
      compiler flag.

    <li>The Microsoft Windows Visual C++ compiler 2010 (VC10), that was
      experimentally supported by CGAL-3.6.1, is now fully supported. Note
      that CMake>=2.8.2 is required for that support.

    <li>The Microsoft Windows Visual C++ compiler 2005 (VC8) is no longer
      supported by the CGAL project since CGAL-3.7.

    <li>With Microsoft Windows Visual C++ (VC9 and VC10), the optional
      dependencies Gmp, Mpfr, Blas, Lapack, Taucs no longer use Boost-style
      name mangling. Only one variant is now provided by the CGAL Windows
      installer (release, with dynamic runtime).
    </ul>
  <li>Some demos now require a version of Qt4 >= 4.3.

  <li>CGAL_PDB is no longer provided with CGAL. An alternative solution for
    people interested in reading PDB files is to use ESBTL
    (http://esbtl.sourceforge.net/).

  <li>Fix issues of the CGAL wrappers around the CORE library, on 64 bits
    platforms.
  </ul>


<h3>Arithmetic and Algebra</h3>
<ul>
  <li> New models Algebraic_kernel_d_1 and Algebraic_kernel_d_2 for the
    corresponding concepts. They provide generic support for various
    coefficient types
</ul>

<h3>Arrangements</h3>
<ul>
  <li> A new model Arr_algebraic_segment_traits_2 of ArrangementTraits_2 that
    supports algebraic curves of arbitrary degree in the plane
</ul>


<h3> 2D Triangulations</h3>
<ul>
  <li>The Delaunay and regular 2D triangulations now use a symbolic
    perturbation to choose a particular triangulation in co-circular cases.

  <li>The return type of the template member function
    insert(It beg, It end), taking an iterator range of points,
    has been changed from int to std::ptrdiff_t.

  <li>Classes Triangulation_euclidean_traits_xy_3, Triangulation_euclidean_traits_yz_3
    and Triangulation_euclidean_traits_xz_3 are now model of the concept
    ConstrainedTriangulationTraits_2. They can be used with and without intersection
    of constraints.

  <li>2D Delaunay and basic triangulations now provide vertex relocation by
    the mean of these two new methods: move and move_if_no_collision. The
    methods are also available for the hierarchy
    (Triangulation_hierarchy_2).

</ul>

<h3>3D Triangulations</h3>
   <ul>
  <li>The return type of the template member function
    insert(It beg, It end), taking an iterator range of points,
    has been changed from int to std::ptrdiff_t.
  <li>3D Delaunay triangulations now provide vertex relocation by the mean
    of these two new methods: move and move_if_no_collision. This works in
    both Compact_policy and Fast_policy.
</ul>

<h3>2D and 3D Alpha Shapes</h3>
  <ul>
  <li>The type int in the API has been changed to std::size_t
    so that CGAL can deal with large data sets (64 bit addresses).
  </ul>


<h3>2D Mesh Generation</h3>
  <ul>
  <li>The execution of the 2D mesh generator is now deterministic (same at
    each run).
  </ul>

<h3>3D Mesh Generation</h3>
  <ul>
  <li>The efficiency of the 3D mesh generator has been improved (the number
    of calls to the oracle per inserted vertex has globally decrease).
    This is achieved through a slight change of the mesh generator strategy
    which implies that a surface component that is not detected at the
    surface mesher level will never be discovered by chance, owing to the
    refinement of some tetrahedra, as it could happen before.
    Please note that defining the macro
    CGAL_MESH_3_USE_OLD_SURFACE_RESTRICTED_DELAUNAY_UPDATE switches back to
    the old behavior.

  <li>A demo program is now available.
  </ul>

<h3>Surface Reconstruction from Point Sets</h3>
  <ul>
  <li>Improved performance and minor bug fix.
  </ul>


<h3>2D Range and Neighbor Search</h3>
  <ul>
  <li>The type int in the API has been changed to std::size_t
    so that CGAL can deal with large data sets (64 bit addresses).
</ul>

</DIV>



<h2 id="release3.6.1">Release 3.6.1</h2>

<DIV>
<p>Release date: June 2010</p>

<p>
This is a bug fix release. The following has been changed
since CGAL-3.6:</p>

<h3>General</h3>

  <ul>
  <li> Fix compilation errors with recent Boost versions (since 1.40).

  <li> Initial support for the Microsoft Visual C++ compiler 10.0 (MSVC
    2010). For that support, CMake>=2.8.2 is required.
    Note also that the compiler option "/bigobj" is necessary to compile
    some CGAL programs with MSVC 2010.
</ul>


<h3>Polynomial</h3>
<ul>
  <li>Fix compilation errors with the Microsoft Visual C++ compiler and the
    Intel C++ compiler.
</ul>

<h3> Polyhedron</h3>
<ul>
  <li> Fix a compilation errors in demo/Polyhedron/:
     <li> issue with the location of qglobal.h of Qt4 on MacOS X,
     <li> missing texture.cpp, if TAUCS is used,
  <li> Fix the location of built plugins of demo/Polyhedron/, when CGAL is
    configured with WITH_demos=ON
</ul>

<h3> 3D Periodic Triangulations</h3>
<ul>
  <li> Fixed bug in the triangulation hierarchy for periodic triangulations.
</ul>

<h3> 2D Mesh Generation</h3>
<ul>
   <li> Fix a bug that lead to precondition violation.
  <li> Improve the user manual about the member function is_in_domain() of the
    Face type.
  <li> The 2D meshing process is now deterministic (sorting of bad faces no
    longer relies on pointers comparisons).
</ul>

<h3> 3D Mesh Generation</h3>
<ul>
  <li>Fix a linking errors (duplicate symbols) when <code>&lt;CGAL/refine_mesh_3.h&gt;</code> is
    included in different compilation units.
</ul>

<h3> Spatial Searching</h3>
<ul>
  <li> Fix a bug in <code>&lt;CGAL/Orthogonal_k_neighbor_search.h&gt;</code> when several
    nearest neighbors are at the same distance from the query point.
</ul>

<h3> IO Streams</h3>
<ul>
  <li>Fix a bug in <code>&lt;CGAL/IO/VRML_2_ostream.h&gt;</code> that generated VRML 2 files with
    an invalid syntax for IndexedFaceSet nodes.
</ul>

<h3> Triangulation_2</h3>
<ul>
  <li> Add missing Compare_distance_2 functor in trait classes Triangulation_euclidean_traits_xy_3
    Triangulation_euclidean_traits_yz_3 and Triangulation_euclidean_traits_xz_3.
    This was preventing calling member function nearest_vertex of Delaunay_triangulation_2
    instantiated with one of these traits.
    </ul>
</DIV>

<h2 id="release3.6">Release 3.6</h2>

<DIV>
<p>Release date: March 2010</p>

<p>
CGAL 3.6 offers the following improvements and new functionality : </p>

<h3>General</h3>

  <ul><li> Boost version 1.34.1 at least is now required.</ul>


<h3>Arithmetic and Algebra</h3>

<h4>Algebraic Kernel (new package)</h4>

  <ul>
    <li> This new package is targeted to provide black-box implementations of
    state-of-the-art algorithms to determine, compare and approximate real
    roots of univariate polynomials and bivariate polynomial systems. It
    includes models of the univariate algebraic kernel concept, based on
    the library RS.
  </ul>

<h4>Number Types</h4>

  <ul>
    <li>Two new arbitrary fixed-precision floating-point number types have been
    added: the scalar type Gmpfr and the interval type Gmpfi, based on the
    MPFR and MPFI libraries respectively.
  </ul>


<h3>Geometry Kernels</h3>

<h4>2D and 3D Geometry Kernel</h4>
<ul>
<li> Add new do_intersect() and intersection() overloads:
  <ul>
    <li> do_intersect(Bbox_3, Bbox_3/Line_3/Ray_3/Segment_3)
    <li> intersection(Triangle_3, Line_3/Ray_3/Segment_3)
  </ul>
</ul>

<h3>Polygons</h3>

<h4>2D Regularized Boolean Set-Operations</h4>
<ul>
<li> Fixed General_polygon_set_2::arrangement() to return the proper type
    of object.
</ul>


<h3>Arrangement</h3>

<h4>2D Arrangements</h4>

<ul><li> Fixed passing a (const) traits object to the constructor of Arrangement_2.

<li> Introduced Arrangement_2::fictitious_face(), which returns the fictitious
    face in case of an unbounded arrangement.

<li> Fixed a bug in Bezier-curve handling.

<li> Added (back) iterator, number_of_holes(), holes_begin(), and holes_end()
    to the default DCEL for backward compatibility.

<li> Added (simple) versions of the free overlay() function. It employs the
    default overlay-traits, which practically does nothing.
</ul>

<h3> Polyhedron</h3>
<ul>
  <li> Fix a compilation errors in demo/Polyhedron/:
   <ul>
     <li> issue with the location of qglobal.h of Qt4 on MacOS X,
     <li> missing texture.cpp, if TAUCS is used,
   </ul>
  <li> Fix the location of built plugins of demo/Polyhedron/, when CGAL is
    configured with WITH_demos=ON
  <li> Fix a bug in test_facet function of the incremental builder:
    the function did not test if while a new facet makes a vertex manifold,
    no other facet incident to that vertex breaks the manifold property.
</ul>

<h3>Triangulations and Delaunay Triangulations</h3>

<h4>2D/3D Regular Triangulations</h4>

<ul><li> Weighted_point now has a constructor from Cartesian coordinates.
</ul>

<h4>3D Triangulations</h4>

<ul><li> Regular_triangulation_3 : semi-static floating-point filters are now used
    in its predicates, which can speed up its construction by a factor of about 3
    when Exact_predicates_inexact_constructions_kernel is used.

<li> The class Regular_triangulation_filtered_traits_3 is deprecated, the class
    Regular_triangulation_euclidean_traits_3 must be used instead. The
    predicates of that traits will be filtered if the kernel given as template
    parameter of that traits is itself a filtered kernel.

<li> Triangulation_hierarchy_3 is now deprecated, and replaced by a simpler
    CGAL::Fast_location policy template parameter of Delaunay_triangulation_3.

<li> The old version of remove() (enabled with CGAL_DELAUNAY_3_OLD_REMOVE)
    has been deleted.
</ul>

<h4>3D Periodic Triangulations</h4>

<ul><li> New demo: 3D periodic Lloyd algorithm.

<li> New functionality for Voronoi diagrams: dual of an edge and of a vertex,
    volume and centroid of the dual of a vertex.

<li> The package can now be used with the 3D Alpha Shapes package to compute
    periodic alpha shapes.
</ul>

<h4>3D Alpha shapes</h4>

<ul><li> The class Weighted_alpha_shape_euclidean_traits_3 is deprecated, the class
    Regular_triangulation_euclidean_traits_3 must be used instead.

<li> The package can now be used together with the 3D Periodic Triangulation
    package to compute periodic alpha shapes.
</ul>

<h4>2D/3D Triangulations, 2D Segment Delaunay Graph, 2D Apollonius Graph,
  and 3D Periodic Triangulations</h4>

<ul><li>The constructor and insert function taking ranges now produce
    structures whose iterator orders is now deterministic (same at each
    run).
</ul>


<h3>Mesh Generation</h3>

<h4>2D Mesh Generation</h4>

<ul><li> The 2D mesh generator can now be used with a constrained Delaunay
    triangulation with constraints hierarchy
    (Constrained_triangulation_plus_2).
    <li> In some cases (refinement of a constrained edge that is on the
    convex hull), the 2D mesh generator from CGAL-3.4 and CGAL-3.5
    could create invalid triangulations. This bug is now fixed.
</ul>

<h4>3D Mesh Generation</h4>

<ul><li> The mesh generator has been enriched with an optimization phase to
    provide 3D meshes with well shaped tetrahedra (and in particular no
    slivers).  The optimization phase involves four different optimization
    processes: two global optimization processes (ODT and Lloyd), a
    perturber and an exuder. Each of these processes can be activated or
    not, and tuned to the users needs and to available computer resources.
</ul>

<h3>Support library</h3>

<h4>CGAL ipelets</h4>

<ul><li> Add support for version 7 of Ipe.
</ul>

</DIV>


<h2 id="release3.5.1">Release 3.5.1</h2>
<DIV>
<p>Release date: December 2009</p>
<p>
This is a bug fix release.</p>

<h3>Documentation</h3>
<ul>
  <li>Fixes in the documentation (the online documentation of CGAL-3.5 is now
    based on CGAL-3.5.1).
  <li>Fixes to the bibliographic references.
</ul>

<h3>Windows installer</h3>
<ul>
  <li>The Windows installer of CGAL-3.5.1 fixes an issue with downloading of
    precompiled binaries of the external library TAUCS.
</ul>

<h3>Bug fixes in the following CGAL packages</h3>
  <h4>AABB tree</h4>
  <ul>
    <li>Fix a linker issue in do_intersect(Bbox_3,Bbox_3).
    <li>Fix compilation issue in do_intersect(Bbox_3,Ray_3) when using the
      parameters in this order.
  </ul>
  <h4>3D Mesh Generation</h4>
  <ul>
    <li>Fix a bug in initial points construction of a polyhedral surface.
  </ul>
</DIV>



<h2  id="release3.5">Release 3.5</h2>
<DIV>
<p>Release date: October 2009</p>
<p>
  CGAL releases will now be published about every six months. As a transition
  release, CGAL-3.5 has been developed during 9 months from the release
  CGAL-3.4.</p>

<p>Version 3.5 differs from version 3.4 in the platforms that are supported and
  in functionality.  There have also been a number of bug fixes for this release.</p>

<h3>General</h3>
<ul>
  <li>Additional supported platforms:
    <ul>
      <li>GNU g++ 4.4 supported.
      <li>Intel Compiler 11 supported on Linux
    </ul>
  <li>Fixed ABI incompatibilities when mixing CGAL and Boost Program Options
    on Windows/Visual C++ (the compilation flag -D_SECURE_SCL=0 is not
    longer use in Debug mode).
</ul>

<h3>Geometry Kernels</h3>

<h4>3D Spherical Geometry Kernel</h4>
<ul>
  <li>
    Add functionalities to manipulate circles, circular arcs and points
    that belong to the same sphere.

</ul>
<h3>Polygons</h3>

<h4>2D Regularized Boolean Set-Operations</h4>
<ul>
  <li>The polygon validation operations were enhanced and their interface was
    improved. They are now offered as free functions and applied properly.

</ul>
<h4>2D Straight Skeleton and Polygon Offsetting </h4>
<ul>
  <li>Updated the manual to document the new partial skeletons feature
    (already in the code since 3.4)

</ul>

<h3>Arrangements</h3>

<h4>2D Arrangements</h4>
<ul>
  <li>The member function is_at_infinity() of Arrangement_2::Vertex was
    replaced by the new function is_at_open_boundary(). The former is
    deprecated. While still supported in version 3.5, It will not be
    supported in future releases. The member functions boundary_type_in_x()
    and boundary_type_in_y() were permanently replaced by the functions
    parameter_space_in_x() and parameter_space_in_y(), respectively. The 2
    new functions return an enumeration of a new type, namely
    Arr_parameter_space.

  <li> The tags in the geometry traits that indicate the type of boundary of
    the embedding surface were replaced by the following new tags:
    Arr_left_side_tag
    Arr_bottom_side_tag
    Arr_top_side_tag
    Arr_right_side_tag
    In addition, the code was change, and now it is possible not to
    indicate the tags at all. Default values are assumed. This however will
    produce warning messages, and should be avoided.

  <li> All operations of the geometry traits-class were made 'const'. This
    change was reflected in the code of this package and all other packages
    that are based on it. Traits classes that maintain state, should
    declare the data members that store the state as mutable.

</ul>
<h4>Envelopes of Surfaces in 3D</h4>
<ul>
  <li> A few bugs in the code that computes envelopes were fixed, in
    particular in the code that computes the envelopes of planes.

</ul>

<h3>Triangulations and Delaunay Triangulations</h3>

<h4>3D Periodic Triangulations (new package)</h4>

<ul>
  <li> This package allows to build and handle triangulations of point sets in
    the three dimensional flat torus. Triangulations are built
    incrementally and can be modified by insertion or removal of
    vertices. They offer point location facilities.

</ul>

<h3>Mesh Generation</h3>

<h4>Surface Reconstruction from Point Sets (new package)</h4>
<ul>
  <li> This CGAL package implements an implicit surface reconstruction method:
    Poisson Surface Reconstruction. The input is an unorganized point set
    with oriented normals.

</ul>
<h4>3D Mesh Generation (new package)</h4>
<ul>
  <li> This package generates 3 dimensional meshes.  It computes isotropic
    simplicial meshes for domains or multidomains provided that a domain
    descriptor, able to answer queries from a few different types on the
    domain, is given.  In the current version, Mesh_3 generate meshes for
    domain described through implicit functional, 3D images or polyhedral
    boundaries.  The output is a 3D mesh of the domain volume and conformal
    surface meshes for all the boundary and subdividing surfaces.

</ul>
<h3>Geometry Processing</h3>

<h4>Triangulated Surface Mesh Simplification</h4>

<ul>
  <li>  BREAKING API change in the passing of the visitor object.

  <li>  Fixed a bug in the link_condition test

  <li>  Added a geometric test to avoid folding of facets

  <li>  Fixed a bug in the handling of overflow in the LindstromTurk
    computations

  <li>  Updated the manual to account for the new visitor interface

</ul>
<h4>Point Set Processing (new package)</h4>

<ul>
  <li>  This packages implements a set of algorithms for analysis, processing,
    and normal estimation and orientation of point sets.

</ul>

<h3>Spatial Searching and Sorting</h3>

<h4>AABB tree (new package)</h4>

<ul>
  <li>This package implements a hierarchy of axis-aligned bounding boxes (a
    AABB tree) for efficient intersection and distance computations between
    3D queries and sets of input 3D geometric objects.

</ul>
<h3>Support Library</h3>

<h4>CGAL_ipelets (new package):</h4>
<ul>
  <li> Object that eases the writing of Ipe's plugins that use CGAL.
    Plugins for CGAL main 2D algorithm are provided as demo.


</ul>
</DIV>


<h2 id="release3.4">Release 3.4</h2>
<DIV>
<p>Release date: January 2009</p>

<p>Version 3.4 differs from version 3.3.1 in the platforms that are supported and
in functionality.  There have also been a number of bug fixes for this release.
</p>

<h3>General</h3>
<ul>
<li> GNU g++ 4.3 supported.  Support for g++ 3.3 is dropped.
<li> Visual 9 supported. Support for Visual 7 is dropped.

<li> Boost version 1.33 at least is now required.
<li> CGAL now depends on Boost.Threads, which implies to link against
    a compiled part of Boost.

<li> The new macro CGAL_NO_DEPRECATED_CODE can be defined to disable deprecated code,
    helping users discover if they rely on code that may be removed in
    subsequent releases.

<li> Assertion behaviour:
    It is not possible anymore to set the CONTINUE mode for assertion failures.
    Functions that allow to change the assertion behaviour are now declared in <code>&lt;CGAL/assertions_behaviour.h&gt;</code>.

<li>Qt3 based demos are still there but the documentation has been removed as the CGAL::Qt_Widget will be deprecated.

<li>Qt4 based demos use the Qt GraphicsView framework and the libQGLViewer.
</ul>

<h3> Installation</h3>

<ul>
<li> install_cgal has been replaced by CMake.
</ul>


<h3> Polynomial  (new package)</h3>
<ul>
<li> This package introduces a concept Polynomial_d, a concept for multivariate polynomials in d variables.
</ul>


<h3>Modular Arithmetic (new package)</h3>
<ul>
<li>  This package provides arithmetic over finite fields.
</ul>


<h3>Number Types</h3>
<ul>
<li> the counter Interval_nt::number_of_failures() has been removed, replaced by
    a profiling counter enabled with CGAL_PROFILE.


<li> Fix of a bug in CORE/Expr.h; as a consequence, the arrangement demo works properly when handling
     arrangements of conics, for example, when defining an arc with 5 points.

</ul>



<h3>3D Spherical Geometry Kernel  (new package)</h3>
<ul>
<li> This package is an extension of the linear CGAL Kernel. It offers functionalities on spheres,
    circles, circular arcs and line segments in the 3D space.
</ul>

<h3> Linear Kernel</h3>
<ul>
<li> We recommend that you use the object_cast() function instead of assign()
    to extract an object from a CGAL::Object, for efficiency reasons.
<li> The Kernel archetypes provided by the 2D/3D linear kernel have been removed.
<li> The deprecated linear kernel functors Construct_supporting_line_2 and
    Construct_supporting_line_3 have been removed.
<li> Ambiant_dimension and Feature_dimenison have been added to retrieve the
    potentially compile-time dimension of a space or of an object.
<li> barycenter() functions have been added.

<li> The geometric object Circle_3 as well as predicates and constructions have been added to the kernel

<li>The missing intersection/do_intersect between Line_3 and Line_3 has been added as well.
</ul>


<h3>3D Triangulations</h3>
<ul>
<li> Removed the deprecated functions Cell:mirror_index() and Cell::mirror_vertex().
<li> Derecursification of two functions that in some cases lead to stack overflows
</ul>


<h3>3D Nef Polyhedron</h3>
<ul>
<li> n-ary union/intersection
<li> intersection with halfspace under standard kernel
<li> constructor for polylines
</ul>


<h3>CGAL and the Qt4 GraphicsView (new package)</h3>
<ul>
<li> 2D CGAL Kernel objects and many data structures have can be rendered in a QGraphicsView
</ul>

<h3>STL Extensions:</h3>
<ul>
<li> The functor adaptors for argument binding and composition
    (bind_*, compose, compose_shared, swap_*, negate, along with the helper
    functions set_arity_* and Arity class and Arity_tag typedefs) which were provided
    by <code>&lt;CGAL/functional.h&gt;</code> have been removed.  Please use the better boost::bind
    mecanism instead.  The concept AdaptableFunctor has been changed accordingly
    such that only a nested result_type is required.
<li> The accessory classes Twotuple, Threetuple, Fourtuple and Sixtuple are also
    deprecated (use CGAL::array instead).
<li> CGAL::Triple and CGAL::Quadruple are in the process of being replaced by
    boost::tuple.  As a first step, we strongly recommend that you replace
    the direct access to the data members (.first, .second, .third, .fourth),
    by the get&lt;i&gt;() member function; and replace the make_triple and make_quadruple
    maker functions by make_tuple.<br>
    This way, in a further release, we will be able to switch to boost::tuple more easily.
<li> The class CGAL::Uncertain&lt;&gt; has been documented.  It is typically used to report
    uncertain results for predicates using interval arithmetic, and other filtering
    techniques.
</ul>


<h3>2D Arrangements</h3>
<ul>
  <li> Changed the name of the arrangement package from Arrangement_2 to Arrangement_on_surface_2
    to reflect the potential capabilities of the package to construct and maintain arrangements
    induced by curves embedded on two dimensional surfaces in three space. Most of these capabilities
    will become available only in future releases though.
  <li> Enhanced the geometry traits concept to handle arrangements embedded on surfaces. Each geometry-traits
    class must now define the 'Boundary_category' tag.
  <li> Fixed a bug in Arr_polyline_traits_2.h, where the operator that compares two curves failed to evaluate
    the correct result (true) when the curves are different, but their graphs are identical.
  <li> Permanently removed IO/Arr_postscript_file_stream.h and IO/Polyline_2_postscript_file_stream.h,
    as they depend on obsolete features and LEDA.
  <li> Fixed several bugs in the arrangement demo and enhanced it. e.g., fixed background color change,
    allowed vertex coloring , enabled "smart" color selection, etc.
  <li> Enhanced the arrangement demo with new features, such as allowing the abortion of the merge function
    (de-select), updated the how-to description, etc.
  <li> Replace the functions CGAL::insert_curve(), CGAL::insert_curves(), CGAL::insert_x_monotone_curve(),
    and CGAL::insert_x_monotone_curves() with a single overloaded function CGAL::insert(). The former
    4 functions are now deprecated, and may no longer be supported in future releases.
</ul>

<h3>Envelopes of Surfaces in 3D</h3>

<ul>
<li> Fixed a bug in the computation of the envelope of unbounded planes caused by multiple removals
    of vertices at infinity.
</ul>

<h3>2D Regularized Boolean Set-Operations</h3>
<ul>
  <li> Fixed a bug in connect_holes() that caused failures when connecting holes touching the outer boundary.
  <li> Fixed the concept GeneralPolygonSetTraits_2. Introduced two new concepts GpsTraitsGeneralPolygon_2
    and GpsTraitsGeneralPolygonWithHoles_2. Fixed the definition of the two nested required types Polygon_2
    and Polygon_with_holes_2 of the GeneralPolygonSetTraits_2 concept. They must model now the two new
    concepts above.
  <li> Added a default template parameter to 'General_polygon_set_2' to allow users to pass their specialized
    DCEL used to instantiate the underlying arrangement.
  <li> Enhanced the BOP demo to use multiple windows.
</ul>

<h3>2D Minkowski Sums</h3>
<ul>
 <li> Fixed a few bugs in the approximate offset function, making it robust to highly degenerate inputs.
  <li> Fixed a bug in the exact Minkowski sum computation when processing degenerate inputs that induce overlapping
    of contiguous segments in the convolution cycles.
  <li> Optimized the approximate offset function (reduced time consumption up to a factor of 2 in some cases).
  <li> Added functionality to compute the offset (or to approximate the offset) of a Polygon_with_holes_2
    (and not just of a Polygon_2).
  <li> Added the functionality to compute (or to approximate) the inner offset of a polygon.
</ul>

</DIV>


<h2 id="release3.3.1">Release 3.3.1</h2>
<DIV>
<p>Release date: August 2007</p>

<p>This is a bug fix release.
</p>

<h3>General</h3>
<ul>
<li> Intel C++ 9 was wrongly recognized as unsupported by install_cgal.
<li> Added autolink (for Visual C++) for the CGALImageIO and CGALPDB libraries.
<li> Fixed bug in Memory_sizer when using more than 4GB of memory (64bit).
</ul>

<h3>Number Types</h3>
<ul>
<li> Fixed bug in FPU rounding mode macros (affected only the alpha architecture).
<li> Fixed bug in MP_Float constructor from double for some particular values.
<li> Fixed bug in to_double(Lazy_exact_nt) sometimes returning NaN.
</ul>

<h3>Kernel</h3>
<ul>
<li> Fixed forgotten derivation in Circular_kernel_2::Has_on_2
<li> Added some missing functions in Bbox_3 compared to Bbox_2.
</ul>

<h3>Skin Surface Meshing</h3>
<ul>
<li> The new Skin Surface Meshing package had been forgotten in the list of
  changes and the release announcement of CGAL 3.3:
    This package allows to build a triangular mesh of a skin surface.
    Skin surfaces are used for modeling large molecules in biological computing.
</ul>

<h3>Arrangements</h3>
<ul>
<li> Fixed a bug in the Arrangement_2 package in dual arrangement representation
  for Boost graphs when reporting all halfedges of a face.
<li> Fixed a bug in the Arrangement sweep-line when using a specific polyline
  configuration.
<li> Fixed bug in Arrangement_2 in walk along a line point location for unbounded curves.
<li> Fixed bug in aggregated insertion to Arrangement_2.
<li> Fixed bug in Arrangment_2 class when inserting an unbounded curve from an existing vertex.
<li> Fixed bug when dealing with a degenerate conic arc in Arr_conic_traits_2 of
  the Arrangment package, meaning a line segment which is part of a degenerate
  parabola/hyperbola.
<li> Fixed bug in the Bezier traits-class:
    properly handle line segments.
    properly handle comparison near a vertical tangency.
</ul>

<h3>2D Polygon </h3>
<ul>
<li> Fixed bug in degenerate case of Polygon_2::is_convex() for equal points.
</ul>

<h3>2D Triangulations</h3>
<ul>
<li> Fixed bug in Regular_triangulation_2.
</ul>

<h3>3D Triangulations</h3>
<ul>
<li> Added a circumcenter() function in the default Cell type parameter
     Triangulation_ds_cell_base_3, so that the .dual() member function of
     Delaunay still work as before, without requiring the explicit use of
     Triangulation_cell_base.
<li> Added missing operator-&gt;() to Facet_circulator.
</ul>

<h3>Interpolation</h3>
<ul>
<li> Fixed bug in Interpolation 3D about the normalization coefficient initialization.
</ul>

<h3>3D Boolean Operations on Nef Polyhedra</h3>
<ul>
<li> Fixed bug in construction of Nef_polyhedron_3 from off-file. Now, always the
  inner volume is selected.
<li> Fixed bug in conversion from Nef_polyhedron_3 to Polyhedron_3. Polyhedron_3 was not cleared
  at the beginning.
<li> Fixed bug in Nef_polyhedron_3 in update of indexes for construction of external structure.
</ul>

<h3>Third Party Libraries Shipped with CGAL</h3>
<ul>
<li> TAUCS supports now 64 bits platforms.
<li> CAUTION: Since version 3.3.1, CGAL is no longer compatible with the official
           release of TAUCS (currently 2.2). Make sure to use the version
           modified by the CGAL project and available from the download section
           of http://www.cgal.org.
</ul>

</DIV>



<h2 id="release3.3">Release 3.3</h2>
<DIV>
<p>Release date: May 2007</p>

<p>
Version 3.3 differs from version 3.2.1 in the platforms that are supported and
in functionality.  There have also been a number of bug fixes for this release.
</p>

<p>Additional supported platforms
<ul>
<li> GNU g++ 4.1 and 4.2
<li> Intel C++ compiler 9
<li> Microsoft Visual C++ compiler 8.0
</ul>

<p>The following platforms are no longer supported:

<UL>
   <LI>Intel 8
</UL>

<p>CGAL now supports Visual C++ "Checked iterators" as well as the debug mode
of GNU g++'s STL (-D_GLIBCXX_DEBUG).</p>

<p>CGAL now works around the preprocessor macros 'min' and 'max' defined
in <code>&lt;windows.h&gt;</code> which were clashing with min/max functions.
</p>


<H3>Installation</H3>

<ul>
<li>On Windows the libraries built in Developer Studio now have names
  which encode the compiler version, the runtime and whether it was
  built in release or debug mode. The libraries to link against are
  chosen with linker pragmas in header files.
<li>On all platforms but Windows shared and static versions of the libraries are generated
</ul>

<h3>Manuals</h3>
<ul>
<li> The Package Overview page now also hosts the precompiled demos.
</ul>

<h3>Algebraic Foundations</h3>


<p>
<ul>
  <li>Algebraic Foundations (new package)<br>

This package defines what algebra means for CGAL, in terms of concepts, classes and functions. The main features are: (i) explicit concepts for interoperability of types (ii) separation between algebraic types (not necessarily embeddable into the reals), and number types (embeddable into the reals).

<p>
 <li>Number Types<br>
  Fixed_precision_nt and Filtered_exact number types have been removed.
</ul>

<h3>Kernels</h3>

<p>
<ul>
  <li> 2D Circular Kernel<br>
Efficiency improved through geometric filtering of predicates, introduced with
  the filtered kernel Filtered_bbox_circular_kernel_2<.>, and also chosen for the
  predefined kernel Exact_circular_kernel_2.

  <li> Linear Kernel<br>
 Exact_predicates_exact_constructions_kernel memory and run-time improvements
  through usage of lazy geometric constructions instead of lazy arithmetic.
</ul>

<h3> Data Structures and Algorithms</h3>

<p>
<ul>
<li> Surface Mesh Simplification  (new package)<br>

  This package provides a mesh simplification framework using edge collapse
  operations, and provides the Turk/Lindstrom simplification algorithm.

<p>
<li> Skin Surface Meshing  (new package)<br>

  This package allows to build a triangular mesh of a skin surface.
    Skin surfaces are used for modeling large molecules in biological
    computing. The surface is defined by a set of balls, representing
    the atoms of the molecule, and a shrink factor that determines the
    size of the smooth patches gluing the balls together.

<p>
<li>Estimation of Local Differential Properties  (new package)<br>

  This package allows to compute local differential quantities of a surface from a point sample

<p>
<li>Approximation of Ridges and Umbilics on Triangulated Surface Meshes   (new package)<br>

  This package enables the approximation of differential features on
  triangulated surface meshes. Such curvature related features are
  lines: ridges or crests, and points: umbilics.

<p>
<li>Envelopes of Curves in 2D  (new package)<br>

  This package contains two sets of functions that construct the lower and upper envelope diagram
  for a given range of bounded or unbounded curves.

<p>
<li>Envelopes of Surfaces in 3D  (new package)<br>

  This package contains two sets of functions that construct the lower and upper envelope diagram
  for a given range of bounded or unbounded surfaces. The envelope diagram is realized as a
  2D arrangement.

<p>
<li>Minkowski Sums in 2D  (new package)<br>

  This package contains functions for computing planar Minkowski sums of two closed polygons,
  and for a polygon and a disc (an operation also known as offsetting or dilating a polygon).
  The package also contains an efficient approximation algorithm for the offset computation,
  which provides a guaranteed approximation bound while significantly expediting the running
  times w.r.t. the exact computation procedure.

<p>
<li>Surface Mesh Parametrization<br>

  Added Jacobi and SSOR preconditioners to OpenNL solver, which makes it
  much faster and more stable.

<p>
<li>2D Arrangements<br>

<ul>
<li> Added support for unbounded curves.
<li> Added a traits class that supports bounded and unbounded linear objects,
  namely lines, rays and line segments.
<li> Added traits classes that handle circular arcs based on the circular kernel.
<li> Added a traits class that supports Bezier curves.
<li> Enhanced the traits class that supports rational functions to
  handle unbounded (as well as bounded) arcs
<li> Added a free function called decompose() that produces the symbolic vertical decomposition of a
  given arrangement, performing a batched vertical ray-shooting query from all arrangement vertices.
<li> Fixed a memory leak in the sweep-line code.
<li> Fixed a bug in computing the minor axis of non-degenerate hyperbolas.
</ul>

<li>Boolean Set Operations<br>
<ul>
<li> Added the DCEL as a default template parameter to the General_polygon_set_2 and Polygon_set_2 classes.
  This allows users to extend the DCEL of the underlying arrangement.
<li> Added a function template called connect_holes() that connects the holes in a given polygon with holes,
  turning it into a sequence of points, where the holes are connceted to the outer boundary using
  zero-width passages.
<li> Added a non-const function member to General_polygon_set_2 that obtains the underlying arrangement.
</ul>

<p>
<li>2D and 3D Triangulations<br>
<ul>
<li> The constructors and insert member functions which take an iterator range perform spatial sorting
  in order to speed up the insertion.
</ul>


<p>
<li>Optimal Distances
<br>
<ul>
<li>Polytope_distance_d:
  has support for homogeneous points; bugfix in fast exact version.
</ul>


<p>
<li>Bounding Volumes
<br>
<ul>
<li>Min_annulus_d has support for homogeneous points; bugfix in fast exact version.
</ul>

</ul>

<h3> Support Library</h3>

<ul>
<li>CGAL and the Boost Graph Library (BGL) (new package)<br>

This package provides the glue layer for several CGAL data structures such that
they become models of the BGL graph concept.

<p>
<li>Spatial Sorting  (new package)<br>

This package allows to sort points and other objects along a Hilbert curve
which can improve the performance of algorithms like triangulations.
It is used by the constructors of the triangulation package which have
an iterator range of points as argument.

<p>
<li>Linear and Quadratic Programming Solver  (new package)<br>
This package contains algorithms for minimizing linear and
convex quadratic functions over polyhedral domains, described by linear
equations and inequalities.
</ul>
</DIV>





<h2 id="release3.2.1">Release 3.2.1</h2>
<DIV>
<p>Release date: July 2006</p>

<p>
This is a bug fix release
</p>

<h3> Number Types</h3>
<ul>
  <li> Fix MP_Float constructor which crashed for some values.
</ul>

<h3> Kernel </H3>
<ul>
  <li> Rename Bool to avoid a clash with a macro in X11 headers.
</ul>
<h3> Arrangement</H3>

<ul>
  <li> Derived the Arr_segment_traits_2 Arrangement_2 traits class from the parameterized Kernel.
    This allows the use of this traits class in an extended range of applications that require
    kernel objects and operations on these objects beyond the ones required by the Arrangement_2
    class itself.
  <li> Fixed a compilation bug in the code that handles overlay of arrangements instantiated with
    different DCEL classes.
  <li> Fixed a couple of bugs in the implementation of the Trapezoidal RIC point-location strategy
</ul>

<h3> Triangulation, Alpha Shapes </H3>
<ul>
  <li> Qualify calls to filter_iterator with "CGAL::" to avoid overload ambiguities with
  Boost's filter_iterator.
</ul>

<h3> Surface Mesher</H3>
<ul>
  <li>  Fixed a bug in iterators of the class template Surface_mesh_complex_2_in_triangulation_3
</ul>

<h3> Surface Mesh Parametrisation </H3>
<ul>
  <li>   Updated the precompiled taucs lib
</ul>
<h3> Kinetic Data Structures</H3>
<ul>
  <li> Fixed problems caused by old versions of gcc being confused by operator! and operator int()
  <li> Added point removal support to the Active_objects_vector
</ul>

</DIV>


<h2 id="release3.2">Release 3.2</h2>
<DIV>
<p>Release date: May 2006</p>

<p>
Version 3.2 differs from version 3.1 in the platforms that are supported and
in functionality.  There have also been a number of bug fixes for this release.
</p>

<p>The following platforms are no longer supported:

<UL>
   <LI>SunPro CC versions 5.4 and 5.5 on Solaris
   <LI>SGI Mips Pro
</UL>

<p>
For Visual C++ the installation scripts choose the multi-threaded dynamically
linked runtime (/MD). Before it was the single-threaded static runtime (/ML).</p>


<H3>Installation</H3>

<ul>
<li>The install tool tries to find third party libraries
   at "standard" locations.
<li> Installers for Apple, Windows, and rpms.
</ul>

<h3>Manuals</h3>
<ul>
<li> User and Reference manual pages of a package are in the same chapter
</ul>


<h3>Kernels</h3>

<p>
<ul>
  <li> 2D Circular Kernel (new package)<br>
This package is an extension of the linear CGAL Kernel. It offers functionalities
on circles, circular arcs and line segments in the plane.
</ul>

<h3> Data Structures and Algorithms</h3>

<p>
<ul>
<li>  2D Regularized Boolean Set-Operations (new package)<br>

This package consists of the implementation of Boolean set-operations
on point sets bounded by weakly x-monotone curves in 2-dimensional
Euclidean space. In particular, it contains the implementation of
regularized Boolean set-operations, intersection predicates, and point
containment predicates.

<p>
<li> 2D Straight Skeleton and Polygon Offsetting  (new package)<br>

This package implements an algorithm to construct a halfedge data
structure representing the straight skeleton in the interior of 2D
polygons with holes and an algorithm to construct inward offset
polygons at any offset distance given a straight skeleton.


<p>
<li> 2D Voronoi Diagram Adaptor  (new package)<br>

This package provides an adaptor that adapts a
2-dimensional triangulated Delaunay graph to the corresponding
Voronoi diagram, represented as a doubly connected edge list (DCEL)
data structure. The adaptor has the ability to automatically
eliminate, in a consistent manner, degenerate features of the Voronoi
diagram, that are artifacts of the requirement that Delaunay graphs
should be triangulated even in degenerate configurations. Depending on
the type of operations that the underlying Delaunay graph supports,
the adaptor allows for the incremental or dynamic construction of
Voronoi diagrams and can support point location queries.


<p>
<li>3D Surface Mesher  (new package)<br>

This package provides functions to generate surface meshes that
interpolate smooth surfaces. The meshing algorithm is based on
Delaunay refinement and provides some guarantees on the resulting
mesh: the user is able to control the size and shape of the mesh
elements and the accuracy of the surface approximation. There is no
restriction on the topology and number of components of input
surfaces. The surface mesher may also be used for non smooth surfaces
but without guarantee.

<p>
Currently, implementations are provided for implicit surfaces
described as the zero level set of some function and surfaces
described as a gray level set in a three-dimensional image.</p>


<p>
<li> 3D Surface Subdivision Methods  (new package)<br>

Subdivision methods recursively refine a control mesh and generate
points approximating the limit surface. This package consists of four
popular subdivision methods and their refinement hosts. Supported
subdivision methods include Catmull-Clark, Loop, Doo-Sabin and sqrt(3)
subdivisions. Their respective refinement hosts are PQQ, PTQ, DQQ and
sqrt(3) refinements. Variations of those methods can be easily
extended by substituting the geometry computation of the refinement
host.


<p>
<li>  Planar Parameterization of Triangulated Surface Meshes  (new package)<br>

Parameterizing a surface amounts to finding a one-to-one mapping from
a suitable domain to the surface. In this package, we focus on
triangulated surfaces that are homeomorphic to a disk and on piecewise
linear mappings into a planar domain. This package implements some of
the state-of-the-art surface mesh parameterization methods, such as
least squares conformal maps, discrete conformal map, discrete
authalic parameterization, Floater mean value coordinates or Tutte
barycentric mapping.


<p>
<li> Principal Component Analysis  (new package)<br>

This package provides functions to compute global informations on the
shape of a set of 2D or 3D objects such as points. It provides the
computation of axis-aligned bounding boxes, centroids of point sets,
barycenters of weighted point sets, as well as linear least squares
fitting for point sets in 2D, and point sets as well as triangle sets
in 3D.


<p>
<li>2D Placement of Streamlines  (new package)<br>

Visualizing vector fields is important for many application domains. A
good way to do it is to generate streamlines that describe the flow
behaviour. This package implements the "Farthest Point Seeding"
algorithm for placing streamlines in 2D vector fields. It generates a
list of streamlines corresponding to an input flow using a specified
separating distance. The algorithm uses a Delaunay triangulation to
model objects and adress different queries, and relies on choosing the
centers of the biggest empty circles to start the integration of the
streamlines.


<p>
<li>  Kinetic Data Structures  (new package)<br>

Kinetic data structures allow combinatorial structures to be
maintained as the primitives move. The package provides
implementations of kinetic data structures for Delaunay triangulations
in two and three dimensions, sorting of points in one dimension and
regular triangulations in three dimensions. The package supports exact
or inexact operations on primitives which move along polynomial
trajectories.


<p>
<li>   Kinetic Framework  (new package)<br>

Kinetic data structures allow combinatorial geometric structures to be
maintained as the primitives move. The package provides a framework to
ease implementing and debugging kinetic data structures. The package
supports exact or inexact operations on primitives which move along
polynomial trajectories.


<p>
<li> Smallest Enclosing Ellipsoid   (new package)<br>

This algorithm is new in the chapter Geometric Optimisation.

<p>
<li>  2D Arrangement (major revision)<br>

This package can be used to construct, maintain, alter, and display
arrangements in the plane. Once an arrangement is constructed, the
package can be used to obtain results of various queries on the
arrangement, such as point location. The package also includes generic
implementations of two algorithmic frameworks, that are, computing the
zone of an arrangement, and line-sweeping the plane, the arrangements
is embedded on.

<p>
Arrangements and arrangement components can also be extended to store
additional data. An important extension stores the construction
history of the arrangement, such that it is possible to obtain the
originating curve of an arrangement subcurve.</p>


<p>
<li>   Geometric Optimisation (major revision)<br>

The underlying QP solver which is the foundation for several algorithms
in the Geometric Optimisation chapter has been completely rewritten.

<p>
<li>3D Triangulation (new functionality)<br>

Regular_triangulation_3 now offers vertex removal.

</ul>


</DIV>

<h2 id="release3.1">Release 3.1</h2>
<DIV>
<p>Release date: December 2004</p>
<p>Version 3.1 differs from version 3.0 in the platforms that are supported and
in functionality.  There have also been a number of bug fixes for this release.</p>


<p>
Additional supported platforms:
<UL>
   <LI> MS Visual C++, version 7.3. and 8.0
   <LI> Intel 8.0
   <LI> SunPro CC versions 5.4 and 5.5 on Solaris
   <LI> GNU g++ versions 3.4 on Linux, Solaris, Irix, cygwin, FreeBSD, and MacOS X
  <LI> Darwin (MacOS X) and IA64/Linux support.
</UL>
<p>
The following platforms are no longer supported:
<UL>
   <LI>MS Visual C++, version 7.0
</UL>

<p>
The following functionality has been added or changed:<BR><BR>

<H3>All</H3>
<UL>
    <LI> The  CORE 1.7 library for exact
      real arithmetic.
    <LI>Updated  GMP to 4.1.3.
    <LI>Added Mpfr a library for multiple-precision floating-point computations with exact rounding.
    <LI>Added Boost 1.32.0 (only include files).
</UL>

<H3>Installation</H3>
<UL>
   <LI> new option --disable-shared to omit building libCGAL.so.
</UL>


<H3>Manuals</H3>
<UL>
    <LI> Merged all major manuals in one multi-part manual, which provides
      now cross-links between the CGAL Kernel, the CGAL Basic Library,
      and the CGAL Support Library HTML manuals.

    <LI> Improved layout.
</UL>

<H3>Kernels</H3>

<UL>
   <LI> Improved efficiency of filtered kernels.
   <LI>More predicates and constructions.
</UL>


<H3>Basic Library</H3>


<UL>
  <LI> 2D Segment Voronoi Diagram (new package)<BR>

A data structure for Voronoi diagrams of segments in the plane under the Euclidean metric. The Voronoi edges
are arcs of straight lines and parabolas. The algorithm provided in this package is incremental.
</LI>

<LI>  2D Conforming Triangulations and Meshes (new package)<BR>

An implementation of Shewchuk's algorithm  to construct conforming triangulations and 2D meshes.
</LI>



  <LI> 3D Boolean Operations on  Nef Polyhedra (new package)<BR>
A new class (Nef_polyhedron_3) representing 3D Nef polyhedra, a
      boundary representation for cell-complexes bounded by halfspaces
      that supports boolean operations and topological operations in full
      generality including unbounded cells, mixed dimensional cells (e.g.,
      isolated vertices and antennas). Nef polyhedra distinguish between
      open and closed sets and can represent non-manifold geometry.

</LI>

<LI>  2D and Surface Function Interpolation (new package)<BR>

This package implements different methods for scattered data interpolation: Given
measures of a function on a set of discrete data points, the task is
to interpolate this function on an arbitrary query point. The package
further offers functions for natural neighbor interpolation.

</LI>

 <LI> Planar Nef polyhedra embedded on the sphere (new package)<BR>
      A new class (Nef_polyhedron_S2) designed and supported mainly to
      represent sphere neighborhoods around vertices of the three-
      dimensional Nef polyhedra.
</LI>

 <LI> Box_intersection_d (new package)<BR>

      A new efficient algorithm for finding all intersecting pairs for
      large numbers of iso-oriented boxes, i.e., typically these will be
      bounding boxes of more complicated geometries. Useful for (self-)
      intersection tests of surfaces etc.
</LI>


<LI>  2D Snap Rounding (new package)<BR>

Snap Rounding is a well known method for converting
arbitrary-precision arrangements of segments into a fixed-precision
representation. In the study of robust geometric
computing, it can be classified as a finite precision approximation
technique. Iterated Snap Roundingis a modification
of Snap Rounding in which each vertex is at least half-the-width-of-a-pixel away
from any non-incident edge. This package supports both
methods.
</LI>

<LI>3D Triangulations

<UL>
 <LI> Triangulation_3: added operator==(),removed push_back() and copy_triangulation().
<LI> Delaunay_3 : added nearest_vertex(), move_point(), vertices_in_conflict().
<LI> Regular_3 :  added filtered traits class, and nearest_power_vertex().
</UL>


<LI> Planar_map and Arrangement_2

<UL>
<LI> The interface of the two traits functions that compute the intersection of two given curves changed. The functions nearest_intersection_to_right() and nearest_intersection_to_left() return an object of type CGAL::Object that represents either an empty intersection, a point, or an overlapping subcurve.
<LI> Requirements to define two binary tags were added to the traits concept of the Planar_map as follows:
<EM>Has_left_category</EM> - indicates whether the functions curves_compare_y_at_x_left() and nearest_intersection_to_left() are implemented in the traits model.
<EM>Has_reflect_category</EM> - indicates whether the functions point_reflect_in_x_and_y() and curve_reflect_in_x_and_y() are implemented in the traits model. They can be used as an alternative to the two function in the previous item.
<LI> A new constructor of the Segment_cached_2 type that represents a segment in the Arr_segment_cached_traits_2 traits class was introduced. The new constructor accepts the segment endpoints as well as the coefficients of the underlying line.
<LI> A new version of the conic-arc traits, based on CORE version 1.7 was introduced. This new traits class makes use of CORE's rootOf() operator to compute the intersection points in the arrangement, making its code much simpler and more elegant than the previous version. In addition, new constructors for conic arcs are provided. The new traits class usually performs about 30% faster than the version included in CGAL 3.0
<LI> The traits class that handles continuous piecewise linear curves, namely Arr_polyline_traits_2, was rewritten. The new class is parametrized with a traits class that handles segments, say Segment_traits. The polyline curve defined within the Arr_polyline_traits_2 class is implemented as a vector of segments of type Segment_traits::Curve_2.
<LI> A meta traits class, namely Arr_curve_data_traits_2,  that extends the curve type of the planar-map with arbitrary additional data was introduced. It should be instantiated with a regular traits-class and a class that contains all extraneous data associated with a curve.
<LI>  The class that represents the trapezoidal-decomposition point location strategy was renamed to Pm_trapezoid_ric_point_location.
<LI> The Arrangement demo was rewritten. It covers many more features, has a much better graphical user interface, and comes with online documentation.
<LI> Few bugs in the sweep-line module related to overlapping vertical segments were fixed. This module is used by the aggregate insert method that inserts a collection of curves at once.
</UL>


<LI>Triangulation_2

<UL>
<LI> added a filtered trait class in the regular triangulation
<LI> added split and join operations in the triangulation data structure class
</UL>

<LI>Alpha_shapes_3

<UL>
<LI>major changes in the implementation of the class Alpha_shapes_3.
<LI>New implementation results in a true GENERAL mode
    allowing null and negative alpha-values. It also fixed the edges classification bug
    and introduces a classification of vertices.
</UL>

<LI>Min_ellipse_2

<UL>
 <LI> made access to approximate double representation public
 <LI> fixed bugs in conversion to double representation
 <LI> added <TT>is_circle()</TT> method
 <LI> minor performance improvements
</UL>

<LI>Min_sphere_of_spheres_d:

<UL>
<LI> The models

    <TT>Min_sphere_of_spheres_d_traits_2&lt;K,FT,UseSqrt,Algorithm&gt;</TT>,
    <TT>Min_sphere_of_spheres_d_traits_3&lt;K,FT,UseSqrt,Algorithm&gt;</TT>, and
    <TT>Min_sphere_of_spheres_d_traits_d&lt;K,FT,Dim,UseSqrt,Algorithm&gt;</TT>

  of concept <TT>MinSphereOfSpheresTraits</TT> now represent a sphere
  as a <TT>std::pair&lt;Point,Radius&gt;</TT> (and not any more as a
  <TT>CGAL::Weighted_point&lt;Point,Weight&gt;</TT>)
<LI> Internal code cleanup; in particular, implementation details
  don't pollute the namespace CGAL anymore
</UL>


<LI>Polyhedron_3

<UL>
      <LI> New Tutorial on CGAL Polyhedron for Subdivision Algorithms with
        interactive demo viewer in source code available.

      <LI> Added example program for efficient self-intersection test.
      - Added small helper functions, such as vertex_degree, facet_degree,
        edge_flip, and is_closed.
</UL>

<LI> Apollonius Graph (Voronoi of Circles)

 <UL>
       <LI> Reduced memory requirements by approximately a factor of two.
 </UL>

</UL>

</DIV>


<h2 id="release3.0.1">Release 3.0.1</h2>
<DIV>
<p>Release date: February 2004</p>

<p>This is a bug-fix release.
No new features have been added in 3.0.1.  Here is the list of bug-fixes.<p>

<H3> Polyhedral Surface</H3>

<ul>
  <li>Fixed wrong include files for output support. Added example.
</ul>

<H3>Planar_map</H3>

<ul>
  <li>Fixed the so called "Walk-along-a-line" point-location strategy to
      correctly handle a degenerate case.
</ul>

<H3>2D Triangulation</H3>

<ul>
  <li> added missing figure in html doc
  <li> in  Line_face_circulator_2.h:<br>
       Fixed changes made to support handles with a typedef to iterator.
       The fix concerns operator== and !=.
</ul>

<H3>Alpha_shapes_3</H3>

<ul>
  <li>fixed classify member function for edges.
</ul>


<H3>  Number types</H3>

<ul>
  <li>Lazy_exact_nt:
    <ul>
      <li>added the possibility to select the relative precision of
          <tt>to_double()</tt> (by default 1e-5).  This should fix reports
          that some circumcenters computations have poor coordinates,
          e.g. nan).
      <li>when exact computation is triggered, the interval is recomputed,
          this should speed up some kinds of computations.
    </ul>
  <li><tt>to_interval(Quotient&lt;MP_Float&gt;)</tt>: avoid spurious overflows.
</ul>

<H3>Kernel</H3>

<ul>
  <li>
  missing acknowledgment in the manual and minor clarification of

     <tt>intersection()</tt> documentation.
</ul>

</div>

<h2 id="release3.0">Release 3.0</h2>
<DIV>

<p>Release date: October 2003 </p>

<p>Version 3.0 differs from version 2.4 in the platforms that are supported and
in functionality.  There have also been a number of bug fixes for this release.</p>

<p>The license has been changed to either the LGPL (GNU Lesser General Public
License v2.1) or the QPL (Q Public License v1.0) depending on each package.
So CGAL remains free of use for you, if your usage meets the criteria of these
licenses, otherwise, a commercial license has to be purchased from
GeometryFactory.</p>

<p>
Additional supported platforms:
<UL>
   <LI> MS Visual C++, version 7.1.
   <LI> SunPro CC versions 5.4 and 5.5 on Solaris
   <LI> GNU g++ versions 3.2 and 3.3 on Linux, Solaris, Irix, cygwin, and FreeBSD.
   <LI> MipsPRO CC 7.30 and 7.40 with both the n32 and n64 ABIs.
</UL>
<p>
The following platforms are no longer supported:
<UL>
   <LI>MS Visual C++, version 6.
   <LI>  GNU g++ 2.95.2 (2.95.3 is still supported)
   <LI>  Kai C++ and Borland C++, all versions
</UL>

<p>
The following functionality has been added or changed:<BR><BR>

<B>All</B>
<UL>
    <LI> The  CORE library for exact
      computations is now distributed as part of CGAL as well.
</UL>


<H3>Kernels</H3>


<UL>
   <LI>3 typedefs have been added to ease the choice of a robust and fast kernel:
     <UL>
      <LI> Exact_predicates_inexact_constructions_kernel
      <LI> Exact_predicates_exact_constructions_kernel
      <LI> Exact_predicates_exact_constructions_kernel_with_sqrt
     </UL>
    <LI> Progress has been made towards the complete adaptability and
      extensibility of our kernels.
    <LI> New faster Triangle_3 intersection test routines.
		<br><i>(see Erratum)</i>
    <LI> Added a Kernel concept archetype to check that generic algorithms
      don't use more functionality than they should.
    <LI> A few more miscellaneous functions.
</UL>

<H3>Basic Library</H3>

<UL>
  <LI> 2D Apollonius Graph (new package)<BR>
Algorithms for computing the Apollonius
      graph in two dimensions.  The Apollonius graph is the dual of the
      Apollonius diagram, also known as the additively weighted Voronoi
      diagram.  The latter can be thought of as the Voronoi diagram of a set
      of circles under the Euclidean metric, and it is a generalization of the
      standard Voronoi diagram for points.  The algorithms provided are
      dynamic.

  <LI>dD Min Sphere of Spheres (new package)<BR>
      Algorithms to compute the smallest
      enclosing sphere of a given set of spheres in R<sup>d</sup>.
      The package provides
      an algorithm with maximal expected running time
      <i>O(2<sup>O(d)</sup> n)</i> and a
      fast and robust heuristic (for dimension less than 30).

<LI>Spatial Searching (new package)<BR>
Provides exact and approximate distance
      browsing in a set of points in <i>d</i>-dimensional space using
      implementations of algorithms supporting:
      <ul>
        <li> both nearest and furthest neighbor searching
        <li> both exact and approximate searching
        <li> (approximate) range searching
        <li> (approximate) <i>k</i>-nearest and <i>k</i>-furthest neighbor
             searching
        <li> (approximate) incremental nearest and incremental furthest neighbor
          searching
        <li> query items representing points and spatial objects.
      </ul>

 <LI><B>Kd-tree</b><br>
this package is deprecated, its documentation is removed.
      It is replaced by the Spatial Searching package.

  <LI>Largest_empty_rectangle_2<BR>
       Given a set of points P in the plane, the class
       Largest_empty_iso_rectangle_2 is a data structure that
       maintains an iso-rectangle with the largest area among all
       iso-rectangles that are inside a given iso-rectangle bounding box,
       and that do not contain any point of the point set P.

<LI> 2D Triangulation and
     3D Triangulation<BR>
     <UL>
      <LI> The classes Triangulation_data_structure_2 (and 3), which implements
        the data structure for 2D triangulation class, now makes use of
        CGAL::Compact_container (see Support Library section below).
      <LI> The triangulation classes use a Rebind mecanism to provide
        the full flexibility on Vertex and Face base classes.
        This means that it is possible for the user to derive its own Face
        of Vertex base class, adding a functionality that makes use of
        types defined by the triangulation data structure like Face_handle
        or Vertex_handle.
      <LI> New classes Triangulation_vertex_base_with_info_2 (and 3) and
	Triangulation_face_base_with_info_2 (and 3) to make easier the
        customisation of base classes in most cases.
     </UL>

<LI> 2D Triangulation<BR>
     <UL>
      <LI> Regular triangulation provides an easy access to hidden points.
      <LI> The Triangulation_hierarchy_2, which provide an efficient location
	data structure, can now be used with any 2D triangulation class plugged
        in (including Regular triangulations).
      </ul>

<LI> 3D Triangulation<BR>
     <UL>
     <LI> faster vertex removal function in Delaunay_triangulation_3.
      <LI> Delaunay_triangulation_3 is now independent of the order of insertions
        of the points (in case of degenerate cosphericity).
      <LI>Regular_triangulation_3 now hides vertices (and updates itself) when
        inserting a coinciding point with greater weight.  This required a new
        predicate.
      <LI> deprecated functions: copy_triangulation(), push_back(),
        set_number_of_vertices().
      <LI> Triangulation_3 now gives non-const access to the data structure.
     </UL>

<LI> Interval Skip List (new package)<BR>
An interval skip list is a data strucure for finding all intervals
      that contain a point, and for stabbing queries, that is for answering
      the question whether a given point is contained in an interval or not.

<LI>
       Planar Maps and

       Arrangements<BR>

 The changes concern mainly the traits classes.
      <OL>
        <LI> New traits hierarchy and interface:
           The set of requirements was made sound and complete. A couple of
	   requirements were eliminated, few others were redefined, and some
	   were renamed. A hierarchy of three traits classes for the
	   Planar_map_2, Planar_map_with_intersections_2, and Arrangement_2
	   types was established to include only the necessary requirements at
           each level. It was determined that for the aggregate insertion-
	   operation based on a sweep-line algorithm only a subset of the
	   requirements is needed. Preconditions were added where appropriate
	   to tighten the requirements further.

           <p>
           The following functions have been renamed:
           <UL>
           <LI> point_is_same() renamed to point_equal()
           <LI> curve_is_same() renamed to curve_equal()
           <LI> curve_is_in_x_range() renamed to point_in_x_range()
           <LI> curve_compare_at_x() renamed to curves_compare_y_at_x()
             Furthermore, a precondition has been added that the reference
	     point is in the x-range of both curves.
           <LI> curve_compare_at_x_right() renamed to
	     curves_compare_y_at_x_to_right().
             Furthermore, a precondition has been added that both curves are
	     equal at the reference point and defined to its right.
           <LI> curve_compare_at_x_left() renamed to
	     curves_compare_y_at_x_to_left().
             Furthermore, a precondition has been added that both curves are
	     equal at the reference point and defined to its right.
           <LI> curve_get_point_status() renamed to curve_compare_y_at_x().
             Furthermore, a precondition has been added that the point is in
	     the x-range of the curve. Consequently, the function now returns a
	     Comparison_result (instead of a special enum).
           <LI> make_x_monotone() renamed to curve_make_x_monotone()
             See more details below.
           <LI> curve_flip() renamed to curve_opposite()
           </UL>

           The following functions have been removed:
           <UL>
           <LI> curve_is_between_cw()
           <LI> point_to_left()
           <LI> point_to_right()
           <LI> is_x_monotone()
           <LI> point_reflect_in_x_and_y()
           <LI> curve_reflect_in_x_and_y()
           <LI> do_intersect_to_right()
           <LI> do_intersect_to_left()
           </ul>

           Most functions, are required by the PlanarMapTraits_2 concept,
	   except for the make_x_monotone(), nearest_intersection_to_right(),
           nearest_intersection_to_left(), curves_overlap() and
	   curve_opposite(). PlanarMapWithIntersectionsTraits_2 requires all
	   these functions, except curve_opposite(), needed only by the
	   ArrangementTraits_2 concept.
           <p>
           Furthermore, the two functions curve_compare_at_x_left() and
           nearest_intersection_to_left() can be omitted, if the two functions
	   point_reflect_in_x() and curve_reflect_in_x() are implemented.
	   Reflection can be avoided, if the two _left functions are supplied.

        <LI> The type X_curve_2 of the PlanarMapWithIntersectionsTraits_2
           concept was renamed to X_monotone_curve_2, and the distinction
	   between this type and the Curve_2 type was made firm. The method
	   is_x_monotone() of the PlanarMapWithIntersectionsTraits_2 concept
	   was removed. The related method curve_make_x_monotone() is now
	   called for each input curve of type Curve_2 when curves are inserted
           into a Planar_map_with_intersections_2 to subdivide the input curve
	   into x-monotone sub-curves (and in case the curve is already
	   x-monotone, this function is responsible for casting it to an
	   x-monotone curve).

        <LI> New and improved traits classes:
           <LI> Conic traits - Arr_conic_traits_2
             Support finite segments of ellipses, hyperbolas and parabolas, as
	     well as line segments. The traits require an exact real number-
	     type, such as leda_real or CORE::Expr.

           <LI> Segment cached traits - Arr_segment_cached_traits_2
	     This class uses an improved representation for segments that helps
	     avoiding cascaded computations, thus achieving faster running
	     times. To work properly, an exact rational number-type should be
	     used.

           <LI> Polyline traits - Arr_polyline_traits_2
             The polyline traits class has been reimplemented to work in a more
	     efficient, generic manner. The new class replaces the obsolete
	     Arr_polyline_traits class. It is parameterized with a segment
	     traits class.

           <LI> Hyperbola and segment traits - Arr_hyper_segment_traits_2
             Supports line segments and segments of canonical hyperbolas.
	     This is the type of curves that arise when projecting segments
	     in three-space rotationally around a line onto a plane containing
	     the line. Such projections are often useful in CAD/CAM problems.

        <LI> Removed old traits class:
           <UL>
            <LI> The models of the PlanarMapWithIntersectionsTraits_2 concept
	      below became obsolete, as the new conic traits, namely
	      Arr_conic_traits_2, supports the same functionality and is much
	      more efficient.
              <UL>
                <LI> Arr_circles_real_traits
                <LI> Arr_segment_circle_traits
              </UL>
           <LI> The segment traits class and the new polyline traits class were
	      reimplemented using standard CGAL-kernel calls. This essentially
	      eliminated the corresponding leda traits classes, namely:
              <UL>
                <LI> Pm_leda_segment_traits_2
                <LI> Arr_leda_segment_traits_2
                <LI> Arr_leda_polyline_traits
              </UL>
              With the use of the Leda_rat_kernel new external package the same
	      functionality can be achieved with less overhead and more
	      efficiency.
      </UL>

<LI> Sweep Line<BR>
      <UL>
       <LI> The Sweep_line_2 package was reimplemented. As a consequence it is much
        more efficient, its traits is tighter (namely neither the two _left nor
	the reflection functions are required), and its interface has changed a
	bit.
        <OL>
          <LI> The following global functions have been removed:
            <UL>
             <LI> sweep_to_produce_subcurves_2()
             <LI> sweep_to_produce_points_2()
             <LI> sweep_to_construct_planar_map_2()
            </UL>
           Instead, the public methods of the Sweep_line_2 class listed below
	   were introduced:
           <UL>
             <LI> get_subcurves() - Given a container of curves, this function
	     returns a list of curves that are created by intersecting the
	     input curves.

             <LI> get_intersection_points() - Given a range of curves, this function
	     returns a list of points that are the intersection points of the
	     curves.

             <LI> get_intersecting_curves() - Given a range of curves, this function
	     returns an iterator to the beginning of a range that contains the
	     list of curves for each intersection point between any two curves
	     in the specified range.
           </UL>
        <LI> It is possible to construct a planar map with intersections (or an
	   arrangement) by inserting a range of curves into an empty map. This
	   will invoke the sweep-line process to construct the map more
	   efficiently.
       </OL>
      <LI> New interface functions to the Planar_map_with_intersections_2 class.
        The Planar_map_with_intersections_2 class maintains a planar map of
	input curves that possibly intersect each other and are not necessarily
	x-monotone. If an input curve, or a set of input curves, are known to
	be x-monotone and pairwise disjoint, the new functions below can be
	used to insert them into the map efficiently.
       </UL>
  </OL>
<LI> Polyhedral Surface<BR>
     <UL>
      <LI> The old design that was deprecated since CGAL 2.3 has been removed.
      <LI> Class <tt>Polyhedron_incremental_builder_3</tt>:
	 <UL>
	  <LI>Renamed local enum <tt>ABSOLUTE</tt> to
              <tt>ABSOLUTE_INDEXING</tt>, and <tt>RELATIVE</tt> to
              <tt>RELATIVE_INDEXING</tt> to avoid conflicts with similarly
              named macros of another library.
	  <LI>Changed member functions <tt>add_vertex()</tt>,
              <tt>begin_facet()</tt>, and <tt>end_facet()</tt> to return
              useful handles.
          <LI>Added <tt>test_facet()</tt> to check facets for validity
              before adding them.
          <LI>Added <tt>vertex( size_t i)</tt> to return <tt>Vertex_handle</tt>
              for index <tt>i</tt>.
	 </ul>
     </ul>

<LI> Halfedge Data Structure<BR>
     <UL>
      <LI> The old design that was deprecated since CGAL 2.3 has been removed.
     </UL>

</UL>

<H3>Support Library</H3>

<ul>
    <li> New container class Compact_container, which (roughly) provides the
      flexibility of std::list, with the memory compactness of std::vector.

    <li> Geomview_stream: added a function
      gv.draw_triangles(InputIterator begin, InputIterator end)
      which draws a set of triangles much more quickly than one by one.

    <li> Number types:
      <ul>
      <li> number types are now required to provide a function:
        std::pair&lt;double, double&gt;  to_interval(const NT &amp;).
      <li> number types are now required to provide mixed operators with "int".
      <li> CLN support removed.
      <li> faster square() for MP_Float.
      <li> added Gmp_q.
      </ul>

    <li> Qt_widget:
      <ul>
       <li> New classes:
        <ul>
	<li> Qt_help_window: provides a simple way to show some helpful
	  information about a demo as an HTML page.
	<li> Qt_widget_history: provides basic functionality to manipulate
	  intervals of Qt_widget class. The current visible area of Qt_widget
          is mapped to an interval. Each interval could be stored in the
	  Qt_widget_history object. So you can use this object to navigate in
          history.  It is mostly used by Qt_widget_standard_toolbar.
         </ul>
      <li> Changes:
        <ul>
	<li> Qt_widget_standard_toolbar: is derived from QToolBar class, so pay
	  attention to modify your code, if you used this class. Some public
	  methods were introduced to control the history object that the
          toolbar use to navigate.
	<li> the icons are now part of libCGALQt.
        </ul>
      <li> Deprecated members of Qt_widget:
        <ul>
        <li> add_to_history(), clear_history(), back(), forth(): use forward(),
          back() and clear_history() of the Qt_widget_standard_toolbar instead.
        <li> custom_redraw(): use redraw_on_back() and redraw_on_front() instead.
         </ul>
      <li> Optimizations:
        the output operators of the following classes have been optimized:
        <ul>
        <li> CGAL::Segment_2  (now tests for intersection with the drawing area)
        <li> CGAL::Triangle_2 (now tests for intersection with the drawing area)
        <li> CGAL::Triangulation_2 (is optimized for faster display on zooming)
        </ul>
      </ul>
</ul>

<p id="kernelerratum-3.0"><H3>Erratum in the Kernel manual</H3>

<ul>
<li> Intersection test routines
    <p>The documentation of
    CGAL::do_intersect
    should mention, for the 3D case:
    <br>
    Also, in three-dimensional space <i>Type1</i> can be
    <ul>
        <li>either
        <i>Plane_3&lt;Kernel&gt;</i>
        <li>or <i>Triangle_3&lt;Kernel&gt;</i>
    </ul>
    and <i>Type2</i> any of
    <ul>
        <li><i>Plane_3&lt;Kernel&gt;</i>
        <li><i>Line_3&lt;Kernel&gt;</i>
        <li><i>Ray_3&lt;Kernel&gt;</i>
        <li><i>Segment_3&lt;Kernel&gt;</i>
        <li><i>Triangle_3&lt;Kernel&gt;</i>
    </ul>

    <p>
    In the same way, for
    <i>Kernel::DoIntersect_3</i>:
    <br>
    for all pairs <i>Type1</i> and <i>Type2</i>, where
    the type <i>Type1</i> is
    <ul>
        <li>either
        <i>Kernel::Plane_3</i>
        <li>or <i>Kernel::Triangle_3</i>
    </ul>

    and <i>Type2</i> can be any of the following:
    <ul>
        <li><i>Kernel::Plane_3</i>
        <li><i>Kernel::Line_3</i>
        <li><i>Kernel::Ray_3</i>
        <li><i>Kernel::Segment_3</i>
        <li><i>Kernel::Triangle_3</i>
    </ul>

    <p>
    Philippe Guigue (I<small>NRIA</small> Sophia-Antipolis) should be
    mentioned as one of the authors.

</ul>

</DIV>

<h2 id="release2.4">Release 2.4</h2>
<DIV>
<p>Release date: May 2002</p>
<p>Version 2.4 differs from version 2.3 in the platforms that are supported and
in functionality.  There have also been a number of bug fixes for this release.</p>

<p>
Additional supported platforms:
<UL>
   <LI> Microsoft Visual C++, version 7.
   <LI> SunPro 5.3 (with patch 111685-05) on Solaris
   <LI> g++ 3.1 on Linux and Solaris
</UL>

<p>
The following functionality has been added or changed:<BR><BR>

<H3>Kernels</H3>

<UL>
   <LI> Point_d has been removed from the 2D and 3D kernels.  This type is
        now available from the d-dimensional kernel only.
</UL>

<H3>Basic Library</H3>

<UL>

  <LI> 2D Polygon Partitioning<BR>

      Traits requirements for optimal partitioning have been changed slightly.
     <BR><BR>

  <LI> 2D Sweep line<BR>

      A new package that implements a sweep-line algorithm to compute
      arrangements of curves for different families of curves, which are
      not necessarily line segments  (e.g., it also works for circular arcs).
      The resulting output can be the list of vertex points, the resulting
      subcurves or a planar map.
      <BR><BR>

  <LI>
       Planar Maps and

       Arrangements

  <UL>
  <LI> New quicker insertion functions of Planar_map_2 for cases where more
      precomputed information is available regarding the position of
      the inserted curve in the map.

  <LI> New query function for planar maps that determines whether a given
      point is within a given face of the planar map.

  <LI> New iterator over edges of planar maps in addition to the existing
      iterator over halfedges.

  <LI>  New copy constructor and assignment operator for arrangements.
  </UL>
  <BR><BR>

  <LI>
       Polyhedral Surface
  <UL>
  <LI>  new design introduced with release 2.3 now supported by VC7 compiler

  <LI>  Extended functionality of Polyhedron_incremental_builder:
        absolute indexing allows one to add new surfaces to existing ones.
  </UL>
  <BR><BR>

  <LI> 2D Triangulation
  <UL>
  <LI> There is a new triangulation data structure replacing the two
       previous ones. This new data structure is coherent with the 3d
       triangulation data structure and offer the advantages of both
       previous ones. Backward compatibility is ensured and this change
       is transparent for the user of triangulation classes.
  <LI> Constrained and Delaunay constrained triangulations are now able
       to handle intersecting input constraints.
       The behavior of constrained triangulations with repect to
       intersection of input constraints can be customized using
       an intersection tag.
  <LI> A new class Constrained_triangulation_plus offers a constrained
       hierarchy on top of a constrained triangulations. This additionnal
       data structure describes the subdivision of the original constraints
       into edges of the triangulations.
  </UL>
  <BR><BR>


  <LI> 3D Triangulation
   <UL>
   <LI> Running time improved by a better and more compact management of
        memory allocation

   <LI> Various improvements and small functionalities added:
     <UL>
     <LI> Triangulation_3&lt;GT,Tds&gt;::triangle() returns a triangle oriented
          towards the outside of the cell c for facet (c,i)
     <LI> New function insert(Point, Locate_type, Cell_handle, int, int)
          which avoids the location step.
     <LI> New function to get access to cells in conflict in a Delaunay
          insertion : find_conflicts() and insert_in_hole()
     <LI> New function TDS::delete_cells(begin, end).
     <LI> New functions : degree(v), reorient(), remove_decrease_dimension(),
          remove_from_simplex().
     </UL>

   <LI> Changes of interface:
     <UL>
     <LI> vertices and cells are the same for the triangulation data
          structure and the geometric triangulation
     <LI> the triangulation data structure uses Vertex_handle (resp
          Cell_handle) instead of Vertex* (resp Cell*).
     <LI> incident_cells() and incident_vertices() are templated by output
          iterators
     <LI> changes in the iterators and circulators interface:
        <UL>
        <LI> Iterators and circulators are convertible to handles
             automatically, no need to call "->handle()" anymore.
        <LI> Vertex_iterator split into All_vertices_iterator and
             Finite_vertices_iterator (and similar for cells...).
        <LI> TDS::Edge/Facet iterators now support operator->.
        </UL>
     </UL>
  </UL>
  <BR><BR>
  <LI> 2D Search structures<BR>
      Additional range search operations taking a predicate functor have been
      added
  </UL>

<H3>Support Library</H3>
<UL>
<LI>   Qt_widget
  <UL>
  <LI> We have added a new class for visualization of 2D CGAL objects.
       It is derived from Trolltech's Qt class QWidget and privdes a
       used to scale and pan.
  <LI> Some demos were developed for the following packages: 2D Alpha shapes,
       2D Convex Hull, Largest empty 2D rectangle, Maximum k-gon,
       Minimum ellipse,  Minimum 2D quadrilateral, 2D polygon partitioning
       2D regular and constrained triangulation.
  <LI> Tutorials are available to help users get used to Qt_widget
  </UL>
  <BR><BR>

<LI> Timer<BR>

     Fixed Timer class (for user process time) to have no wrap-around
     anymore on Posix-compliant systems.
</UL>

<p>
The following functionality is no longer supported:
<UL>
<LI> Planar maps of infinite curves (the so-called planar map bounding-box).
</UL>

<p>
Bugs in the following packages have been fixed:
   3D Convex hull, 2D Polygon partition, simple polygon generator

<p>
Also attempts have been made to assure compatability with the upcoming LEDA
release that introduces the leda namespace.

<p>
<H3>Known problems</H3>
<UL>
<LI> 2D Nef Polyhedra contains a memory leak.  Memory problems are also
     the likely cause of occasional run-time errors on some platforms.
<LI> The d-dimensional convex hull computation produces run-time errors on
     some platforms because of memory management bugs.
<LI> The new Halfedge Data Structure design introduced with release 2.3
     does not work on VC6.  See the release notes in the manual for more
     information.
<LI> The following deficiencies relate to planar maps, planar maps of
     intersecting curves (pmwx), arrangements and sweep line.
   <UL>
    <LI> On KCC, Borland and SunPro we guarantee neither compilation nor
         correct execution for all of the packages above.
    <LI> On VC6 and VC7 we guarantee neither compilation nor correct
         execution of the sweep line package.
    <LI> On CC (on Irix 6.5) the trapezoidal decomposition point location
         strategy is problematic when used with planar maps, pmwx, or
         arrangements (mind that this is the default for planar maps).
    <LI> On CC (on Irix 6.5) sweep line with polyline traits does not compile
         (mind that the so-called leda polyline traits does compile).
    <LI> On g++ (on Irix 6.5) the segment-circle (Arr_segment_circle_traits_2)
         traits does not compile for either of the above packages.
   </UL>
</UL>


</DIV>


<h2  id="release2.3">Release 2.3</h2>
<DIV>
<p>Release date: August 2001</p>

<p>Version 2.3 differs from version 2.2 in the platforms that are supported and
in functionality.</p>

<P>
Additional supported platform:

<UL>
   <LI> Gnu g++ 3.0 on Solaris and Linux
</UL>

<p>
The following functionality has been added:<BR><BR>

<H3>Kernels</H3>
<UL>
<LI> The 2D and 3D kernels now serve as models of the new kernel concept
     described in the recent paper, "An Adaptable and Extensible Geometry
     Kernel" by Susan Hert, Micheal Hoffmann, Lutz Kettner, Sylvain Pion,
     and Michael Seel to be presented at
     WAE 2001 (and
     soon available as a technical report).  This new kernel is
     completely compatible with the previous design but is more flexible
     in that it allows geometric predicates as well as objects to be easily
     exchanged and adapted individually to users' needs.

<LI> A new kernel called <TT>Simple_homogeneous</TT> is available. It is
     equivalent to <TT>Homogeneous</TT> but without reference-counted objects.

<LI> A new kernel called <TT>Filtered_kernel</TT> is available that allows
     one to build kernel traits classes that use exact and efficient predicates.

<LI> There are two classes, <TT>Cartesian_converter</TT> and
     <TT>Homogeneous_converter</TT>
     that allows one to convert objects between different Cartesian and
     homogeneous kernels, respectively.

<LI> A new d-dimensional kernel, <TT>Kernel_d</TT> is available.  It provides
     diverse kernel objects, predicates and constructions in d dimensions with
     two representations based on the kernel families <TT>Cartesean_d</TT> and
     <TT>Homogeneous_d</TT>
</UL>

<H3>Basic Library</H3>
   Almost all packages in the basic library have been adapted to the
   new kernel design to realize the flexibility this design makes possible.
   In several packages, this means that the traits class requirements have
   changed to conform to the function objects offered in the kernels so the
   kernels themselves can be used as traits classes in many instances.

<UL>
<LI>
    2D Convex Hull<BR>
    The traits requirements have changed slightly to bring them in line with
    the CGAL kernels.

<LI>
    3D Convex Hull
<UL>
  <LI> The function <TT>convex_hull_3</TT> now uses a new implementation of the
       quickhull algorithm and no longer requires LEDA.
  <LI> A new <TT>convex_hull_incremental_3</TT> function based on the new
       d-dimensional convex hull class is available for comparison purposes.
</UL><BR>

<LI>
     <TT>Convex_hull_d, Delaunay_d</TT><BR>
     Two new application classes offering the calculation of d-dimensional
     convex hulls and delaunay triangulations<BR><BR>

<LI>
     Polygons and Polygon Operations<BR>
     <UL>
       <LI> The traits class requirements have been changed.
       <LI> The simplicity test has a completely new implementation.
       <LI> Properties like convexity, simplicity and area can now be cached by
            polygons. You need to set a flag to select this behaviour.
     </UL>
     <BR>

     <BR><BR>
<LI>
     Planar Nef Polyhedra<BR>
     A new class (<TT>Nef_polyhedron_2</TT>) representing planar Nef polyhedra =
     rectilinearly bounded points sets that are the result of binary and
     topological operations starting from halfplanes.

     <BR><BR>
<LI> A new package offering functions to

     partition planar polygons into
     convex and y-monotone pieces is available.

     <BR><BR>
<LI>
     Planar Maps and

     Arrangements
     <UL>
     <LI> A new class <TT>Planar_map_with_intersections_2&lt;Planar_map&gt;</TT> for
          planar maps of possibly intersecting, possibly non-x-monotone,
          possibly overlapping curves (like <TT>Arrangement_2</TT> but without
          the hierarchy tree).

     <LI> I/O utilities for planar maps and arrangements for textual and
          graphical streams. (It is possible to save and later reload built
          planar maps or arrangements.)

     <LI> New arrangement traits class for line segments and circular arcs
          (<TT>Arr_segment_circle_traits&lt;NT&gt;</TT>).

     <LI> New faster traits for polylines specialized for using the LEDA
          rational kernel (<TT>Arr_leda_polylines_traits</TT>). The LEDA
          traits for segments was also made faster.

     <LI> A new point location strategy
          (<TT>Pm_simple_point_location&lt;Planar_map&gt;</TT>).
     </UL>
     <BR><BR>

<LI>
     Halfedge Data Structure<BR><BR>

     The halfedge data structure has been completely revised. The new design
     is more in line with the STL naming scheme and it provides a safe and
     coherent type system throughout the whole design (no void* pointers
     anymore), which allows for better extendibility. A user can add new
     incidences in the mesh easily. The new design also uses standard
     allocators with a new template parameter that has a suitable default.
     <BR><BR>

     The old design is still available, but its use is deprecated, see the
     manual of
     deprecated packages for its documentation. Reported bugs in
     copying the halfedge data structure (and therefore also polyhedral
     surfaces) have been fixed in both designs. Copying a list-based
     representation is now based on hash maps instead of std::map and is
     therefore considerably faster.

     <BR><BR>
<LI>
      Polyhedral Surface

     <BR><BR>
     The polyhedral surface has been rewritten to work with the new
     halfedge data structure design. The user level interface of the
     <TT>CGAL::Polyhedron_3</TT> class is almost backwards compatible with the
     previous class. The exceptions are the template parameter list,
     everything that relies on the flexibility of the underlying
     halfedge data structure, such as a self-written facet class, and
     that the distinction between supported normals and supported planes
     has been removed. Only planes are supported. See the manuals for
     suggestions how to handle normals instead of planes.

     <BR><BR>
     More example programs are provided with polyhedral surfaces,
     for example, one about Euler operator and one computing a subdivision
     surface given a control mesh as input.

     <BR><BR>
     The old design is still available for backwards compatibility and to
     support older compiler, such as MSVC++6.0. For the polyhedral surface,
     old and new design cannot be used simultaneously (they have identical
     include file names and class names). The include files select
     automatically the old design for MSVC++6.0 and the new design
     otherwise. This automatism can be overwritten by defining appropriate
     macros before the include files. The old design is selected with the
     <TT>CGAL_USE_POLYHEDRON_DESIGN_ONE</TT> macro. The new design is selected
     with the <TT>CGAL_USE_POLYHEDRON_DESIGN_TWO</TT> macro.

     <BR><BR>
<LI>
     2D Triangulation
     <UL>
     <LI> The geometric traits class requirements have been changed to conform
          to the new CGAL kernels.  CGAL kernel classes can be used as traits
          classes for all 2D triangulations except for regular triangulations.

     <LI> Additionnal functionality:
     <UL>
     <LI> dual method for regular triangulations (to build a power diagram)
     <LI> unified names and signatures for various "find_conflicts()"
          member functions in Delaunay and constrained Delaunay triangulation.
     <LI> As an alternative to the simple insert() member function,
          insertion of points in those triangulation can be performed using the
          combination of find_conflicts() and star_hole() which eventually
          allows the user to keep track of deleted faces.
     </UL>

     <LI> More demos and examples
     </UL>

     <BR>
<LI>
      3D Triangulation
     <UL>
     <LI> Major improvements
          <UL>
            <LI> A new class <TT>Triangulation_hierarchy_3</TT> that allows a
                 faster point location, and thus construction of the Delaunay
                 triangulation
            <LI> A new method for removing a vertex from a Delaunay
                 triangulation that solves all degenerate cases
            <LI> Running time of the usual location and insertion methods
                 improved
         </UL>

     <LI> A bit more functionality, such as
          <UL>
          <LI> New geomview output
          <LI> dual methods in Delaunay triangulations to draw the Voronoi
               diagram
          </UL>
     <LI> More demos and examples

     <LI> Changes in interface
          <UL>
          <LI> Traits classes requirements have been modified
          <LI> The kernel can be used directly as a traits class (except for
               regular triangulation)
          <LI> insert methods in <TT>Triangulation_data_structure</TT> have a
               new interface
          </UL>
     </UL>
     <BR>
<LI> A new class (<TT>Alpha_shapes_3</TT>) that computes Alpha shapes of point
     sets in 3D is available.

     <BR><BR>
<LI> The traits requirements for matrix search and
     minimum quadrilaterals have been changed to bring them
     in line with the CGAL kernels.
     <BR><BR>

<LI> Point_set_2
    <UL>
    <LI>  now independent of LEDA; based on the CGAL Delaunay triangulation
    <LI>  traits class requirements adapted to new kernel concept.
    <LI>  function template versions of the provided query operations are
          available
    </UL>
</UL>

<H3>Support Library</H3>
<UL>
<LI>  Number types:
      <UL>
       <LI> <TT>Lazy_exact_nt&lt;NT&gt;</TT> is a new number type wrapper to speed
            up exact number types.
       <LI> <TT>MP_Float</TT> is a new multiprecision floating point number
            type. It can do exact additions, subtractions and multiplications
            over floating point values.
      </UL>

<LI>  <TT>In_place_list</TT> has a new third template parameter
      (with a suitable default) for an STL-compliant allocator.

<LI>
      <TT>Unique_hash_map</TT> is a new support class.

<LI>
      <TT>Union_find</TT> is a new support class.

<LI>
     <TT>Geomview_stream</TT> :
    <UL>
    <LI> Geomview version 1.8.1 is now required.
    <LI> no need to have a <TT>~/.geomview</TT> file anymore.
    <LI> new output operators for triangulations.
    <LI> new output operators for <TT>Ray_2</TT>, <TT>Line_2</TT>,
         <TT>Ray_3</TT>, <TT>Line_3</TT>, <TT>Sphere_3</TT>.
    <LI> various new manipulators.
    </UL>

<LI> Window stream
    In cooperation with Algorithmic Solutions, GmBH (distributors of
    the LEDA library), we can now offer a visualization package
    downloadable in binary form that supports visualization on a ported
    version of the LEDA window lib.
</UL>

</DIV>


<h2 id="release2.2">Release 2.2</h2>
<DIV>
<p>Release date: October 2000</p>

<p>Version 2.2 differs from version 2.1 in the platforms that are supported and
in functionality.</p>

<P>
Additional supported platforms:

<UL>
   <LI> the KAI compiler (4.0) on Solaris 5.8
   <LI> Borland C++ (5.5)
</UL>

<p>
The following functionality has been added:

<UL>
<LI> There is a new, non-reference-counted kernel, Simple_cartesian. Because
     reference counting is not used, and thus coordinates are stored within a
     class, debugging is easier using this kernel.  This kernel can also be
     faster in some cases than the reference-counted Cartesian kernel.

<LI> New optimisation algorithms
     <UL>
        <LI> Min_annulus_d - Algorithm for computing the smallest enclosing
             annulus of points in arbitrary dimension
        <LI> Polytope_distance_d - Algorithm for computing the (squared)
             distance between two convex polytopes in arbitrary dimension
        <LI> Width_3 - Algorithm for computing the (squared) width of points
             sets in three dimensions
     </UL>

<LI> 2D Triangulations
     <UL>
       <LI> There are now two triangulation data structures available in CGAL.
            The new one uses a list to store the faces and allows one to
            represent two-dimensional triangulations embedded in three spaces
            as well as planar triangulations.
       <LI> The triangulation hierarchy which allows fast location query
            is now available.
     </UL>

<LI> Inifinite objects can now be included in planar maps.

<LI> Removal as well as insertions of vertices for 3D Delaunay triangulations
     is now possible.

<LI> A generator for ``random'' simple polygons is now available.

<LI> In directory demo/Robustness, programs that demonstrate typical robustness
     problems in geometric computing are presented along with the solutions to
     these problems that CGAL provides.
</UL>

<P>
The following functionality has been removed:
<UL>
  <LI> The binary operations on polygons (union, intersection ...) have been
       removed.  Those operations were not documented in the previous release
       (2.1).  Arrangements can often be used as a substitute.
</UL>
</DIV>


<h2  id="release2.1">Release 2.1</h2>

<DIV>
<p>Release date: January 2000</p>

<p>Version 2.1 differs from version 2.0 in the platforms that are supported and
in functionality.</p>

<p>
Supported platforms:

<UL>
   <LI> the newest gnu compiler (2.95.2) on Sun, SGI, Linux and Windows.
   <LI> the Microsoft Visual C++ compiler, version 6.
   <LI> the mips CC compiler version 7.3 under Irix.
</UL>

Support for the old g++ compiler (2.8) and for mips CC 7.2 has been dropped.

<BR><BR>
The following functionality has been added:

<UL>
<LI> Alpha shapes and weighted alpha shapes in 2D. Alpha shapes are a
     generalization of the convex hull of a point set.
<LI> Arrangements in 2D. Arrangements are related to and based on planar maps.
     The major difference between the two is that curves are allowed to
     intersect in the case of arrangements.
<LI> Extensions to triangulations in 2D.  Constrained triangulations are now
     dynamic: they support insertions of new constraint as well as removal of
     existing constraints.  There are also constrained Delaunay triangulations.
<LI> Triangulations in 3D were added, both Delaunay triangulations and regular
     triangulations.
<LI> Min_quadrilateral optimisations have been added.  These are algorithms to
     compute the minimum enclosing rectangle/parallelogram (arbitrary
     orientation) and the minimum enclosing strip of a convex point set.
<LI> 2d Point_set is a package for 2d range search operations, Delaunay
     triangulation, nearest neighbor queries. This package works only if
     LEDA
     is installed.
<LI> Support for GeoWin visualization library. This also depends on
     LEDA.
<LI> Support for using the
     CLN number type
     together with CGAL.
</LI>
</UL>
</DIV>


<h2 id="release2.0">Release 2.0</h2>
<DIV>
<p>Release date: June 1999</p>

<p>The main difference from release 1.2 is the
introduction of namespaces -- namespace <TT>std</TT> for code from
the standard library and namespace <TT>CGAL</TT> for
the CGAL library.
</DIV>


<h2 id="release1.2">Release 1.2</h2>
<DIV>
<p>Release date: January 1999</p>
<p>Additions to release 1.1 include: </p>

<UL>
   <LI>topological map
   <LI>planar map overlay
   <LI>regular and constrained triangulations
</UL>
</DIV>


<h2  id="release1.1">Release 1.1</h2>
<DIV>
<p>Release date: July 1998</p>

<p>Additions to release 1.0 include:
<UL>
   <LI>3D intersections </LI>
   <LI>kD points </LI>
   <LI>3D convex hull </LI>
   <LI>kD smallest enclosing sphere </LI>
</UL>
</DIV>



<h2 id="release1.0">Release 1.0</h2>
<DIV>
<p>Release date: April 1998</p>

<p>Additions to release 0.9 include:
<UL>
   <LI>Polyhedral surfaces </LI>
   <LI>Halfedge Data Structure</LI>
   <LI>Planar maps </LI>
</UL>
</DIV>


<h2 id="release0.9">Release 0.9</h2>
<DIV>
<p>Release date: June 1997</p>
<p>Initial (beta) release of the CGAL library.
</DIV>

<!--#include virtual="/footer.inc" -->
</td>
</tr>
</table>
</BODY>
</HTML><|MERGE_RESOLUTION|>--- conflicted
+++ resolved
@@ -111,7 +111,6 @@
 
 <HR>
 
-<<<<<<< HEAD
 
 <h2 id="release4.6">Release 4.6 </h2>
 <div>
@@ -119,6 +118,12 @@
 
 <!-- Installation (and general changes) -->
 <!-- New packages -->
+
+  <h3>Triangulation</h3>
+  <ul>
+    <li>This new package provides classes for manipulating triangulations
+        in Euclidean spaces whose dimension can be specified at compile-time or at run-time.</li>
+  </ul>
 <!-- Major and breaking changes -->
 <!-- Arithmetic and Algebra -->
 <!-- Combinatorial Algorithms -->
@@ -155,22 +160,6 @@
     <li>Fix a bug in the sliver exudation preservation of boundaries. </li>
   </ul>
 </div>
-=======
-<h2 id="release4.6">Release 4.6 </h2>
-<div>
-  <p>Release date: ? </p>
-
-<!-- New packages -->
-  <h3>Triangulation</h3>
-  <ul>
-    <li> This new package provides classes for manipulating triangulations 
-	    in Euclidean spaces whose dimension can be specified at compile-time or at run-time. </li>
-  </ul>
-  
-<!-- end of the div for 4.6 -->
-</div>
-
->>>>>>> cded6dad
 
 <h2 id="release4.5">Release 4.5 </h2>
 <div>
