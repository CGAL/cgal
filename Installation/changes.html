--- conflicted
+++ resolved
@@ -170,13 +170,10 @@
 <!-- Mesh Generation -->
   <h3>3D Mesh Generation</h3>
   <ul>
-<<<<<<< HEAD
     <li>Add support of 3D gray level images as input for the tetrahedral mesh generation.</li>
-=======
     <li><b>Breaking change:</b> All models of the
     concept <code>MeshDomain_3</code> must now provide a member
     function <code>bbox()</code>. </li>
->>>>>>> 6c3ce81e
   </ul>
 <!-- Surface Reconstruction -->
 <!-- Geometry Processing -->
