--- conflicted
+++ resolved
@@ -153,8 +153,6 @@
 
 <!-- gsoc13-CurveSkeleton-new_package-xgao begin -->
 
-<<<<<<< HEAD
-=======
   <h3>Triangulated Surface Mesh Skeletonization (new package)</h3>
   <ul>
     <li>
@@ -165,7 +163,7 @@
          The code is generic and works with any model of the `FaceListGraph` concept.
     </li>
   </ul>
->>>>>>> ccb823f7
+
 <!-- gsoc13-CurveSkeleton-new_package-xgao end -->
 
 <!-- Point_set_shape_detection_3-cjamin begin -->
