--- conflicted
+++ resolved
@@ -120,7 +120,6 @@
   <p>Release date:  </p>
 
 <!-- Installation (and general changes) -->
-<<<<<<< HEAD
 
   <h3>General</h3>
   <ul>
@@ -128,7 +127,6 @@
     </li>
   </ul>
 
-=======
   <h3>Installation</h3>
   <ul>
     <li>Starting with Visual C++ 2015 we no longer require <code>Boost.Thread</code> 
@@ -136,7 +134,7 @@
         from the header file <code><thread></code>.
     <li>The same holds for g++ when compiling with the option <code>-std=c++11</code>.
   </ul>
->>>>>>> ca54af03
+
 <!-- New packages -->
 <!-- Major and breaking changes -->
 <!-- Arithmetic and Algebra -->
