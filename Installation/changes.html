<!DOCTYPE HTML PUBLIC "-//W3C//DTD HTML 4.01 Transitional//EN" "http://www.w3.org/TR/html4/loose.dtd">
<!-- $Id$
     $URL$
-->
<html lang="en-US">
<HEAD>
  <META HTTP-EQUIV="Content-Type" CONTENT="text/html; charset=utf-8">
  <LINK TITLE="CGAL style" REL=stylesheet TYPE="text/css" HREF="cgal.css">
  <style type="text/css">
    h2 { margin-left: 0; }
  </style>

<!--
  <style type="text/css">
    h2
    {
      counter-reset:section;
    }

    h3
    {
      counter-reset:subsection;
    }

    h3:before
    {
      content:counter(section) ". ";
      counter-increment:section;
    }

    h4:before
    {
      counter-increment:subsection;
      content:counter(section) "." counter(subsection) " ";
    }
  </style>
-->
  <TITLE>CGAL - Release History</TITLE>
</HEAD>

<!--#config timefmt="%d %B %y" -->

<BODY>
<table>
<tr>

<!--#include virtual="menu.inc.html" -->



<td valign="top">
<H1>Release History</H1>

<HR>

<table>
<tr>
<td width="2%">
<td width="28%">

<table CELLSPACING=0>
<tr><td><a href="#release4.7">4.7</a>&nbsp;<td> (September 2015)
<tr><td><a href="#release4.6.1">4.6.1</a>&nbsp;<td> (June 2015)
<tr><td><a href="#release4.6">4.6</a>&nbsp;<td> (April 2015)
<tr><td><a href="#release4.5.2">4.5.2</a>&nbsp;<td> (February 2015)
<tr><td><a href="#release4.5.1">4.5.1</a>&nbsp;<td> (December 2014)
<tr><td><a href="#release4.5">4.5</a>&nbsp;<td> (October 2014)
<tr><td><a href="#release4.4">4.4</a>&nbsp;<td> (April 2014)
<tr><td><a href="#release4.3">4.3.1</a>&nbsp;<td> (November 2013)
<tr><td><a href="#release4.3">4.3</a>&nbsp;<td> (October 2013)
<tr><td><a href="#release4.2">4.2</a>&nbsp;<td> (March 2013)
<tr><td><a href="#release4.1">4.1</a>&nbsp;<td> (September 2012)
<tr><td><a href="#release4.0.2">4.0.2</a>&nbsp;<td> (July 2012)
<tr><td><a href="#release4.0.1">4.0.1</a>&nbsp;<td> (July 2012)
<tr><td><a href="#release4.0">4.0</a>&nbsp;<td> (March 2012)
<tr><td><a href="#release3.9">3.9</a>&nbsp;<td> (September 2011)
<tr><td><a href="#release3.8">3.8</a>&nbsp;<td> (April 2011)
<tr><td><a href="#release3.7">3.7</a>&nbsp;<td> (October 2010)
<tr><td><a href="#release3.6.1">3.6.1</a>&nbsp;<td> (June 2010)
<tr><td><a href="#release3.6">3.6</a>&nbsp;<td> (March 2010)
<tr><td><a href="#release3.5.1">3.5.1</a>&nbsp;<td> (December 2009)
<tr><td><a href="#release3.5">3.5</a>&nbsp;<td> (October 2009)
<tr><td><a href="#release3.4">3.4</a>&nbsp;<td> (January 2009)
<tr><td><a href="#release3.3.1">3.3.1</a><td> (August 2007)
<tr><td><a href="#release3.3">3.3</a><td> (May 2007)
<tr><td><a href="#release3.2.1">3.2.1</a><td> (July 2006)
<tr><td><a href="#release3.2">3.2</a><td> (May 2006)
<tr><td><a href="#release3.1">3.1</a><td> (December 2004)
<tr><td><a href="#release3.0.1">3.0.1</a><td> (February 2004)
<tr><td><a href="#release3.0">3.0</a><td> (October 2003)
<tr><td><a href="#release2.4">2.4</a><td> (May 2002)
<tr><td><a href="#release2.3">2.3</a><td> (August 2001)
<tr><td><a href="#release2.2">2.2</a><td> (October 2000)
<tr><td><a href="#release2.1">2.1</a><td> (January 2000)
<tr><td><a href="#release2.0">2.0</a><td> (June 1999)
<tr><td><a href="#release1.2">1.2</a><td> (January 1999)
<tr><td><a href="#release1.1">1.1</a><td> (July 1998)
<tr><td><a href="#release1.0">1.0</a><td> (April 1998)
<tr><td><a href="#release0.9">0.9</a><td> (June 1997)
</table>

<td width="60%">
<table>
<caption align=BOTTOM>
Number of lines of code of CGAL<br>
(using <a href="http://www.dwheeler.com/sloccount/"> David A. Wheeler's
'SLOCCount'</a>, restricted to the <code>include/CGAL/</code>
and <code>src/</code> directories).
</caption>
<tr><td><img src="images/release_history_sloccount.png" alt="Releases size graph">
</table>
<td width="10%">
</table>

<HR>
<h2 id="release4.7">Release 4.7 </h2>
<div>
  <p>Release date: September 2015 </p>

<!-- Installation (and general changes) -->
<!-- New packages -->

<!-- sdglinf-philaris begin-->
  <h3>L Infinity Segment Delaunay Graphs (new pckage)</h3>
  <ul>
    <li>
      The package provides the geometric traits for constructing the segment Delaunay graph in the max-norm (L Infinity).
      The traits also contain methods to draw the edges of the dual of the segment Delaunay graph in the max-norm i.e.,
      the segment Voronoi diagram in the max-norm. The algorithm and traits rely on the segment Delaunay graph algorithm
      and traits under the Euclidean distance. The segment Voronoi diagram in the max-norm has applications in VLSI CAD.
    </li>
  </ul>
<!-- sdglinf-philaris end-->

  <h3>Advancing Front Surface Reconstruction (new package)</h3>
  <ul>
    <li>
      This package provides a greedy algorithm for surface reconstruction from an
      unorganized point set. Starting from a seed facet, a piecewise linear 
      surface is grown by adding Delaunay triangles one by one. The most 
      plausible triangles are added first, in a way that avoids the appearance 
      of topological singularities.
    </li>
  </ul>

  <h3>Triangulated Surface Mesh Shortest Paths (new package)</h3>
  <ul>
    <li>
      The package provides methods for computing shortest path on
      triangulated surface meshes. Given a set of source points
      on the surface, this package provides a data structure that
      can efficiently provides the shortest path from any point on
      the surface to the sources points.
      There is no restriction on the genus or the number of connnected
      components of the mesh.
    </li>
  </ul>
<<<<<<< HEAD

<!-- gsoc2014-2d-reconstruction-ivovigan begin -->

<!-- gsoc2014-2d-reconstruction-ivovigan end -->

<!-- gsoc13-CurveSkeleton-new_package-xgao begin -->

  <h3>Triangulated Surface Mesh Skeletonization (new package)</h3>
  <ul>
    <li>
         This package provides a (1D) curve skeleton extraction algorithm for
         a triangulated polygonal mesh without borders based on the mean curvature flow.
         The particularity of this skeleton is that it captures the topology of the input.
         For each skeleton vertex one can obtain its location and its corresponding vertices from the input mesh.
         The code is generic and works with any model of the `FaceListGraph` concept.
    </li>
  </ul>

<!-- gsoc13-CurveSkeleton-new_package-xgao end -->

<!-- Point_set_shape_detection_3-cjamin begin -->

<!-- Point_set_shape_detection_3-cjamin end -->

<!-- gsoc2013-Visibility_doc-hemmer begin -->

  <h3>2D Visibility (new package)</h3>
  <ul>
    <li>This package provides several variants to compute the visibility
      area of a point within polygonal regions in two dimensions.
    </li>
  </ul>

<!-- gsoc2013-Visibility_doc-hemmer end -->

=======
  <h3>Polygon Mesh Processing (new package)</h3>
  <ul>
  <li>
  This package implements a collection of methods and classes
  for polygon mesh processing, ranging from basic operations on simplices,
  to complex geometry processing algorithms.
  The implementation of this package mainly follows algorithms and references
  given in Botsch et al.'s book on polygon mesh processing.
  </li>
  </ul>
>>>>>>> c60fad00
<!-- Major and breaking changes -->
  <h3>Approximation of Ridges and Umbilics on Triangulated Surface Meshes</h3>
<ul>
<li> This package now supports any model of the concept <code>FaceGraph</code>.
<li> <b>Breaking change:</b> The package no longer support models of <code>TriangulatedSurfaceMesh</code> which are not at the same time model of the concept <code>FaceGraph</code>. 
</li>
</ul>
<!-- Arithmetic and Algebra -->
<!-- Combinatorial Algorithms -->
<!-- Geometry Kernels -->
  <h3>dD Geometry Kernel</h3>
  <ul>
    <li>
      Epick_d gains 3 new functors: <code>Construct_circumcenter_d</code>,
      <code>Compute_squared_radius_d</code>, <code>Side_of_bounded_sphere_d</code>.
      Those are essential for the computation of alpha-shapes.
    </li>
  </ul>
<!-- Convex Hull Algorithms -->
<!-- Polygons -->
<!-- Cell Complexes and Polyhedra -->
<!-- Arrangements -->
  <h3>2D Arrangements</h3>
  <ul>
    <li>Introduced a new traits class, called
      <code>Arr_polycurve_traits_2&lt;SubcurveTraits&gt;</code>, which handles
      general piece-wise (polycurve) curves. The pieces do not necessarily
      have to be linear.</li>
    <li>Introduced two new concepts called
      <code>ArrangementApproximateTraits_2</code> and
      <code>ArrangementConstructXMonotoneCurveTraits_2</code>.
      <ul>
	<li>The existing <code>ArrangementLandmarkTraits_2</code> concept,
	  which has two requirements, now refines the two respective concepts
	  above.</li>
	<li>The template parameter of the exsting
	  <code>Arr_polyline_traits_2&lt;SegmentTraits&gt;</code> template must
	  be substituted with a traits class that is a model of
	  the <code>ArrangementConstructXMonotoneTraits_2</code> concept among
	  the other when <code>Arr_polyline_traits_2</code> is
	  instantiated.</li>
      </ul></li>
  </ul>
  <h3>2D Minkowski Sums</h3>
  <ul>
    <li>Added support for polygons with holes and optimized the construction
      of Minkowski sums.
    <ul>
      <li>Introduced an implementation of the "reduced convolution" method, a
	variant of the method described in "2D Minkowski Sum of Polygons Using
	Reduced Convolution" by Behar and Lien. The new method supports polygons
	with holes and in many cases out pergorms the implementation of the
	exsisting (full) convolution method.</li>
      <li>Introduced two new classes that decompose polygons into convex pieces
	(models of the <code>PolygonConvexDecomposition_2</code> concept) based
	on vertical decomposition and constrained Delaunay triangulation,
	respectively. These new models also support the convex decomposition of
	polygons with holes.</li>
    </ul></li>
  </ul>

<!-- Triangulations and Delaunay Triangulations -->
<!-- Voronoi Diagrams -->
<!-- Mesh Generation -->
  <h3>2D Conforming Triangulations and Meshes</h3>
  <ul>
    <li>
    Add an optimization method <code>CGAL::lloyd_optimize_mesh_2()</code> that implements
    the Lloyd (or Centroidal Voronoi Tesselation) optimization algorithm
    in a Constrained Delaunay Triangulation.
    For optimization, the triangulation data structure on which the mesher relies
    needs its <code>VertexBase</code> template parameter to be a model
    of the new concept <code>DelaunayMeshVertexBase_2</code>.
    </li>
  </ul>
<!-- Geometry Processing -->
  <h3>Point Set Processing and Surface Reconstruction from Point Sets</h3>
  <ul>
    <li>
    Add the function <code>CGAL::compute_vcm()</code> for computing the
    Voronoi Covariance Measure (VCM) of a point set. The output of this function
    can be used with the function <code>CGAL::vcm_is_on_feature_edge()</code>
    to determine whether a point is on or close to a feature edge. The former
    function is also internally used by <code>CGAL::vcm_estimate_normals()</code>
    to estimate the normals of a point set and it is particularly suited to point
    set with noise.
    </li>
  </ul>
<!-- Spatial Searching and Sorting -->
  <h3>Spatial Sorting</h3>
  <ul>
        <li>Add the possibility to sort points on a sphere along
            a space-filling curve using the functions
            <code>CGAL::hilbert_sort_on_sphere</code> and
            <code>CGAL::spatial_sort_on_sphere</code>.</li>
  </ul>
<!-- Geometric Optimization -->
<!-- Interpolation -->
<!-- Support Library -->
  <h3>Geometric Object Generators</h3>
  <ul>
    <li>Add new random generator of points in a 2D and 3D triangle and in a tetrahedron
        (<code>CGAL::Random_points_in_triangle_2</code>,
        <code>CGAL::Random_points_in_triangle_3</code>,
        <code>CGAL::Random_points_in_tetrahedron_3</code>).
    </li>
  </ul>


<!-- end of the div for 4.7 -->
</div>

<h2 id="release4.6.1">Release 4.6.1 </h2>
<div>
  <p>Release date: June 2015 </p>

  <p>This release only fixes bugs. See the list of fixed bugs on Github:</p>
  <p><a href="https://github.com/CGAL/cgal/issues?q=milestone%3A4.6.1+-label%3Ainvalid">
    https://github.com/CGAL/cgal/issues?q=milestone%3A4.6.1+-label%3Ainvalid
  </a></p>
</div>

<h2 id="release4.6">Release 4.6 </h2>
<div>
  <p>Release date: April 2015 </p>

<!-- Installation (and general changes) -->
  <h3>Installation</h3>
  <ul>
    <li>The required version of Boost is now 1.48 or higher.</li>
  </ul>
<!-- New packages -->
  <h3>2D Polyline Simplification (new package)</h3>
  <ul>
    <li>This package enables to simplify polylines with the guarantee
        that the topology of the polylines does not change. This can be
        done for a single polyline as well as for a set of polyline
        constraints in a constrained triangulation. The simplification
        can be controlled with cost and stop functions.</li>
  </ul>

  <h3>2D Generalized Barycentric Coordinates (new package)</h3>
  <ul>
    <li>This package offers an efficient and robust implementation of
        two-dimensional closed-form generalized barycentric coordinates
        defined for simple two-dimensional polygons.</li>
  </ul>

  <h3>Scale-Space Surface Reconstruction (new package)</h3>
  <ul>
    <li>This new package provides a class gathering a dedicated smoothing
        algorithm and some convenience functions to help the creation of
        a surface out of a point set using the 3D Alpha Shapes package.
        The particularity of this reconstruction pipeline is that the
        input point are in the output and no new points are created.
        Note that in the current version, the output is a triangle soup
        that is not necessarily a valid (manifold) polyhedral surface.
    </li>
  </ul>

  <h3>Surface Mesh (new package)</h3>
  <ul>
    <li>The surface mesh class provided by this package is an implementation
        of the halfedge data structure allowing to represent polyhedral surfaces.
        It is an alternative to the packages <code>CGAL::Polyhedron_3</code>
        and <code>CGAL::HalfedgeDS</code>. </li>
  </ul>

  <h3>dD Triangulation (new package)</h3>
  <ul>
    <li>This new package provides classes for manipulating triangulations
        in Euclidean spaces whose dimension can be specified at
        compile-time or at run-time. It also provides a class that
        represents Delaunay triangulations.</li>
  </ul>

<!-- Major and breaking changes -->
  <h3>dD Convex Hulls and Delaunay Triangulations</h3>
  <ul>
    <li>This package is deprecated and the new package Triangulation should be used instead.</li>
  </ul>
<!-- Arithmetic and Algebra -->
<!-- Combinatorial Algorithms -->
<!-- Geometry Kernels -->
  <h3>dD Geometry Kernel</h3>
  <ul>
    <li> It has been reported that the recently introduced <code>Epick_d</code>
      kernel may not work with Intel C++ Compiler prior to version 15.
      Documentation has been updated.</li>
  </ul>
<!-- Convex Hull Algorithms -->
  <h3>3D Convex Hulls</h3>
  <ul>
    <li>Add functions <code>halfspace_intersection_3</code> and
        <code>halfspace_intersection_with_constructions_3</code> to compute
        the intersection of halfspaces defining a closed polyhedron.</li>
    <li>Fix a bug introduced in CGAL 4.5 that can appear while computing
        the convex hull of coplanar points.</li>
    <li>Fix a robustness issue in <code>Convex_hull_traits_3</code>.
        This traits is used by default with the kernel
        <code>Exact_predicates_inexact_constructions_kernel</code>.</li>
    <li>The function <code>CGAL::convex_hull_incremental_3</code> is deprecated and
        the function <code>convex_hull_3</code> should be used instead.</li>
  </ul>
<!-- Polygons -->
<!-- Cell Complexes and Polyhedra -->
  <h3>Combinatorial Maps and Linear Cell Complex</h3>
  <ul>
    <li>Added <code>correct_invalid_attributes</code>,
      <code>set_automatic_attributes_management</code> and
      <code>are_attributes_automatically_managed</code> methods in
      <code>CombinatorialMap</code> concept. This allows high level
      operations to not update non void attributes during massive calls
      of these operations, but only after the end of their executions.
    </li>
  </ul>
<!-- Arrangements -->
<!-- Triangulations and Delaunay Triangulations -->
 <h3>2D Triangulations</h3>
  <ul>
    <li>The class <code>Constrained_triangulation_plus_2</code> now
        can handle polylines as constraints.</li>
    <li>As a consequence a <code>Constraint_id</code> has been introduced
        which replaces <code>pair&lt;Vertex_handle,Vertex_handle&gt;</code> as
        identifier of a constraint.
  </ul>
<!-- Voronoi Diagrams -->
<!-- Mesh Generation -->
  <h3>3D Mesh Generation</h3>
  <ul>
    <li>Add member functions <code>output_boundary_to_off</code> and
        <code>output_facets_in_complex_to_off</code>
        in the class <code>CGAL::Mesh_complex_3_in_triangulation_3</code>
        to export the boundary of a domain or a subdomain.</li>
  </ul>
<!-- Geometry Processing -->
<!-- Spatial Searching and Sorting -->
  <h3>3D Fast Intersection and Distance Computation</h3>
  <ul>
    <li>Add new constructors
    to <code>AABB_halfedge_graph_segment_primitive</code> and
    <code>AABB_face_graph_triangle_primitive</code> in order to be able to
    build primitives one by one.</li>
  </ul>
  <h3>Spatial Searching</h3>
  <ul>
    <li>
      Fixed a bug in <code>CGAL::Splitters.h</code> sliding midpoint rule,
      where degenerated point sets (e.g.,points on segment)
      caused the kd-tree to get linear.
    </li>
    <li>
      Improved performance of <code>Orthogonal_k_neighbor_search</code>.
      Note that VC 2013 does not
      compile <code>boost::container::deque</code> of Boost 1_55 and does
      hence have a workaround which does not have the improvement.
    </li>
    <li>
      <b>Breaking change:</b> The concept <code>OrthogonalDistance</code> has
      new function overloads for <code>min_distance_to_rectangle</code> and
      <code>max_distance_to_rectangle</code> with an additional reference
      parameter <code>std::vector</code>.
    </li>
    <li>
      <b>Breaking change:</b> The order of the points in the iterator range
      <code>[tree.begin(),tree.end()]</code> is not the order of
      insertion of the points into the tree.  This was not guaranteed before
      but might have been observed and exploited by users.
    </li>
    <li>
      Derived <code>kd_tree_leaf_node</code>
      and <code>kd_tree_internal_node</code> from <code>kd_tree_node</code>
      to save memory.
    </li>
  </ul>
<!-- Geometric Optimization -->
<!-- Interpolation -->
<!-- Support Library -->
  <h3>Geometric Object Generators</h3>
  <ul>
    <li>Add a new function <code>random_convex_hull_in_disc_2</code> that
        efficiently generates a random polygon as the convex hull of
        uniform random points chosen in a disc.</li>
  </ul>
<!-- end of the div for 4.6 -->
</div>

<h2 id="release4.5.2">Release 4.5.2</h2>
<div>
  <p>Release date: February 2015</p>

  <h3>General</h3>
  <ul>
    <li> Fix a bug that prevented the compilation with recent versions of
    Boost (>=1.56) when explicit conversions operators (from C++11) are
    supported. That prevented the compilation with Microsoft Visual Studio
    2013.
  </ul>
  <h3>3D Convex Hulls</h3>
  <ul>
    <li> Fix a non-robust predicate bug that was showing up when input
    points where lexicographically sorted.</li>
  </ul>
  <h3>3D Mesh Generation</h3>
  <ul>
    <li>Fix a bug in the sliver perturbation optimization method.  It could
      create some holes on the surface of the mesh.</li>
  </ul>
</div>

<h2 id="release4.5.1">Release 4.5.1 </h2>
<div>
  <p>Release date: December 2014 </p>

  <h3>3D Mesh Generation</h3>
  <ul>
    <li>Fix a bug in the sliver exudation preservation of boundaries. </li>
  </ul>
</div>

<h2 id="release4.5">Release 4.5 </h2>
<div>
  <p>Release date: October 2014 </p>

<!-- Installation (and general changes) -->
  <h3>Installation</h3>
  <ul>
    <li>Changes in the set of supported platforms:
      <ul>
        <li>The Microsoft Windows Visual C++ compiler 2008 (VC9) is no
          longer supported since CGAL-4.5.</li>
      </ul>
    </li>
    <li>Since CGAL version 4.0, Eigen was the recommended third-party
      library to use with <i>Planar Parameterization of Triangulated
      Surface Meshes</i>, <i>Surface Reconstruction from Point
      Sets</i>, <i>Approximation of Ridges and Umbilics on Triangulated
      Surface Meshes</i>, and <i>Estimation of Local Differential
      Properties of Point-Sampled Surfaces</i> packages. From CGAL
      version 4.5, Taucs, Blas and Lapack are no longer supported.
    </li>
    <li>CGAL is now compatible with the new CMake version 3.0.</li>
  </ul>

<!-- New packages -->
  <h3>Triangulated Surface Mesh Deformation (new package)</h3>
  <ul>
    <li> This package allows to deform a triangulated surface mesh
      under positional constraints of some of its vertices without
      requiring any additional structure other than the surface mesh itself.
      The methods provided implements an as-rigid-as-possible deformation.
      Note that the main class name has changed between the 4.5-beta1 and the 4.5
      releases to better match the CGAL naming conventions
      (from <code>CGAL::Deform_mesh</code> to <code>CGAL::Surface_mesh_deformation</code>).
    </li>
  </ul>

<!-- Major and breaking changes -->
  <h3>CGAL and the Boost Graph Library (major changes)</h3>
  <ul>
    <li>Cleanup of the <code>HalfedgeGraph</code> concept. In particular:
    <ul>
      <li>Introduction of the notion of <code>halfedge_descriptor</code> in
        the specialization of the
        class <code>boost::graph_traits</code>.</li>
      <li>Deprecation of <code>halfedge_graph_traits</code>.</li>
      <li>A model of <code>HalfedgeGraph</code> is considered as an
        undirected graph. Thus any call to <code>edges()</code> should be
        replaced by <code>halfedges()</code> and <code>num_edges()</code>
        now returns the number of (undirected) edges.
      <li><b>Breaking change:</b> <code>is_border_edge</code>
        and <code>is_border_halfedge</code> properties are removed.  The
        free functions <code>is_border()</code>
        and <code>is_border_edge()</code> should be used instead.</li>
      <li>Renaming of <code>HalfedgeGraph</code> specific free
        functions.</li>
    </ul>
    </li>
    <li>Introduction of the <code>FaceGraph</code> concept.</li>
    <li>Adaptation of the package <em>Triangulated Surface Mesh
      Simplification</em> and of the
      class <code>AABB_halfedge_graph_segment_primitive</code> from the
      package <em>3D Fast Intersection and Distance Computation</em> to
      the API change.</li>
    <li>Update of the package <em>Triangulated Surface Mesh
      Segmentation</em> and of the class
      <code>AABB_face_graph_triangle_primitive</code> from the
      package <em>3D Fast Intersection and Distance Computation</em> to
      accept model of the newly introduced concepts.</li>
    <li>Offer <em>Euler</em> operations as free functions for models of the
      graph concepts provided by CGAL.</li>
    <li>Specialization of <code>boost::graph_traits</code>
      for <code>OpenMesh::PolyMesh_ArrayKernelT</code> as proof of
      concept.  A <code>OpenMesh::PolyMesh_ArrayKernelT</code> becomes a
      model of the aforementioned concepts when including
      <code>CGAL/boost/graph/graph_traits_PolyMesh_ArrayKernelT.h</code>.</li>
  </ul>

<!-- Geometry Kernels -->
  <h3>dD Geometry Kernel</h3>
  <ul>
    <li> A new model <code>Epick_d</code> of the <code>Kernel_d</code>
      concept is introduced. It provides better performance through
      arithmetic filtering and specializations for fixed dimensions. It may
      not work with compilers as old as gcc-4.2, but was tested with
      gcc-4.4.</li>
  </ul>

<!-- Convex Hull Algorithms -->
  <h3>3D Convex Hulls</h3>
  <ul>
    <li> Clean up the documentation of the concepts</li>
  </ul>

<!-- Arrangements -->
  <h3>2D Arrangements</h3>
  <ul>
    <li>Fixed a bug in removing an unbounded curve (e.g., a ray) from
      an arrangement induced by unbounded curves.</li>
  </ul>

  <h3>2D Snap Rounding</h3>
  <ul>
    <li> Replaced use of private <code>kd_tree</code> with CGAL's
      official <code>Kd_tree</code> from <code>Spatial_searching</code>
      package; results in a small performance gain. Removed the
      private <code>kd_tree</code> package.
    </li>
  </ul>

<!-- Triangulations and Delaunay Triangulations -->
  <h3>3D Triangulations</h3>
  <ul>
    <li> Add an experimental parallel version of the Delaunay triangulation
      and the regular triangulation algorithms, which allows parallel
      insertion and removal of point ranges.</li>
  </ul>

<!-- Mesh Generation -->
  <h3>3D Mesh Generation</h3>
  <ul>
    <li>Add a new constructor for the
      class <code>Labeled_mesh_domain_3</code> which takes
      an <code>Iso_cuboid_3</code>.</li>
    <li>Add a new labeling function wrapper for meshing multi-domain.</li>
    <li>The meshing functionality in the Qt demos
      in <code>demo/Polyhedron/</code> and <code>demo/Mesh_3/</code> can
      now use the handling of 1d-features, that exists in CGAL since
      version 3.8.
    <li> Add an experimental parallel version of the 3D mesh refinement and
      mesh optimization methods.
    </li>
    <li>Add caching of circumcenters to
      <code>Regular_triangulation_cell_base_3</code>. The cache value is
      computed when <code>cell->circumcenter()</code>
      or <code>rt.dual(cell)</code> functions are called.
    </li>
  </ul>

<!-- Geometry Processing -->
  <h3>Point Set Processing and Surface Reconstruction from Point Sets</h3>
  <ul>
    <li>The former demo has been removed and is fully merge in the
    Polyhedron demo.</li>
  </ul>

  <h3>Point Set Processing</h3>
  <ul>
    <li>Workaround a bug in dijsktra shortest path of boost 1.54 by
      shipping and using the boost header from the 1.55 release. This
      header will be used only if you are using the version 1.54 of
      boost.
    </li>
  </ul>

  <h3>Triangulated Surface Mesh Simplification</h3>
  <ul>
    <li>
      <b>Breaking change:</b> Due to the cleanup of the concepts of the
      package <em>CGAL and the Boost Graph Library</em>, the named
      parameter <code>edge_is_border_map</code> has been removed, and the
      named parameter
      <code>edge_is_constrained_map</code> now expects a property map with
      an edge descriptor as key type (vs. halfedge descriptor before).
    </li>
    <li>Add some optimization in the code making the implementation faster
      (depending on the cost and the placement chosen). However, for an
      edge which collapse is not topologically valid, the vector of
      vertices of the link provided by its profile might contains
      duplicates, thus also breaking the orientation guarantee in the
      vector.  This must not be a problem for users as the edge is not
      collapsible anyway but if it is a absolute requirement for user
      defined cost/placement, defining the
      macro <code>CGAL_SMS_EDGE_PROFILE_ALWAYS_NEED_UNIQUE_VERTEX_IN_LINK</code>
      will restore the former behavior.
    </li>
  </ul>

<!-- Spatial Searching and Sorting -->
  <h3>dD Spatial Searching</h3>
  <ul>
    <li> Added methods <code>reserve(size_t size)</code> and <code>size_t
      capacity()</code> to class <code>Kd_tree</code> to allocate memory
      to store <code>size</code> points and to report that number (STL
      compliance).
    </li>
  </ul>

<!-- Support Library -->
  <h3>STL Extensions for CGAL</h3>
  <ul>
    <li> Add <code>Compact_container::operator[]</code>, allowing a direct
      access to the ith element of a compact container.</li>
    <li> Add <code>Concurrent_compact_container</code>, a compact container
      which allows concurrent insertion and removal.</li>
  </ul>

<!-- end of the div for 4.5 -->
</div>

<h2 id="release4.4">Release 4.4 </h2>
<div>
  <p>Release date: April 2014 </p>
  <h3>Installation</h3>
  <ul>
    <li>Additional supported platforms:
      <ul>
        <li>The Apple Clang compiler version 5.0 is now supported on
          OS X Mavericks.</li>
        <li>The Microsoft Windows Visual C++ compiler 2013 (VC12) is now
          supported.</li>
      </ul>
    </li>
  </ul>
  <h3>Triangulated Surface Mesh Segmentation (new package)</h3>
  <ul>
    <li> This package implements the segmentation of triangulated surface meshes
         based on the Shape Diameter Function (SDF). In addition, it also provides
         functions to generate segmentations based on a user defined alternative
         to the SDF.
    </li>
  </ul>


  <h3>Number Types</h3>
  <ul>
    <li> A new class <code>CGAL::Mpzf</code> is introduced on some platforms
      for exact ring operations. It is used to improve the speed of the
      evaluation of predicates in degenerate situations.</li>
  </ul>

  <h3>2D and 3D Geometry Kernel </h3>
  <ul>
    <li> Fix a bug introduced in CGAL 4.3 when computing the intersection
         of two 3D triangles.</li>
  </ul>

  <h3>2D Polygon Partitioning</h3>
  <ul>
    <li>Bug fix to make the partition algorithms working with a Lazy kernel such as
        <code>Exact_predicates_exact_constructions_kernel</code>.
    </li>
  </ul>

  <h3>2D Regularized Boolean Set-Operations</h3>
  <ul>
    <li>Fix two memory leaks in
      <code>CGAL::General_polygon_set_2</code>.
    </li>
  </ul>

  <h3>Combinatorial Maps and Linear Cell Complex</h3>
  <ul>
    <li> <code>null_dart_handle</code> is no longer a static data member in
      the <code>CombinatorialMap</code> concept. This implies to move the
      following methods of <code>Dart</code> concept
      into <code>CombinatorialMap</code>
      concept: <code>is_free</code>, <code>highest_nonfree_dimension</code>,
      <code>opposite</code> and <code>other_extremity</code>. We also
      transform the static methods <code>vertex_attribute</code>
      and <code>point</code> of <code>Linear_cell_complex</code> class into
      non static methods. You can define the CGAL_CMAP_DEPRECATED macro to
      keep the old behavior.
    </li>
  </ul>

  <h3>2D Arrangements</h3>
  <ul>
    <li> Revise the API of <b>polylines</b>. In particular,
      <i>construction</i> is now done using functors
      and <i>iteration</i> is possible only on the segments of a
      polyline.
    <li>Fix a bug in the <i>Landmark</i> point-location strategy.</li>
  </ul>

  <h3>2D Snap Rounding</h3>
  <ul>
    <li>Fix a memory leak</li>
  </ul>

  <h3>2D Triangulations</h3>
  <ul>
    <li>Add different overloads of the function <code>insert_constraints</code>
        that inserts a range of points and segments, or a range of segments.
        These functions uses the spatial sorting in order to speed
        up the time needed for the insertion.
    </li>
  </ul>

  <h3>3D Periodic Triangulations</h3>
  <ul>
    <li>Add a method to locate point with inexact predicates.
    </li>
    <li>Rename Periodic_3_triangulation_traits_3 Periodic_3_Delaunay_triangulation_traits_3.
    </li>
    <li>Rename the concept Periodic_3TriangulationTraits_3 Periodic_3DelaunayTriangulationTraits_3.
    </li>
    <li>Create Periodic_3_triangulation_traits_3 and the concept Periodic_3TriangulationTraits_3. 
    </li>
  </ul>

  <h3>3D Alpha Shapes</h3>
  <ul>
    <li> Add member functions in <code>CGAL::Alpha_shape_3</code> to give
         access to the alpha status of edges and facets
         (<code>get_alpha_status())</code>.</li>
    <li> Add another filtration method
          (<code>filtration_with_alpha_values()</code>) that reports the
          alpha value at which each face appears in the filtration.</li>
  </ul>

  <h3>3D Mesh Generation</h3>
  <ul>
    <li>Fix the access to functions <code>number_of_facets</code>
	and <code>number_of_cells</code> in
	<code>Mesh_complex_3_in_triangulation_3</code>.
    </li>
    <li>Change the internal API of the sliver perturber, to make possible
	for developers to optimize another criterion than the (default)
	minimal dihedral angle.  Developers can also define a new
	perturbation vector (for angles we had gradient of squared
	circumradius, gradient of volume, gradient of minimal dihedral
	angle, and random) which is better suitable to optimize their
	criterion.
    </li>
    <li>Improve the use of cache values in <code>Mesh_cell_base_3</code> to
          (re)compute circumcenters and sliver criterion values only when
          needed.
    </li>
  </ul>

  <h3>Triangulated Surface Mesh Simplification</h3>
  <ul>
    <li>Fix a bug in the way edges can be marked as non-removable by adding
        a named-parameter <code>edge_is_constrained_map</code> to the function
        <code>edge_collapse</code></li>
  </ul>

  <h3>dD Spatial Searching</h3>
  <ul>
    <li>Fix a documentation bug: The property map passed as template
      parameter to the classes
      <code>Search_traits_adapter</code> and <code>Distance_adapter</code>
      must be a lvalue property map. To avoid incorrect usage, a static
      assertion has been added in the CGAL code to prevent the user from
      instantiating these classes with an incorrect property map type.</li>
  </ul>

 <h3>CGAL ipelets</h3>
  <ul>
    <li> Better description of the demo ipelets in the user manual     </li>
    <li> New ipelet for pencils of circles</li>
    <li> New ipelet for hyperbolic geometry in Poincaré model</li>
    <li> The generator ipelet now generates point in a selected zone</li>
    <li> Hilbert sort ipelet implements two policies</li>
  </ul>
</div>

<h2 id="release4.3">Release 4.3 </h2>
<div>
  <p> Release date: October 2013 </p>

  <h3>The CGAL Manual</h3>
  <ul>
    <li>The documentation of CGAL is now generated with Doxygen.</li>
  </ul>

  <h3>2D Periodic Triangulations (new package)</h3>
  <ul>
    <li> This package allows to build and handle triangulations of point
      sets in the two dimensional flat torus. Triangulations are built
      incrementally and can be modified by insertion or removal of
      vertices. They offer point location facilities.  The package provides
      Delaunay triangulations and offers nearest neighbor queries and
      primitives to build the dual Voronoi diagrams.
    </li>
  </ul>

  <h3>API Changes</h3>
      <h4>2D and 3D Geometry Kernel </h4>
      <ul>
        <li> The intersection functions and functors used to return
          a <code>CGAL::Object</code> in order to deal with the different
          possible return types. However, depending on the arguments it is
          possible to reduce the possible return types to a small set. For
          this reason and to take advantage of the type safety, we decided
          to use <code>boost::variant</code> instead
          of <code>CGAL::Object</code>.  The <code>result_of</code>
          protocol is now even more useful to determine the return type of
          the intersection functions and functors. The change should be
          relatively transparent to the user thanks to the implicit
          constructor added to <code>CGAL::Object</code>. However, it is
          recommended to upgrade your code.  The previous behavior can be
          restored by defining the
          macro <code>CGAL_INTERSECTION_VERSION</code> to 1.
        </li>
      </ul>
      <h4>2D Arrangements</h4>
      <ul>
        <li> The type of the result of point location queries changed to
	  <code>boost::variant</code> (from <code>CGAL::Object</code>).
	  For convenience, the previous behavior can be restored by defining
	  the macro <code>CGAL_ARR_POINT_LOCATION_VERSION</code> to 1.
	<li> Introduced an optimization for operations on large and dense
	  arrangements.
        </li>
      </ul>
      <h4>3D Fast Intersection and Distance Computation</h4>
      <ul>
        <li>Following the intersection API
          change, <code>Object_and_primitive_id</code> has been replaced by
          a template class
          <code>Intersection_and_primitive_id&lt;Query&gt;</code> to determine
          the type depending on the query object type.
        </li>
      </ul>
      <h4>CGAL and Boost Property Maps</h4>
      <ul>
        <li>The <code>key_type</code> of the property maps provided by CGAL
          used to be an iterator. In order to be more easily re-used,
          the <code>key_type</code> has been changed to be
          the <code>value_type</code> of the iterator.  The packages that
          have been updated to match these changes are <b>Point Set
          Processing</b> and <b>Surface Reconstruction from Point Sets</b>.
          However, for most users this change should be transparent if the
          default property maps were used.  For convenience, the former
          behavior can be enabled by defining the
          macro <code>CGAL_USE_PROPERTY_MAPS_API_V1</code>.
    </li>
  </ul>

  <h3>Algebraic Foundations</h3>
  <ul>
    <li>For convenience, add an overload of <code>make_rational()</code>
    taking a pair of numbers.</li>
  </ul>

  <h3>2D and 3D Geometry Kernel </h3>
  <ul>
    <li>A <code>Iso_rectangle_2</code> can now be constructed from
      a <code>Bbox_2</code> and an <code>Iso_cuboid_3</code> from
      a <code>Bbox_3</code>. </li>
    <li> The implementation of <code>CGAL::Object</code> has been updated
      and now uses <code>boost::shared_ptr</code>
      and <code>boost::any</code>. This implementation is faster.
    </li>
    <li>Add to <code>Bbox_2</code> and <code>Bbox_3</code>
      a <code>+=</code> operator as well as free functions to get the
      bounding box of a range of geometric objects.
    </li>
  </ul>

  <h3>Combinatorial Maps</h3>
  <ul>
    <li>Two bug fixes: do not use the 2 least significant bits for cell
      attribute without dart support; share the mark when copying a
      CMap_cell_iterator.</li>
    <li>Add a constructor taking a given combinatorial map as argument,
      possibly with different dimension and/or different attributes. This
      allows to transform a combinatorial map.</li>
    <li>Add operator= and swap method.</li>
    <li>Add dynamic onmerge/onsplit functions that can be associated
      dynamically to i-attributes and which are automatically called when
      i-cells are split/merged.</li>
    <li>Add a function allowing to reverse the orientation of a
      combinatorial map, and another one to reverse one connected component
      of a combinatorial map.</li>
  </ul>

  <h3>3D Boolean Operations on Nef Polyhedra</h3>
  <ul>
    <li>Bug-fix in IO when using <code>Lazy_exact_nt</code> as number type
      or <code>Exact_predicates_exact_constructions_kernel</code> as
      kernel.</li>
  </ul>

  <h3>2D Triangulations</h3>
  <ul>
    <li>Extend the concept <code>TriangulationDataStructure_2</code> to
      require a more general <code>copy_tds</code> function that allows a
      copy between TDS of different types. The CGAL model has been
      updated.</li>
    <li>Add a way to efficiently insert a range of points with information
      into the 2D constrained Delaunay triangulations.
  </ul>

  <h3>3D Triangulations</h3>
  <ul>
    <li>Extend the concept <code>TriangulationDataStructure_3</code> to
      require a more general <code>copy_tds</code> function that allows a
      copy between TDS of different types. The CGAL model has been
      updated.</li>
    <li>Add an advanced function to set the infinite vertex of the
      triangulation for low level operations</li>
    <li>Fix a bug in the function inserting a range of points with info
      when the <code>Fast_location</code> tag is used</li>
  </ul>

  <h3>2D Segment Delaunay Graph</h3>
  <ul>
    <li>Add functions <code>insert_points</code>
      and <code>insert_segments</code> to insert a range of points and
      segments. These functions uses the spatial sorting in order to speed
      up the time needed for the insertion. The
      function <code>insert(Input_iterator first, Input_iterator beyond,
      Tag_true)</code> has been updated to dispatch the input when possible
      to these functions.
    </li>
  </ul>

  <h3>2D Apollonius Graphs</h3>
  <ul>
    <li>Modified insertion algorithm so that the code can handle
      pseudo-circles as well.</li>
    <li>Updated implementation of the vertex conflict predicate by a
      faster version.</li>
  </ul>

  <h3>3D Mesh Generation</h3>
  <ul>
    <li>Speed-up <code>Mesh_3</code> and in particular the global
      optimizers (Lloyd and ODT) by introducing a
      parameter <code>do_freeze</code> to prevent from moving vertices
      which would move of very small displacements.</li>
    <li> Introduce new data structures and options for speed-up and
      compacity. Note that <code>Compact_mesh_cell_base_3</code> and
      <code>Mesh_vertex_base_3</code> are now our favoured implementations
      of the concepts MeshCellBase_3 and MeshVertexBase_3.
    </li>
    <li>Introduce a new constructor
      for <code>Polyhedral_mesh_domain_3</code> that takes a bounding
      polyhedron to be meshed along with a polyhedral surface entirely
      included in it.  This allows the user to mesh a polyhedral domain
      with internal surface(s) which can be non-watertight and even
      non-manifold.
    </li>
    <li> Several documentation bug fixes.</li>
    <li> Provide the ability to plug in custom cell_base/vertex_base
      classes into the Mesh_triangulation_3 class. </li>
  </ul>

  <h3>Triangulated Surface Mesh Simplification</h3>
  <ul>
    <li>Fix a segmentation fault that was happening when some edges of length 0
        were in the input mesh.</li>
  </ul>
  <h3>3D Fast Intersection and Distance Computation</h3>
  <ul>
    <li>Following the intersection API
      change, <code>Object_and_primitive_id</code> has been replaced by a
      template class
      <code>Intersection_and_primitive_id&lt;Query&gt;</code> to determine
      the type depending on the query object type.
    </li>
    <li>Introduce the
      class <code>AABB_halfedge_graph_segment_primitive</code>, which
      replaces the class <code>AABB_polyhedron_segment_primitive</code>
      (which is now deprecated).  The new class is more general and can be
      used with any model of <code>HalfedgeGraph</code>.</li>
    <li>Introduce the class <code>AABB_face_graph_triangle_primitive</code>
      which replaces the
      class <code>AABB_polyhedron_triangle_primitive</code> (which is now
      deprecated).</li>
    <li>Document the classes <code>AABB_segment_primitive</code>
      and <code>AABB_triangle_primitive</code> that were already used in
      some examples.</li>
    <li>Add a generic primitive class <code>AABB_primitive</code> that
      allows to define a primitive type by defining only two property
      maps.</li>
    <li>Introduce a new concept of
      primitive <code>AABBPrimitiveWithSharedData</code>. It allows to have
      some data shared between the primitives stored in
      a <code>AABB_tree</code>.  With this you can, for example have a
      primitive wrapping an integer which refers to the position of a
      geometric object in a <code>std::vector</code>.  Only one reference
      to this vector will be stored in the traits of the tree.  The
      concept <code>AABBTraits</code>, its model <code>AABB_traits</code>
      and the class <code>AABB_tree</code> have been updated accordingly.
      However, everything is backward compatible.</li>
    <li> Fix a memory leak in the destructor of the
    class <code>AABB-tree</code></li>
  </ul>

  <h3>STL Extensions for CGAL</h3>
  <ul>
    <li>Add to <code>Dispatch_output_iterator</code>
      and <code>Dispatch_or_drop_output_iterator</code> an operator to
      accept and dispatch a tuple of values.
    </li>
  </ul>

  <h3>Concurrency in CGAL</h3>
  <ul>
    <li>Add a <code>FindTBB</code> CMake module so that one can easily link
      with TBB to write shared-memory parallel code.</li>
    <li>Introduce two new tags: Sequential_tag and Parallel_tag</li>
  </ul>
</div>

<h2 id="release4.2">Release 4.2 </h2>
<div>
  <p> Release date: March 2013 </p>

  <h3>Installation</h3>
  <ul>
    <li>Additional supported platforms:
      <ul>
        <li>The Microsoft Windows Visual C++ compiler 2012 (VC11) is now
        supported.</li>
      </ul>
    </li>
    <li>With Microsoft Visual C++ (all supported versions), the compiler
      flags <code>/bigobj</code> and <code>/wd4503</code> are added by CGAL
      CMake scripts.
    </li>
    <li>This is the last release whose "<tt>UseCGAL.cmake</tt>" file (if
      using CGAL in a CMake build environment) contains the line
<pre>
  link_libraries(${CGAL_LIBRARIES_DIR} ${CGAL_3RD_PARTY_LIBRARIES_DIRS})
</pre>
      as this is a deprecated CMake command. The correct way to link with
      CGAL's libraries (as for required 3rd party libraries) is to use
      '<code>target_link_libraries</code>' which specifies for each build
      target which libraries should be linked. The following serves as
      example:
<pre>
  find_package(CGAL)
  include(${CGAL_USE_FILE})
  add_executable(myexe main.cpp)
  target_link_libraries(myexe ${CGAL_LIBRARIES}
                              ${CGAL_3RD_PARTY_LIBRARIES})
</pre>
      We also expect further changes in CGAL's CMake setup (change of
      variable names, consistency of filename and output, removing
      essential libraries, building executables, removal of
      '<code>${CGAL_3RD_PARTY_LIBRARIES}</code>').
    </li>
  </ul>

  <h3>2D Arrangements</h3>
  <ul>
    <li> Enhanced the 2D-arrangements demonstration program and ported it
      to Qt4. The new demonstration program makes use of the CGAL Graphics
      View framework, in which the 2D primitives are individually
      represented as objects in a scene. (The implementations of several
      demos in CGAL already make use of this framework.) This project was
      carried out as part of the 2012 Google Summer of Code program.</li>
    <li>Fixed a bug in the Walk-Along-A-Line point location strategy for
      arrangements induced by unbounded curves.</li>
  </ul>

  <h3>2D Circular Geometry Kernel</h3>
  <ul>
    <li>Fix the intersection type computed when intersecting two identical circles.</li>
    <li>Forward correctly the result type of the linear kernel functors</li>
  </ul>

  <h3>2D Triangulations</h3>
  <ul>
    <li> Add mechanism to avoid call stack overflow
    in <code>Delaunay_triangulation_2</code>
    and <code>Constrained_Delaunay_triangulation_2</code>.
    <li> Add a constructor for <code>Regular_triangulation_2</code>
    and <code>Delaunay_triangulation_2</code> from a range of points or a
    range of points with info.
  </ul>

  <h3>2D Voronoi Diagram Adaptor</h3>
  <ul>
    <li> Bug-fix: Add ccb() method in face type as documented.
  </ul>

  <h3>3D Minkowski Sum of Polyhedra</h3>
  <ul>
    <li> Fix a memory leak.
  </ul>

  <h3>3D Fast Intersection and Distance Computation</h3>
  <ul>
    <li> Update requirements of the concepts <code>AABBTraits</code>
    and <code>AABBGeomTraits</code> to match the implementation of the
    package.
  </ul>

  <h3>Generator</h3>
  <ul>
    <li> Addition of the <code>Combination_enumerator</code>
  </ul>

  <h3>STL Extensions</h3>
  <ul>
    <li>Introduction of <code>CGAL::cpp11::result_of</code> as an alias to
      the tr1 implementation from boost of the <code>result_of</code>
      mechanism.  When all compilers supported by CGAL will have a Standard
      compliant implemention of the C++11 <code>decltype</code> feature, it
      will become an alias to
      <code>std::result_of</code>.
    </li>
  </ul>

  <h3>Surface Reconstruction from Point Sets</h3>
  <ul>
    <li> Performance improvements and addition of an option to better
    reconstruct undersampled zones. The poisson reconstruction plugin
    of the Polyhedron demo has an option to switch it on.
  </ul>
</div>


<h2 id="release4.1">Release 4.1 </h2>
<div>
  <p> Release date: October 2012</p>

  <h3>Installation</h3>
  <ul>
    <li>Additional supported platforms:
      <ul>
        <li>The Apple Clang compiler versions 3.1 and 3.2 are now supported on
          Mac OS X.</li>
      </ul>
    </li>
    <li>Improved configuration for essential and optional external third party software</li>
    <li>Added more general script to create CMakeLists.txt files: <tt>cgal_create_CMakeLists</tt></li>
    <li>Availability tests for C++11 features are now performed with the help of <a href="http://www.boost.org/libs/config">Boost.Config</a>. A Boost version of 1.40.0 or higher is needed to use C++11 features.</li>
  </ul>

  <h3>2D Arrangement</h3>
  <ul>
    <li>Improved the implementation of the incremental randomized
      trapezoidal decomposition point-location strategy. The new
      implementation enables point location in unbounded arrangements. It
      constructs a search structure of guaranteed linear size with
      guaranteed logarithmic query time.
    </li>
  </ul>

  <h3>2D Convex Hulls and Extreme Points </h3>
  <ul>
    <li>Speed up the preprocessing stage of the Akl-Toussaint implementation (used by the free function <code>convex_hull_2</code> when forward iterators are provided as input).</li>
  </ul>

  <h3>Combinatorial Maps</h3>
  <ul>
    <li>Minor bugfix; replace some functors by methods.</li>
  </ul>

  <h3>Linear Cell Complex</h3>
  <ul>
    <li>Improve the demo: add a widget showing all the volumes and an operation to create a Menger sponge.</li>
  </ul>

  <h3>Kernels</h3>
  <ul>
    <li>All Kernel functors now support the result_of protocol.</li>
  </ul>

  <h3>STL_Extensions for CGAL</h3>
  <ul>
    <li>The namespace <code>cpp0x</code> has been renamed <code>cpp11</code>. The old name is still available for backward compatibility.</li>
  </ul>

</div>

<h2 id="release4.0.2">Release 4.0.2</h2>
<DIV>
<p>Release date: Jul 2012</p>

<p>
This is a bug fix release. It fixes a bug in
the <code>CMakeLists.txt</code> for CGAL-4.0.1, that prevented even
building the libraries.
</p>

</div>

<h2 id="release4.0.1">Release 4.0.1</h2>

<DIV>
<p>Release date: Jul 2012</p>

<p>
This is a bug fix release. Apart various minor fixes in the documentation,
the following has been changed since CGAL-4.0:</p>

<h3> 2D Voronoi Diagram Adaptor (re-added)</h3>
<ul>
  <li>The package <em>2D Voronoi Diagram Adaptor</em> was temporarily
  removed from the CGAL distribution because of license issues. That
  package is now back into CGAL.
  </li>
</ul>

<h3>2D and 3D Geometry Kernel </h3>
<ul>
  <li>Fix a bug in the <code>Segment_3-Triangle_3</code> intersection function in the case the segment is collinear with a triangle edge.</li>
  <li>Fix a bug in the <code>Projection_traits_.._3</code> class in the case a segment was parallel to the x-axis.</li>
</ul>

<h3>Algebraic Kernel</h3>
<ul>
  <li>Avoid the linking error "duplicate symbols" when two compilation units
    using the algebraic kernel are linked.</li>
</ul>

<h3>3D Boolean Operations on Nef Polygons Embedded on the Sphere</h3>
<ul>
<li>Fix a memory leak due to the usage of an internal mechanism that has
  been replaced by <code>boost::any</code>. This also influences the
  packages 2D Boolean Operations on Nef Polygons, 3D Boolean Operations on
  Nef Polyhedra, Convex Decomposition of Polyhedra, and 3D Minkowski Sum of
  Polyhedra.</li>
</ul>

<h3>2D Arrangement</h3>
<ul>
<li>Fix several memory leaks.</li>
</ul>

<h3>2D Mesh Generation</h3>
<ul>
  <li>Fix a compilation error in the
  header <code>&lt;CGAL/Mesh_2/Do_not_refine_edges.h&gt;</code> when g++
  version 4.7 is used.</li>
</ul>

<h3>Surface Mesh Generation and 3D Mesh Generation</h3>
<ul>
  <li>Fix an important bug in the <code>CGAL_ImageIO</code> library, that
  could lead to wrong result when meshing from a 3D image.</li>
  <li>Fix the compilation of the demo in <code>demo/Surface_mesher</code>,
  when Boost version 1.48 or 1.49 is used.</li>
</ul>

<h3>Surface Mesh Parameterization</h3>
<ul>
<li>Fix a memory leak.</li>
<li>Fix a compatibility issue with Eigen-3.1 of <code>Eigen_solver_traits</code>. This fix also affects the usage of
that class in the package <i>Surface Reconstruction from Point Sets</i>.</li>
</ul>

</DIV>

<h2 id="release4.0">Release 4.0 </h2>
<DIV>
<p> Release date: March 2012</p>

<p>
CGAL 4.0 offers the following improvements and new functionality :  </p>

<h3>License Changes</h3>
  <p>The whole CGAL-3.x series was released under a combination of LGPLv2 (for
  the foundations of CGAL), and QPL (for the high-level packages). QPL was
  the former license of the graphical toolkit Qt, but that license is not
  supported by any major free software project. Furthermore, the terms of
  the LGPLv2 license are ambiguous for a library of C++ templates, like
  CGAL.</p>

  <p>The CGAL project, driven by the CGAL Editorial Board, has decided to
  change the license scheme of CGAL. We increased the major number
  of the CGAL version to '4' in order to reflect this license change.
  The CGAL-4.x series is released under:</p>
  <ul>
    <li>LGPLv3+ (that is LGPL <em>"either version 3 of the License, or (at your
    option) any later version"</em>), for the foundations of CGAL, instead
    of LGPLv2,</li>
    <li>GPLv3+ for the high-level packages, instead of QPL.</li>
  </ul>

<h3>General</h3>
<ul>
  <li>On Windows, CGAL libraries are now built by default as shared
      libraries (also called DLL). To run applications that use .dll files
      of CGAL, you must either copy the .dll files into the directory of
      the application, or add the path of the directory that contains those
      .dll files into the PATH environment variable.
  </li>
  <li>On Windows, the CMake scripts of CGAL now search for shared version
      of the Boost libraries. You must ensure that the .dll files of Boost are
      found by the dynamic linker.  You can, for example, add the path to
      the Boost .dll files to the PATH environment variable.
  </li>
  <li>On Windows, CMake version 2.8.6 or higher is now required.
  </li>
  <li>Eigen version 3.1 or later is now the recommended third party library to use
      in  <i>Planar Parameterization of Triangulated Surface Meshes</i>,
      <i>Surface Reconstruction from Point Sets</i>,
      <i>Approximation of Ridges and Umbilics on Triangulated Surface Meshes</i>, and
      <i>Estimation of Local Differential Properties of Point-Sampled Surfaces</i>
      packages. If you use Eigen you no longer need Taucs, Lapack or Blas to use those
      packages (and any other in CGAL).
  </li>
</ul>


<h3>Linear Cell Complex (new package)</h3>
<ul>
  <li>This package implements linear cell complexes, objects in
    d-dimension  with linear geometry. The combinatorial part of
    objects is described by a combinatorial map, representing all the
    cells of the object plus the incidence and adjacency relations
    between cells. Geometry is added to combinatorial maps simply by
    associating a point to each vertex of the map.  This data
    structure can be seen as the generalization in dD of the
    <code>Polyhedron_3</code>.</li>
</ul>

<h3> 2D Voronoi Diagram Adaptor (temporarily removed)</h3>
<ul>
<li>  As the copyright holder of this package has not granted
  the right to switch from QPL to GPL, this package is
  removed from the distribution.

  Note that it is "only" an adapter, that is the functionality
  of point/segment/disk Voronoi diagram is offered through
  the Delaunay triangulation, segment Delaunay graph,
  and Apollonius graph.</li>
</ul>

<h3>AABB Tree</h3>
<ul>
  <li>Document constness of member functions of the <code>AABB_tree</code> class.</li>
  <li>The class <code>AABB_tree</code> is now guaranteed to be read-only thread-safe. As usual in CGAL,
      this small overhead introduced for thread-safety can be deactivated by defining <code>CGAL_HAS_NO_THREADS</code>.</li>
</ul>

<h3>2D Alpha Shapes</h3>
<ul>
  <li>Add an extra template parameter to the class <code>Alpha_shape_2</code> that allows a certified construction using
      a traits class with exact predicates and inexact constructions.</li>
  <li>An object of type <code>Alpha_shape_2</code> can now be constructed from a triangulation.</li>

</ul>

<h3>3D Alpha Shapes</h3>
<ul>
  <li>Add an extra template parameter to the class <code>Alpha_shape_3</code> that allows a certified construction using
      a traits class with exact predicates and inexact constructions.</li>
</ul>

<h3>Geometric Object Generators</h3>
<ul>
  <li> <code>Random_points_in_iso_box_d</code> (deprecated since 3.8) has been
  removed. Use <code>Random_points_in_cube_d</code> instead.
</ul>

<h3>Linear and Quadratic Programming Solver</h3>
<ul>
<li>Minor bugfix.</li>
</ul>

<h3>Spatial Searching</h3>
<ul>
  <li>The const-correctness of this package have been worked out. The transition for users should be smooth in
  general, however adding few const in user code might be needed in some cases.
  </li>
  <li>The class <code>Kd_tree</code> is now guaranteed to be read-only thread-safe. As usual in CGAL,
      this small overhead introduced for thread-safety can be deactivated by defining <code>CGAL_HAS_NO_THREADS</code>.</li>
  <li>Bug-fix in <code>Orthogonal_incremental_neighbor_search</code> and <code>Incremental_neighbor_search</code> classes. Several calls to <code>begin()</code>
      now allow to make several nearest neighbor search queries independently.</li>
</ul>

<h3>STL Extension</h3>
<ul>
  <li><code>CGAL::copy_n</code> is now deprecated for <code>CGAL::cpp0x::copy_n</code> which uses <code>std::copy_n</code>, if available on the platform.</li>
  <li><code>CGAL::successor</code> and <code>CGAL::predecessor</code> are now deprecated for <code>CGAL::cpp0x::next</code> and <code>CGAL::cpp0x::prev</code>. These functions
  use the standard versions if available on the platform. Otherwise, <code>boost::next</code> and <code>boost::prior</code> are used.</li>
</ul>

<h3>Triangulation_2</h3>
<ul>
  <li> Fix a thread-safety issue in <code>Delaunay_triangulation_2</code> remove functions.  As usual in CGAL,
      the small overhead introduced for thread-safety can be deactivated by defining <code>CGAL_HAS_NO_THREADS</code>.</li>
  <li> Add extraction operator for the class <code>Constrained_triangulation_2</code> (and thus to all inheriting classes).</li>
</ul>

</div>

<h2 id="release3.9">Release 3.9 </h2>
<DIV>
<p> Release date: September 2011</p>

<p>
CGAL 3.9 offers the following improvements and new functionality :  </p>

<h3>General</h3>
<ul>
  <li>The class <code>Root_of_2</code> is now deprecated. It is recommended to use the class <code>Sqrt_extension</code> instead.</li>
  <li>The class <code>Sqrt_extension</code> is now used everywhere in CGAL where an algebraic number of degree 2 is needed.
      This change has been done in the <code>Root_of_traits</code> mechanism (indirectly packages 2D Circular kernel and 3D Spherical kernel)
      and the packages 2D Segment Delaunay Graphs and 2D Arrangements.</li>
  <li>Various fixes in the manual.</li>
</ul>

<h3>Combinatorial Maps (new package)</h3>
<ul>
  <li>This package provides a new combinatorial data structure allowing to describe any orientable subdivided object whatever its dimension.
  It describes all cells of the subdivision and all the incidence and adjacency relations between these cells.
  For example it allows to describe a 3D object subdivided in vertices, edges, faces and volumes.
  This data structure can be seen as the generalization in dD of the halfedge data structure.</li>
</ul>

<h3>3D Convex Hull (major performance improvement)</h3>
<ul>
      <li>The quickhull implementation of CGAL (<code>CGAL::convex_hull_3</code>)
          has been worked out to provide very better performances.</li>
      <li>The function <code>CGAL::convex_hull_3</code> no longer computes the plane
          equations of the facets of the output polyhedron. However an example is
          provided to show how to compute them easily.</li>
      <li>A global function <code>convex_hull_3_to_polyhedron_3</code> is now provided to extract
      the convex hull of a 3D points set from a triangulation of these points.</li>
</ul>

<h3>dD Spatial Searching (major new feature added)</h3>
<ul>
      <li>A traits-class and distance adapter that together with a point property map,
       allow to make nearest neighbor queries on keys instead of points have been added.</li>
      <li>Few bug fixes in the documentation have revealed some inconsistencies
      that have been corrected. Two traits class concept are now documented (<code>RangeSearchTraits</code>
      and <code>SearchTraits</code>). Most other changes concerns only classes documented as advanced.
      One issue that user can encounter is due to an additional requirement on the nested
      class <code>Construct_cartesian_const_iterator_d</code> defined in the concept SearchTraits that must
      provide a nested type <code>result_type</code>.</li>
</ul>

<h3>Spatial Sorting  (major new feature added)</h3>
<ul>
      <li>General dimension is now supported.</li>
      <li>Hilbert sorting admits now two policies: splitting at
      median or at middle (see user manual).</li>
      <li>Using a property map, sorting on keys instead of points is now easier</li>
</ul>

<h3>dD Kernel</h3>
<ul>
      <li>The d-dimensional kernel concept and models have been modified
          to additionally provide two new functors <code>Less_coordinate_d</code> and <code>Point_dimension_d</code>.</li>
</ul>

<h3>2D Arrangements</h3>
<ul>
      <li>A new geometry-traits class that handles rational arcs, namely
	<code>Arr_rational_function_traits_2</code>, has been introduced.
	It replaced an old traits class, which handled the same family of
	curves, but it was less efficient. The new traits exploits CGAL
	algebraic kernels and polynomials, which were not available at
	the time the old traits class was developed.</li>
      <li>A new geometry traits concept called
	<code>ArrangementOpenBoundaryTraits_2</code> has been introduced.
	A model of this concept supports curves that approach the open
	boundary of an iso-rectangular area called parameter space, which can
	be unbounded or bounded. The general code of the package, however,
	supports only the unbounded parameter space. We intend to enhance the
	general code to support also bounded parameter spaces in a future
	release.</li>
      <li>The deprecated member function <code>is_at_infinity()</code> of
        <code>Arrangement_2::Vertex</code> has been removed. It has been previously
        replaced new function <code>is_at_open_boundary()</code>.

      <li> The tags in the geometry traits that indicate the type of boundary of
       the embedding surface were replaced by the following new tags:
<pre>
         Left_side_category
         Bottom_side_category
         Top_side_category
         Right_side_category
</pre>
       It is still possible not to indicate the tags at all. Default values are assumed. This however will
       produce warning messages, and should be avoided.</li>
</ul>
</div>


<h2 id="release3.8">Release 3.8 </h2>
<DIV>
<p> Release date: April 2011</p>

<p>
CGAL 3.8 offers the following improvements and new functionality :  </p>

<h3>General</h3>
<ul>
  <li>Boost version 1.39 at least is now required.</li>
  <li>Initial support for the LLVM Clang compiler (prereleases of version 2.9).</li>
  <li>Full support for the options -strict-ansi of the Intel Compiler 11,
  and -ansi of the GNU g++ compiler.</li>
  <li>Adding a concept of ranges. In the following releases, it will be the
      way to provide a set of objects (vs. a couple of iterators).</li>
  <li>Fix a memory leak in CORE polynomials.</li>
  <li>Various fixes in the manual.</li>
</ul>

<h3>3D Mesh Generation (major new feature added)</h3>
<ul>
  <li>Adding the possibility to handle sharp features: the 3D Mesh
 generation package now offers the possibility to get in the final mesh an
 accurate representation of 1-dimensional sharp features present in the
 description of the input domain.
</ul>

<h3>2D Triangulations (major new feature added)</h3>
<ul>
  <li>Add a way to efficiently insert a range of points with information
      into a 2D Delaunay and regular triangulation.
  <li>Add member function mirror_edge taking an edge as parameter.
  <li>Fix an infinite loop in constrained triangulation.
</ul>

<h3>3D Triangulations (major new feature added)</h3>
<ul>
  <li>Add a way to efficiently insert a range of points with information into
      a 3D Delaunay and regular triangulation.
  <li>Add a member function to remove a cluster of points from a Delaunay or
      regular triangulation.
  <li>function vertices_in_conflict is renamed vertices_on_conflict_zone_boundary
      for Delaunay and regular triangulation. Function vertices_inside_conflict_zone
      is added to regular triangulation.
  <li>Structural filtering is now internally used in locate function of Delaunay
      and regular triangulation. It improves average construction time by 20%.
  <li>Added demo.
</ul>

<h3>3D Alpha Shapes (major new feature added)</h3>
<ul>
  <li> The new class Fixed_alpha_shape_3 provides a robust and
       faster way to compute one alpha shape (with a fixed value of alpha).
</ul>


<h3>AABB tree</h3>
<ul>
  <li>Adding the possibility to iteratively add primitives to an existing
      tree and to build it only when no further insertion is needed.
</ul>

<h3>2D and 3D Kernel</h3>
<ul>
  <li>Better handling of 2D points with elevation (3D points projected onto
      trivial planes). More general traits classes (Projection_traits_xy_3,
      Projection_traits_yz_3,Projection_traits_yz_3) are provided to work with
      triangulations, algorithms on polygons, alpha-shapes, convex hull algorithm...
      Usage of former equivalent traits classes in different packages is now deprecated.
  <li>Exact_predicates_exact_constructions_kernel now better use the static filters
      which leads to performance improvements.
  <li>Add an overload for the global function angle, taking three 3D points.
  <li>In the 2D and 3D kernel concept, the constant Boolean Has_filtered_predicates
      is now deprecated. It is now required to use Has_filtered_predicates_tag
      (being either Tag_true or Tag_false).
  <li>Compare_distance_2 and Compare_distance_3 provide additional operators
      for 3 and 4 elements.
  <li>Add intersection test and intersection computation capabilities
      between an object of type Ray_3 and either an object of type Line_3, Segment_3 or Ray_3.
  <li>Improve intersection test performance between an object of type Bbox_3 and an object of type
      Plane_3 or Triangle_3 by avoiding arithmetic filter failures.
</ul>

<h3>2D Envelope</h3>
<ul>
  <li>Env_default_diagram_1 is deprecated, Envelope_diagram_1 should be used instead.
</ul>

<h3>3D Envelope</h3>
<ul>
  <li>A new demo program called <tt>L1_Voronoi_diagram_2</tt> has been
    introduced. It demonstrates how 2D Voronoi diagrams of points under
    the L1 metric are constructed using lower envelopes.
</ul>


<h3>dD Kernel</h3>
<ul>
  <li>Add functor Compute_coordinate_d to Kernel_d concept.
</ul>

<h3>Geometric Object Generators</h3>
<ul>
  <li> CGAL::Random uses boost::rand48 instead of std::rand.
  <li>Adding to CGAL::Random a way to generate random integers.
  <li>Adding generators for dD points.
</ul>

<h3>Algebraic Foundations</h3>
<ul>
  <li>Algebraic_structure_traits now provides an Inverse functor for Fields.
      There is also a new global function inverse.
</ul>

<h3>Bounding Volumes</h3>
<ul>
  <li> dD Min sphere of spheres has a new traits class for the min sphere of points.
</ul>

<h3>Triangulated Surface Mesh Simplification</h3>
<ul>
  <li>The priority queue internally used to prioritize edge simplifications is no longer
      a relaxed heap but a binomial heap. This fix guarantees that all edges satisfying
      a simplification criteria are removed (if possible).
</ul>

<h3>3D Boolean Operations on Nef Polyhedra</h3>
<ul>
  <li>Allow construction of a 3D nef polyhedron from a 3D polyhedron with normals.
</ul>

<h3>2D Arrangements</h3>
<ul>
  <li>Fix a bug in the method insert_at_vertices of the Arrangement_2 class.
  <li>Fix several bugs in the traits class Arr_Bezier_curve_traits_2 for arrangement of Bezier curves.
</ul>

<h3>2D Minkowski Sums</h3>
<ul>
  <li>A bug in the convolution method was fixed.
</ul>
</DIV>

<h2 id="release3.7">Release 3.7 </h2>
<DIV>
<p> Release date: October 2010</p>

<p>
CGAL 3.7 offers the following improvements and new functionality :  </p>


<h3>General</h3>

  <ul>
  <li>The configuration of CGAL libraries now requires CMake>=2.6.

  <li>Changes in the set of supported platforms:
    <ul>
    <li>GNU g++ 4.5 supported (with or without the compilation option
      -std=c++0x).

    <li>Initial support for the option -strict-ansi of the Intel Compiler 11.
      The CGAL libraries compile with that option, and most CGAL headers
      have been fixed. The packages "3D Boolean Operations on Nef
      Polyhedra" (Nef_3), "Convex Decomposition of Polyhedra"
      (Convex_decomposition_3), and "3D Minkowski Sum of Polyhedra"
      (Minkowski_sum_3) are known to still fail to compile with that
      compiler flag.

    <li>The Microsoft Windows Visual C++ compiler 2010 (VC10), that was
      experimentally supported by CGAL-3.6.1, is now fully supported. Note
      that CMake>=2.8.2 is required for that support.

    <li>The Microsoft Windows Visual C++ compiler 2005 (VC8) is no longer
      supported by the CGAL project since CGAL-3.7.

    <li>With Microsoft Windows Visual C++ (VC9 and VC10), the optional
      dependencies Gmp, Mpfr, Blas, Lapack, Taucs no longer use Boost-style
      name mangling. Only one variant is now provided by the CGAL Windows
      installer (release, with dynamic runtime).
    </ul>
  <li>Some demos now require a version of Qt4 >= 4.3.

  <li>CGAL_PDB is no longer provided with CGAL. An alternative solution for
    people interested in reading PDB files is to use ESBTL
    (http://esbtl.sourceforge.net/).

  <li>Fix issues of the CGAL wrappers around the CORE library, on 64 bits
    platforms.
  </ul>


<h3>Arithmetic and Algebra</h3>
<ul>
  <li> New models Algebraic_kernel_d_1 and Algebraic_kernel_d_2 for the
    corresponding concepts. They provide generic support for various
    coefficient types
</ul>

<h3>Arrangements</h3>
<ul>
  <li> A new model Arr_algebraic_segment_traits_2 of ArrangementTraits_2 that
    supports algebraic curves of arbitrary degree in the plane
</ul>


<h3> 2D Triangulations</h3>
<ul>
  <li>The Delaunay and regular 2D triangulations now use a symbolic
    perturbation to choose a particular triangulation in co-circular cases.

  <li>The return type of the template member function
    insert(It beg, It end), taking an iterator range of points,
    has been changed from int to std::ptrdiff_t.

  <li>Classes Triangulation_euclidean_traits_xy_3, Triangulation_euclidean_traits_yz_3
    and Triangulation_euclidean_traits_xz_3 are now model of the concept
    ConstrainedTriangulationTraits_2. They can be used with and without intersection
    of constraints.

  <li>2D Delaunay and basic triangulations now provide vertex relocation by
    the mean of these two new methods: move and move_if_no_collision. The
    methods are also available for the hierarchy
    (Triangulation_hierarchy_2).

</ul>

<h3>3D Triangulations</h3>
   <ul>
  <li>The return type of the template member function
    insert(It beg, It end), taking an iterator range of points,
    has been changed from int to std::ptrdiff_t.
  <li>3D Delaunay triangulations now provide vertex relocation by the mean
    of these two new methods: move and move_if_no_collision. This works in
    both Compact_policy and Fast_policy.
</ul>

<h3>2D and 3D Alpha Shapes</h3>
  <ul>
  <li>The type int in the API has been changed to std::size_t
    so that CGAL can deal with large data sets (64 bit addresses).
  </ul>


<h3>2D Mesh Generation</h3>
  <ul>
  <li>The execution of the 2D mesh generator is now deterministic (same at
    each run).
  </ul>

<h3>3D Mesh Generation</h3>
  <ul>
  <li>The efficiency of the 3D mesh generator has been improved (the number
    of calls to the oracle per inserted vertex has globally decrease).
    This is achieved through a slight change of the mesh generator strategy
    which implies that a surface component that is not detected at the
    surface mesher level will never be discovered by chance, owing to the
    refinement of some tetrahedra, as it could happen before.
    Please note that defining the macro
    CGAL_MESH_3_USE_OLD_SURFACE_RESTRICTED_DELAUNAY_UPDATE switches back to
    the old behavior.

  <li>A demo program is now available.
  </ul>

<h3>Surface Reconstruction from Point Sets</h3>
  <ul>
  <li>Improved performance and minor bug fix.
  </ul>


<h3>2D Range and Neighbor Search</h3>
  <ul>
  <li>The type int in the API has been changed to std::size_t
    so that CGAL can deal with large data sets (64 bit addresses).
</ul>

</DIV>



<h2 id="release3.6.1">Release 3.6.1</h2>

<DIV>
<p>Release date: June 2010</p>

<p>
This is a bug fix release. The following has been changed
since CGAL-3.6:</p>

<h3>General</h3>

  <ul>
  <li> Fix compilation errors with recent Boost versions (since 1.40).

  <li> Initial support for the Microsoft Visual C++ compiler 10.0 (MSVC
    2010). For that support, CMake>=2.8.2 is required.
    Note also that the compiler option "/bigobj" is necessary to compile
    some CGAL programs with MSVC 2010.
</ul>


<h3>Polynomial</h3>
<ul>
  <li>Fix compilation errors with the Microsoft Visual C++ compiler and the
    Intel C++ compiler.
</ul>

<h3> Polyhedron</h3>
<ul>
  <li> Fix a compilation errors in demo/Polyhedron/:
     <li> issue with the location of qglobal.h of Qt4 on MacOS X,
     <li> missing texture.cpp, if TAUCS is used,
  <li> Fix the location of built plugins of demo/Polyhedron/, when CGAL is
    configured with WITH_demos=ON
</ul>

<h3> 3D Periodic Triangulations</h3>
<ul>
  <li> Fixed bug in the triangulation hierarchy for periodic triangulations.
</ul>

<h3> 2D Mesh Generation</h3>
<ul>
   <li> Fix a bug that lead to precondition violation.
  <li> Improve the user manual about the member function is_in_domain() of the
    Face type.
  <li> The 2D meshing process is now deterministic (sorting of bad faces no
    longer relies on pointers comparisons).
</ul>

<h3> 3D Mesh Generation</h3>
<ul>
  <li>Fix a linking errors (duplicate symbols) when <code>&lt;CGAL/refine_mesh_3.h&gt;</code> is
    included in different compilation units.
</ul>

<h3> Spatial Searching</h3>
<ul>
  <li> Fix a bug in <code>&lt;CGAL/Orthogonal_k_neighbor_search.h&gt;</code> when several
    nearest neighbors are at the same distance from the query point.
</ul>

<h3> IO Streams</h3>
<ul>
  <li>Fix a bug in <code>&lt;CGAL/IO/VRML_2_ostream.h&gt;</code> that generated VRML 2 files with
    an invalid syntax for IndexedFaceSet nodes.
</ul>

<h3> Triangulation_2</h3>
<ul>
  <li> Add missing Compare_distance_2 functor in trait classes Triangulation_euclidean_traits_xy_3
    Triangulation_euclidean_traits_yz_3 and Triangulation_euclidean_traits_xz_3.
    This was preventing calling member function nearest_vertex of Delaunay_triangulation_2
    instantiated with one of these traits.
    </ul>
</DIV>

<h2 id="release3.6">Release 3.6</h2>

<DIV>
<p>Release date: March 2010</p>

<p>
CGAL 3.6 offers the following improvements and new functionality : </p>

<h3>General</h3>

  <ul><li> Boost version 1.34.1 at least is now required.</ul>


<h3>Arithmetic and Algebra</h3>

<h4>Algebraic Kernel (new package)</h4>

  <ul>
    <li> This new package is targeted to provide black-box implementations of
    state-of-the-art algorithms to determine, compare and approximate real
    roots of univariate polynomials and bivariate polynomial systems. It
    includes models of the univariate algebraic kernel concept, based on
    the library RS.
  </ul>

<h4>Number Types</h4>

  <ul>
    <li>Two new arbitrary fixed-precision floating-point number types have been
    added: the scalar type Gmpfr and the interval type Gmpfi, based on the
    MPFR and MPFI libraries respectively.
  </ul>


<h3>Geometry Kernels</h3>

<h4>2D and 3D Geometry Kernel</h4>
<ul>
<li> Add new do_intersect() and intersection() overloads:
  <ul>
    <li> do_intersect(Bbox_3, Bbox_3/Line_3/Ray_3/Segment_3)
    <li> intersection(Triangle_3, Line_3/Ray_3/Segment_3)
  </ul>
</ul>

<h3>Polygons</h3>

<h4>2D Regularized Boolean Set-Operations</h4>
<ul>
<li> Fixed General_polygon_set_2::arrangement() to return the proper type
    of object.
</ul>


<h3>Arrangement</h3>

<h4>2D Arrangements</h4>

<ul><li> Fixed passing a (const) traits object to the constructor of Arrangement_2.

<li> Introduced Arrangement_2::fictitious_face(), which returns the fictitious
    face in case of an unbounded arrangement.

<li> Fixed a bug in Bezier-curve handling.

<li> Added (back) iterator, number_of_holes(), holes_begin(), and holes_end()
    to the default DCEL for backward compatibility.

<li> Added (simple) versions of the free overlay() function. It employs the
    default overlay-traits, which practically does nothing.
</ul>

<h3> Polyhedron</h3>
<ul>
  <li> Fix a compilation errors in demo/Polyhedron/:
   <ul>
     <li> issue with the location of qglobal.h of Qt4 on MacOS X,
     <li> missing texture.cpp, if TAUCS is used,
   </ul>
  <li> Fix the location of built plugins of demo/Polyhedron/, when CGAL is
    configured with WITH_demos=ON
  <li> Fix a bug in test_facet function of the incremental builder:
    the function did not test if while a new facet makes a vertex manifold,
    no other facet incident to that vertex breaks the manifold property.
</ul>

<h3>Triangulations and Delaunay Triangulations</h3>

<h4>2D/3D Regular Triangulations</h4>

<ul><li> Weighted_point now has a constructor from Cartesian coordinates.
</ul>

<h4>3D Triangulations</h4>

<ul><li> Regular_triangulation_3 : semi-static floating-point filters are now used
    in its predicates, which can speed up its construction by a factor of about 3
    when Exact_predicates_inexact_constructions_kernel is used.

<li> The class Regular_triangulation_filtered_traits_3 is deprecated, the class
    Regular_triangulation_euclidean_traits_3 must be used instead. The
    predicates of that traits will be filtered if the kernel given as template
    parameter of that traits is itself a filtered kernel.

<li> Triangulation_hierarchy_3 is now deprecated, and replaced by a simpler
    CGAL::Fast_location policy template parameter of Delaunay_triangulation_3.

<li> The old version of remove() (enabled with CGAL_DELAUNAY_3_OLD_REMOVE)
    has been deleted.
</ul>

<h4>3D Periodic Triangulations</h4>

<ul><li> New demo: 3D periodic Lloyd algorithm.

<li> New functionality for Voronoi diagrams: dual of an edge and of a vertex,
    volume and centroid of the dual of a vertex.

<li> The package can now be used with the 3D Alpha Shapes package to compute
    periodic alpha shapes.
</ul>

<h4>3D Alpha shapes</h4>

<ul><li> The class Weighted_alpha_shape_euclidean_traits_3 is deprecated, the class
    Regular_triangulation_euclidean_traits_3 must be used instead.

<li> The package can now be used together with the 3D Periodic Triangulation
    package to compute periodic alpha shapes.
</ul>

<h4>2D/3D Triangulations, 2D Segment Delaunay Graph, 2D Apollonius Graph,
  and 3D Periodic Triangulations</h4>

<ul><li>The constructor and insert function taking ranges now produce
    structures whose iterator orders is now deterministic (same at each
    run).
</ul>


<h3>Mesh Generation</h3>

<h4>2D Mesh Generation</h4>

<ul><li> The 2D mesh generator can now be used with a constrained Delaunay
    triangulation with constraints hierarchy
    (Constrained_triangulation_plus_2).
    <li> In some cases (refinement of a constrained edge that is on the
    convex hull), the 2D mesh generator from CGAL-3.4 and CGAL-3.5
    could create invalid triangulations. This bug is now fixed.
</ul>

<h4>3D Mesh Generation</h4>

<ul><li> The mesh generator has been enriched with an optimization phase to
    provide 3D meshes with well shaped tetrahedra (and in particular no
    slivers).  The optimization phase involves four different optimization
    processes: two global optimization processes (ODT and Lloyd), a
    perturber and an exuder. Each of these processes can be activated or
    not, and tuned to the users needs and to available computer resources.
</ul>

<h3>Support library</h3>

<h4>CGAL ipelets</h4>

<ul><li> Add support for version 7 of Ipe.
</ul>

</DIV>


<h2 id="release3.5.1">Release 3.5.1</h2>
<DIV>
<p>Release date: December 2009</p>
<p>
This is a bug fix release.</p>

<h3>Documentation</h3>
<ul>
  <li>Fixes in the documentation (the online documentation of CGAL-3.5 is now
    based on CGAL-3.5.1).
  <li>Fixes to the bibliographic references.
</ul>

<h3>Windows installer</h3>
<ul>
  <li>The Windows installer of CGAL-3.5.1 fixes an issue with downloading of
    precompiled binaries of the external library TAUCS.
</ul>

<h3>Bug fixes in the following CGAL packages</h3>
  <h4>AABB tree</h4>
  <ul>
    <li>Fix a linker issue in do_intersect(Bbox_3,Bbox_3).
    <li>Fix compilation issue in do_intersect(Bbox_3,Ray_3) when using the
      parameters in this order.
  </ul>
  <h4>3D Mesh Generation</h4>
  <ul>
    <li>Fix a bug in initial points construction of a polyhedral surface.
  </ul>
</DIV>



<h2  id="release3.5">Release 3.5</h2>
<DIV>
<p>Release date: October 2009</p>
<p>
  CGAL releases will now be published about every six months. As a transition
  release, CGAL-3.5 has been developed during 9 months from the release
  CGAL-3.4.</p>

<p>Version 3.5 differs from version 3.4 in the platforms that are supported and
  in functionality.  There have also been a number of bug fixes for this release.</p>

<h3>General</h3>
<ul>
  <li>Additional supported platforms:
    <ul>
      <li>GNU g++ 4.4 supported.
      <li>Intel Compiler 11 supported on Linux
    </ul>
  <li>Fixed ABI incompatibilities when mixing CGAL and Boost Program Options
    on Windows/Visual C++ (the compilation flag -D_SECURE_SCL=0 is not
    longer use in Debug mode).
</ul>

<h3>Geometry Kernels</h3>

<h4>3D Spherical Geometry Kernel</h4>
<ul>
  <li>
    Add functionalities to manipulate circles, circular arcs and points
    that belong to the same sphere.

</ul>
<h3>Polygons</h3>

<h4>2D Regularized Boolean Set-Operations</h4>
<ul>
  <li>The polygon validation operations were enhanced and their interface was
    improved. They are now offered as free functions and applied properly.

</ul>
<h4>2D Straight Skeleton and Polygon Offsetting </h4>
<ul>
  <li>Updated the manual to document the new partial skeletons feature
    (already in the code since 3.4)

</ul>

<h3>Arrangements</h3>

<h4>2D Arrangements</h4>
<ul>
  <li>The member function is_at_infinity() of Arrangement_2::Vertex was
    replaced by the new function is_at_open_boundary(). The former is
    deprecated. While still supported in version 3.5, It will not be
    supported in future releases. The member functions boundary_type_in_x()
    and boundary_type_in_y() were permanently replaced by the functions
    parameter_space_in_x() and parameter_space_in_y(), respectively. The 2
    new functions return an enumeration of a new type, namely
    Arr_parameter_space.

  <li> The tags in the geometry traits that indicate the type of boundary of
    the embedding surface were replaced by the following new tags:
    Arr_left_side_tag
    Arr_bottom_side_tag
    Arr_top_side_tag
    Arr_right_side_tag
    In addition, the code was change, and now it is possible not to
    indicate the tags at all. Default values are assumed. This however will
    produce warning messages, and should be avoided.

  <li> All operations of the geometry traits-class were made 'const'. This
    change was reflected in the code of this package and all other packages
    that are based on it. Traits classes that maintain state, should
    declare the data members that store the state as mutable.

</ul>
<h4>Envelopes of Surfaces in 3D</h4>
<ul>
  <li> A few bugs in the code that computes envelopes were fixed, in
    particular in the code that computes the envelopes of planes.

</ul>

<h3>Triangulations and Delaunay Triangulations</h3>

<h4>3D Periodic Triangulations (new package)</h4>

<ul>
  <li> This package allows to build and handle triangulations of point sets in
    the three dimensional flat torus. Triangulations are built
    incrementally and can be modified by insertion or removal of
    vertices. They offer point location facilities.

</ul>

<h3>Mesh Generation</h3>

<h4>Surface Reconstruction from Point Sets (new package)</h4>
<ul>
  <li> This CGAL package implements an implicit surface reconstruction method:
    Poisson Surface Reconstruction. The input is an unorganized point set
    with oriented normals.

</ul>
<h4>3D Mesh Generation (new package)</h4>
<ul>
  <li> This package generates 3 dimensional meshes.  It computes isotropic
    simplicial meshes for domains or multidomains provided that a domain
    descriptor, able to answer queries from a few different types on the
    domain, is given.  In the current version, Mesh_3 generate meshes for
    domain described through implicit functional, 3D images or polyhedral
    boundaries.  The output is a 3D mesh of the domain volume and conformal
    surface meshes for all the boundary and subdividing surfaces.

</ul>
<h3>Geometry Processing</h3>

<h4>Triangulated Surface Mesh Simplification</h4>

<ul>
  <li>  BREAKING API change in the passing of the visitor object.

  <li>  Fixed a bug in the link_condition test

  <li>  Added a geometric test to avoid folding of facets

  <li>  Fixed a bug in the handling of overflow in the LindstromTurk
    computations

  <li>  Updated the manual to account for the new visitor interface

</ul>
<h4>Point Set Processing (new package)</h4>

<ul>
  <li>  This packages implements a set of algorithms for analysis, processing,
    and normal estimation and orientation of point sets.

</ul>

<h3>Spatial Searching and Sorting</h3>

<h4>AABB tree (new package)</h4>

<ul>
  <li>This package implements a hierarchy of axis-aligned bounding boxes (a
    AABB tree) for efficient intersection and distance computations between
    3D queries and sets of input 3D geometric objects.

</ul>
<h3>Support Library</h3>

<h4>CGAL_ipelets (new package):</h4>
<ul>
  <li> Object that eases the writing of Ipe's plugins that use CGAL.
    Plugins for CGAL main 2D algorithm are provided as demo.


</ul>
</DIV>


<h2 id="release3.4">Release 3.4</h2>
<DIV>
<p>Release date: January 2009</p>

<p>Version 3.4 differs from version 3.3.1 in the platforms that are supported and
in functionality.  There have also been a number of bug fixes for this release.
</p>

<h3>General</h3>
<ul>
<li> GNU g++ 4.3 supported.  Support for g++ 3.3 is dropped.
<li> Visual 9 supported. Support for Visual 7 is dropped.

<li> Boost version 1.33 at least is now required.
<li> CGAL now depends on Boost.Threads, which implies to link against
    a compiled part of Boost.

<li> The new macro CGAL_NO_DEPRECATED_CODE can be defined to disable deprecated code,
    helping users discover if they rely on code that may be removed in
    subsequent releases.

<li> Assertion behaviour:
    It is not possible anymore to set the CONTINUE mode for assertion failures.
    Functions that allow to change the assertion behaviour are now declared in <code>&lt;CGAL/assertions_behaviour.h&gt;</code>.

<li>Qt3 based demos are still there but the documentation has been removed as the CGAL::Qt_Widget will be deprecated.

<li>Qt4 based demos use the Qt GraphicsView framework and the libQGLViewer.
</ul>

<h3> Installation</h3>

<ul>
<li> install_cgal has been replaced by CMake.
</ul>


<h3> Polynomial  (new package)</h3>
<ul>
<li> This package introduces a concept Polynomial_d, a concept for multivariate polynomials in d variables.
</ul>


<h3>Modular Arithmetic (new package)</h3>
<ul>
<li>  This package provides arithmetic over finite fields.
</ul>


<h3>Number Types</h3>
<ul>
<li> the counter Interval_nt::number_of_failures() has been removed, replaced by
    a profiling counter enabled with CGAL_PROFILE.


<li> Fix of a bug in CORE/Expr.h; as a consequence, the arrangement demo works properly when handling
     arrangements of conics, for example, when defining an arc with 5 points.

</ul>



<h3>3D Spherical Geometry Kernel  (new package)</h3>
<ul>
<li> This package is an extension of the linear CGAL Kernel. It offers functionalities on spheres,
    circles, circular arcs and line segments in the 3D space.
</ul>

<h3> Linear Kernel</h3>
<ul>
<li> We recommend that you use the object_cast() function instead of assign()
    to extract an object from a CGAL::Object, for efficiency reasons.
<li> The Kernel archetypes provided by the 2D/3D linear kernel have been removed.
<li> The deprecated linear kernel functors Construct_supporting_line_2 and
    Construct_supporting_line_3 have been removed.
<li> Ambiant_dimension and Feature_dimenison have been added to retrieve the
    potentially compile-time dimension of a space or of an object.
<li> barycenter() functions have been added.

<li> The geometric object Circle_3 as well as predicates and constructions have been added to the kernel

<li>The missing intersection/do_intersect between Line_3 and Line_3 has been added as well.
</ul>


<h3>3D Triangulations</h3>
<ul>
<li> Removed the deprecated functions Cell:mirror_index() and Cell::mirror_vertex().
<li> Derecursification of two functions that in some cases lead to stack overflows
</ul>


<h3>3D Nef Polyhedron</h3>
<ul>
<li> n-ary union/intersection
<li> intersection with halfspace under standard kernel
<li> constructor for polylines
</ul>


<h3>CGAL and the Qt4 GraphicsView (new package)</h3>
<ul>
<li> 2D CGAL Kernel objects and many data structures have can be rendered in a QGraphicsView
</ul>

<h3>STL Extensions:</h3>
<ul>
<li> The functor adaptors for argument binding and composition
    (bind_*, compose, compose_shared, swap_*, negate, along with the helper
    functions set_arity_* and Arity class and Arity_tag typedefs) which were provided
    by <code>&lt;CGAL/functional.h&gt;</code> have been removed.  Please use the better boost::bind
    mecanism instead.  The concept AdaptableFunctor has been changed accordingly
    such that only a nested result_type is required.
<li> The accessory classes Twotuple, Threetuple, Fourtuple and Sixtuple are also
    deprecated (use CGAL::array instead).
<li> CGAL::Triple and CGAL::Quadruple are in the process of being replaced by
    boost::tuple.  As a first step, we strongly recommend that you replace
    the direct access to the data members (.first, .second, .third, .fourth),
    by the get&lt;i&gt;() member function; and replace the make_triple and make_quadruple
    maker functions by make_tuple.<br>
    This way, in a further release, we will be able to switch to boost::tuple more easily.
<li> The class CGAL::Uncertain&lt;&gt; has been documented.  It is typically used to report
    uncertain results for predicates using interval arithmetic, and other filtering
    techniques.
</ul>


<h3>2D Arrangements</h3>
<ul>
  <li> Changed the name of the arrangement package from Arrangement_2 to Arrangement_on_surface_2
    to reflect the potential capabilities of the package to construct and maintain arrangements
    induced by curves embedded on two dimensional surfaces in three space. Most of these capabilities
    will become available only in future releases though.
  <li> Enhanced the geometry traits concept to handle arrangements embedded on surfaces. Each geometry-traits
    class must now define the 'Boundary_category' tag.
  <li> Fixed a bug in Arr_polyline_traits_2.h, where the operator that compares two curves failed to evaluate
    the correct result (true) when the curves are different, but their graphs are identical.
  <li> Permanently removed IO/Arr_postscript_file_stream.h and IO/Polyline_2_postscript_file_stream.h,
    as they depend on obsolete features and LEDA.
  <li> Fixed several bugs in the arrangement demo and enhanced it. e.g., fixed background color change,
    allowed vertex coloring , enabled "smart" color selection, etc.
  <li> Enhanced the arrangement demo with new features, such as allowing the abortion of the merge function
    (de-select), updated the how-to description, etc.
  <li> Replace the functions CGAL::insert_curve(), CGAL::insert_curves(), CGAL::insert_x_monotone_curve(),
    and CGAL::insert_x_monotone_curves() with a single overloaded function CGAL::insert(). The former
    4 functions are now deprecated, and may no longer be supported in future releases.
</ul>

<h3>Envelopes of Surfaces in 3D</h3>

<ul>
<li> Fixed a bug in the computation of the envelope of unbounded planes caused by multiple removals
    of vertices at infinity.
</ul>

<h3>2D Regularized Boolean Set-Operations</h3>
<ul>
  <li> Fixed a bug in connect_holes() that caused failures when connecting holes touching the outer boundary.
  <li> Fixed the concept GeneralPolygonSetTraits_2. Introduced two new concepts GpsTraitsGeneralPolygon_2
    and GpsTraitsGeneralPolygonWithHoles_2. Fixed the definition of the two nested required types Polygon_2
    and Polygon_with_holes_2 of the GeneralPolygonSetTraits_2 concept. They must model now the two new
    concepts above.
  <li> Added a default template parameter to 'General_polygon_set_2' to allow users to pass their specialized
    DCEL used to instantiate the underlying arrangement.
  <li> Enhanced the BOP demo to use multiple windows.
</ul>

<h3>2D Minkowski Sums</h3>
<ul>
 <li> Fixed a few bugs in the approximate offset function, making it robust to highly degenerate inputs.
  <li> Fixed a bug in the exact Minkowski sum computation when processing degenerate inputs that induce overlapping
    of contiguous segments in the convolution cycles.
  <li> Optimized the approximate offset function (reduced time consumption up to a factor of 2 in some cases).
  <li> Added functionality to compute the offset (or to approximate the offset) of a Polygon_with_holes_2
    (and not just of a Polygon_2).
  <li> Added the functionality to compute (or to approximate) the inner offset of a polygon.
</ul>

</DIV>


<h2 id="release3.3.1">Release 3.3.1</h2>
<DIV>
<p>Release date: August 2007</p>

<p>This is a bug fix release.
</p>

<h3>General</h3>
<ul>
<li> Intel C++ 9 was wrongly recognized as unsupported by install_cgal.
<li> Added autolink (for Visual C++) for the CGALImageIO and CGALPDB libraries.
<li> Fixed bug in Memory_sizer when using more than 4GB of memory (64bit).
</ul>

<h3>Number Types</h3>
<ul>
<li> Fixed bug in FPU rounding mode macros (affected only the alpha architecture).
<li> Fixed bug in MP_Float constructor from double for some particular values.
<li> Fixed bug in to_double(Lazy_exact_nt) sometimes returning NaN.
</ul>

<h3>Kernel</h3>
<ul>
<li> Fixed forgotten derivation in Circular_kernel_2::Has_on_2
<li> Added some missing functions in Bbox_3 compared to Bbox_2.
</ul>

<h3>Skin Surface Meshing</h3>
<ul>
<li> The new Skin Surface Meshing package had been forgotten in the list of
  changes and the release announcement of CGAL 3.3:
    This package allows to build a triangular mesh of a skin surface.
    Skin surfaces are used for modeling large molecules in biological computing.
</ul>

<h3>Arrangements</h3>
<ul>
<li> Fixed a bug in the Arrangement_2 package in dual arrangement representation
  for Boost graphs when reporting all halfedges of a face.
<li> Fixed a bug in the Arrangement sweep-line when using a specific polyline
  configuration.
<li> Fixed bug in Arrangement_2 in walk along a line point location for unbounded curves.
<li> Fixed bug in aggregated insertion to Arrangement_2.
<li> Fixed bug in Arrangment_2 class when inserting an unbounded curve from an existing vertex.
<li> Fixed bug when dealing with a degenerate conic arc in Arr_conic_traits_2 of
  the Arrangment package, meaning a line segment which is part of a degenerate
  parabola/hyperbola.
<li> Fixed bug in the Bezier traits-class:
    properly handle line segments.
    properly handle comparison near a vertical tangency.
</ul>

<h3>2D Polygon </h3>
<ul>
<li> Fixed bug in degenerate case of Polygon_2::is_convex() for equal points.
</ul>

<h3>2D Triangulations</h3>
<ul>
<li> Fixed bug in Regular_triangulation_2.
</ul>

<h3>3D Triangulations</h3>
<ul>
<li> Added a circumcenter() function in the default Cell type parameter
     Triangulation_ds_cell_base_3, so that the .dual() member function of
     Delaunay still work as before, without requiring the explicit use of
     Triangulation_cell_base.
<li> Added missing operator-&gt;() to Facet_circulator.
</ul>

<h3>Interpolation</h3>
<ul>
<li> Fixed bug in Interpolation 3D about the normalization coefficient initialization.
</ul>

<h3>3D Boolean Operations on Nef Polyhedra</h3>
<ul>
<li> Fixed bug in construction of Nef_polyhedron_3 from off-file. Now, always the
  inner volume is selected.
<li> Fixed bug in conversion from Nef_polyhedron_3 to Polyhedron_3. Polyhedron_3 was not cleared
  at the beginning.
<li> Fixed bug in Nef_polyhedron_3 in update of indexes for construction of external structure.
</ul>

<h3>Third Party Libraries Shipped with CGAL</h3>
<ul>
<li> TAUCS supports now 64 bits platforms.
<li> CAUTION: Since version 3.3.1, CGAL is no longer compatible with the official
           release of TAUCS (currently 2.2). Make sure to use the version
           modified by the CGAL project and available from the download section
           of http://www.cgal.org.
</ul>

</DIV>



<h2 id="release3.3">Release 3.3</h2>
<DIV>
<p>Release date: May 2007</p>

<p>
Version 3.3 differs from version 3.2.1 in the platforms that are supported and
in functionality.  There have also been a number of bug fixes for this release.
</p>

<p>Additional supported platforms
<ul>
<li> GNU g++ 4.1 and 4.2
<li> Intel C++ compiler 9
<li> Microsoft Visual C++ compiler 8.0
</ul>

<p>The following platforms are no longer supported:

<UL>
   <LI>Intel 8
</UL>

<p>CGAL now supports Visual C++ "Checked iterators" as well as the debug mode
of GNU g++'s STL (-D_GLIBCXX_DEBUG).</p>

<p>CGAL now works around the preprocessor macros 'min' and 'max' defined
in <code>&lt;windows.h&gt;</code> which were clashing with min/max functions.
</p>


<H3>Installation</H3>

<ul>
<li>On Windows the libraries built in Developer Studio now have names
  which encode the compiler version, the runtime and whether it was
  built in release or debug mode. The libraries to link against are
  chosen with linker pragmas in header files.
<li>On all platforms but Windows shared and static versions of the libraries are generated
</ul>

<h3>Manuals</h3>
<ul>
<li> The Package Overview page now also hosts the precompiled demos.
</ul>

<h3>Algebraic Foundations</h3>


<p>
<ul>
  <li>Algebraic Foundations (new package)<br>

This package defines what algebra means for CGAL, in terms of concepts, classes and functions. The main features are: (i) explicit concepts for interoperability of types (ii) separation between algebraic types (not necessarily embeddable into the reals), and number types (embeddable into the reals).

<p>
 <li>Number Types<br>
  Fixed_precision_nt and Filtered_exact number types have been removed.
</ul>

<h3>Kernels</h3>

<p>
<ul>
  <li> 2D Circular Kernel<br>
Efficiency improved through geometric filtering of predicates, introduced with
  the filtered kernel Filtered_bbox_circular_kernel_2<.>, and also chosen for the
  predefined kernel Exact_circular_kernel_2.

  <li> Linear Kernel<br>
 Exact_predicates_exact_constructions_kernel memory and run-time improvements
  through usage of lazy geometric constructions instead of lazy arithmetic.
</ul>

<h3> Data Structures and Algorithms</h3>

<p>
<ul>
<li> Surface Mesh Simplification  (new package)<br>

  This package provides a mesh simplification framework using edge collapse
  operations, and provides the Turk/Lindstrom simplification algorithm.

<p>
<li> Skin Surface Meshing  (new package)<br>

  This package allows to build a triangular mesh of a skin surface.
    Skin surfaces are used for modeling large molecules in biological
    computing. The surface is defined by a set of balls, representing
    the atoms of the molecule, and a shrink factor that determines the
    size of the smooth patches gluing the balls together.

<p>
<li>Estimation of Local Differential Properties  (new package)<br>

  This package allows to compute local differential quantities of a surface from a point sample

<p>
<li>Approximation of Ridges and Umbilics on Triangulated Surface Meshes   (new package)<br>

  This package enables the approximation of differential features on
  triangulated surface meshes. Such curvature related features are
  lines: ridges or crests, and points: umbilics.

<p>
<li>Envelopes of Curves in 2D  (new package)<br>

  This package contains two sets of functions that construct the lower and upper envelope diagram
  for a given range of bounded or unbounded curves.

<p>
<li>Envelopes of Surfaces in 3D  (new package)<br>

  This package contains two sets of functions that construct the lower and upper envelope diagram
  for a given range of bounded or unbounded surfaces. The envelope diagram is realized as a
  2D arrangement.

<p>
<li>Minkowski Sums in 2D  (new package)<br>

  This package contains functions for computing planar Minkowski sums of two closed polygons,
  and for a polygon and a disc (an operation also known as offsetting or dilating a polygon).
  The package also contains an efficient approximation algorithm for the offset computation,
  which provides a guaranteed approximation bound while significantly expediting the running
  times w.r.t. the exact computation procedure.

<p>
<li>Surface Mesh Parametrization<br>

  Added Jacobi and SSOR preconditioners to OpenNL solver, which makes it
  much faster and more stable.

<p>
<li>2D Arrangements<br>

<ul>
<li> Added support for unbounded curves.
<li> Added a traits class that supports bounded and unbounded linear objects,
  namely lines, rays and line segments.
<li> Added traits classes that handle circular arcs based on the circular kernel.
<li> Added a traits class that supports Bezier curves.
<li> Enhanced the traits class that supports rational functions to
  handle unbounded (as well as bounded) arcs
<li> Added a free function called decompose() that produces the symbolic vertical decomposition of a
  given arrangement, performing a batched vertical ray-shooting query from all arrangement vertices.
<li> Fixed a memory leak in the sweep-line code.
<li> Fixed a bug in computing the minor axis of non-degenerate hyperbolas.
</ul>

<li>Boolean Set Operations<br>
<ul>
<li> Added the DCEL as a default template parameter to the General_polygon_set_2 and Polygon_set_2 classes.
  This allows users to extend the DCEL of the underlying arrangement.
<li> Added a function template called connect_holes() that connects the holes in a given polygon with holes,
  turning it into a sequence of points, where the holes are connceted to the outer boundary using
  zero-width passages.
<li> Added a non-const function member to General_polygon_set_2 that obtains the underlying arrangement.
</ul>

<p>
<li>2D and 3D Triangulations<br>
<ul>
<li> The constructors and insert member functions which take an iterator range perform spatial sorting
  in order to speed up the insertion.
</ul>


<p>
<li>Optimal Distances
<br>
<ul>
<li>Polytope_distance_d:
  has support for homogeneous points; bugfix in fast exact version.
</ul>


<p>
<li>Bounding Volumes
<br>
<ul>
<li>Min_annulus_d has support for homogeneous points; bugfix in fast exact version.
</ul>

</ul>

<h3> Support Library</h3>

<ul>
<li>CGAL and the Boost Graph Library (BGL) (new package)<br>

This package provides the glue layer for several CGAL data structures such that
they become models of the BGL graph concept.

<p>
<li>Spatial Sorting  (new package)<br>

This package allows to sort points and other objects along a Hilbert curve
which can improve the performance of algorithms like triangulations.
It is used by the constructors of the triangulation package which have
an iterator range of points as argument.

<p>
<li>Linear and Quadratic Programming Solver  (new package)<br>
This package contains algorithms for minimizing linear and
convex quadratic functions over polyhedral domains, described by linear
equations and inequalities.
</ul>
</DIV>





<h2 id="release3.2.1">Release 3.2.1</h2>
<DIV>
<p>Release date: July 2006</p>

<p>
This is a bug fix release
</p>

<h3> Number Types</h3>
<ul>
  <li> Fix MP_Float constructor which crashed for some values.
</ul>

<h3> Kernel </H3>
<ul>
  <li> Rename Bool to avoid a clash with a macro in X11 headers.
</ul>
<h3> Arrangement</H3>

<ul>
  <li> Derived the Arr_segment_traits_2 Arrangement_2 traits class from the parameterized Kernel.
    This allows the use of this traits class in an extended range of applications that require
    kernel objects and operations on these objects beyond the ones required by the Arrangement_2
    class itself.
  <li> Fixed a compilation bug in the code that handles overlay of arrangements instantiated with
    different DCEL classes.
  <li> Fixed a couple of bugs in the implementation of the Trapezoidal RIC point-location strategy
</ul>

<h3> Triangulation, Alpha Shapes </H3>
<ul>
  <li> Qualify calls to filter_iterator with "CGAL::" to avoid overload ambiguities with
  Boost's filter_iterator.
</ul>

<h3> Surface Mesher</H3>
<ul>
  <li>  Fixed a bug in iterators of the class template Surface_mesh_complex_2_in_triangulation_3
</ul>

<h3> Surface Mesh Parametrisation </H3>
<ul>
  <li>   Updated the precompiled taucs lib
</ul>
<h3> Kinetic Data Structures</H3>
<ul>
  <li> Fixed problems caused by old versions of gcc being confused by operator! and operator int()
  <li> Added point removal support to the Active_objects_vector
</ul>

</DIV>


<h2 id="release3.2">Release 3.2</h2>
<DIV>
<p>Release date: May 2006</p>

<p>
Version 3.2 differs from version 3.1 in the platforms that are supported and
in functionality.  There have also been a number of bug fixes for this release.
</p>

<p>The following platforms are no longer supported:

<UL>
   <LI>SunPro CC versions 5.4 and 5.5 on Solaris
   <LI>SGI Mips Pro
</UL>

<p>
For Visual C++ the installation scripts choose the multi-threaded dynamically
linked runtime (/MD). Before it was the single-threaded static runtime (/ML).</p>


<H3>Installation</H3>

<ul>
<li>The install tool tries to find third party libraries
   at "standard" locations.
<li> Installers for Apple, Windows, and rpms.
</ul>

<h3>Manuals</h3>
<ul>
<li> User and Reference manual pages of a package are in the same chapter
</ul>


<h3>Kernels</h3>

<p>
<ul>
  <li> 2D Circular Kernel (new package)<br>
This package is an extension of the linear CGAL Kernel. It offers functionalities
on circles, circular arcs and line segments in the plane.
</ul>

<h3> Data Structures and Algorithms</h3>

<p>
<ul>
<li>  2D Regularized Boolean Set-Operations (new package)<br>

This package consists of the implementation of Boolean set-operations
on point sets bounded by weakly x-monotone curves in 2-dimensional
Euclidean space. In particular, it contains the implementation of
regularized Boolean set-operations, intersection predicates, and point
containment predicates.

<p>
<li> 2D Straight Skeleton and Polygon Offsetting  (new package)<br>

This package implements an algorithm to construct a halfedge data
structure representing the straight skeleton in the interior of 2D
polygons with holes and an algorithm to construct inward offset
polygons at any offset distance given a straight skeleton.


<p>
<li> 2D Voronoi Diagram Adaptor  (new package)<br>

This package provides an adaptor that adapts a
2-dimensional triangulated Delaunay graph to the corresponding
Voronoi diagram, represented as a doubly connected edge list (DCEL)
data structure. The adaptor has the ability to automatically
eliminate, in a consistent manner, degenerate features of the Voronoi
diagram, that are artifacts of the requirement that Delaunay graphs
should be triangulated even in degenerate configurations. Depending on
the type of operations that the underlying Delaunay graph supports,
the adaptor allows for the incremental or dynamic construction of
Voronoi diagrams and can support point location queries.


<p>
<li>3D Surface Mesher  (new package)<br>

This package provides functions to generate surface meshes that
interpolate smooth surfaces. The meshing algorithm is based on
Delaunay refinement and provides some guarantees on the resulting
mesh: the user is able to control the size and shape of the mesh
elements and the accuracy of the surface approximation. There is no
restriction on the topology and number of components of input
surfaces. The surface mesher may also be used for non smooth surfaces
but without guarantee.

<p>
Currently, implementations are provided for implicit surfaces
described as the zero level set of some function and surfaces
described as a gray level set in a three-dimensional image.</p>


<p>
<li> 3D Surface Subdivision Methods  (new package)<br>

Subdivision methods recursively refine a control mesh and generate
points approximating the limit surface. This package consists of four
popular subdivision methods and their refinement hosts. Supported
subdivision methods include Catmull-Clark, Loop, Doo-Sabin and sqrt(3)
subdivisions. Their respective refinement hosts are PQQ, PTQ, DQQ and
sqrt(3) refinements. Variations of those methods can be easily
extended by substituting the geometry computation of the refinement
host.


<p>
<li>  Planar Parameterization of Triangulated Surface Meshes  (new package)<br>

Parameterizing a surface amounts to finding a one-to-one mapping from
a suitable domain to the surface. In this package, we focus on
triangulated surfaces that are homeomorphic to a disk and on piecewise
linear mappings into a planar domain. This package implements some of
the state-of-the-art surface mesh parameterization methods, such as
least squares conformal maps, discrete conformal map, discrete
authalic parameterization, Floater mean value coordinates or Tutte
barycentric mapping.


<p>
<li> Principal Component Analysis  (new package)<br>

This package provides functions to compute global informations on the
shape of a set of 2D or 3D objects such as points. It provides the
computation of axis-aligned bounding boxes, centroids of point sets,
barycenters of weighted point sets, as well as linear least squares
fitting for point sets in 2D, and point sets as well as triangle sets
in 3D.


<p>
<li>2D Placement of Streamlines  (new package)<br>

Visualizing vector fields is important for many application domains. A
good way to do it is to generate streamlines that describe the flow
behaviour. This package implements the "Farthest Point Seeding"
algorithm for placing streamlines in 2D vector fields. It generates a
list of streamlines corresponding to an input flow using a specified
separating distance. The algorithm uses a Delaunay triangulation to
model objects and adress different queries, and relies on choosing the
centers of the biggest empty circles to start the integration of the
streamlines.


<p>
<li>  Kinetic Data Structures  (new package)<br>

Kinetic data structures allow combinatorial structures to be
maintained as the primitives move. The package provides
implementations of kinetic data structures for Delaunay triangulations
in two and three dimensions, sorting of points in one dimension and
regular triangulations in three dimensions. The package supports exact
or inexact operations on primitives which move along polynomial
trajectories.


<p>
<li>   Kinetic Framework  (new package)<br>

Kinetic data structures allow combinatorial geometric structures to be
maintained as the primitives move. The package provides a framework to
ease implementing and debugging kinetic data structures. The package
supports exact or inexact operations on primitives which move along
polynomial trajectories.


<p>
<li> Smallest Enclosing Ellipsoid   (new package)<br>

This algorithm is new in the chapter Geometric Optimisation.

<p>
<li>  2D Arrangement (major revision)<br>

This package can be used to construct, maintain, alter, and display
arrangements in the plane. Once an arrangement is constructed, the
package can be used to obtain results of various queries on the
arrangement, such as point location. The package also includes generic
implementations of two algorithmic frameworks, that are, computing the
zone of an arrangement, and line-sweeping the plane, the arrangements
is embedded on.

<p>
Arrangements and arrangement components can also be extended to store
additional data. An important extension stores the construction
history of the arrangement, such that it is possible to obtain the
originating curve of an arrangement subcurve.</p>


<p>
<li>   Geometric Optimisation (major revision)<br>

The underlying QP solver which is the foundation for several algorithms
in the Geometric Optimisation chapter has been completely rewritten.

<p>
<li>3D Triangulation (new functionality)<br>

Regular_triangulation_3 now offers vertex removal.

</ul>


</DIV>

<h2 id="release3.1">Release 3.1</h2>
<DIV>
<p>Release date: December 2004</p>
<p>Version 3.1 differs from version 3.0 in the platforms that are supported and
in functionality.  There have also been a number of bug fixes for this release.</p>


<p>
Additional supported platforms:
<UL>
   <LI> MS Visual C++, version 7.3. and 8.0
   <LI> Intel 8.0
   <LI> SunPro CC versions 5.4 and 5.5 on Solaris
   <LI> GNU g++ versions 3.4 on Linux, Solaris, Irix, cygwin, FreeBSD, and MacOS X
  <LI> Darwin (MacOS X) and IA64/Linux support.
</UL>
<p>
The following platforms are no longer supported:
<UL>
   <LI>MS Visual C++, version 7.0
</UL>

<p>
The following functionality has been added or changed:<BR><BR>

<H3>All</H3>
<UL>
    <LI> The  CORE 1.7 library for exact
      real arithmetic.
    <LI>Updated  GMP to 4.1.3.
    <LI>Added Mpfr a library for multiple-precision floating-point computations with exact rounding.
    <LI>Added Boost 1.32.0 (only include files).
</UL>

<H3>Installation</H3>
<UL>
   <LI> new option --disable-shared to omit building libCGAL.so.
</UL>


<H3>Manuals</H3>
<UL>
    <LI> Merged all major manuals in one multi-part manual, which provides
      now cross-links between the CGAL Kernel, the CGAL Basic Library,
      and the CGAL Support Library HTML manuals.

    <LI> Improved layout.
</UL>

<H3>Kernels</H3>

<UL>
   <LI> Improved efficiency of filtered kernels.
   <LI>More predicates and constructions.
</UL>


<H3>Basic Library</H3>


<UL>
  <LI> 2D Segment Voronoi Diagram (new package)<BR>

A data structure for Voronoi diagrams of segments in the plane under the Euclidean metric. The Voronoi edges
are arcs of straight lines and parabolas. The algorithm provided in this package is incremental.
</LI>

<LI>  2D Conforming Triangulations and Meshes (new package)<BR>

An implementation of Shewchuk's algorithm  to construct conforming triangulations and 2D meshes.
</LI>



  <LI> 3D Boolean Operations on  Nef Polyhedra (new package)<BR>
A new class (Nef_polyhedron_3) representing 3D Nef polyhedra, a
      boundary representation for cell-complexes bounded by halfspaces
      that supports boolean operations and topological operations in full
      generality including unbounded cells, mixed dimensional cells (e.g.,
      isolated vertices and antennas). Nef polyhedra distinguish between
      open and closed sets and can represent non-manifold geometry.

</LI>

<LI>  2D and Surface Function Interpolation (new package)<BR>

This package implements different methods for scattered data interpolation: Given
measures of a function on a set of discrete data points, the task is
to interpolate this function on an arbitrary query point. The package
further offers functions for natural neighbor interpolation.

</LI>

 <LI> Planar Nef polyhedra embedded on the sphere (new package)<BR>
      A new class (Nef_polyhedron_S2) designed and supported mainly to
      represent sphere neighborhoods around vertices of the three-
      dimensional Nef polyhedra.
</LI>

 <LI> Box_intersection_d (new package)<BR>

      A new efficient algorithm for finding all intersecting pairs for
      large numbers of iso-oriented boxes, i.e., typically these will be
      bounding boxes of more complicated geometries. Useful for (self-)
      intersection tests of surfaces etc.
</LI>


<LI>  2D Snap Rounding (new package)<BR>

Snap Rounding is a well known method for converting
arbitrary-precision arrangements of segments into a fixed-precision
representation. In the study of robust geometric
computing, it can be classified as a finite precision approximation
technique. Iterated Snap Roundingis a modification
of Snap Rounding in which each vertex is at least half-the-width-of-a-pixel away
from any non-incident edge. This package supports both
methods.
</LI>

<LI>3D Triangulations

<UL>
 <LI> Triangulation_3: added operator==(),removed push_back() and copy_triangulation().
<LI> Delaunay_3 : added nearest_vertex(), move_point(), vertices_in_conflict().
<LI> Regular_3 :  added filtered traits class, and nearest_power_vertex().
</UL>


<LI> Planar_map and Arrangement_2

<UL>
<LI> The interface of the two traits functions that compute the intersection of two given curves changed. The functions nearest_intersection_to_right() and nearest_intersection_to_left() return an object of type CGAL::Object that represents either an empty intersection, a point, or an overlapping subcurve.
<LI> Requirements to define two binary tags were added to the traits concept of the Planar_map as follows:
<EM>Has_left_category</EM> - indicates whether the functions curves_compare_y_at_x_left() and nearest_intersection_to_left() are implemented in the traits model.
<EM>Has_reflect_category</EM> - indicates whether the functions point_reflect_in_x_and_y() and curve_reflect_in_x_and_y() are implemented in the traits model. They can be used as an alternative to the two function in the previous item.
<LI> A new constructor of the Segment_cached_2 type that represents a segment in the Arr_segment_cached_traits_2 traits class was introduced. The new constructor accepts the segment endpoints as well as the coefficients of the underlying line.
<LI> A new version of the conic-arc traits, based on CORE version 1.7 was introduced. This new traits class makes use of CORE's rootOf() operator to compute the intersection points in the arrangement, making its code much simpler and more elegant than the previous version. In addition, new constructors for conic arcs are provided. The new traits class usually performs about 30% faster than the version included in CGAL 3.0
<LI> The traits class that handles continuous piecewise linear curves, namely Arr_polyline_traits_2, was rewritten. The new class is parametrized with a traits class that handles segments, say Segment_traits. The polyline curve defined within the Arr_polyline_traits_2 class is implemented as a vector of segments of type Segment_traits::Curve_2.
<LI> A meta traits class, namely Arr_curve_data_traits_2,  that extends the curve type of the planar-map with arbitrary additional data was introduced. It should be instantiated with a regular traits-class and a class that contains all extraneous data associated with a curve.
<LI>  The class that represents the trapezoidal-decomposition point location strategy was renamed to Pm_trapezoid_ric_point_location.
<LI> The Arrangement demo was rewritten. It covers many more features, has a much better graphical user interface, and comes with online documentation.
<LI> Few bugs in the sweep-line module related to overlapping vertical segments were fixed. This module is used by the aggregate insert method that inserts a collection of curves at once.
</UL>


<LI>Triangulation_2

<UL>
<LI> added a filtered trait class in the regular triangulation
<LI> added split and join operations in the triangulation data structure class
</UL>

<LI>Alpha_shapes_3

<UL>
<LI>major changes in the implementation of the class Alpha_shapes_3.
<LI>New implementation results in a true GENERAL mode
    allowing null and negative alpha-values. It also fixed the edges classification bug
    and introduces a classification of vertices.
</UL>

<LI>Min_ellipse_2

<UL>
 <LI> made access to approximate double representation public
 <LI> fixed bugs in conversion to double representation
 <LI> added <TT>is_circle()</TT> method
 <LI> minor performance improvements
</UL>

<LI>Min_sphere_of_spheres_d:

<UL>
<LI> The models

    <TT>Min_sphere_of_spheres_d_traits_2&lt;K,FT,UseSqrt,Algorithm&gt;</TT>,
    <TT>Min_sphere_of_spheres_d_traits_3&lt;K,FT,UseSqrt,Algorithm&gt;</TT>, and
    <TT>Min_sphere_of_spheres_d_traits_d&lt;K,FT,Dim,UseSqrt,Algorithm&gt;</TT>

  of concept <TT>MinSphereOfSpheresTraits</TT> now represent a sphere
  as a <TT>std::pair&lt;Point,Radius&gt;</TT> (and not any more as a
  <TT>CGAL::Weighted_point&lt;Point,Weight&gt;</TT>)
<LI> Internal code cleanup; in particular, implementation details
  don't pollute the namespace CGAL anymore
</UL>


<LI>Polyhedron_3

<UL>
      <LI> New Tutorial on CGAL Polyhedron for Subdivision Algorithms with
        interactive demo viewer in source code available.

      <LI> Added example program for efficient self-intersection test.
      - Added small helper functions, such as vertex_degree, facet_degree,
        edge_flip, and is_closed.
</UL>

<LI> Apollonius Graph (Voronoi of Circles)

 <UL>
       <LI> Reduced memory requirements by approximately a factor of two.
 </UL>

</UL>

</DIV>


<h2 id="release3.0.1">Release 3.0.1</h2>
<DIV>
<p>Release date: February 2004</p>

<p>This is a bug-fix release.
No new features have been added in 3.0.1.  Here is the list of bug-fixes.<p>

<H3> Polyhedral Surface</H3>

<ul>
  <li>Fixed wrong include files for output support. Added example.
</ul>

<H3>Planar_map</H3>

<ul>
  <li>Fixed the so called "Walk-along-a-line" point-location strategy to
      correctly handle a degenerate case.
</ul>

<H3>2D Triangulation</H3>

<ul>
  <li> added missing figure in html doc
  <li> in  Line_face_circulator_2.h:<br>
       Fixed changes made to support handles with a typedef to iterator.
       The fix concerns operator== and !=.
</ul>

<H3>Alpha_shapes_3</H3>

<ul>
  <li>fixed classify member function for edges.
</ul>


<H3>  Number types</H3>

<ul>
  <li>Lazy_exact_nt:
    <ul>
      <li>added the possibility to select the relative precision of
          <tt>to_double()</tt> (by default 1e-5).  This should fix reports
          that some circumcenters computations have poor coordinates,
          e.g. nan).
      <li>when exact computation is triggered, the interval is recomputed,
          this should speed up some kinds of computations.
    </ul>
  <li><tt>to_interval(Quotient&lt;MP_Float&gt;)</tt>: avoid spurious overflows.
</ul>

<H3>Kernel</H3>

<ul>
  <li>
  missing acknowledgment in the manual and minor clarification of

     <tt>intersection()</tt> documentation.
</ul>

</div>

<h2 id="release3.0">Release 3.0</h2>
<DIV>

<p>Release date: October 2003 </p>

<p>Version 3.0 differs from version 2.4 in the platforms that are supported and
in functionality.  There have also been a number of bug fixes for this release.</p>

<p>The license has been changed to either the LGPL (GNU Lesser General Public
License v2.1) or the QPL (Q Public License v1.0) depending on each package.
So CGAL remains free of use for you, if your usage meets the criteria of these
licenses, otherwise, a commercial license has to be purchased from
GeometryFactory.</p>

<p>
Additional supported platforms:
<UL>
   <LI> MS Visual C++, version 7.1.
   <LI> SunPro CC versions 5.4 and 5.5 on Solaris
   <LI> GNU g++ versions 3.2 and 3.3 on Linux, Solaris, Irix, cygwin, and FreeBSD.
   <LI> MipsPRO CC 7.30 and 7.40 with both the n32 and n64 ABIs.
</UL>
<p>
The following platforms are no longer supported:
<UL>
   <LI>MS Visual C++, version 6.
   <LI>  GNU g++ 2.95.2 (2.95.3 is still supported)
   <LI>  Kai C++ and Borland C++, all versions
</UL>

<p>
The following functionality has been added or changed:<BR><BR>

<B>All</B>
<UL>
    <LI> The  CORE library for exact
      computations is now distributed as part of CGAL as well.
</UL>


<H3>Kernels</H3>


<UL>
   <LI>3 typedefs have been added to ease the choice of a robust and fast kernel:
     <UL>
      <LI> Exact_predicates_inexact_constructions_kernel
      <LI> Exact_predicates_exact_constructions_kernel
      <LI> Exact_predicates_exact_constructions_kernel_with_sqrt
     </UL>
    <LI> Progress has been made towards the complete adaptability and
      extensibility of our kernels.
    <LI> New faster Triangle_3 intersection test routines.
		<br><i>(see Erratum)</i>
    <LI> Added a Kernel concept archetype to check that generic algorithms
      don't use more functionality than they should.
    <LI> A few more miscellaneous functions.
</UL>

<H3>Basic Library</H3>

<UL>
  <LI> 2D Apollonius Graph (new package)<BR>
Algorithms for computing the Apollonius
      graph in two dimensions.  The Apollonius graph is the dual of the
      Apollonius diagram, also known as the additively weighted Voronoi
      diagram.  The latter can be thought of as the Voronoi diagram of a set
      of circles under the Euclidean metric, and it is a generalization of the
      standard Voronoi diagram for points.  The algorithms provided are
      dynamic.

  <LI>dD Min Sphere of Spheres (new package)<BR>
      Algorithms to compute the smallest
      enclosing sphere of a given set of spheres in R<sup>d</sup>.
      The package provides
      an algorithm with maximal expected running time
      <i>O(2<sup>O(d)</sup> n)</i> and a
      fast and robust heuristic (for dimension less than 30).

<LI>Spatial Searching (new package)<BR>
Provides exact and approximate distance
      browsing in a set of points in <i>d</i>-dimensional space using
      implementations of algorithms supporting:
      <ul>
        <li> both nearest and furthest neighbor searching
        <li> both exact and approximate searching
        <li> (approximate) range searching
        <li> (approximate) <i>k</i>-nearest and <i>k</i>-furthest neighbor
             searching
        <li> (approximate) incremental nearest and incremental furthest neighbor
          searching
        <li> query items representing points and spatial objects.
      </ul>

 <LI><B>Kd-tree</b><br>
this package is deprecated, its documentation is removed.
      It is replaced by the Spatial Searching package.

  <LI>Largest_empty_rectangle_2<BR>
       Given a set of points P in the plane, the class
       Largest_empty_iso_rectangle_2 is a data structure that
       maintains an iso-rectangle with the largest area among all
       iso-rectangles that are inside a given iso-rectangle bounding box,
       and that do not contain any point of the point set P.

<LI> 2D Triangulation and
     3D Triangulation<BR>
     <UL>
      <LI> The classes Triangulation_data_structure_2 (and 3), which implements
        the data structure for 2D triangulation class, now makes use of
        CGAL::Compact_container (see Support Library section below).
      <LI> The triangulation classes use a Rebind mecanism to provide
        the full flexibility on Vertex and Face base classes.
        This means that it is possible for the user to derive its own Face
        of Vertex base class, adding a functionality that makes use of
        types defined by the triangulation data structure like Face_handle
        or Vertex_handle.
      <LI> New classes Triangulation_vertex_base_with_info_2 (and 3) and
	Triangulation_face_base_with_info_2 (and 3) to make easier the
        customisation of base classes in most cases.
     </UL>

<LI> 2D Triangulation<BR>
     <UL>
      <LI> Regular triangulation provides an easy access to hidden points.
      <LI> The Triangulation_hierarchy_2, which provide an efficient location
	data structure, can now be used with any 2D triangulation class plugged
        in (including Regular triangulations).
      </ul>

<LI> 3D Triangulation<BR>
     <UL>
     <LI> faster vertex removal function in Delaunay_triangulation_3.
      <LI> Delaunay_triangulation_3 is now independent of the order of insertions
        of the points (in case of degenerate cosphericity).
      <LI>Regular_triangulation_3 now hides vertices (and updates itself) when
        inserting a coinciding point with greater weight.  This required a new
        predicate.
      <LI> deprecated functions: copy_triangulation(), push_back(),
        set_number_of_vertices().
      <LI> Triangulation_3 now gives non-const access to the data structure.
     </UL>

<LI> Interval Skip List (new package)<BR>
An interval skip list is a data strucure for finding all intervals
      that contain a point, and for stabbing queries, that is for answering
      the question whether a given point is contained in an interval or not.

<LI>
       Planar Maps and

       Arrangements<BR>

 The changes concern mainly the traits classes.
      <OL>
        <LI> New traits hierarchy and interface:
           The set of requirements was made sound and complete. A couple of
	   requirements were eliminated, few others were redefined, and some
	   were renamed. A hierarchy of three traits classes for the
	   Planar_map_2, Planar_map_with_intersections_2, and Arrangement_2
	   types was established to include only the necessary requirements at
           each level. It was determined that for the aggregate insertion-
	   operation based on a sweep-line algorithm only a subset of the
	   requirements is needed. Preconditions were added where appropriate
	   to tighten the requirements further.

           <p>
           The following functions have been renamed:
           <UL>
           <LI> point_is_same() renamed to point_equal()
           <LI> curve_is_same() renamed to curve_equal()
           <LI> curve_is_in_x_range() renamed to point_in_x_range()
           <LI> curve_compare_at_x() renamed to curves_compare_y_at_x()
             Furthermore, a precondition has been added that the reference
	     point is in the x-range of both curves.
           <LI> curve_compare_at_x_right() renamed to
	     curves_compare_y_at_x_to_right().
             Furthermore, a precondition has been added that both curves are
	     equal at the reference point and defined to its right.
           <LI> curve_compare_at_x_left() renamed to
	     curves_compare_y_at_x_to_left().
             Furthermore, a precondition has been added that both curves are
	     equal at the reference point and defined to its right.
           <LI> curve_get_point_status() renamed to curve_compare_y_at_x().
             Furthermore, a precondition has been added that the point is in
	     the x-range of the curve. Consequently, the function now returns a
	     Comparison_result (instead of a special enum).
           <LI> make_x_monotone() renamed to curve_make_x_monotone()
             See more details below.
           <LI> curve_flip() renamed to curve_opposite()
           </UL>

           The following functions have been removed:
           <UL>
           <LI> curve_is_between_cw()
           <LI> point_to_left()
           <LI> point_to_right()
           <LI> is_x_monotone()
           <LI> point_reflect_in_x_and_y()
           <LI> curve_reflect_in_x_and_y()
           <LI> do_intersect_to_right()
           <LI> do_intersect_to_left()
           </ul>

           Most functions, are required by the PlanarMapTraits_2 concept,
	   except for the make_x_monotone(), nearest_intersection_to_right(),
           nearest_intersection_to_left(), curves_overlap() and
	   curve_opposite(). PlanarMapWithIntersectionsTraits_2 requires all
	   these functions, except curve_opposite(), needed only by the
	   ArrangementTraits_2 concept.
           <p>
           Furthermore, the two functions curve_compare_at_x_left() and
           nearest_intersection_to_left() can be omitted, if the two functions
	   point_reflect_in_x() and curve_reflect_in_x() are implemented.
	   Reflection can be avoided, if the two _left functions are supplied.

        <LI> The type X_curve_2 of the PlanarMapWithIntersectionsTraits_2
           concept was renamed to X_monotone_curve_2, and the distinction
	   between this type and the Curve_2 type was made firm. The method
	   is_x_monotone() of the PlanarMapWithIntersectionsTraits_2 concept
	   was removed. The related method curve_make_x_monotone() is now
	   called for each input curve of type Curve_2 when curves are inserted
           into a Planar_map_with_intersections_2 to subdivide the input curve
	   into x-monotone sub-curves (and in case the curve is already
	   x-monotone, this function is responsible for casting it to an
	   x-monotone curve).

        <LI> New and improved traits classes:
           <LI> Conic traits - Arr_conic_traits_2
             Support finite segments of ellipses, hyperbolas and parabolas, as
	     well as line segments. The traits require an exact real number-
	     type, such as leda_real or CORE::Expr.

           <LI> Segment cached traits - Arr_segment_cached_traits_2
	     This class uses an improved representation for segments that helps
	     avoiding cascaded computations, thus achieving faster running
	     times. To work properly, an exact rational number-type should be
	     used.

           <LI> Polyline traits - Arr_polyline_traits_2
             The polyline traits class has been reimplemented to work in a more
	     efficient, generic manner. The new class replaces the obsolete
	     Arr_polyline_traits class. It is parameterized with a segment
	     traits class.

           <LI> Hyperbola and segment traits - Arr_hyper_segment_traits_2
             Supports line segments and segments of canonical hyperbolas.
	     This is the type of curves that arise when projecting segments
	     in three-space rotationally around a line onto a plane containing
	     the line. Such projections are often useful in CAD/CAM problems.

        <LI> Removed old traits class:
           <UL>
            <LI> The models of the PlanarMapWithIntersectionsTraits_2 concept
	      below became obsolete, as the new conic traits, namely
	      Arr_conic_traits_2, supports the same functionality and is much
	      more efficient.
              <UL>
                <LI> Arr_circles_real_traits
                <LI> Arr_segment_circle_traits
              </UL>
           <LI> The segment traits class and the new polyline traits class were
	      reimplemented using standard CGAL-kernel calls. This essentially
	      eliminated the corresponding leda traits classes, namely:
              <UL>
                <LI> Pm_leda_segment_traits_2
                <LI> Arr_leda_segment_traits_2
                <LI> Arr_leda_polyline_traits
              </UL>
              With the use of the Leda_rat_kernel new external package the same
	      functionality can be achieved with less overhead and more
	      efficiency.
      </UL>

<LI> Sweep Line<BR>
      <UL>
       <LI> The Sweep_line_2 package was reimplemented. As a consequence it is much
        more efficient, its traits is tighter (namely neither the two _left nor
	the reflection functions are required), and its interface has changed a
	bit.
        <OL>
          <LI> The following global functions have been removed:
            <UL>
             <LI> sweep_to_produce_subcurves_2()
             <LI> sweep_to_produce_points_2()
             <LI> sweep_to_construct_planar_map_2()
            </UL>
           Instead, the public methods of the Sweep_line_2 class listed below
	   were introduced:
           <UL>
             <LI> get_subcurves() - Given a container of curves, this function
	     returns a list of curves that are created by intersecting the
	     input curves.

             <LI> get_intersection_points() - Given a range of curves, this function
	     returns a list of points that are the intersection points of the
	     curves.

             <LI> get_intersecting_curves() - Given a range of curves, this function
	     returns an iterator to the beginning of a range that contains the
	     list of curves for each intersection point between any two curves
	     in the specified range.
           </UL>
        <LI> It is possible to construct a planar map with intersections (or an
	   arrangement) by inserting a range of curves into an empty map. This
	   will invoke the sweep-line process to construct the map more
	   efficiently.
       </OL>
      <LI> New interface functions to the Planar_map_with_intersections_2 class.
        The Planar_map_with_intersections_2 class maintains a planar map of
	input curves that possibly intersect each other and are not necessarily
	x-monotone. If an input curve, or a set of input curves, are known to
	be x-monotone and pairwise disjoint, the new functions below can be
	used to insert them into the map efficiently.
       </UL>
  </OL>
<LI> Polyhedral Surface<BR>
     <UL>
      <LI> The old design that was deprecated since CGAL 2.3 has been removed.
      <LI> Class <tt>Polyhedron_incremental_builder_3</tt>:
	 <UL>
	  <LI>Renamed local enum <tt>ABSOLUTE</tt> to
              <tt>ABSOLUTE_INDEXING</tt>, and <tt>RELATIVE</tt> to
              <tt>RELATIVE_INDEXING</tt> to avoid conflicts with similarly
              named macros of another library.
	  <LI>Changed member functions <tt>add_vertex()</tt>,
              <tt>begin_facet()</tt>, and <tt>end_facet()</tt> to return
              useful handles.
          <LI>Added <tt>test_facet()</tt> to check facets for validity
              before adding them.
          <LI>Added <tt>vertex( size_t i)</tt> to return <tt>Vertex_handle</tt>
              for index <tt>i</tt>.
	 </ul>
     </ul>

<LI> Halfedge Data Structure<BR>
     <UL>
      <LI> The old design that was deprecated since CGAL 2.3 has been removed.
     </UL>

</UL>

<H3>Support Library</H3>

<ul>
    <li> New container class Compact_container, which (roughly) provides the
      flexibility of std::list, with the memory compactness of std::vector.

    <li> Geomview_stream: added a function
      gv.draw_triangles(InputIterator begin, InputIterator end)
      which draws a set of triangles much more quickly than one by one.

    <li> Number types:
      <ul>
      <li> number types are now required to provide a function:
        std::pair&lt;double, double&gt;  to_interval(const NT &amp;).
      <li> number types are now required to provide mixed operators with "int".
      <li> CLN support removed.
      <li> faster square() for MP_Float.
      <li> added Gmp_q.
      </ul>

    <li> Qt_widget:
      <ul>
       <li> New classes:
        <ul>
	<li> Qt_help_window: provides a simple way to show some helpful
	  information about a demo as an HTML page.
	<li> Qt_widget_history: provides basic functionality to manipulate
	  intervals of Qt_widget class. The current visible area of Qt_widget
          is mapped to an interval. Each interval could be stored in the
	  Qt_widget_history object. So you can use this object to navigate in
          history.  It is mostly used by Qt_widget_standard_toolbar.
         </ul>
      <li> Changes:
        <ul>
	<li> Qt_widget_standard_toolbar: is derived from QToolBar class, so pay
	  attention to modify your code, if you used this class. Some public
	  methods were introduced to control the history object that the
          toolbar use to navigate.
	<li> the icons are now part of libCGALQt.
        </ul>
      <li> Deprecated members of Qt_widget:
        <ul>
        <li> add_to_history(), clear_history(), back(), forth(): use forward(),
          back() and clear_history() of the Qt_widget_standard_toolbar instead.
        <li> custom_redraw(): use redraw_on_back() and redraw_on_front() instead.
         </ul>
      <li> Optimizations:
        the output operators of the following classes have been optimized:
        <ul>
        <li> CGAL::Segment_2  (now tests for intersection with the drawing area)
        <li> CGAL::Triangle_2 (now tests for intersection with the drawing area)
        <li> CGAL::Triangulation_2 (is optimized for faster display on zooming)
        </ul>
      </ul>
</ul>

<p id="kernelerratum-3.0"><H3>Erratum in the Kernel manual</H3>

<ul>
<li> Intersection test routines
    <p>The documentation of
    CGAL::do_intersect
    should mention, for the 3D case:
    <br>
    Also, in three-dimensional space <i>Type1</i> can be
    <ul>
        <li>either
        <i>Plane_3&lt;Kernel&gt;</i>
        <li>or <i>Triangle_3&lt;Kernel&gt;</i>
    </ul>
    and <i>Type2</i> any of
    <ul>
        <li><i>Plane_3&lt;Kernel&gt;</i>
        <li><i>Line_3&lt;Kernel&gt;</i>
        <li><i>Ray_3&lt;Kernel&gt;</i>
        <li><i>Segment_3&lt;Kernel&gt;</i>
        <li><i>Triangle_3&lt;Kernel&gt;</i>
    </ul>

    <p>
    In the same way, for
    <i>Kernel::DoIntersect_3</i>:
    <br>
    for all pairs <i>Type1</i> and <i>Type2</i>, where
    the type <i>Type1</i> is
    <ul>
        <li>either
        <i>Kernel::Plane_3</i>
        <li>or <i>Kernel::Triangle_3</i>
    </ul>

    and <i>Type2</i> can be any of the following:
    <ul>
        <li><i>Kernel::Plane_3</i>
        <li><i>Kernel::Line_3</i>
        <li><i>Kernel::Ray_3</i>
        <li><i>Kernel::Segment_3</i>
        <li><i>Kernel::Triangle_3</i>
    </ul>

    <p>
    Philippe Guigue (I<small>NRIA</small> Sophia-Antipolis) should be
    mentioned as one of the authors.

</ul>

</DIV>

<h2 id="release2.4">Release 2.4</h2>
<DIV>
<p>Release date: May 2002</p>
<p>Version 2.4 differs from version 2.3 in the platforms that are supported and
in functionality.  There have also been a number of bug fixes for this release.</p>

<p>
Additional supported platforms:
<UL>
   <LI> Microsoft Visual C++, version 7.
   <LI> SunPro 5.3 (with patch 111685-05) on Solaris
   <LI> g++ 3.1 on Linux and Solaris
</UL>

<p>
The following functionality has been added or changed:<BR><BR>

<H3>Kernels</H3>

<UL>
   <LI> Point_d has been removed from the 2D and 3D kernels.  This type is
        now available from the d-dimensional kernel only.
</UL>

<H3>Basic Library</H3>

<UL>

  <LI> 2D Polygon Partitioning<BR>

      Traits requirements for optimal partitioning have been changed slightly.
     <BR><BR>

  <LI> 2D Sweep line<BR>

      A new package that implements a sweep-line algorithm to compute
      arrangements of curves for different families of curves, which are
      not necessarily line segments  (e.g., it also works for circular arcs).
      The resulting output can be the list of vertex points, the resulting
      subcurves or a planar map.
      <BR><BR>

  <LI>
       Planar Maps and

       Arrangements

  <UL>
  <LI> New quicker insertion functions of Planar_map_2 for cases where more
      precomputed information is available regarding the position of
      the inserted curve in the map.

  <LI> New query function for planar maps that determines whether a given
      point is within a given face of the planar map.

  <LI> New iterator over edges of planar maps in addition to the existing
      iterator over halfedges.

  <LI>  New copy constructor and assignment operator for arrangements.
  </UL>
  <BR><BR>

  <LI>
       Polyhedral Surface
  <UL>
  <LI>  new design introduced with release 2.3 now supported by VC7 compiler

  <LI>  Extended functionality of Polyhedron_incremental_builder:
        absolute indexing allows one to add new surfaces to existing ones.
  </UL>
  <BR><BR>

  <LI> 2D Triangulation
  <UL>
  <LI> There is a new triangulation data structure replacing the two
       previous ones. This new data structure is coherent with the 3d
       triangulation data structure and offer the advantages of both
       previous ones. Backward compatibility is ensured and this change
       is transparent for the user of triangulation classes.
  <LI> Constrained and Delaunay constrained triangulations are now able
       to handle intersecting input constraints.
       The behavior of constrained triangulations with repect to
       intersection of input constraints can be customized using
       an intersection tag.
  <LI> A new class Constrained_triangulation_plus offers a constrained
       hierarchy on top of a constrained triangulations. This additionnal
       data structure describes the subdivision of the original constraints
       into edges of the triangulations.
  </UL>
  <BR><BR>


  <LI> 3D Triangulation
   <UL>
   <LI> Running time improved by a better and more compact management of
        memory allocation

   <LI> Various improvements and small functionalities added:
     <UL>
     <LI> Triangulation_3&lt;GT,Tds&gt;::triangle() returns a triangle oriented
          towards the outside of the cell c for facet (c,i)
     <LI> New function insert(Point, Locate_type, Cell_handle, int, int)
          which avoids the location step.
     <LI> New function to get access to cells in conflict in a Delaunay
          insertion : find_conflicts() and insert_in_hole()
     <LI> New function TDS::delete_cells(begin, end).
     <LI> New functions : degree(v), reorient(), remove_decrease_dimension(),
          remove_from_simplex().
     </UL>

   <LI> Changes of interface:
     <UL>
     <LI> vertices and cells are the same for the triangulation data
          structure and the geometric triangulation
     <LI> the triangulation data structure uses Vertex_handle (resp
          Cell_handle) instead of Vertex* (resp Cell*).
     <LI> incident_cells() and incident_vertices() are templated by output
          iterators
     <LI> changes in the iterators and circulators interface:
        <UL>
        <LI> Iterators and circulators are convertible to handles
             automatically, no need to call "->handle()" anymore.
        <LI> Vertex_iterator split into All_vertices_iterator and
             Finite_vertices_iterator (and similar for cells...).
        <LI> TDS::Edge/Facet iterators now support operator->.
        </UL>
     </UL>
  </UL>
  <BR><BR>
  <LI> 2D Search structures<BR>
      Additional range search operations taking a predicate functor have been
      added
  </UL>

<H3>Support Library</H3>
<UL>
<LI>   Qt_widget
  <UL>
  <LI> We have added a new class for visualization of 2D CGAL objects.
       It is derived from Trolltech's Qt class QWidget and privdes a
       used to scale and pan.
  <LI> Some demos were developed for the following packages: 2D Alpha shapes,
       2D Convex Hull, Largest empty 2D rectangle, Maximum k-gon,
       Minimum ellipse,  Minimum 2D quadrilateral, 2D polygon partitioning
       2D regular and constrained triangulation.
  <LI> Tutorials are available to help users get used to Qt_widget
  </UL>
  <BR><BR>

<LI> Timer<BR>

     Fixed Timer class (for user process time) to have no wrap-around
     anymore on Posix-compliant systems.
</UL>

<p>
The following functionality is no longer supported:
<UL>
<LI> Planar maps of infinite curves (the so-called planar map bounding-box).
</UL>

<p>
Bugs in the following packages have been fixed:
   3D Convex hull, 2D Polygon partition, simple polygon generator

<p>
Also attempts have been made to assure compatability with the upcoming LEDA
release that introduces the leda namespace.

<p>
<H3>Known problems</H3>
<UL>
<LI> 2D Nef Polyhedra contains a memory leak.  Memory problems are also
     the likely cause of occasional run-time errors on some platforms.
<LI> The d-dimensional convex hull computation produces run-time errors on
     some platforms because of memory management bugs.
<LI> The new Halfedge Data Structure design introduced with release 2.3
     does not work on VC6.  See the release notes in the manual for more
     information.
<LI> The following deficiencies relate to planar maps, planar maps of
     intersecting curves (pmwx), arrangements and sweep line.
   <UL>
    <LI> On KCC, Borland and SunPro we guarantee neither compilation nor
         correct execution for all of the packages above.
    <LI> On VC6 and VC7 we guarantee neither compilation nor correct
         execution of the sweep line package.
    <LI> On CC (on Irix 6.5) the trapezoidal decomposition point location
         strategy is problematic when used with planar maps, pmwx, or
         arrangements (mind that this is the default for planar maps).
    <LI> On CC (on Irix 6.5) sweep line with polyline traits does not compile
         (mind that the so-called leda polyline traits does compile).
    <LI> On g++ (on Irix 6.5) the segment-circle (Arr_segment_circle_traits_2)
         traits does not compile for either of the above packages.
   </UL>
</UL>


</DIV>


<h2  id="release2.3">Release 2.3</h2>
<DIV>
<p>Release date: August 2001</p>

<p>Version 2.3 differs from version 2.2 in the platforms that are supported and
in functionality.</p>

<P>
Additional supported platform:

<UL>
   <LI> Gnu g++ 3.0 on Solaris and Linux
</UL>

<p>
The following functionality has been added:<BR><BR>

<H3>Kernels</H3>
<UL>
<LI> The 2D and 3D kernels now serve as models of the new kernel concept
     described in the recent paper, "An Adaptable and Extensible Geometry
     Kernel" by Susan Hert, Micheal Hoffmann, Lutz Kettner, Sylvain Pion,
     and Michael Seel to be presented at
     WAE 2001 (and
     soon available as a technical report).  This new kernel is
     completely compatible with the previous design but is more flexible
     in that it allows geometric predicates as well as objects to be easily
     exchanged and adapted individually to users' needs.

<LI> A new kernel called <TT>Simple_homogeneous</TT> is available. It is
     equivalent to <TT>Homogeneous</TT> but without reference-counted objects.

<LI> A new kernel called <TT>Filtered_kernel</TT> is available that allows
     one to build kernel traits classes that use exact and efficient predicates.

<LI> There are two classes, <TT>Cartesian_converter</TT> and
     <TT>Homogeneous_converter</TT>
     that allows one to convert objects between different Cartesian and
     homogeneous kernels, respectively.

<LI> A new d-dimensional kernel, <TT>Kernel_d</TT> is available.  It provides
     diverse kernel objects, predicates and constructions in d dimensions with
     two representations based on the kernel families <TT>Cartesean_d</TT> and
     <TT>Homogeneous_d</TT>
</UL>

<H3>Basic Library</H3>
   Almost all packages in the basic library have been adapted to the
   new kernel design to realize the flexibility this design makes possible.
   In several packages, this means that the traits class requirements have
   changed to conform to the function objects offered in the kernels so the
   kernels themselves can be used as traits classes in many instances.

<UL>
<LI>
    2D Convex Hull<BR>
    The traits requirements have changed slightly to bring them in line with
    the CGAL kernels.

<LI>
    3D Convex Hull
<UL>
  <LI> The function <TT>convex_hull_3</TT> now uses a new implementation of the
       quickhull algorithm and no longer requires LEDA.
  <LI> A new <TT>convex_hull_incremental_3</TT> function based on the new
       d-dimensional convex hull class is available for comparison purposes.
</UL><BR>

<LI>
     <TT>Convex_hull_d, Delaunay_d</TT><BR>
     Two new application classes offering the calculation of d-dimensional
     convex hulls and delaunay triangulations<BR><BR>

<LI>
     Polygons and Polygon Operations<BR>
     <UL>
       <LI> The traits class requirements have been changed.
       <LI> The simplicity test has a completely new implementation.
       <LI> Properties like convexity, simplicity and area can now be cached by
            polygons. You need to set a flag to select this behaviour.
     </UL>
     <BR>

     <BR><BR>
<LI>
     Planar Nef Polyhedra<BR>
     A new class (<TT>Nef_polyhedron_2</TT>) representing planar Nef polyhedra =
     rectilinearly bounded points sets that are the result of binary and
     topological operations starting from halfplanes.

     <BR><BR>
<LI> A new package offering functions to

     partition planar polygons into
     convex and y-monotone pieces is available.

     <BR><BR>
<LI>
     Planar Maps and

     Arrangements
     <UL>
     <LI> A new class <TT>Planar_map_with_intersections_2&lt;Planar_map&gt;</TT> for
          planar maps of possibly intersecting, possibly non-x-monotone,
          possibly overlapping curves (like <TT>Arrangement_2</TT> but without
          the hierarchy tree).

     <LI> I/O utilities for planar maps and arrangements for textual and
          graphical streams. (It is possible to save and later reload built
          planar maps or arrangements.)

     <LI> New arrangement traits class for line segments and circular arcs
          (<TT>Arr_segment_circle_traits&lt;NT&gt;</TT>).

     <LI> New faster traits for polylines specialized for using the LEDA
          rational kernel (<TT>Arr_leda_polylines_traits</TT>). The LEDA
          traits for segments was also made faster.

     <LI> A new point location strategy
          (<TT>Pm_simple_point_location&lt;Planar_map&gt;</TT>).
     </UL>
     <BR><BR>

<LI>
     Halfedge Data Structure<BR><BR>

     The halfedge data structure has been completely revised. The new design
     is more in line with the STL naming scheme and it provides a safe and
     coherent type system throughout the whole design (no void* pointers
     anymore), which allows for better extendibility. A user can add new
     incidences in the mesh easily. The new design also uses standard
     allocators with a new template parameter that has a suitable default.
     <BR><BR>

     The old design is still available, but its use is deprecated, see the
     manual of
     deprecated packages for its documentation. Reported bugs in
     copying the halfedge data structure (and therefore also polyhedral
     surfaces) have been fixed in both designs. Copying a list-based
     representation is now based on hash maps instead of std::map and is
     therefore considerably faster.

     <BR><BR>
<LI>
      Polyhedral Surface

     <BR><BR>
     The polyhedral surface has been rewritten to work with the new
     halfedge data structure design. The user level interface of the
     <TT>CGAL::Polyhedron_3</TT> class is almost backwards compatible with the
     previous class. The exceptions are the template parameter list,
     everything that relies on the flexibility of the underlying
     halfedge data structure, such as a self-written facet class, and
     that the distinction between supported normals and supported planes
     has been removed. Only planes are supported. See the manuals for
     suggestions how to handle normals instead of planes.

     <BR><BR>
     More example programs are provided with polyhedral surfaces,
     for example, one about Euler operator and one computing a subdivision
     surface given a control mesh as input.

     <BR><BR>
     The old design is still available for backwards compatibility and to
     support older compiler, such as MSVC++6.0. For the polyhedral surface,
     old and new design cannot be used simultaneously (they have identical
     include file names and class names). The include files select
     automatically the old design for MSVC++6.0 and the new design
     otherwise. This automatism can be overwritten by defining appropriate
     macros before the include files. The old design is selected with the
     <TT>CGAL_USE_POLYHEDRON_DESIGN_ONE</TT> macro. The new design is selected
     with the <TT>CGAL_USE_POLYHEDRON_DESIGN_TWO</TT> macro.

     <BR><BR>
<LI>
     2D Triangulation
     <UL>
     <LI> The geometric traits class requirements have been changed to conform
          to the new CGAL kernels.  CGAL kernel classes can be used as traits
          classes for all 2D triangulations except for regular triangulations.

     <LI> Additionnal functionality:
     <UL>
     <LI> dual method for regular triangulations (to build a power diagram)
     <LI> unified names and signatures for various "find_conflicts()"
          member functions in Delaunay and constrained Delaunay triangulation.
     <LI> As an alternative to the simple insert() member function,
          insertion of points in those triangulation can be performed using the
          combination of find_conflicts() and star_hole() which eventually
          allows the user to keep track of deleted faces.
     </UL>

     <LI> More demos and examples
     </UL>

     <BR>
<LI>
      3D Triangulation
     <UL>
     <LI> Major improvements
          <UL>
            <LI> A new class <TT>Triangulation_hierarchy_3</TT> that allows a
                 faster point location, and thus construction of the Delaunay
                 triangulation
            <LI> A new method for removing a vertex from a Delaunay
                 triangulation that solves all degenerate cases
            <LI> Running time of the usual location and insertion methods
                 improved
         </UL>

     <LI> A bit more functionality, such as
          <UL>
          <LI> New geomview output
          <LI> dual methods in Delaunay triangulations to draw the Voronoi
               diagram
          </UL>
     <LI> More demos and examples

     <LI> Changes in interface
          <UL>
          <LI> Traits classes requirements have been modified
          <LI> The kernel can be used directly as a traits class (except for
               regular triangulation)
          <LI> insert methods in <TT>Triangulation_data_structure</TT> have a
               new interface
          </UL>
     </UL>
     <BR>
<LI> A new class (<TT>Alpha_shapes_3</TT>) that computes Alpha shapes of point
     sets in 3D is available.

     <BR><BR>
<LI> The traits requirements for matrix search and
     minimum quadrilaterals have been changed to bring them
     in line with the CGAL kernels.
     <BR><BR>

<LI> Point_set_2
    <UL>
    <LI>  now independent of LEDA; based on the CGAL Delaunay triangulation
    <LI>  traits class requirements adapted to new kernel concept.
    <LI>  function template versions of the provided query operations are
          available
    </UL>
</UL>

<H3>Support Library</H3>
<UL>
<LI>  Number types:
      <UL>
       <LI> <TT>Lazy_exact_nt&lt;NT&gt;</TT> is a new number type wrapper to speed
            up exact number types.
       <LI> <TT>MP_Float</TT> is a new multiprecision floating point number
            type. It can do exact additions, subtractions and multiplications
            over floating point values.
      </UL>

<LI>  <TT>In_place_list</TT> has a new third template parameter
      (with a suitable default) for an STL-compliant allocator.

<LI>
      <TT>Unique_hash_map</TT> is a new support class.

<LI>
      <TT>Union_find</TT> is a new support class.

<LI>
     <TT>Geomview_stream</TT> :
    <UL>
    <LI> Geomview version 1.8.1 is now required.
    <LI> no need to have a <TT>~/.geomview</TT> file anymore.
    <LI> new output operators for triangulations.
    <LI> new output operators for <TT>Ray_2</TT>, <TT>Line_2</TT>,
         <TT>Ray_3</TT>, <TT>Line_3</TT>, <TT>Sphere_3</TT>.
    <LI> various new manipulators.
    </UL>

<LI> Window stream
    In cooperation with Algorithmic Solutions, GmBH (distributors of
    the LEDA library), we can now offer a visualization package
    downloadable in binary form that supports visualization on a ported
    version of the LEDA window lib.
</UL>

</DIV>


<h2 id="release2.2">Release 2.2</h2>
<DIV>
<p>Release date: October 2000</p>

<p>Version 2.2 differs from version 2.1 in the platforms that are supported and
in functionality.</p>

<P>
Additional supported platforms:

<UL>
   <LI> the KAI compiler (4.0) on Solaris 5.8
   <LI> Borland C++ (5.5)
</UL>

<p>
The following functionality has been added:

<UL>
<LI> There is a new, non-reference-counted kernel, Simple_cartesian. Because
     reference counting is not used, and thus coordinates are stored within a
     class, debugging is easier using this kernel.  This kernel can also be
     faster in some cases than the reference-counted Cartesian kernel.

<LI> New optimisation algorithms
     <UL>
        <LI> Min_annulus_d - Algorithm for computing the smallest enclosing
             annulus of points in arbitrary dimension
        <LI> Polytope_distance_d - Algorithm for computing the (squared)
             distance between two convex polytopes in arbitrary dimension
        <LI> Width_3 - Algorithm for computing the (squared) width of points
             sets in three dimensions
     </UL>

<LI> 2D Triangulations
     <UL>
       <LI> There are now two triangulation data structures available in CGAL.
            The new one uses a list to store the faces and allows one to
            represent two-dimensional triangulations embedded in three spaces
            as well as planar triangulations.
       <LI> The triangulation hierarchy which allows fast location query
            is now available.
     </UL>

<LI> Inifinite objects can now be included in planar maps.

<LI> Removal as well as insertions of vertices for 3D Delaunay triangulations
     is now possible.

<LI> A generator for ``random'' simple polygons is now available.

<LI> In directory demo/Robustness, programs that demonstrate typical robustness
     problems in geometric computing are presented along with the solutions to
     these problems that CGAL provides.
</UL>

<P>
The following functionality has been removed:
<UL>
  <LI> The binary operations on polygons (union, intersection ...) have been
       removed.  Those operations were not documented in the previous release
       (2.1).  Arrangements can often be used as a substitute.
</UL>
</DIV>


<h2  id="release2.1">Release 2.1</h2>

<DIV>
<p>Release date: January 2000</p>

<p>Version 2.1 differs from version 2.0 in the platforms that are supported and
in functionality.</p>

<p>
Supported platforms:

<UL>
   <LI> the newest gnu compiler (2.95.2) on Sun, SGI, Linux and Windows.
   <LI> the Microsoft Visual C++ compiler, version 6.
   <LI> the mips CC compiler version 7.3 under Irix.
</UL>

Support for the old g++ compiler (2.8) and for mips CC 7.2 has been dropped.

<BR><BR>
The following functionality has been added:

<UL>
<LI> Alpha shapes and weighted alpha shapes in 2D. Alpha shapes are a
     generalization of the convex hull of a point set.
<LI> Arrangements in 2D. Arrangements are related to and based on planar maps.
     The major difference between the two is that curves are allowed to
     intersect in the case of arrangements.
<LI> Extensions to triangulations in 2D.  Constrained triangulations are now
     dynamic: they support insertions of new constraint as well as removal of
     existing constraints.  There are also constrained Delaunay triangulations.
<LI> Triangulations in 3D were added, both Delaunay triangulations and regular
     triangulations.
<LI> Min_quadrilateral optimisations have been added.  These are algorithms to
     compute the minimum enclosing rectangle/parallelogram (arbitrary
     orientation) and the minimum enclosing strip of a convex point set.
<LI> 2d Point_set is a package for 2d range search operations, Delaunay
     triangulation, nearest neighbor queries. This package works only if
     LEDA
     is installed.
<LI> Support for GeoWin visualization library. This also depends on
     LEDA.
<LI> Support for using the
     CLN number type
     together with CGAL.
</LI>
</UL>
</DIV>


<h2 id="release2.0">Release 2.0</h2>
<DIV>
<p>Release date: June 1999</p>

<p>The main difference from release 1.2 is the
introduction of namespaces -- namespace <TT>std</TT> for code from
the standard library and namespace <TT>CGAL</TT> for
the CGAL library.
</DIV>


<h2 id="release1.2">Release 1.2</h2>
<DIV>
<p>Release date: January 1999</p>
<p>Additions to release 1.1 include: </p>

<UL>
   <LI>topological map
   <LI>planar map overlay
   <LI>regular and constrained triangulations
</UL>
</DIV>


<h2  id="release1.1">Release 1.1</h2>
<DIV>
<p>Release date: July 1998</p>

<p>Additions to release 1.0 include:
<UL>
   <LI>3D intersections </LI>
   <LI>kD points </LI>
   <LI>3D convex hull </LI>
   <LI>kD smallest enclosing sphere </LI>
</UL>
</DIV>



<h2 id="release1.0">Release 1.0</h2>
<DIV>
<p>Release date: April 1998</p>

<p>Additions to release 0.9 include:
<UL>
   <LI>Polyhedral surfaces </LI>
   <LI>Halfedge Data Structure</LI>
   <LI>Planar maps </LI>
</UL>
</DIV>


<h2 id="release0.9">Release 0.9</h2>
<DIV>
<p>Release date: June 1997</p>
<p>Initial (beta) release of the CGAL library.
</DIV>

<!--#include virtual="/footer.inc" -->
</td>
</tr>
</table>
</BODY>
</HTML><|MERGE_RESOLUTION|>--- conflicted
+++ resolved
@@ -155,7 +155,6 @@
       components of the mesh.
     </li>
   </ul>
-<<<<<<< HEAD
 
 <!-- gsoc2014-2d-reconstruction-ivovigan begin -->
 
@@ -191,7 +190,6 @@
 
 <!-- gsoc2013-Visibility_doc-hemmer end -->
 
-=======
   <h3>Polygon Mesh Processing (new package)</h3>
   <ul>
   <li>
@@ -202,7 +200,7 @@
   given in Botsch et al.'s book on polygon mesh processing.
   </li>
   </ul>
->>>>>>> c60fad00
+
 <!-- Major and breaking changes -->
   <h3>Approximation of Ridges and Umbilics on Triangulated Surface Meshes</h3>
 <ul>
