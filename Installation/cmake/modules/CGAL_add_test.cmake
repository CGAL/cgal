if(CGAL_add_test_included)
  return()
endif(CGAL_add_test_included)
set(CGAL_add_test_included TRUE)

option(BUILD_TESTING "Build the testing tree." OFF)

if(BUILD_TESTING)
  enable_testing()
endif()


include(CMakeParseArguments)

option(CGAL_CTEST_DISPLAY_MEM_AND_TIME
  "Display memory and real time usage at end of CTest test outputs"
  FALSE)
if(CGAL_CTEST_DISPLAY_MEM_AND_TIME)
  find_program(TIME time)
  if(TIME)
    set(TIME_COMMAND ${TIME} -f "\\nMEM: %M\\tTIME: %e\\t%C")
  endif()
endif()

if(ANDROID)
  set(CGAL_REMOTE_TEST_DIR_PREFIX /data/local/tmp/ CACHE PATH "Path to the directory where the tests will be executed in a remote testsuite.")
  find_program(adb_executable adb)
endif()
if(CGAL_RUN_TESTS_THROUGH_SSH)
  set(CGAL_REMOTE_TEST_DIR_PREFIX /home/pi/CGAL/ CACHE PATH "Path to the directory where the tests will be executed in a remote testsuite.")
  find_program(ssh_executable ssh)
  find_program(scp_executable scp)
endif()

# Process a list, and replace items contains a file pattern (like
# `*.off`) by the sublist that corresponds to the globbing of the
# pattern in the directory `${CMAKE_CURRENT_SOURCE_DIR}`.
#
#
# For example: the `file
# test/Poisson_surface_reconstruction_3/poisson_reconstruction_test.cmd`
# contains:
#
#     data/*.off data/*.xyz data/*.pwn
#
# For that file, the list `ARGS` computed in the function
# `create_single_source_cgal_program` (see below) is the list:
#
#     data/*.off;data/*.xyz;data/*.pwn
#
# A call to `expand_list_with_globbing(ARGS)` replaces the list by:
#
#     data/ChineseDragon-10kv.off;data/robocat_deci.off;data/sphere_20k.xyz;data/oni.pwn"
#
function(expand_list_with_globbing list_name)
  set(input_list ${${list_name}})
#  message(STATUS "expand_list_with_globbing(${list_name}), ${list_name} is: ${input_list}")
  list(LENGTH input_list list_lenght)
  math(EXPR list_last_n "${list_lenght} - 1")
  set(output_list)
  foreach(n RANGE ${list_last_n})
#    message(STATUS "n=${n}")
    list(GET input_list ${n} item_n)
#    message(STATUS "argument ${n} is ${item_n}")
    if(item_n MATCHES ".*\\*.*")
      file(GLOB files RELATIVE ${CMAKE_CURRENT_SOURCE_DIR} ${item_n})
      list(APPEND output_list ${files})
    else()
      list(APPEND output_list ${item_n})
    endif()
#    message(STATUS "  new value of the output list: ${output_list}")
  endforeach()
  set(${list_name} ${output_list} PARENT_SCOPE)
endfunction()

function(cgal_add_compilation_test exe_name)
  cmake_policy(SET CMP0064 NEW)
  if(NOT CMAKE_VS_MSBUILD_COMMAND)
    if(TEST "compilation of  ${exe_name}")
      return()
    endif()
    add_test(NAME "compilation of  ${exe_name}"
      COMMAND ${TIME_COMMAND} "${CMAKE_COMMAND}" --build "${CMAKE_BINARY_DIR}" --target "${exe_name}" --config "$<CONFIG>")
    set_property(TEST "compilation of  ${exe_name}"
      APPEND PROPERTY LABELS "${PROJECT_NAME}")
    set_property(TEST "compilation of  ${exe_name}"
      APPEND PROPERTY FIXTURES_REQUIRED "check_build_system_SetupFixture")
<<<<<<< HEAD
  elseif(NOT TARGET "compilation of  ${PROJECT_NAME}")#CMAKE_VS_MSBUILD_COMMAND
    #this target is just a flag, to deal with the scope problem with the tests
    add_custom_target("compilation of  ${PROJECT_NAME}")
=======
  elseif(NOT TARGET "compilation_of__${PROJECT_NAME}")#CMAKE_VS_MSBUILD_COMMAND
    #this target is just a flag, to deal with the scope problem with the tests
    add_custom_target("compilation_of__${PROJECT_NAME}")
>>>>>>> 7e2e4448
    add_test(NAME "compilation of  ${PROJECT_NAME}"
      COMMAND ${TIME_COMMAND} "${CMAKE_VS_MSBUILD_COMMAND}" "${PROJECT_BINARY_DIR}/${PROJECT_NAME}.sln" "-m:$ENV{NUMBER_OF_PROCESSORS}" "/t:Build" "/p:Configuration=$<CONFIG>")
    set_property(TEST "compilation of  ${PROJECT_NAME}"
      APPEND PROPERTY LABELS "${PROJECT_NAME}")
    set_property(TEST "compilation of  ${PROJECT_NAME}"
      APPEND PROPERTY FIXTURES_REQUIRED "check_build_system_SetupFixture")
    set_tests_properties("compilation of  ${PROJECT_NAME}"
      PROPERTIES RUN_SERIAL TRUE)
    #because of the scope of the tests, this part cannot go in the relevant CMakeLists
    if("${PROJECT_NAME}" STREQUAL "Polyhedron_Demo")
      set_tests_properties("compilation of  Polyhedron_Demo" PROPERTIES TIMEOUT 2400)
    elseif("${PROJECT_NAME}" STREQUAL "Mesh_3_Tests" OR "${PROJECT_NAME}" STREQUAL "Mesh_3_Examples")
      set_tests_properties("compilation of  ${PROJECT_NAME}" PROPERTIES TIMEOUT 1600)
    endif()

  endif()#CMAKE_VS_MSBUILD_COMMAND
  if(NOT TARGET ALL_CGAL_TARGETS)
    add_custom_target( ALL_CGAL_TARGETS )
  endif()
  if(NOT TARGET cgal_check_build_system)
    add_custom_target(cgal_check_build_system)
    add_dependencies( ALL_CGAL_TARGETS cgal_check_build_system )
    add_test(NAME "check build system"
      COMMAND "${CMAKE_COMMAND}" --build "${CMAKE_BINARY_DIR}" --target "cgal_check_build_system" --config "$<CONFIG>")
    set_property(TEST "check build system"
      APPEND PROPERTY LABELS "CGAL_build_system")
    set_property(TEST "check build system"
       PROPERTY FIXTURES_SETUP "check_build_system_SetupFixture")
  endif()
  if(TARGET CGAL_Qt5_moc_and_resources) # if CGAL_Qt5 was searched, and is header-only
    get_property(linked_libraries TARGET "${exe_name}" PROPERTY LINK_LIBRARIES)
    #  message(STATUS "${exe_name} depends on ${linked_libraries}")
    string(FIND "${linked_libraries}" "CGAL::CGAL_Qt5" link_with_CGAL_Qt5)
    if(link_with_CGAL_Qt5 STRGREATER "-1" AND
        NOT TARGET "compilation_of__CGAL_Qt5_moc_and_resources")
      # This custom target is useless. It is used only as a flag to
      # detect that the test has already been created.
      add_custom_target("compilation_of__CGAL_Qt5_moc_and_resources")
      add_dependencies( "compilation_of__CGAL_Qt5_moc_and_resources" CGAL_Qt5_moc_and_resources )
      add_test(NAME "compilation of  CGAL_Qt5_moc_and_resources"
        COMMAND "${CMAKE_COMMAND}" --build "${CMAKE_BINARY_DIR}" --target "CGAL_Qt5_moc_and_resources" --config "$<CONFIG>")
      set_property(TEST "compilation of  CGAL_Qt5_moc_and_resources"
        APPEND PROPERTY LABELS "CGAL_build_system")
      set_property(TEST "compilation of  CGAL_Qt5_moc_and_resources"
        PROPERTY FIXTURES_SETUP "CGAL_Qt5_moc_and_resources_Fixture")
      set_property(TEST "compilation of  CGAL_Qt5_moc_and_resources"
        APPEND PROPERTY DEPENDS "check build system")
    endif()
  endif()
endfunction(cgal_add_compilation_test)

option(CGAL_TEST_DRAW_FUNCTIONS "If set, the ctest command will not skip the tests of the draw functions.")

function(cgal_setup_test_properties test_name)
  if(ARGC GREATER 1)
    set(exe_name ${ARGV1})
  endif()
  set_property(TEST "${test_name}"
    APPEND PROPERTY LABELS "${PROJECT_NAME}")
  #      message(STATUS "  working dir: ${CMAKE_CURRENT_SOURCE_DIR}")
  set_property(TEST "${test_name}"
    PROPERTY WORKING_DIRECTORY ${CMAKE_CURRENT_SOURCE_DIR})
  if(NOT CGAL_TEST_DRAW_FUNCTIONS)
    set_property(TEST "${test_name}"
      APPEND PROPERTY ENVIRONMENT CGAL_TEST_SUITE=1)
  endif()

  if(exe_name)
    if(NOT CMAKE_VS_MSBUILD_COMMAND)
      set_property(TEST "${test_name}"
        APPEND PROPERTY DEPENDS "compilation of  ${exe_name}")
    else()#CMAKE_VS_MSBUILD_COMMAND
      set_property(TEST "${test_name}"
        APPEND PROPERTY DEPENDS "compilation of  ${PROJECT_NAME}")
    endif()#CMAKE_VS_MSBUILD_COMMAND
  endif()

  get_filename_component(_source_dir_abs ${CMAKE_CURRENT_SOURCE_DIR} ABSOLUTE)
  get_filename_component(_binary_dir_abs ${CMAKE_CURRENT_BINARY_DIR} ABSOLUTE)
  string(FIND "${_binary_dir_abs}" "${_source_dir_abs}" _search_binary_in_source)

  if(_search_binary_in_source EQUAL "-1")
    if(NOT TEST "copy source_dir of ${PROJECT_NAME}")
      if(ANDROID)
        add_test(NAME "copy source_dir of ${PROJECT_NAME}"
          COMMAND
          ${adb_executable} push
          ${CMAKE_CURRENT_SOURCE_DIR}
          ${CGAL_REMOTE_TEST_DIR_PREFIX}${PROJECT_NAME}
          )
        add_test(NAME ${PROJECT_NAME}_copy_GMP_MPFR
          COMMAND
          ${adb_executable} push
          ${GMP_LIBRARIES} ${MPFR_LIBRARIES}
          ${CGAL_REMOTE_TEST_DIR_PREFIX}${PROJECT_NAME}
          )
        set_property(TEST ${PROJECT_NAME}_copy_GMP_MPFR
          APPEND PROPERTY DEPENDS "copy source_dir of ${PROJECT_NAME}")
        set_property(TEST ${PROJECT_NAME}_copy_GMP_MPFR
          PROPERTY FIXTURES_SETUP ${PROJECT_NAME})
      elseif(CGAL_RUN_TESTS_THROUGH_SSH)
        add_test(NAME "copy source_dir of ${PROJECT_NAME}"
          COMMAND
          ${scp_executable} -r
          ${CMAKE_CURRENT_SOURCE_DIR}
          ${SSH_HOST}:${CGAL_REMOTE_TEST_DIR_PREFIX}${PROJECT_NAME}
          )
      else()
        add_test(NAME "copy source_dir of ${PROJECT_NAME}"
          COMMAND
          ${CMAKE_COMMAND} -E copy_directory
          ${CMAKE_CURRENT_SOURCE_DIR}
          ${CMAKE_CURRENT_BINARY_DIR}/__exec_test_dir
          )
      endif()
      set_property(TEST "copy source_dir of ${PROJECT_NAME}"
        PROPERTY FIXTURES_SETUP ${PROJECT_NAME})

      if(ANDROID)
        add_test(NAME "cleanup of ${PROJECT_NAME}"
          COMMAND
          ${adb_executable} shell rm -rf
          ${CGAL_REMOTE_TEST_DIR_PREFIX}${PROJECT_NAME}
          )
      elseif(CGAL_RUN_TESTS_THROUGH_SSH)
        add_test(NAME "cleanup of ${PROJECT_NAME}"
          COMMAND
          ${ssh_executable} ${SSH_HOST} rm -rf
          ${CGAL_REMOTE_TEST_DIR_PREFIX}${PROJECT_NAME}
          )
      else()
        add_test(NAME "cleanup of ${PROJECT_NAME}"
          COMMAND
          ${CMAKE_COMMAND} -E remove_directory
          ${CMAKE_CURRENT_BINARY_DIR}/__exec_test_dir
          )
      endif()
      set_property(TEST "cleanup of ${PROJECT_NAME}"
        PROPERTY FIXTURES_CLEANUP ${PROJECT_NAME})

      set_property(TEST
        "cleanup of ${PROJECT_NAME}" "copy source_dir of ${PROJECT_NAME}"
        APPEND PROPERTY LABELS "${PROJECT_NAME}")
    endif()
    if(NOT ANDROID AND NOT CGAL_RUN_TESTS_THROUGH_SSH)
      set_property(TEST "${test_name}"
        PROPERTY
        WORKING_DIRECTORY ${CMAKE_CURRENT_BINARY_DIR}/__exec_test_dir)
    endif()

    set_property(TEST "${test_name}"
      APPEND PROPERTY FIXTURES_REQUIRED "${PROJECT_NAME}")
    if(exe_name)
      set_property(TEST ${test_name}
        APPEND PROPERTY FIXTURES_REQUIRED "${exe_name}")
      if(NOT CMAKE_VS_MSBUILD_COMMAND)
        set_property(TEST "compilation of  ${exe_name}"
          PROPERTY FIXTURES_SETUP "${exe_name}")
      else()#CMAKE_VS_MSBUILD_COMMAND
        set_property(TEST "compilation of  ${PROJECT_NAME}"
          PROPERTY FIXTURES_SETUP "${exe_name}")
      endif()#CMAKE_VS_MSBUILD_COMMAND
      if((ANDROID OR CGAL_RUN_TESTS_THROUGH_SSH) AND NOT TEST push_of__${exe_name})
        if(ANDROID)
          add_test(NAME "push_of__${exe_name}"
            COMMAND ${adb_executable} push $<TARGET_FILE:${exe_name}> ${CGAL_REMOTE_TEST_DIR_PREFIX}${PROJECT_NAME}/${exe_name})
        elseif(CGAL_RUN_TESTS_THROUGH_SSH)
          add_test(NAME "push_of__${exe_name}"
            COMMAND ${scp_executable} $<TARGET_FILE:${exe_name}> ${SSH_HOST}:${CGAL_REMOTE_TEST_DIR_PREFIX}${PROJECT_NAME}/)
        endif()
        set_property(TEST "push_of__${exe_name}"
          APPEND PROPERTY DEPENDS "compilation of  ${exe_name}")
        set_property(TEST "push_of__${exe_name}"
          APPEND PROPERTY FIXTURES_SETUP "${exe_name}")
        set_property(TEST "push_of__${exe_name}"
          APPEND PROPERTY FIXTURES_REQUIRED "${PROJECT_NAME}")
        set_property(TEST "push_of__${exe_name}"
          APPEND PROPERTY LABELS "${PROJECT_NAME}")
      endif()
    endif()
  endif() # end CMake 3.7 or later
endfunction(cgal_setup_test_properties)

function(cgal_add_test exe_name)
  cgal_add_compilation_test(${exe_name})

  cmake_parse_arguments("cgal_add_test" # prefix
    "NO_EXECUTION"                      # optional arguments
    "TEST_NAME"                         # single arguments
    "ARGUMENTS"                         # multivalue arguments
    ${ARGN})
  set(ARGS ${cgal_add_test_ARGUMENTS})
  set(test_name ${cgal_add_test_TEST_NAME})
#  message("  test_name: ${test_name}")
  if(NOT test_name)
    set(test_name "execution   of  ${exe_name}")
  endif()
#  message("  test_name: ${test_name}")
  if(cgal_add_test_NO_EXECUTION OR TEST ${test_name})
    return()
  endif()
#  message("Add test ${test_name}")
  set(cin_file "${CMAKE_CURRENT_SOURCE_DIR}/${exe_name}.cin")
  if(NOT ARGS AND EXISTS ${cin_file})
    if(CGAL_RUN_TESTS_THROUGH_SSH)
      add_test(NAME ${test_name} COMMAND bash -c "${TIME_COMMAND} ${ssh_executable}  ${SSH_HOST} \"cd ${CGAL_REMOTE_TEST_DIR_PREFIX}${PROJECT_NAME} && ${CGAL_REMOTE_TEST_DIR_PREFIX}${PROJECT_NAME}/${exe_name} 3< <(cat; kill -INT 0) < ${exe_name}.cin\" <&1")
    else()
      if(ANDROID)
        set(cmd ${exe_name})
      else()
        set(cmd $<TARGET_FILE:${exe_name}>)
      endif()
      add_test(NAME ${test_name}
        COMMAND ${TIME_COMMAND} ${CMAKE_COMMAND}
        -DCMD:STRING=${cmd}
        -DCIN:STRING=${cin_file}
        -DCGAL_REMOTE_TEST_DIR_PREFIX=${CGAL_REMOTE_TEST_DIR_PREFIX}
        -DCGAL_RUN_TESTS_THROUGH_SSH=${CGAL_RUN_TESTS_THROUGH_SSH}
        -DSSH_HOST=${SSH_HOST}
        -Dssh_executable=${ssh_executable}
        -DCGAL_REMOTE_TEST_DIR_PREFIX=${CGAL_REMOTE_TEST_DIR_PREFIX}
        -DPROJECT_NAME=${PROJECT_NAME}
        -P "${CGAL_MODULES_DIR}/run_test_with_cin.cmake")
      set_property(DIRECTORY ${CMAKE_CURRENT_SOURCE_DIR}
        APPEND PROPERTY CMAKE_CONFIGURE_DEPENDS ${cin_file})
      #	message(STATUS "add test: ${exe_name} < ${cin_file}")
    endif()
  else()
    if(NOT ARGS AND NOT cgal_add_test_TEST_NAME)
      if(ARGC GREATER 2 AND ARGV2)
        set(cmd_file "${CMAKE_CURRENT_SOURCE_DIR}/${ARGV2}.cmd")
      elseif(ARGC GREATER 1 AND ARGV1 AND NOT EXISTS ${cmd_file})
        set(cmd_file "${CMAKE_CURRENT_SOURCE_DIR}/${ARGV1}.cmd")
      elseif(NOT EXISTS ${cmd_file})
        set(cmd_file "${CMAKE_CURRENT_SOURCE_DIR}/${exe_name}.cmd")
      endif()
      if(EXISTS ${cmd_file})
        file(STRINGS "${cmd_file}" CMD_LINES)
        string(CONFIGURE "${CMD_LINES}" CMD_LINES)
        set(ARGS)
        #	  message(STATUS "DEBUG test ${exe_name}")
        foreach(CMD_LINE ${CMD_LINES})
    #	    message(STATUS "  command line: ${CMD_LINE}")
          string(REGEX REPLACE "\#.*" "" CMD_LINE "${CMD_LINE}")
          separate_arguments(CMD_LINE_ARGS UNIX_COMMAND ${CMD_LINE})
    #	    message(STATUS "  args: ${CMD_LINE_ARGS}")
          list(APPEND ARGS ${CMD_LINE_ARGS})
        endforeach()
        expand_list_with_globbing(ARGS)
        set_property(DIRECTORY ${CMAKE_CURRENT_SOURCE_DIR}
          APPEND PROPERTY CMAKE_CONFIGURE_DEPENDS ${cmd_file})
      endif()
    endif()
    #	message(STATUS "add test: ${exe_name} ${ARGS}")
    if(ANDROID)
      add_test(NAME ${test_name} COMMAND ${TIME_COMMAND} ${adb_executable} shell cd ${CGAL_REMOTE_TEST_DIR_PREFIX}${PROJECT_NAME} && LD_LIBRARY_PATH=${CGAL_REMOTE_TEST_DIR_PREFIX}${PROJECT_NAME} ${CGAL_REMOTE_TEST_DIR_PREFIX}${PROJECT_NAME}/${exe_name} ${ARGS})
    elseif(CGAL_RUN_TESTS_THROUGH_SSH)
      STRING(REPLACE ";" " " arg_str "${ARGS}")
      add_test(NAME ${test_name} COMMAND bash -c "${TIME_COMMAND} ${ssh_executable}  ${SSH_HOST} \"cd ${CGAL_REMOTE_TEST_DIR_PREFIX}${PROJECT_NAME} && ${CGAL_REMOTE_TEST_DIR_PREFIX}${PROJECT_NAME}/${exe_name} ${arg_str} 3< <(cat; kill -INT 0)\" <&1")
    else()
      add_test(NAME ${test_name} COMMAND ${TIME_COMMAND} $<TARGET_FILE:${exe_name}> ${ARGS})
    endif()
  endif()
  cgal_setup_test_properties(${test_name} ${exe_name})
endfunction()

function(CGAL_add_compilation_tests_for_all_targets)
endfunction()<|MERGE_RESOLUTION|>--- conflicted
+++ resolved
@@ -85,15 +85,9 @@
       APPEND PROPERTY LABELS "${PROJECT_NAME}")
     set_property(TEST "compilation of  ${exe_name}"
       APPEND PROPERTY FIXTURES_REQUIRED "check_build_system_SetupFixture")
-<<<<<<< HEAD
-  elseif(NOT TARGET "compilation of  ${PROJECT_NAME}")#CMAKE_VS_MSBUILD_COMMAND
-    #this target is just a flag, to deal with the scope problem with the tests
-    add_custom_target("compilation of  ${PROJECT_NAME}")
-=======
   elseif(NOT TARGET "compilation_of__${PROJECT_NAME}")#CMAKE_VS_MSBUILD_COMMAND
     #this target is just a flag, to deal with the scope problem with the tests
     add_custom_target("compilation_of__${PROJECT_NAME}")
->>>>>>> 7e2e4448
     add_test(NAME "compilation of  ${PROJECT_NAME}"
       COMMAND ${TIME_COMMAND} "${CMAKE_VS_MSBUILD_COMMAND}" "${PROJECT_BINARY_DIR}/${PROJECT_NAME}.sln" "-m:$ENV{NUMBER_OF_PROCESSORS}" "/t:Build" "/p:Configuration=$<CONFIG>")
     set_property(TEST "compilation of  ${PROJECT_NAME}"
