--- conflicted
+++ resolved
@@ -40,14 +40,17 @@
  * \pre Both `P` and `Q` are simple, counterclockwise-oriented polygons.
 */
 
-template <class Kernel, class Container>
-Polygon_with_holes_2<Kernel,Container>
-minkowski_sum_reduced_convolution_2 (const Polygon_2<Kernel,Container>& pgn1,
-                                        const Polygon_2<Kernel,Container>& pgn2)
-{
+template <class Kernel_, class Container_>
+Polygon_with_holes_2<Kernel_, Container_>
+minkowski_sum_reduced_convolution_2(const Polygon_2<Kernel_, Container_>& pgn1,
+                                    const Polygon_2<Kernel_, Container_>& pgn2)
+{
+  typedef Kernel_                                    Kernel;
+  typedef Container_                                 Container;
+
   Minkowski_sum_by_reduced_convolution_2<Kernel, Container> mink_sum;
-  Polygon_2<Kernel,Container>                              sum_bound;
-  std::list<Polygon_2<Kernel,Container> >                  sum_holes;
+  Polygon_2<Kernel,Container>                               sum_bound;
+  std::list<Polygon_2<Kernel,Container> >                   sum_holes;
 
   if (pgn1.size() > pgn2.size())
     mink_sum (pgn1, pgn2, sum_bound, std::back_inserter(sum_holes));
@@ -60,57 +63,26 @@
 }
 
 /*!
- * Compute the Minkowski sum of two simple polygons using the convolution
- * method.
- * Note that as the input polygons may not be convex, their Minkowski sum may
- * not be a simple polygon. The result is therefore represented as a polygon
- * with holes.
-<<<<<<< HEAD
- * \param pgn1 (in) The first polygon.
- * \param pgn2 (in) The second polygon.
- * \return The resulting polygon with holes, representing the sum.
-=======
->>>>>>> fe291a5e
- */
-template <typename Kernel_, typename Container_>
-Polygon_with_holes_2<Kernel_, Container_>
-minkowski_sum_2(const Polygon_2<Kernel_, Container_>& pgn1,
-                const Polygon_2<Kernel_, Container_>& pgn2)
-{
-  Kernel_ kernel;
-  return minkowski_sum_2(pgn1, pgn2, kernel);
-}
-
-<<<<<<< HEAD
-/*!
- * Compute the Minkowski sum of two simple polygons using the convolution
- * method.
- * Note that as the input polygons may not be convex, their Minkowski sum may
- * not be a simple polygon. The result is therefore represented as a polygon
- * with holes.
- * \param pgn1 (in) The first polygon.
- * \param pgn2 (in) The second polygon.
- * \param kernel (in) The kernel.
- * \return The resulting polygon with holes, representing the sum.
- */
-template <typename Kernel_, typename Container_>
-Polygon_with_holes_2<Kernel_, Container_>
-minkowski_sum_2(const Polygon_2<Kernel_, Container_>& pgn1,
-                const Polygon_2<Kernel_, Container_>& pgn2,
-                const Kernel_& kernel)
-=======
-template <class Kernel, class Container>
-Polygon_with_holes_2<Kernel,Container>
-minkowski_sum_full_convolution_2 (const Polygon_2<Kernel,Container>& pgn1,
-                                     const Polygon_2<Kernel,Container>& pgn2)
->>>>>>> fe291a5e
+ * Compute the Minkowski sum of two simple polygons using the (full)
+ * convolution method.
+ * Note that as the input polygons may not be convex, their Minkowski sum may
+ * not be a simple polygon. The result is therefore represented as a polygon
+ * with holes.
+ * \param pgn1 (in) The first polygon.
+ * \param pgn2 (in) The second polygon.
+ * \return The resulting polygon with holes, representing the sum.
+ */
+template <class Kernel_, class Container_>
+Polygon_with_holes_2<Kernel_, Container_>
+minkowski_sum_full_convolution_2(const Polygon_2<Kernel_, Container_>& pgn1,
+                                 const Polygon_2<Kernel_, Container_>& pgn2)
 {
   typedef Kernel_                                    Kernel;
   typedef Container_                                 Container;
 
-  Minkowski_sum_by_convolution_2<Kernel, Container>  mink_sum(kernel);
-  Polygon_2<Kernel, Container> sum_bound;
-  std::list<Polygon_2<Kernel, Container> > sum_holes;
+  Minkowski_sum_by_convolution_2<Kernel, Container> mink_sum;
+  Polygon_2<Kernel, Container>                      sum_bound;
+  std::list<Polygon_2<Kernel, Container> >          sum_holes;
 
   if (pgn1.size() > pgn2.size())
     mink_sum(pgn1, pgn2, sum_bound, std::back_inserter(sum_holes));
@@ -122,20 +94,56 @@
 }
 
 /*!
- * Compute the Minkowski sum of two simple polygons using the reduced
+ * Compute the Minkowski sum of two simple polygons using the (full)
  * convolution method.
  * Note that as the input polygons may not be convex, their Minkowski sum may
  * not be a simple polygon. The result is therefore represented as a polygon
  * with holes.
+ * \param pgn1 (in) The first polygon.
+ * \param pgn2 (in) The second polygon.
+ * \param kernel (in) The kernel.
+ * \return The resulting polygon with holes, representing the sum.
+ */
+template <class Kernel_, class Container_>
+Polygon_with_holes_2<Kernel_, Container_>
+minkowski_sum_full_convolution_2(const Polygon_2<Kernel_, Container_>& pgn1,
+                                 const Polygon_2<Kernel_, Container_>& pgn2,
+                                 const Kernel_& kernel)
+{
+  typedef Kernel_                                    Kernel;
+  typedef Container_                                 Container;
+
+  Minkowski_sum_by_convolution_2<Kernel, Container>  mink_sum(kernel);
+  Polygon_2<Kernel, Container> sum_bound;
+  std::list<Polygon_2<Kernel, Container> > sum_holes;
+
+  if (pgn1.size() > pgn2.size())
+    mink_sum(pgn1, pgn2, sum_bound, std::back_inserter(sum_holes));
+  else
+    mink_sum(pgn2, pgn1, sum_bound, std::back_inserter(sum_holes));
+  return (Polygon_with_holes_2<Kernel, Container>(sum_bound,
+                                                  sum_holes.begin(),
+                                                  sum_holes.end()));
+}
+
+/*!
+ * Compute the Minkowski sum of two simple polygons using the convolution
+ * method. This function defaults to calling the reduced convolution method,
+ * as it is more efficient in most cases.
+ * Note that as the input polygons may not be convex, their Minkowski sum may
+ * not be a simple polygon. The result is therefore represented as a polygon
+ * with holes.
+ * \param pgn1 (in) The first polygon.
+ * \param pgn2 (in) The second polygon.
+ * \return The resulting polygon with holes, representing the sum.
  *
  * \sa `CGAL::minkowski_sum_reduced_convolution_2()`
  * \sa `CGAL::minkowski_sum_full_convolution_2()`
  */
-
-template <class Kernel, class Container>
-Polygon_with_holes_2<Kernel,Container>
-minkowski_sum_2 (const Polygon_2<Kernel,Container>& pgn1,
-                 const Polygon_2<Kernel,Container>& pgn2)
+template <typename Kernel_, typename Container_>
+Polygon_with_holes_2<Kernel_, Container_>
+minkowski_sum_2(const Polygon_2<Kernel_, Container_>& pgn1,
+                const Polygon_2<Kernel_, Container_>& pgn2)
 {
   return minkowski_sum_reduced_convolution_2(pgn1, pgn2);
 }
