E = ETHZ
F = Forth
G = GeometryFactory
I = INRIA
M = Max-Planck Institute
T = Tel-Aviv
U = Utrecht University
R = RU Groningen


 AABB_tree                               I
 Advancing_front_surface_reconstruction  I
 Algebraic_foundations                   ETIMU
 Algebraic_kernel_d                      IM
 Algebraic_kernel_for_circles            I
 Algebraic_kernel_for_spheres            I
 Alpha_shapes_2                          I
 Alpha_shapes_3                          I
 Alpha_wrap_3                     I      Google LLC (USA).
 Apollonius_graph_2                      I
 Approximate_min_ellipsoid_d             E
 Arithmetic_kernel                       M
 Arrangement_on_surface_2                T
 Barycentric_coordinates_2               IG; Università della Svizzera italiana (Switzerland)
 BGL                                     G
 Boolean_set_operations_2                T
 Bounding_volumes                        E
 Box_intersection_d                      M
 CGAL_Core                               NYU; Chee Yap agreed to upgrade
 CGAL_ImageIO                            third party lib under LGPL
 CGAL_ipelets                            I
 Cartesian_kernel                        ETIMU
 Circular_kernel_2                       I
 Circular_kernel_3                       I
 Circulator                              ETIMU
 Classification                          G
 Combinatorial_map                       CNRS; Guillaume Damiand upgraded
 Cone_spanners_2                         University of Western Sydney (Australia)
 Conic_2                                 ETIMU
 Convex_decomposition_3                  M
 Convex_hull_2                           M
 Convex_hull_3                           M
 Convex_hull_d                           M
 Developers_manual                       ETIMU
 Distance_2                              ETIMU
 Distance_3                              ETIMU
 Envelope_2                              T
 Envelope_3                              T
 Filtered_kernel                         I
 Generalized_map                         CNRS
 Generator                               ETIMU
 Geomview                                ETIMU
 GraphicsView                            G
 HalfedgeDS                              ETIMU
 Hash_map                                M
 Heat_method_3                           G; Carnegie Mellon University
 Homogeneous_kernel                      ETIMU
 Hyperbolic_triangulation_2              I
 Inscribed_areas                         ET
 Installation                            ETIMU
 Interpolation                           I
 Intersections_2                         ETIMU
 Intersections_3                         ETIMU
 Interval_skip_list                      G
 Interval_support                        M
 Jet_fitting_3                           I
 Kernel_23                               ETIMU
 Kernel_d                                ETIMU
 LEDA                                    ETIMU
 Largest_empty_rect_2                    T
 Linear_cell_complex                     CNRS
 MacOSX                                  F
 Maintenance                             ETIMUG
 Manual                                  ETIMU
 Manual_tools                            EIM, Modena Software, Silicon Graphics
 Matrix_search                           E
 Mesh_2                                  I
 Mesh_3                                  I
 Mesher_level                            I
 Min_annulus_d                           E
 Min_circle_2                            E
 Min_ellipse_2                           E
 Min_quadrilateral_2                     E
 Min_sphere_d                            E
 Min_sphere_of_spheres_d                 E
 Minkowski_sum_2                         T
 Minkowski_sum_3                         M
 Modifier                                ETIMU
 Modular_arithmetic                      MI
 Nef_2                                   M
 Nef_3                                   M
 Nef_S2                                  M
 NewKernel_d                             I
 Number_types                            ETIMU
 OpenNL                                  third party lib under LGPL 3
 Optimal_bounding_box                    G
 Optimal_transportation_reconstruction_2 I
 Optimisation_basic                      E
 Optimisation_doc                        E
 Orthtree                                I
 Partition_2                             M
 Periodic_2_triangulation_2              I
 Periodic_3_triangulation_3              I
 Periodic_3_mesh_3                       I
 Periodic_4_hyperbolic_triangulation_2   I
 Point_set_2                             Halle transfered copyright to Inria
 Point_set_3                             G
 Point_set_processing_3                  I
 Poisson_surface_reconstruction_3        I
 Polygon                                 ETIMU
 Polygonal_surface_reconstruction        Liangliang Nan
 Polygon_mesh_processing                 G
 Polyhedron                              E
 Polyline_simplification_2               G
 Polynomial                              M
 Polytope_distance_d                     E
 Principal_component_analysis            I
 Principal_component_analysis_LGPL       I
 Profiling_tools                         ETIMU
 Property_map                            I
 QP_solver                               E
 Random_numbers                          ETIMU
 Ridges_3                                I
 Scale_space_reconstruction_3            I
 STL_Extension                           ETIMU
 Scripts                                 ETIMU
 SearchStructures                        E
 Segment_Delaunay_graph_2                I Menelaos removed Notre Dame U
 Segment_Delaunay_graph_Linf_2           Università della Svizzera italiana
 Set_movable_separability_2              T
 Shape_detection                         I
 Shape_regularization                    GI
 Skin_surface_3                          R Gert Vegter agreed to upgrade
 SMDS_3                                  I
 Snap_rounding_2                         T
 Solver_interface                        I
 Spatial_searching                       U
 Spatial_sorting                         I
 STL_Extension                           ETIMU
 Straight_skeleton_2                     G
<<<<<<< HEAD
=======
 Straight_skeleton_extrusion_2           G
>>>>>>> 7e2e4448
 Stream_lines_2                          I
 Stream_support                          ETIMU
 Subdivision_method_3                    G
 Surface_mesh                            G; Bielefeld University; RWTH Aachen
 Surface_mesh_approximation              I
 Surface_mesh_deformation                G
 Surface_mesher                          I
 Surface_mesh_parameterization           I
 Surface_mesh_segmentation               G
 Surface_mesh_shortest_path              G
 Surface_mesh_simplification             G
 Surface_mesh_skeletonization            G
 Surface_mesh_topology                   CNRS
 Surface_sweep_2                         T
 TDS_2                                   I
 TDS_3                                   I
 Testsuite                               IG
 Tetrahedral_remeshing                   G; Telecom Paris (France)
 Triangulation                           I
 Triangulation_2                         I
 Triangulation_3                         I
 Triangulation_on_sphere_2               I
 Union_find                              M
 Visibility_2                            Braunschweig University (Germany).
 Voronoi_diagram_2                       F  I sent mail to Forth
 Weights                                 G
 Width_3                                 E
 iostream                                ETIMU
 kdtree                                  T<|MERGE_RESOLUTION|>--- conflicted
+++ resolved
@@ -138,10 +138,7 @@
  Spatial_sorting                         I
  STL_Extension                           ETIMU
  Straight_skeleton_2                     G
-<<<<<<< HEAD
-=======
  Straight_skeleton_extrusion_2           G
->>>>>>> 7e2e4448
  Stream_lines_2                          I
  Stream_support                          ETIMU
  Subdivision_method_3                    G
