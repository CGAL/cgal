--- conflicted
+++ resolved
@@ -158,6 +158,7 @@
     echo "- Error output from platform $PLATFORM"                             >> "$ERROR_OUTPUT"
     echo "------------------------------------------------------------------" >> "$ERROR_OUTPUT"
     echo                                                                      >> "$ERROR_OUTPUT"
+
     if [ -f cgal_test_with_cmake -a -x cgal_test_with_cmake ] ; then
       export PLATFORM TESTSUITE_CXXFLAGS TESTSUITE_LDFLAGS
       rm -f error.txt
@@ -166,19 +167,6 @@
       if [ "$1" = "Polyhedron_Demo" ]; then
         TIME_PERIOD=2400
       fi
-<<<<<<< HEAD
-      if wait_for_process "$!" "$TIME_PERIOD" "5"
-      then
-	    if [ -f test_failure  ] ; then
-          exit_failure=`cat test_failure`
-	      rm -f test_failure
-          echo "ERROR: cgal_test_with_cmake exited with error condition $exit_value" >> "$ERRORFILE"
-	      echo "ERROR: cgal_test_with_cmake exited with error condition $exit_value" >> "$ERROR_OUTPUT"
-	    fi
-      else
-	    echo "ERROR: cgal_test_with_cmake did not finish within the time bound set" >> "$ERRORFILE"
-    	echo "ERROR: cgal_test_with_cmake did not finish within the time bound set" >> "$ERROR_OUTPUT"
-=======
       if [ -n "$TIMEOUT" ]; then
           run_local_cgal_test
           return_code=$?
@@ -208,7 +196,6 @@
 	      echo "ERROR: cgal_test_with_cmake did not finish within the time bound set" >> "$ERRORFILE"
 	      echo "ERROR: cgal_test_with_cmake did not finish within the time bound set" >> "$ERROR_OUTPUT"
           fi
->>>>>>> 20ea9e77
       fi
       STOP=`date +%s`
       DURATION=`expr "$STOP" - "$START"`
@@ -238,6 +225,7 @@
   fi
   echo
 }
+
 
 #setup sfcgal as a package to be tested
 install_sfcgal()
@@ -285,6 +273,7 @@
   chmod +x cgal_test_with_cmake
 }
 
+
 run_testsuite()
 {
 
@@ -303,13 +292,16 @@
           PATH=`cygpath "$CGAL_DIR"`/bin:`cygpath "$CGAL_DIR"`/lib:$PATH
           export PATH
   esac
+
   for DIR in $TEST_DIRECTORIES ; do
     if [ ! -f $DIR/skipped ]; then
       test_directory "$DIR"
     fi
   done
 }
+
 [ x"$1" = x"icons" -o x"$1" = x"resources" ] && exit 0
+
 if [ -z "$1" ] ; then
   TEST_DIRECTORIES=`ls | egrep -v 'icons|resources'`
 else
@@ -317,12 +309,6 @@
 fi
 if [ -n "$TEST_XTERNAL" ]; then
   TEST_DIRECTORIES="$TEST_DIRECTORIES xternal_SFCGAL"
-install_sfcgal
-
-<<<<<<< HEAD
+  install_sfcgal
 fi
-echo "$TEST_DIRECTORIES"
-run_testsuite
-=======
-run_testsuite
->>>>>>> 20ea9e77
+run_testsuite