--- conflicted
+++ resolved
@@ -105,10 +105,10 @@
         for(auto it = t.full_cells_begin(); it != t.full_cells_end(); ++it) {
             if(t.is_infinite(it)) {
                 infinite_cells.push_back(it);
-            }
-        }
-
-<<<<<<< HEAD
+
+            }
+        }
+
         // --> get a unique index per cell
         int ci=0;
         for(auto ch : infinite_cells) ch->data() = ci++;
@@ -141,46 +141,13 @@
             }
             */
         }
-=======
-    // --> get a unique index per cell
-    int ci=0;
-    for(auto ch : infinite_cells) ch->data() = ci++;
-
-    Eigen::JacobiSVD<Eigen::MatrixXd> svd;
-    Eigen::MatrixXd Ks(infinite_cells.size(),D+3);
-    Eigen::Vector<bool,Eigen::Dynamic> full_simplices(infinite_cells.size());
-
-    Eigen::MatrixXd simplex(D+2,D+3);
-    Eigen::RowVectorXd simplex_row(D+3);
-    int ki=0;
-    int non_full_simplices = 0;
-    for(auto ch : infinite_cells) {
-
-        int si=0;
-        for (int i=0; i<D+3; i++) {
-             if(ch->vertex(i) != t.infinite_vertex()) {
-                 // std::cout << point_indices[ch->vertex(i)] << std::endl;
-                 simplex.row(si++) = NC.row(ch->vertex(i)->data());
-             }
-        }
-        // std::cout << "simplex: " << std::endl << simplex << std::endl;
-        svd.compute(simplex, Eigen::ComputeFullV);
-        Ks.row(ki)         = svd.matrixV().col(D+2).transpose();
-        full_simplices(ki) = svd.singularValues().array().abs().minCoeff() > atol;
-
-        if (! full_simplices(ki)) {
-            ++non_full_simplices;
-        }
-        ki++;
-    }
-    std::cout << non_full_simplices << " non-full simplices found." << std::endl;
->>>>>>> 77ab26fd
 
         // std::cout << "Ks.shape: (" << Ks.rows() << ", " << Ks.cols() << ")" << std::endl;
         // std::cout << "Ks: " << std::endl << Ks << std::endl;
         // std::cout << "Ks * NC.T" << std::endl << Ks * NC.transpose() << std::endl;
 
-        int n_check_planes = (NC.rows()<=1000)? NC.rows(): 200;
+        // TODO: reduced to 200 only for memory reasons, loop and increase again? do sth smarter?
+        int n_check_planes = (NC.rows()<=200)? NC.rows(): 200;
         // std::cout << "n_check_planes: " << n_check_planes << std::endl;
         std::cout << "NC.shape(): " << NC.rows() << ", " << NC.cols() << std::endl;
         Eigen::Vector<bool,Eigen::Dynamic> inv = ((Ks * NC.block(0,0,n_check_planes,D+3).transpose()).rowwise().maxCoeff().array() >= atol); // .rowwise().maxCoeff().array() >= 1e-5) << std::endl;
@@ -243,28 +210,9 @@
         }
         std::cout << "Filtered " << n_cone_filtered << " spheres that were not in the cone" << std::endl;
 
-<<<<<<< HEAD
         Eigen::MatrixXd solutions(solutions_.size(),D+3);
         for (int i=0; i<solutions_.size(); i++){
             solutions.row(i)       = solutions_[i];
-=======
-    if (debug_level > 3) {
-        std::cout << "Debugging, remove later (matrices too large), all solutions in the cone?: ";
-        std::cout << ((NC * solutions.transpose()).rowwise().maxCoeff().array() <= atol).array().all() << std::endl;
-    }
-    // ------- Post selection ------------
-    Eigen::Vector<bool,Eigen::Dynamic> neg_convention = (solutions.col(D+2).array() < 0.);
-    Eigen::Vector<bool,Eigen::Dynamic> neg_radius     = (solutions.col(D+1).array().sign() != solutions.col(D+2).array().sign());
-
-    std::vector<Eigen::RowVectorXd> solutions_filtered_;
-    std::vector<Eigen::RowVectorXi> contact_indices_filtered_;
-    for (int i=0; i<solutions.rows(); i++){
-        if (neg_convention(i) && neg_radius(i)){
-            solutions_filtered_.push_back(solutions.row(i));
-            if (contact_indices){
-                contact_indices_filtered_.push_back(contact_indices_[i]);
-            }
->>>>>>> 77ab26fd
         }
 
         lie_to_spheres(solutions, result);
