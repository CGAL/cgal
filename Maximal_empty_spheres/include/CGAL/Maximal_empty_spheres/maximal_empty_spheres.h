--- conflicted
+++ resolved
@@ -125,76 +125,6 @@
     std::cout << "Convex hull of " << points.size() << " points computed in " << timer.time() << " seconds." << std::endl;
   }
 
-<<<<<<< HEAD
-    Timer timer;
-    timer.start();
-    Triangulation t(D+2);
-    t.insert_and_index(points.begin(), points.end());
-    if (debug_level > 0) {
-        std::cout << "Convex hull of " << points.size() << " points computed in " << timer.time() << " seconds." << std::endl;
-        }
-    // --> recover the infinite cells (contain the convex hull)
-    std::vector<typename Triangulation::Full_cell_handle> infinite_cells;
-    for(auto it = t.full_cells_begin(); it != t.full_cells_end(); ++it) {
-        if(t.is_infinite(it)) {
-            infinite_cells.push_back(it);
-        }
-    }
-
-    if (debug_level > 0){
-        std::cout << "--> " << infinite_cells.size() << " infinite full cells" << std::endl;
-    }
-
-    // --> get a unique index per cell
-    int ci=0;
-    for(auto ch : infinite_cells) ch->data() = ci++;
-
-        Eigen::JacobiSVD<Eigen::MatrixXd> svd;
-        Eigen::MatrixXd Ks(infinite_cells.size(),D+3);
-        Eigen::Vector<bool,Eigen::Dynamic> full_simplices(infinite_cells.size());
-
-        Eigen::MatrixXd simplex(D+2,D+3);
-        Eigen::RowVectorXd simplex_row(D+3);
-        int ki=0;
-        int nafs = 0;
-        for(auto ch : infinite_cells) {
-
-            int si=0;
-            for (int i=0; i<D+3; i++) {
-                 if(ch->vertex(i) != t.infinite_vertex()) {
-                     // std::cout << point_indices[ch->vertex(i)] << std::endl;
-                     simplex.row(si++) = NC.row(ch->vertex(i)->data());
-                 }
-            }
-            // std::cout << "simplex: " << std::endl << simplex << std::endl;
-            svd.compute(simplex, Eigen::ComputeFullV);
-            Ks.row(ki)         = svd.matrixV().col(D+2).transpose();
-            full_simplices(ki) = svd.singularValues().array().abs().minCoeff() > atol;
-            ki++;
-
-            if(debug_level > 0) {
-              if (svd.singularValues().array().abs().minCoeff() <= atol) {
-                ++nafs;
-              }
-            }
-        }
-        if (debug_level > 0 && nafs > 0) {
-            std::cout << "Warning: " << nafs << " simplices were not full simplices, i.e. they are not full-dimensional in the ambient space." << std::endl;
-        }
-
-        // std::cout << "Ks.shape: (" << Ks.rows() << ", " << Ks.cols() << ")" << std::endl;
-        // std::cout << "Ks: " << std::endl << Ks << std::endl;
-        // std::cout << "Ks * NC.T" << std::endl << Ks * NC.transpose() << std::endl;
-
-        // @todo: reduced to 200 only for memory reasons, loop and increase again? do sth smarter?
-        int n_check_planes = (NC.rows()<=10)? NC.rows(): 10;
-        if(debug_level > 0){
-          std::cout << "n_check_planes: " << n_check_planes << std::endl;
-          std::cout << "NC.shape(): " << NC.rows() << ", " << NC.cols() << std::endl;
-        }
-        Eigen::Vector<bool,Eigen::Dynamic> inv = ((Ks * NC.block(0,0,n_check_planes,D+3).transpose()).rowwise().maxCoeff().array() >= atol);
-        for (int i=0; i<Ks.rows(); i++) if (inv(i)) Ks.row(i) *= -1;
-=======
   // --> recover the infinite cells (contain the convex hull)
   std::vector<typename Triangulation::Full_cell_handle> infinite_cells;
   for(auto it = t.full_cells_begin(); it != t.full_cells_end(); ++it) {
@@ -232,7 +162,6 @@
     Ks.row(ki)         = svd.matrixV().col(D+2).transpose();
     full_simplices(ki) = svd.singularValues().array().abs().minCoeff() > atol;
     ++ki;
->>>>>>> 999cefba
 
     if(debug_level > 0) {
       if (svd.singularValues().array().abs().minCoeff() <= atol) {
@@ -256,7 +185,18 @@
     std::cout << "NC.shape(): " << NC.rows() << ", " << NC.cols() << std::endl;
   }
 
-  Eigen::Vector<bool,Eigen::Dynamic> inv = ((Ks * NC.block(0,0,n_check_planes,D+3).transpose()).rowwise().maxCoeff().array() >= atol);
+  Eigen::Vector<bool,Eigen::Dynamic>  inv;
+  if (true){
+    Eigen::MatrixXd NC_(n_check_planes,D+3);
+    for (int i=0; i<n_check_planes; i++){
+        NC_.row(i) = NC.row((i*20747) % NC.rows());
+    } 
+    inv = ((Ks * NC_.transpose()).rowwise().maxCoeff().array() >= atol);
+  } else {
+    inv = ((Ks * NC.block(0,0,n_check_planes,D+3).transpose()).rowwise().maxCoeff().array() >= atol);
+  }
+
+  // Eigen::Vector<bool,Eigen::Dynamic> inv = ((Ks * NC.block(0,0,n_check_planes,D+3).transpose()).rowwise().maxCoeff().array() >= atol);
   // std::cout << "inv.sum(): " << inv.cast<int>().sum() << std::endl;
   // std::cout << "not in dir?: " << ((Ks * s0).array() > 0. ).cast<int>().sum() << std::endl;
 
@@ -272,6 +212,7 @@
     std::cout << ((NC * Ks.transpose()).rowwise().maxCoeff().array() <= atol).array().all() << std::endl;
   }
 
+  int nsols = 0;
   int n_cone_filtered=0;
   std::vector<Eigen::RowVectorXd> solutions_;
   std::vector<Eigen::RowVectorXi> contact_indices_;
@@ -287,6 +228,7 @@
       }
     }
     */
+
     for (int i=0; i<D+3; ++i) {
       if(ch->vertex(i) != t.infinite_vertex()) {
         /*
@@ -295,54 +237,6 @@
         if(ori == COPLANAR){
           std::cout << "Coplanar points!" << std::endl;
         }
-<<<<<<< HEAD
-
-        bool cone_filter=false;
-        int n_cone_filtered=0;
-        std::vector<Eigen::RowVectorXd> solutions_;
-        std::vector<Eigen::RowVectorXi> contact_indices_;
-        for(auto ch : infinite_cells) {
-            int ci = ch->data();
-            for (int i=0; i<D+3; i++) {
-                 if(ch->vertex(i) != t.infinite_vertex()) {
-                    int cj =  ch->neighbor(i)->data();
-                    if ((ci < cj) &&    // only treat each edge once
-                        (!full_simplices_only || (full_simplices(ci) && full_simplices(cj)))  // only consider edges between full simplices
-                        ) {
-                        double ls[2]; // 1,l2;
-                        line_quadric_intersection(Ks.row(ci), Ks.row(cj), H, ls[0],ls[1]);
-                        for (int li=0; li<2; li++){
-                            if ((0.<=ls[li]) && (ls[li]<=1.)){
-                                Eigen::RowVectorXd s_ = (1-ls[li])*Ks.row(ci)+ls[li]*Ks.row(cj);
-
-                                if ((s_(D+2) < 0.) && (s_(D+1) >= 0) && (fabs(s_(D+2)) >= atol)) {
-
-                                    bool add=true;
-                                    if (cone_filter){
-                                        if (((s_*NC.transpose()).array() > atol).any()){
-                                            add=false;
-                                            n_cone_filtered++;
-                                        }
-                                    }
-                                    if (add) {
-
-                                        solutions_.push_back(s_);
-                                        if (contact_indices){
-                                            Eigen::RowVectorXi st(D+1);
-                                            int ni=0;
-                                            for (int j=0; j<D+2; j++){
-                                                if (ch->vertex((i+1+j)%(D+3)) != t.infinite_vertex())
-                                                    st(ni++) = ch->vertex((i+1+j)%(D+3))->data();
-                                            }
-                                            contact_indices_.emplace_back(st);
-                                        }
-
-                                    }
-
-                                }
-                            }
-                        }
-=======
         */
         int cj =  ch->neighbor(i)->data();
         if ((ci < cj) &&    // only treat each edge once
@@ -351,6 +245,7 @@
           line_quadric_intersection(Ks.row(ci), Ks.row(cj), H, ls[0],ls[1]);
           for (int li=0; li<2; ++li) {
             if ((0.<=ls[li]) && (ls[li]<=1.)) {
+              nsols++;
               Eigen::RowVectorXd s_ = (1-ls[li])*Ks.row(ci)+ls[li]*Ks.row(cj);
 
               if ((s_(D+2) < 0.) && (s_(D+1) >= 0) && (fabs(s_(D+2)) >= atol)) {
@@ -371,7 +266,6 @@
                       if (ch->vertex((i+1+j)%(D+3)) != t.infinite_vertex()) {
                         st(ni++) = ch->vertex((i+1+j)%(D+3))->data();
                       }
->>>>>>> 999cefba
                     }
                     contact_indices_.emplace_back(st);
                   }
@@ -383,6 +277,8 @@
       }
     }
   }
+
+  std::cout << "N sols (unfiltered): " << nsols << std::endl;
 
   if(debug_level > 0) {
     std::cout << "Filtered " << n_cone_filtered << " spheres that were not in the cone" << std::endl;
