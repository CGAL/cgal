// Copyright (c) 2006-2008 Max-Planck-Institute Saarbruecken (Germany).
// All rights reserved.
//
// This file is part of CGAL (www.cgal.org); you can redistribute it and/or
// modify it under the terms of the GNU Lesser General Public License as
// published by the Free Software Foundation; either version 3 of the License,
// or (at your option) any later version.
//
// Licensees holding a valid commercial license may use this file in
// accordance with the commercial license agreement provided with the software.
//
// This file is provided AS IS with NO WARRANTY OF ANY KIND, INCLUDING THE
// WARRANTY OF DESIGN, MERCHANTABILITY AND FITNESS FOR A PARTICULAR PURPOSE.
//
// $URL$
// $Id$
//
//
// Author(s)     : Michael Hemmer    <hemmer@mpi-inf.mpg.de>
//
// =============================================================================

#ifndef CGAL_PRIMES_H
#define CGAL_PRIMES_H

#include <CGAL/basic.h>

namespace CGAL { 
namespace internal {
<<<<<<< HEAD
CGAL_EXPORT extern const int primes[2000];
=======
#ifndef CGAL_HEADER_ONLY
CGAL_EXPORT extern int primes[2000];
#endif // CGAL_HEADER_ONLY
>>>>>>> d96bdd9d

static inline 
int get_next_lower_prime(int current_prime){
    bool is_prime = false;
    
    int i;
    CGAL_precondition_msg(current_prime != 2 ," primes definitely exhausted ");

    if((current_prime <= 7) && (current_prime > 2)){
        if(current_prime <= 5){
            if(current_prime == 3)
                return 2;
            return 3;
        }
        return 5;
    }                
    for(i=current_prime-2;(i>1 && !is_prime);i=i-2){
        int r = 1;
        for(int j=3; (j <= i/2 && (r != 0)); j++){
            r = i % j;
//                std::cout<<"i " <<i<<std::endl;
//                std::cout<<"j " <<j<<std::endl;
//                std::cout<<"i%j " <<i%j<<std::endl;
            if(j==i/2 && r != 0)
                is_prime = true;
        }
    }
//    CGAL_precondition_msg(is_prime," primes definitely exhausted ");
    return i+2;
}


}
}

#ifdef CGAL_HEADER_ONLY
#include <CGAL/primes_impl.h>
#endif // CGAL_HEADER_ONLY

#endif // CGAL_PRIMES_H<|MERGE_RESOLUTION|>--- conflicted
+++ resolved
@@ -27,13 +27,7 @@
 
 namespace CGAL { 
 namespace internal {
-<<<<<<< HEAD
 CGAL_EXPORT extern const int primes[2000];
-=======
-#ifndef CGAL_HEADER_ONLY
-CGAL_EXPORT extern int primes[2000];
-#endif // CGAL_HEADER_ONLY
->>>>>>> d96bdd9d
 
 static inline 
 int get_next_lower_prime(int current_prime){
