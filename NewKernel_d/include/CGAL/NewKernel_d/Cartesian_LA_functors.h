// Copyright (c) 2014
// INRIA Saclay-Ile de France (France)
//
// This file is part of CGAL (www.cgal.org)
//
// $URL$
// $Id$
// SPDX-License-Identifier: LGPL-3.0-or-later OR LicenseRef-Commercial
//
// Author(s)     : Marc Glisse

#ifndef CGAL_CARTESIAN_LA_FUNCTORS_H
#define CGAL_CARTESIAN_LA_FUNCTORS_H

#include <CGAL/NewKernel_d/utils.h>
#include <CGAL/is_iterator.h>
#include <CGAL/argument_swaps.h>
#include <CGAL/Kernel/Return_base_tag.h>
#include <CGAL/transforming_iterator.h>
#include <CGAL/NewKernel_d/store_kernel.h>
#include <CGAL/Dimension.h>
#include <type_traits>

namespace CGAL {
namespace CartesianDVectorBase {

template<class R_,class Zero_> struct Construct_LA_vector
: private Store_kernel<R_>
{
<<<<<<< HEAD
        //CGAL_FUNCTOR_INIT_IGNORE(Construct_LA_vector)
        CGAL_FUNCTOR_INIT_STORE(Construct_LA_vector)
        typedef R_ R;
        typedef typename R::Constructor Constructor;
        typedef typename Get_type<R, RT_tag>::type RT;
        typedef typename Get_type<R, FT_tag>::type FT;
        typedef typename R::Vector_ result_type;
        typedef typename R_::Default_ambient_dimension Dimension;
        result_type operator()(int d)const{
                CGAL_assertion(check_dimension_eq(d,this->kernel().dimension()));
                return typename Constructor::Dimension()(d);
        }
        result_type operator()()const{
                return typename Constructor::Dimension()((std::max)(0,this->kernel().dimension()));
        }
        result_type operator()(int d, Zero_ const&)const{
                CGAL_assertion(check_dimension_eq(d,this->kernel().dimension()));
                return typename Constructor::Dimension()(d);
        }
        result_type operator()(Zero_ const&)const{
          // Makes no sense for an unknown dimension.
                return typename Constructor::Dimension()(this->kernel().dimension());
        }
        result_type operator()(result_type const& v)const{
                return v;
        }
        result_type operator()(result_type&& v)const{
                return std::move(v);
        }
        template<class...U>
        typename std::enable_if<Constructible_from_each<RT,U...>::value &&
                std::is_same<Dimension_tag<sizeof...(U)>, Dimension>::value,
          result_type>::type
        operator()(U&&...u)const{
                return typename Constructor::Values()(std::forward<U>(u)...);
        }
        //template<class...U,class=typename std::enable_if<Constructible_from_each<RT,U...>::value>::type,class=typename std::enable_if<(sizeof...(U)==static_dim+1)>::type,class=void>
        template<class...U>
        typename std::enable_if<Constructible_from_each<RT,U...>::value &&
                std::is_same<Dimension_tag<sizeof...(U)-1>, Dimension>::value,
          result_type>::type
        operator()(U&&...u)const{
                return Apply_to_last_then_rest()(typename Constructor::Values_divide(),std::forward<U>(u)...);
        }
        template<class Iter> inline
          typename std::enable_if_t<is_iterator_type<Iter,std::forward_iterator_tag>::value,result_type> operator()
                (Iter f,Iter g,Cartesian_tag t)const
        {
                return this->operator()((int)std::distance(f,g),f,g,t);
        }
        template<class Iter> inline
          typename std::enable_if_t<is_iterator_type<Iter,std::forward_iterator_tag>::value,result_type> operator()
                (int d,Iter f,Iter g,Cartesian_tag)const
        {
                CGAL_assertion(d==std::distance(f,g));
                CGAL_assertion(check_dimension_eq(d,this->kernel().dimension()));
                return typename Constructor::Iterator()(d,f,g);
        }
        template<class Iter> inline
          typename std::enable_if_t<is_iterator_type<Iter,std::bidirectional_iterator_tag>::value,result_type> operator()
                (Iter f,Iter g,Homogeneous_tag)const
        {
                --g;
                return this->operator()((int)std::distance(f,g),f,g,*g);
        }
        template<class Iter> inline
          typename std::enable_if_t<is_iterator_type<Iter,std::bidirectional_iterator_tag>::value,result_type> operator()
                (int d,Iter f,Iter g,Homogeneous_tag)const
        {
                --g;
                return this->operator()(d,f,g,*g);
        }
        template<class Iter> inline
          typename std::enable_if_t<is_iterator_type<Iter,std::forward_iterator_tag>::value,result_type> operator()
                (Iter f,Iter g)const
        {
          // Shouldn't it try comparing dist(f,g) to the dimension if it is known?
                return this->operator()(f,g,typename R::Rep_tag());
        }
        template<class Iter> inline
          typename std::enable_if_t<is_iterator_type<Iter,std::forward_iterator_tag>::value,result_type> operator()
                (int d,Iter f,Iter g)const
        {
                return this->operator()(d,f,g,typename R::Rep_tag());
        }
=======
	//CGAL_FUNCTOR_INIT_IGNORE(Construct_LA_vector)
	CGAL_FUNCTOR_INIT_STORE(Construct_LA_vector)
	typedef R_ R;
	typedef typename R::Constructor Constructor;
	typedef typename Get_type<R, RT_tag>::type RT;
	typedef typename Get_type<R, FT_tag>::type FT;
	typedef typename R::Vector_ result_type;
	typedef typename R_::Default_ambient_dimension Dimension;
	result_type operator()(int d)const{
		CGAL_assertion(check_dimension_eq(d,this->kernel().dimension()));
		return typename Constructor::Dimension()(d);
	}
	result_type operator()()const{
		return typename Constructor::Dimension()((std::max)(0,this->kernel().dimension()));
	}
	result_type operator()(int d, Zero_ const&)const{
		CGAL_assertion(check_dimension_eq(d,this->kernel().dimension()));
		return typename Constructor::Dimension()(d);
	}
	result_type operator()(Zero_ const&)const{
	  // Makes no sense for an unknown dimension.
		return typename Constructor::Dimension()(this->kernel().dimension());
	}
	result_type operator()(result_type const& v)const{
		return v;
	}
	result_type operator()(result_type&& v)const{
		return std::move(v);
	}
	template<class...U>
	typename std::enable_if<Constructible_from_each<RT,U...>::value &&
		std::is_same<Dimension_tag<int(sizeof...(U))>, Dimension>::value,
	  result_type>::type
	operator()(U&&...u)const{
		return typename Constructor::Values()(std::forward<U>(u)...);
	}
	//template<class...U,class=typename std::enable_if<Constructible_from_each<RT,U...>::value>::type,class=typename std::enable_if<(sizeof...(U)==static_dim+1)>::type,class=void>
	template<class...U>
	typename std::enable_if<Constructible_from_each<RT,U...>::value &&
		std::is_same<Dimension_tag<int(sizeof...(U)-1)>, Dimension>::value,
	  result_type>::type
	operator()(U&&...u)const{
		return Apply_to_last_then_rest()(typename Constructor::Values_divide(),std::forward<U>(u)...);
	}
	template<class Iter> inline
	  typename std::enable_if_t<is_iterator_type<Iter,std::forward_iterator_tag>::value,result_type> operator()
		(Iter f,Iter g,Cartesian_tag t)const
	{
		return this->operator()((int)std::distance(f,g),f,g,t);
	}
	template<class Iter> inline
	  typename std::enable_if_t<is_iterator_type<Iter,std::forward_iterator_tag>::value,result_type> operator()
		(int d,Iter f,Iter g,Cartesian_tag)const
	{
		CGAL_assertion(d==std::distance(f,g));
		CGAL_assertion(check_dimension_eq(d,this->kernel().dimension()));
		return typename Constructor::Iterator()(d,f,g);
	}
	template<class Iter> inline
	  typename std::enable_if_t<is_iterator_type<Iter,std::bidirectional_iterator_tag>::value,result_type> operator()
		(Iter f,Iter g,Homogeneous_tag)const
	{
		--g;
		return this->operator()((int)std::distance(f,g),f,g,*g);
	}
	template<class Iter> inline
	  typename std::enable_if_t<is_iterator_type<Iter,std::bidirectional_iterator_tag>::value,result_type> operator()
		(int d,Iter f,Iter g,Homogeneous_tag)const
	{
		--g;
		return this->operator()(d,f,g,*g);
	}
	template<class Iter> inline
	  typename std::enable_if_t<is_iterator_type<Iter,std::forward_iterator_tag>::value,result_type> operator()
		(Iter f,Iter g)const
	{
	  // Shouldn't it try comparing dist(f,g) to the dimension if it is known?
		return this->operator()(f,g,typename R::Rep_tag());
	}
	template<class Iter> inline
	  typename std::enable_if_t<is_iterator_type<Iter,std::forward_iterator_tag>::value,result_type> operator()
		(int d,Iter f,Iter g)const
	{
		return this->operator()(d,f,g,typename R::Rep_tag());
	}
>>>>>>> fbf79063

        // Last homogeneous coordinate given separately
        template<class Iter,class NT> inline
          typename std::enable_if_t<is_iterator_type<Iter,std::forward_iterator_tag>::value,result_type> operator()
                (int d,Iter f,Iter g,NT const&l)const
        {
                CGAL_assertion(d==std::distance(f,g));
                CGAL_assertion(check_dimension_eq(d,this->kernel().dimension()));
                // RT? better be safe for now
                return typename Constructor::Iterator()(d,CGAL::make_transforming_iterator(f,Divide<FT,NT>(l)),CGAL::make_transforming_iterator(g,Divide<FT,NT>(l)));
        }
        template<class Iter,class NT> inline
          typename std::enable_if_t<is_iterator_type<Iter,std::forward_iterator_tag>::value,result_type> operator()
                (Iter f,Iter g,NT const&l)const
        {
                return this->operator()((int)std::distance(f,g),f,g,l);
        }
};

template<class R_> struct Compute_cartesian_coordinate {
        CGAL_FUNCTOR_INIT_IGNORE(Compute_cartesian_coordinate)
        typedef R_ R;
        typedef typename Get_type<R, RT_tag>::type RT;
        typedef typename R::Vector_ first_argument_type;
        typedef int second_argument_type;
        typedef Tag_true Is_exact;
        typedef decltype(std::declval<const first_argument_type>()[0]) result_type;

        template <typename index_type>
        result_type operator()(first_argument_type const& v,index_type i)const{
                return v[i];
        }
};

template<class R_> struct Construct_cartesian_const_iterator {
        CGAL_FUNCTOR_INIT_IGNORE(Construct_cartesian_const_iterator)
        typedef R_ R;
        typedef typename R::Vector_ argument_type;
        typedef typename R::LA_vector S_;
        typedef typename R::Point_cartesian_const_iterator result_type;
        // same as Vector
        typedef Tag_true Is_exact;

        result_type operator()(argument_type const& v,Begin_tag)const{
                return S_::vector_begin(v);
        }
        result_type operator()(argument_type const& v,End_tag)const{
                return S_::vector_end(v);
        }
};

template<class R_> struct Midpoint {
        CGAL_FUNCTOR_INIT_IGNORE(Midpoint)
        typedef R_ R;
        typedef typename Get_type<R, Point_tag>::type first_argument_type;
        typedef typename Get_type<R, Point_tag>::type second_argument_type;
        typedef typename Get_type<R, Point_tag>::type result_type;

        result_type operator()(result_type const& a, result_type const& b)const{
                return (a+b)/2;
        }
};

template<class R_> struct Sum_of_vectors {
        CGAL_FUNCTOR_INIT_IGNORE(Sum_of_vectors)
        typedef R_ R;
        typedef typename Get_type<R, Vector_tag>::type first_argument_type;
        typedef typename Get_type<R, Vector_tag>::type second_argument_type;
        typedef typename Get_type<R, Vector_tag>::type result_type;

        result_type operator()(result_type const& a, result_type const& b)const{
                return a+b;
        }
};

template<class R_> struct Difference_of_vectors {
        CGAL_FUNCTOR_INIT_IGNORE(Difference_of_vectors)
        typedef R_ R;
        typedef typename Get_type<R, Vector_tag>::type first_argument_type;
        typedef typename Get_type<R, Vector_tag>::type second_argument_type;
        typedef typename Get_type<R, Vector_tag>::type result_type;

        result_type operator()(result_type const& a, result_type const& b)const{
                return a-b;
        }
};

template<class R_> struct Opposite_vector {
        CGAL_FUNCTOR_INIT_IGNORE(Opposite_vector)
        typedef R_ R;
        typedef typename Get_type<R, Vector_tag>::type result_type;
        typedef typename Get_type<R, Vector_tag>::type argument_type;

        result_type operator()(result_type const& v)const{
                return -v;
        }
};

template<class R_> struct Scalar_product {
        CGAL_FUNCTOR_INIT_IGNORE(Scalar_product)
        typedef R_ R;
        typedef typename R::LA_vector LA;
        typedef typename Get_type<R, RT_tag>::type result_type;
        typedef typename Get_type<R, Vector_tag>::type first_argument_type;
        typedef typename Get_type<R, Vector_tag>::type second_argument_type;

        result_type operator()(first_argument_type const& a, second_argument_type const& b)const{
                return LA::dot_product(a,b);
        }
};

template<class R_> struct Squared_distance_to_origin_stored {
        CGAL_FUNCTOR_INIT_IGNORE(Squared_distance_to_origin_stored)
        typedef R_ R;
        typedef typename R::LA_vector LA;
        typedef typename Get_type<R, RT_tag>::type result_type;
        typedef typename Get_type<R, Point_tag>::type argument_type;

        result_type operator()(argument_type const& a)const{
                return LA::squared_norm(a);
        }
};

template<class R_> struct Squared_distance_to_origin_via_dotprod {
        CGAL_FUNCTOR_INIT_IGNORE(Squared_distance_to_origin_via_dotprod)
        typedef R_ R;
        typedef typename R::LA_vector LA;
        typedef typename Get_type<R, RT_tag>::type result_type;
        typedef typename Get_type<R, Point_tag>::type argument_type;

        result_type operator()(argument_type const& a)const{
                return LA::dot_product(a,a);
        }
};

template<class R_> struct Orientation_of_vectors {
        CGAL_FUNCTOR_INIT_IGNORE(Orientation_of_vectors)
        typedef R_ R;
        typedef typename R::Vector_cartesian_const_iterator first_argument_type;
        typedef typename R::Vector_cartesian_const_iterator second_argument_type;
        typedef typename Get_type<R, Orientation_tag>::type result_type;
        typedef typename R::LA_vector LA;

        template<class Iter>
        result_type operator()(Iter const& f, Iter const& e) const {
                return LA::determinant_of_iterators_to_vectors(f,e);
        }
};

template<class R_> struct Orientation_of_points {
        CGAL_FUNCTOR_INIT_IGNORE(Orientation_of_points)
        typedef R_ R;
        typedef typename R::Point_cartesian_const_iterator first_argument_type;
        typedef typename R::Point_cartesian_const_iterator second_argument_type;
        typedef typename Get_type<R, Orientation_tag>::type result_type;
        typedef typename R::LA_vector LA;

        template<class Iter>
        result_type operator()(Iter const& f, Iter const& e) const {
                return LA::determinant_of_iterators_to_points(f,e);
        }
};

template<class R_> struct PV_dimension {
        CGAL_FUNCTOR_INIT_IGNORE(PV_dimension)
        typedef R_ R;
        typedef typename R::Vector_ argument_type;
        typedef int result_type;
        typedef typename R::LA_vector LA;
        typedef Tag_true Is_exact;

        template<class T>
        result_type operator()(T const& v) const {
                return LA::size_of_vector(v);
        }
};

template<class R_> struct Identity_functor {
  CGAL_FUNCTOR_INIT_IGNORE(Identity_functor)
  template<class T>
  T const& operator()(T const&t) const { return t; }
};

}
} // namespace CGAL
#endif // CGAL_CARTESIAN_LA_FUNCTORS_H<|MERGE_RESOLUTION|>--- conflicted
+++ resolved
@@ -27,93 +27,6 @@
 template<class R_,class Zero_> struct Construct_LA_vector
 : private Store_kernel<R_>
 {
-<<<<<<< HEAD
-        //CGAL_FUNCTOR_INIT_IGNORE(Construct_LA_vector)
-        CGAL_FUNCTOR_INIT_STORE(Construct_LA_vector)
-        typedef R_ R;
-        typedef typename R::Constructor Constructor;
-        typedef typename Get_type<R, RT_tag>::type RT;
-        typedef typename Get_type<R, FT_tag>::type FT;
-        typedef typename R::Vector_ result_type;
-        typedef typename R_::Default_ambient_dimension Dimension;
-        result_type operator()(int d)const{
-                CGAL_assertion(check_dimension_eq(d,this->kernel().dimension()));
-                return typename Constructor::Dimension()(d);
-        }
-        result_type operator()()const{
-                return typename Constructor::Dimension()((std::max)(0,this->kernel().dimension()));
-        }
-        result_type operator()(int d, Zero_ const&)const{
-                CGAL_assertion(check_dimension_eq(d,this->kernel().dimension()));
-                return typename Constructor::Dimension()(d);
-        }
-        result_type operator()(Zero_ const&)const{
-          // Makes no sense for an unknown dimension.
-                return typename Constructor::Dimension()(this->kernel().dimension());
-        }
-        result_type operator()(result_type const& v)const{
-                return v;
-        }
-        result_type operator()(result_type&& v)const{
-                return std::move(v);
-        }
-        template<class...U>
-        typename std::enable_if<Constructible_from_each<RT,U...>::value &&
-                std::is_same<Dimension_tag<sizeof...(U)>, Dimension>::value,
-          result_type>::type
-        operator()(U&&...u)const{
-                return typename Constructor::Values()(std::forward<U>(u)...);
-        }
-        //template<class...U,class=typename std::enable_if<Constructible_from_each<RT,U...>::value>::type,class=typename std::enable_if<(sizeof...(U)==static_dim+1)>::type,class=void>
-        template<class...U>
-        typename std::enable_if<Constructible_from_each<RT,U...>::value &&
-                std::is_same<Dimension_tag<sizeof...(U)-1>, Dimension>::value,
-          result_type>::type
-        operator()(U&&...u)const{
-                return Apply_to_last_then_rest()(typename Constructor::Values_divide(),std::forward<U>(u)...);
-        }
-        template<class Iter> inline
-          typename std::enable_if_t<is_iterator_type<Iter,std::forward_iterator_tag>::value,result_type> operator()
-                (Iter f,Iter g,Cartesian_tag t)const
-        {
-                return this->operator()((int)std::distance(f,g),f,g,t);
-        }
-        template<class Iter> inline
-          typename std::enable_if_t<is_iterator_type<Iter,std::forward_iterator_tag>::value,result_type> operator()
-                (int d,Iter f,Iter g,Cartesian_tag)const
-        {
-                CGAL_assertion(d==std::distance(f,g));
-                CGAL_assertion(check_dimension_eq(d,this->kernel().dimension()));
-                return typename Constructor::Iterator()(d,f,g);
-        }
-        template<class Iter> inline
-          typename std::enable_if_t<is_iterator_type<Iter,std::bidirectional_iterator_tag>::value,result_type> operator()
-                (Iter f,Iter g,Homogeneous_tag)const
-        {
-                --g;
-                return this->operator()((int)std::distance(f,g),f,g,*g);
-        }
-        template<class Iter> inline
-          typename std::enable_if_t<is_iterator_type<Iter,std::bidirectional_iterator_tag>::value,result_type> operator()
-                (int d,Iter f,Iter g,Homogeneous_tag)const
-        {
-                --g;
-                return this->operator()(d,f,g,*g);
-        }
-        template<class Iter> inline
-          typename std::enable_if_t<is_iterator_type<Iter,std::forward_iterator_tag>::value,result_type> operator()
-                (Iter f,Iter g)const
-        {
-          // Shouldn't it try comparing dist(f,g) to the dimension if it is known?
-                return this->operator()(f,g,typename R::Rep_tag());
-        }
-        template<class Iter> inline
-          typename std::enable_if_t<is_iterator_type<Iter,std::forward_iterator_tag>::value,result_type> operator()
-                (int d,Iter f,Iter g)const
-        {
-                return this->operator()(d,f,g,typename R::Rep_tag());
-        }
-=======
 	//CGAL_FUNCTOR_INIT_IGNORE(Construct_LA_vector)
 	CGAL_FUNCTOR_INIT_STORE(Construct_LA_vector)
 	typedef R_ R;
@@ -199,182 +112,181 @@
 	{
 		return this->operator()(d,f,g,typename R::Rep_tag());
 	}
->>>>>>> fbf79063
-
-        // Last homogeneous coordinate given separately
-        template<class Iter,class NT> inline
-          typename std::enable_if_t<is_iterator_type<Iter,std::forward_iterator_tag>::value,result_type> operator()
-                (int d,Iter f,Iter g,NT const&l)const
-        {
-                CGAL_assertion(d==std::distance(f,g));
-                CGAL_assertion(check_dimension_eq(d,this->kernel().dimension()));
-                // RT? better be safe for now
-                return typename Constructor::Iterator()(d,CGAL::make_transforming_iterator(f,Divide<FT,NT>(l)),CGAL::make_transforming_iterator(g,Divide<FT,NT>(l)));
-        }
-        template<class Iter,class NT> inline
-          typename std::enable_if_t<is_iterator_type<Iter,std::forward_iterator_tag>::value,result_type> operator()
-                (Iter f,Iter g,NT const&l)const
-        {
-                return this->operator()((int)std::distance(f,g),f,g,l);
-        }
+
+	// Last homogeneous coordinate given separately
+	template<class Iter,class NT> inline
+	  typename std::enable_if_t<is_iterator_type<Iter,std::forward_iterator_tag>::value,result_type> operator()
+		(int d,Iter f,Iter g,NT const&l)const
+	{
+		CGAL_assertion(d==std::distance(f,g));
+		CGAL_assertion(check_dimension_eq(d,this->kernel().dimension()));
+		// RT? better be safe for now
+		return typename Constructor::Iterator()(d,CGAL::make_transforming_iterator(f,Divide<FT,NT>(l)),CGAL::make_transforming_iterator(g,Divide<FT,NT>(l)));
+	}
+	template<class Iter,class NT> inline
+	  typename std::enable_if_t<is_iterator_type<Iter,std::forward_iterator_tag>::value,result_type> operator()
+		(Iter f,Iter g,NT const&l)const
+	{
+		return this->operator()((int)std::distance(f,g),f,g,l);
+	}
 };
 
 template<class R_> struct Compute_cartesian_coordinate {
-        CGAL_FUNCTOR_INIT_IGNORE(Compute_cartesian_coordinate)
-        typedef R_ R;
-        typedef typename Get_type<R, RT_tag>::type RT;
-        typedef typename R::Vector_ first_argument_type;
-        typedef int second_argument_type;
-        typedef Tag_true Is_exact;
-        typedef decltype(std::declval<const first_argument_type>()[0]) result_type;
-
-        template <typename index_type>
-        result_type operator()(first_argument_type const& v,index_type i)const{
-                return v[i];
-        }
+	CGAL_FUNCTOR_INIT_IGNORE(Compute_cartesian_coordinate)
+	typedef R_ R;
+	typedef typename Get_type<R, RT_tag>::type RT;
+	typedef typename R::Vector_ first_argument_type;
+	typedef int second_argument_type;
+	typedef Tag_true Is_exact;
+	typedef decltype(std::declval<const first_argument_type>()[0]) result_type;
+
+	template <typename index_type>
+	result_type operator()(first_argument_type const& v,index_type i)const{
+		return v[i];
+	}
 };
 
 template<class R_> struct Construct_cartesian_const_iterator {
-        CGAL_FUNCTOR_INIT_IGNORE(Construct_cartesian_const_iterator)
-        typedef R_ R;
-        typedef typename R::Vector_ argument_type;
-        typedef typename R::LA_vector S_;
-        typedef typename R::Point_cartesian_const_iterator result_type;
-        // same as Vector
-        typedef Tag_true Is_exact;
-
-        result_type operator()(argument_type const& v,Begin_tag)const{
-                return S_::vector_begin(v);
-        }
-        result_type operator()(argument_type const& v,End_tag)const{
-                return S_::vector_end(v);
-        }
+	CGAL_FUNCTOR_INIT_IGNORE(Construct_cartesian_const_iterator)
+	typedef R_ R;
+	typedef typename R::Vector_ argument_type;
+	typedef typename R::LA_vector S_;
+	typedef typename R::Point_cartesian_const_iterator result_type;
+	// same as Vector
+	typedef Tag_true Is_exact;
+
+	result_type operator()(argument_type const& v,Begin_tag)const{
+		return S_::vector_begin(v);
+	}
+	result_type operator()(argument_type const& v,End_tag)const{
+		return S_::vector_end(v);
+	}
 };
 
 template<class R_> struct Midpoint {
-        CGAL_FUNCTOR_INIT_IGNORE(Midpoint)
-        typedef R_ R;
-        typedef typename Get_type<R, Point_tag>::type first_argument_type;
-        typedef typename Get_type<R, Point_tag>::type second_argument_type;
-        typedef typename Get_type<R, Point_tag>::type result_type;
-
-        result_type operator()(result_type const& a, result_type const& b)const{
-                return (a+b)/2;
-        }
+	CGAL_FUNCTOR_INIT_IGNORE(Midpoint)
+	typedef R_ R;
+	typedef typename Get_type<R, Point_tag>::type first_argument_type;
+	typedef typename Get_type<R, Point_tag>::type second_argument_type;
+	typedef typename Get_type<R, Point_tag>::type result_type;
+
+	result_type operator()(result_type const& a, result_type const& b)const{
+		return (a+b)/2;
+	}
 };
 
 template<class R_> struct Sum_of_vectors {
-        CGAL_FUNCTOR_INIT_IGNORE(Sum_of_vectors)
-        typedef R_ R;
-        typedef typename Get_type<R, Vector_tag>::type first_argument_type;
-        typedef typename Get_type<R, Vector_tag>::type second_argument_type;
-        typedef typename Get_type<R, Vector_tag>::type result_type;
-
-        result_type operator()(result_type const& a, result_type const& b)const{
-                return a+b;
-        }
+	CGAL_FUNCTOR_INIT_IGNORE(Sum_of_vectors)
+	typedef R_ R;
+	typedef typename Get_type<R, Vector_tag>::type first_argument_type;
+	typedef typename Get_type<R, Vector_tag>::type second_argument_type;
+	typedef typename Get_type<R, Vector_tag>::type result_type;
+
+	result_type operator()(result_type const& a, result_type const& b)const{
+		return a+b;
+	}
 };
 
 template<class R_> struct Difference_of_vectors {
-        CGAL_FUNCTOR_INIT_IGNORE(Difference_of_vectors)
-        typedef R_ R;
-        typedef typename Get_type<R, Vector_tag>::type first_argument_type;
-        typedef typename Get_type<R, Vector_tag>::type second_argument_type;
-        typedef typename Get_type<R, Vector_tag>::type result_type;
-
-        result_type operator()(result_type const& a, result_type const& b)const{
-                return a-b;
-        }
+	CGAL_FUNCTOR_INIT_IGNORE(Difference_of_vectors)
+	typedef R_ R;
+	typedef typename Get_type<R, Vector_tag>::type first_argument_type;
+	typedef typename Get_type<R, Vector_tag>::type second_argument_type;
+	typedef typename Get_type<R, Vector_tag>::type result_type;
+
+	result_type operator()(result_type const& a, result_type const& b)const{
+		return a-b;
+	}
 };
 
 template<class R_> struct Opposite_vector {
-        CGAL_FUNCTOR_INIT_IGNORE(Opposite_vector)
-        typedef R_ R;
-        typedef typename Get_type<R, Vector_tag>::type result_type;
-        typedef typename Get_type<R, Vector_tag>::type argument_type;
-
-        result_type operator()(result_type const& v)const{
-                return -v;
-        }
+	CGAL_FUNCTOR_INIT_IGNORE(Opposite_vector)
+	typedef R_ R;
+	typedef typename Get_type<R, Vector_tag>::type result_type;
+	typedef typename Get_type<R, Vector_tag>::type argument_type;
+
+	result_type operator()(result_type const& v)const{
+		return -v;
+	}
 };
 
 template<class R_> struct Scalar_product {
-        CGAL_FUNCTOR_INIT_IGNORE(Scalar_product)
-        typedef R_ R;
-        typedef typename R::LA_vector LA;
-        typedef typename Get_type<R, RT_tag>::type result_type;
-        typedef typename Get_type<R, Vector_tag>::type first_argument_type;
-        typedef typename Get_type<R, Vector_tag>::type second_argument_type;
-
-        result_type operator()(first_argument_type const& a, second_argument_type const& b)const{
-                return LA::dot_product(a,b);
-        }
+	CGAL_FUNCTOR_INIT_IGNORE(Scalar_product)
+	typedef R_ R;
+	typedef typename R::LA_vector LA;
+	typedef typename Get_type<R, RT_tag>::type result_type;
+	typedef typename Get_type<R, Vector_tag>::type first_argument_type;
+	typedef typename Get_type<R, Vector_tag>::type second_argument_type;
+
+	result_type operator()(first_argument_type const& a, second_argument_type const& b)const{
+		return LA::dot_product(a,b);
+	}
 };
 
 template<class R_> struct Squared_distance_to_origin_stored {
-        CGAL_FUNCTOR_INIT_IGNORE(Squared_distance_to_origin_stored)
-        typedef R_ R;
-        typedef typename R::LA_vector LA;
-        typedef typename Get_type<R, RT_tag>::type result_type;
-        typedef typename Get_type<R, Point_tag>::type argument_type;
-
-        result_type operator()(argument_type const& a)const{
-                return LA::squared_norm(a);
-        }
+	CGAL_FUNCTOR_INIT_IGNORE(Squared_distance_to_origin_stored)
+	typedef R_ R;
+	typedef typename R::LA_vector LA;
+	typedef typename Get_type<R, RT_tag>::type result_type;
+	typedef typename Get_type<R, Point_tag>::type argument_type;
+
+	result_type operator()(argument_type const& a)const{
+		return LA::squared_norm(a);
+	}
 };
 
 template<class R_> struct Squared_distance_to_origin_via_dotprod {
-        CGAL_FUNCTOR_INIT_IGNORE(Squared_distance_to_origin_via_dotprod)
-        typedef R_ R;
-        typedef typename R::LA_vector LA;
-        typedef typename Get_type<R, RT_tag>::type result_type;
-        typedef typename Get_type<R, Point_tag>::type argument_type;
-
-        result_type operator()(argument_type const& a)const{
-                return LA::dot_product(a,a);
-        }
+	CGAL_FUNCTOR_INIT_IGNORE(Squared_distance_to_origin_via_dotprod)
+	typedef R_ R;
+	typedef typename R::LA_vector LA;
+	typedef typename Get_type<R, RT_tag>::type result_type;
+	typedef typename Get_type<R, Point_tag>::type argument_type;
+
+	result_type operator()(argument_type const& a)const{
+		return LA::dot_product(a,a);
+	}
 };
 
 template<class R_> struct Orientation_of_vectors {
-        CGAL_FUNCTOR_INIT_IGNORE(Orientation_of_vectors)
-        typedef R_ R;
-        typedef typename R::Vector_cartesian_const_iterator first_argument_type;
-        typedef typename R::Vector_cartesian_const_iterator second_argument_type;
-        typedef typename Get_type<R, Orientation_tag>::type result_type;
-        typedef typename R::LA_vector LA;
-
-        template<class Iter>
-        result_type operator()(Iter const& f, Iter const& e) const {
-                return LA::determinant_of_iterators_to_vectors(f,e);
-        }
+	CGAL_FUNCTOR_INIT_IGNORE(Orientation_of_vectors)
+	typedef R_ R;
+	typedef typename R::Vector_cartesian_const_iterator first_argument_type;
+	typedef typename R::Vector_cartesian_const_iterator second_argument_type;
+	typedef typename Get_type<R, Orientation_tag>::type result_type;
+	typedef typename R::LA_vector LA;
+
+	template<class Iter>
+	result_type operator()(Iter const& f, Iter const& e) const {
+		return LA::determinant_of_iterators_to_vectors(f,e);
+	}
 };
 
 template<class R_> struct Orientation_of_points {
-        CGAL_FUNCTOR_INIT_IGNORE(Orientation_of_points)
-        typedef R_ R;
-        typedef typename R::Point_cartesian_const_iterator first_argument_type;
-        typedef typename R::Point_cartesian_const_iterator second_argument_type;
-        typedef typename Get_type<R, Orientation_tag>::type result_type;
-        typedef typename R::LA_vector LA;
-
-        template<class Iter>
-        result_type operator()(Iter const& f, Iter const& e) const {
-                return LA::determinant_of_iterators_to_points(f,e);
-        }
+	CGAL_FUNCTOR_INIT_IGNORE(Orientation_of_points)
+	typedef R_ R;
+	typedef typename R::Point_cartesian_const_iterator first_argument_type;
+	typedef typename R::Point_cartesian_const_iterator second_argument_type;
+	typedef typename Get_type<R, Orientation_tag>::type result_type;
+	typedef typename R::LA_vector LA;
+
+	template<class Iter>
+	result_type operator()(Iter const& f, Iter const& e) const {
+		return LA::determinant_of_iterators_to_points(f,e);
+	}
 };
 
 template<class R_> struct PV_dimension {
-        CGAL_FUNCTOR_INIT_IGNORE(PV_dimension)
-        typedef R_ R;
-        typedef typename R::Vector_ argument_type;
-        typedef int result_type;
-        typedef typename R::LA_vector LA;
-        typedef Tag_true Is_exact;
-
-        template<class T>
-        result_type operator()(T const& v) const {
-                return LA::size_of_vector(v);
-        }
+	CGAL_FUNCTOR_INIT_IGNORE(PV_dimension)
+	typedef R_ R;
+	typedef typename R::Vector_ argument_type;
+	typedef int result_type;
+	typedef typename R::LA_vector LA;
+	typedef Tag_true Is_exact;
+
+	template<class T>
+	result_type operator()(T const& v) const {
+		return LA::size_of_vector(v);
+	}
 };
 
 template<class R_> struct Identity_functor {
