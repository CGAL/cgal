--- conflicted
+++ resolved
@@ -92,11 +92,8 @@
       catch (Uncertain_conversion_exception&) {}
     }
     CGAL_BRANCH_PROFILER_BRANCH(tmp);
-<<<<<<< HEAD
-=======
     Protect_FPU_rounding<!Protection> p(CGAL_FE_TONEAREST);
     CGAL_expensive_assertion(FPU_get_cw() == CGAL_FE_TONEAREST);
->>>>>>> c8624ee0
     return ep(c2e(std::forward<Args>(args))...);
   }
 };
