// Copyright (c) 2014
// INRIA Saclay-Ile de France (France)
//
// This file is part of CGAL (www.cgal.org)
//
// $URL$
// $Id$
// SPDX-License-Identifier: LGPL-3.0-or-later OR LicenseRef-Commercial
//
// Author(s)     : Marc Glisse

#ifndef CGAL_KERNEL_D_LAZY_CARTESIAN_H
#define CGAL_KERNEL_D_LAZY_CARTESIAN_H

#include <CGAL/basic.h>
#include <CGAL/algorithm.h>
#include <CGAL/Lazy.h>
#include <CGAL/Default.h>
#include <CGAL/NewKernel_d/Filtered_predicate2.h>
#include <CGAL/iterator_from_indices.h>
#include <CGAL/NewKernel_d/Define_kernel_types.h>
#include <boost/function_output_iterator.hpp>

namespace CGAL {

template<class K,class T>
struct Nth_iterator_element : private Store_kernel<K> {
  Nth_iterator_element(){}
  Nth_iterator_element(K const&k):Store_kernel<K>(k){}
  typedef typename Get_type<K, typename iterator_tag_traits<T>::value_tag>::type result_type;
  template<class U> result_type operator()(U&& u, int i) const {
    typename Get_functor<K, Construct_ttag<T> >::type ci(this->kernel());
    return *std::next(ci(std::forward<U>(u),Begin_tag()),i);
  }
};
      //typedef typename Functor<typename iterator_tag_traits<T>::nth_element>::type nth_elem;
template<class K, class T, bool = iterator_tag_traits<T>::has_nth_element>
struct Select_nth_element_functor {
  typedef Nth_iterator_element<K, T> type;
};
template<class K, class T>
struct Select_nth_element_functor <K, T, true> :
  Get_functor<K, typename iterator_tag_traits<T>::nth_element> {};

namespace internal {
  template<class A,class B,class C,bool/*is_NT=false*/>
    struct Lazy_construction_maybe_nt {
      typedef Lazy_construction<A,B,C> type;
    };
  template<class A,class B,class C>
    struct Lazy_construction_maybe_nt<A,B,C,true> {
      typedef Lazy_construction_nt<A,B,C> type;
    };
}

// Whenever a construction takes iterator pairs as input, whether they point to double of Lazy objects, copy the ranges inside the lazy result so they are available for update_exact(). We analyze the input to try and guess where iterator pairs are. I would prefer if each functor had a specific signature (no overload in this layer) so we wouldn't have to guess.
namespace Lazy_internal {
template<class...>struct typelist{};
template<std::size_t>struct arg_i{};
template<std::size_t>struct arg_i_begin{};
template<std::size_t>struct arg_i_end{};
template<std::size_t>struct arg_i_ip1_range{};
template<class,class,class,class=void>struct analyze_args;
template<class T,class U>struct analyze_args<T,U,typelist<>> {
  typedef T creator;
  typedef U reader;
};
template<class...T,class...U,class V,class...W>
struct analyze_args<typelist<T...>,typelist<U...>,typelist<V,W...>,std::enable_if_t<!is_iterator_type<V,std::input_iterator_tag>::value>> :
analyze_args<typelist<T...,arg_i<sizeof...(U)>>,typelist<U...,arg_i<sizeof...(T)>>,typelist<W...>> {};
template<class...T,class...U,class It,class...W>
struct analyze_args<typelist<T...>,typelist<U...>,typelist<It,It,W...>,std::enable_if_t<is_iterator_type<It,std::input_iterator_tag>::value>> :
analyze_args<typelist<T...,arg_i_ip1_range<sizeof...(U)>>,typelist<U...,arg_i_begin<sizeof...(T)>,arg_i_end<sizeof...(T)>>,typelist<W...>> {};
template<class...T> using analyze_args_for_lazy = analyze_args<typelist<>,typelist<>,typelist<T...>>;
template<class,class>struct extract1;
template<std::size_t i,class T>struct extract1<arg_i<i>,T>:std::tuple_element<i,T>{};
template<std::size_t i,class T>struct extract1<arg_i_ip1_range<i>,T>{
  typedef std::tuple_element_t<i,T> E;
  typedef std::remove_cv_t<std::remove_reference_t<E>> It;
  typedef typename std::iterator_traits<It>::value_type element_type;
  // TODO: find a way to use an array of the right size, at least for the most frequent constructions
  typedef std::vector<element_type> type;
};
template<std::size_t i,class...T>decltype(auto)
do_extract(arg_i<i>,std::tuple<T...>const&t)
{return std::get<i>(t);}
template<std::size_t i,class...T>decltype(auto)
do_extract(arg_i_begin<i>,std::tuple<T...>const&t)
{return std::begin(std::get<i>(t));}
template<std::size_t i,class...T>decltype(auto)
do_extract(arg_i_end<i>,std::tuple<T...>const&t)
{return std::end(std::get<i>(t));}
template<std::size_t i,class...T>decltype(auto)
do_extract(arg_i_ip1_range<i>,std::tuple<T...>const&t)
{
  typedef std::tuple<T...> L;
  typedef std::tuple_element_t<i,L> E;
  typedef std::remove_cv_t<std::remove_reference_t<E>> It;
  typedef typename std::iterator_traits<It>::value_type element_type;
  typedef std::vector<element_type> type;
  return type(std::get<i>(t),std::get<i+1>(t));
}
template<class,class>struct data_from_input;
template<class...T,class U>struct data_from_input<typelist<T...>,U> {
  typedef std::tuple<typename extract1<T,U>::type...> type;
};
}
template<typename AT, typename ET, typename AC, typename EC, typename E2A, typename...L>
class Lazy_rep_XXX :
  public Lazy_rep< AT, ET, E2A >, private EC
{
  // `default_construct<T>()` is the same as `T{}`. But, this is a
  // workaround to a MSVC-2015 bug (fixed in MSVC-2017): its parser
  // seemed confused by `T{}` somewhere below.
  template <typename T>
  static T default_construct() { return T(); }

  // Lazy_rep_0 does not inherit from EC or take a parameter AC. It has different constructors.
  static_assert(sizeof...(L)>0, "Use Lazy_rep_0 instead");
  template <class Ei, class Ai, class E2Ai, class Ki> friend class Lazy_kernel_base;
  typedef Lazy_internal::analyze_args_for_lazy<L...> Args;
  // How to go from l to Lazy_rep's data
  typedef typename Args::creator Creator;
  // How to go back
  typedef typename Args::reader Reader;
  // what Lazy_rep should store
  typedef typename Lazy_internal::data_from_input<Creator, std::tuple<L...>>::type LL;
  mutable LL l; // L...l; is not yet allowed.
  const EC& ec() const { return *this; }
  template<class...T>
  void update_exact_helper(Lazy_internal::typelist<T...>) const {
    this->et = new ET(ec()( CGAL::exact( Lazy_internal::do_extract(T{},l) ) ... ) );
    this->at = E2A()(*(this->et));
    l = LL(); // There should be a nicer way to clear. Destruction for instance. With this->et as a witness of whether l has already been destructed.
  }
  public:
  void update_exact() const {
    update_exact_helper(Reader{});
  }
  template<class...LL>
  Lazy_rep_XXX(const AC& ac, const EC& ec, LL const&...ll) :
    Lazy_rep_XXX(Creator{},ac,ec,std::forward_as_tuple(ll...),ll...){};
  private:
  // Currently we construct the vectors, then move them into the tuple. It would be nicer to construct them in their final destination, because eventually we will also have arrays instead of vectors.
  template<class...T,class LLL,class...LL>
  Lazy_rep_XXX(Lazy_internal::typelist<T...>, const AC& ac, const EC& ec, LLL const&lll, LL const&...ll) :
    Lazy_rep<AT, ET, E2A>(ac(CGAL::approx(ll)...)), EC(ec), l(Lazy_internal::do_extract(default_construct<T>(),lll)...)
  {
    //this->set_depth(std::max({ -1, (int)CGAL::depth(ll)...}) + 1);
    this->set_depth(1); // FIXME: now that we have ranges, we could actually compute the depth if we cared...
  }
  // TODO: print_dag needs a specific implementation for Lazy_rep_XXX
};
template<class Tag, class LK, class ET>struct Select_converter { typedef typename LK::E2A type; };
template<class LK, class ET>struct Select_converter<Compute_tag,LK,ET> { typedef To_interval<ET> type; };
template<typename T, typename LK>
struct Lazy_construction2 {
  static const bool Protection = true;

  typedef typename LK::Approximate_kernel AK;
  typedef typename LK::Exact_kernel EK;
  typedef typename Get_functor<AK, T>::type AC;
  typedef typename Get_functor<EK, T>::type EC;
  typedef typename map_result_tag<T>::type result_tag;
  typedef typename Get_type<AK, result_tag>::type AT;
  typedef typename Get_type<EK, result_tag>::type ET;
  typedef typename Get_type<LK, result_tag>::type result_type;
  // same as Handle = Lazy< AT, ET, E2A>
  typedef typename Select_converter<typename Get_functor_category<LK,T>::type, LK, ET>::type E2A;

  Lazy_construction2(){}
  Lazy_construction2(LK const&k):ac(k.approximate_kernel()),ec(k.exact_kernel()){}
  CGAL_NO_UNIQUE_ADDRESS AC ac;
  CGAL_NO_UNIQUE_ADDRESS EC ec;

  template<class...L>
  std::enable_if_t<(sizeof...(L)>0), result_type> operator()(L const&...l) const {
    CGAL_BRANCH_PROFILER(std::string(" failures/calls to   : ") + std::string(CGAL_PRETTY_FUNCTION), tmp);
    Protect_FPU_rounding<Protection> P;
    try {
      return new Lazy_rep_XXX<AT, ET, AC, EC, E2A, L...>(ac, ec, l...);
    } catch (Uncertain_conversion_exception&) {
      CGAL_BRANCH_PROFILER_BRANCH(tmp);
      Protect_FPU_rounding<!Protection> P2(CGAL_FE_TONEAREST);
      return new Lazy_rep_0<AT,ET,E2A>(ec(CGAL::exact(l)...));
    }
  }
  // FIXME: this forces us to have default constructors for all types, try to make its instantiation lazier
  // Actually, that may be the clearing in update_exact().
  result_type operator()() const
  {
    return new Lazy_rep_0<AT,ET,E2A>();
  }
};

template <class EK_, class AK_, class E2A_, class Kernel_>
struct Lazy_cartesian_types
{
    typedef typename typeset_intersection<
      typename AK_::Object_list,
      typename EK_::Object_list
        >::type Object_list;

    typedef typename typeset_intersection<
      typename AK_::Iterator_list,
      typename EK_::Iterator_list
        >::type Iterator_list;

    template <class T,class=typename Get_type_category<Kernel_,T>::type> struct Type {};
    template <class T> struct Type<T,Object_tag> {
            typedef Lazy<
                    typename Get_type<AK_,T>::type,
                    typename Get_type<EK_,T>::type,
                    E2A_> type;
    };
    template <class T> struct Type<T,Number_tag> {
      typedef CGAL::Lazy_exact_nt<typename Get_type<EK_,T>::type>  type;
    };

    template <class T> struct Iterator {
      typedef typename iterator_tag_traits<T>::value_tag Vt;
      typedef typename Type<Vt>::type V;
      typedef typename Select_nth_element_functor<AK_,T>::type AF;
      typedef typename Select_nth_element_functor<EK_,T>::type EF;

      // TODO: we should use Lazy_construction2, but this seems ok for now, we never construct iterators from iterators.
      typedef typename internal::Lazy_construction_maybe_nt<
        Kernel_, AF, EF, is_NT_tag<Vt>::value
        >::type nth_elem;

      typedef Iterator_from_indices<
        const typename Type<typename iterator_tag_traits<T>::container>::type,
        const V, V, nth_elem
      > type;
    };
};

template <class EK_, class AK_, class E2A_/*, class Kernel_=Default*/>
struct Lazy_cartesian :
  Lazy_cartesian_types<EK_,AK_,E2A_,Lazy_cartesian<EK_,AK_,E2A_> >
{
    constexpr Lazy_cartesian(){}
    constexpr Lazy_cartesian(int d):ak(d),ek(d){}

    //TODO: Do we want to store an AK and an EK? Or just references?
    //FIXME: references would be better I guess.
    //TODO: In any case, make sure that we don't end up storing this kernel for
    //nothing (it is not empty but references empty kernels or something)
    CGAL_NO_UNIQUE_ADDRESS AK_ ak;
    CGAL_NO_UNIQUE_ADDRESS EK_ ek;
    AK_ const& approximate_kernel()const{return ak;}
    EK_ const& exact_kernel()const{return ek;}

    int dimension()const{return ak.dimension();}
    void set_dimension(int dim){ak.set_dimension(dim);ek.set_dimension(dim);}

    // For compilers that do not handle [[no_unique_address]]
    typedef boost::mpl::and_<
      internal::Do_not_store_kernel<AK_>,
      internal::Do_not_store_kernel<EK_> > Do_not_store_kernel;

    typedef typename EK_::Dimension Dimension; // ?
    typedef Lazy_cartesian Self;
    typedef Lazy_cartesian_types<EK_,AK_,E2A_,Self> Base;
    //typedef typename Default::Get<Kernel_,Self>::type Kernel;
    typedef Self  Kernel;
    typedef AK_   Approximate_kernel;
    typedef EK_   Exact_kernel;
    typedef E2A_  E2A;
    //typedef Approx_converter<Kernel, Approximate_kernel>   C2A;
    //typedef Exact_converter<Kernel, Exact_kernel>    C2E;
    struct C2A {
      C2A(){}
      C2A(Kernel const&, Approximate_kernel const&){}
      template<class T>decltype(auto)operator()(T const&t)const{return CGAL::approx(t);}
    };
    struct C2E {
      C2E(){}
      C2E(Kernel const&, Exact_kernel const&){}
      template<class T>decltype(auto)operator()(T const&t)const{return  CGAL::exact(t);}
    };

    typedef typename Exact_kernel::Rep_tag Rep_tag;
    typedef typename Exact_kernel::Kernel_tag Kernel_tag;
    typedef typename Exact_kernel::Default_ambient_dimension Default_ambient_dimension;
    typedef typename Exact_kernel::Max_ambient_dimension Max_ambient_dimension;
    //typedef typename Exact_kernel::Flat_orientation Flat_orientation;
    // Check that Approximate_kernel agrees with all that...

    template<class T,class D=void,class=typename Get_functor_category<Lazy_cartesian,T,D>::type> struct Functor {
            typedef Null_functor type;
    };
            //FIXME: what do we do with D here?
    template<class T,class D> struct Functor<T,D,Predicate_tag> {
<<<<<<< HEAD
            typedef typename Get_functor<Approximate_kernel, T>::type FA;
            typedef typename Get_functor<Exact_kernel, T>::type FE;
            typedef Filtered_predicate2<FE,FA,C2E,C2A> type;
=======
	    typedef typename Get_functor<Approximate_kernel, T>::type FA;
	    typedef typename Get_functor<Exact_kernel, T>::type FE;
	    typedef Filtered_predicate2<Lazy_cartesian,FE,FA,C2E,C2A> type;
>>>>>>> fbf79063
    };
    template<class T,class D> struct Functor<T,D,Compute_tag> {
            typedef Lazy_construction2<T,Kernel> type;
    };
    template<class T,class D> struct Functor<T,D,Construct_tag> {
            typedef Lazy_construction2<T,Kernel> type;
    };
    template<class D> struct Functor<Point_dimension_tag,D,Misc_tag> {
            typedef typename Get_functor<Approximate_kernel, Point_dimension_tag>::type FA;
            struct type {
              FA fa;
              type(){}
              type(Kernel const&k):fa(k.approximate_kernel()){}
              template<class P>
              int operator()(P const&p)const{return fa(CGAL::approx(p));}
            };
    };
    template<class D> struct Functor<Vector_dimension_tag,D,Misc_tag> {
            typedef typename Get_functor<Approximate_kernel, Vector_dimension_tag>::type FA;
            struct type {
              FA fa;
              type(){}
              type(Kernel const&k):fa(k.approximate_kernel()){}
              template<class V>
              int operator()(V const&v)const{return fa(CGAL::approx(v));}
            };
    };
    template<class D> struct Functor<Linear_base_tag,D,Misc_tag> {
      // Don't filter that one, as there is no guarantee that the interval
      // basis would be in any way related to the exact basis, the most obvious
      // difference being the order of the vectors.
      // Don't try to be generic until we have more than just this one.
      typedef typename Get_functor<Exact_kernel, Linear_base_tag>::type FE;
      typedef typename Get_type<Approximate_kernel, Vector_tag>::type AT;
      typedef typename Get_type<Exact_kernel, Vector_tag>::type ET;
      typedef typename Base::template Type<Vector_tag>::type V; // Lazy<AT, ET, E2A>
      struct type {
        FE fe;
        type(){}
        type(Kernel const&k):fe(k.exact_kernel()){}
        template<class Iter, class Oter>
        void operator()(Iter i, Iter e, Oter o)const{
          fe(CGAL::exact(i), CGAL::exact(e),
              boost::make_function_output_iterator(
                [&o](ET const&v){
                  *o++ = V(new Lazy_rep_0<AT,ET,E2A>(v));
                }
              )
          );
        }
      };
    };

    typedef typename Base::template Iterator<Point_cartesian_const_iterator_tag>::type Point_cartesian_const_iterator;
    typedef typename Base::template Iterator<Vector_cartesian_const_iterator_tag>::type Vector_cartesian_const_iterator;

    // This is really specific to point/vector coordinate iterators
    template<class U>
    struct Construct_iter : private Store_kernel<Kernel> {
            Construct_iter(){}
            Construct_iter(Kernel const&k):Store_kernel<Kernel>(k){}
            //FIXME: pass the kernel to the functor in the iterator
            typedef U result_type;
            template<class T>
            result_type operator()(T const& t,Begin_tag)const{
                    return result_type(t,0,this->kernel());
            }
            template<class T>
            result_type operator()(T const& t,End_tag)const{
                    typedef typename Get_functor<Approximate_kernel, Point_dimension_tag>::type PD;
                    return result_type(t,PD(this->kernel().approximate_kernel())(CGAL::approx(t)),this->kernel());
            }
    };
    template<class T,class D> struct Functor<T,D,Construct_iterator_tag> {
            typedef Construct_iter<typename Base::template Iterator<typename map_result_tag<T>::type>::type> type;
    };


    //TODO: what about other functors of the Misc category?
    // for Point_dimension, we should apply it to the approximate point
    // for printing, we should??? just not do printing this way?
};


} //namespace CGAL

#endif // CGAL_KERNEL_D_LAZY_CARTESIAN_H<|MERGE_RESOLUTION|>--- conflicted
+++ resolved
@@ -199,19 +199,19 @@
     typedef typename typeset_intersection<
       typename AK_::Object_list,
       typename EK_::Object_list
-        >::type Object_list;
+	>::type Object_list;
 
     typedef typename typeset_intersection<
       typename AK_::Iterator_list,
       typename EK_::Iterator_list
-        >::type Iterator_list;
+	>::type Iterator_list;
 
     template <class T,class=typename Get_type_category<Kernel_,T>::type> struct Type {};
     template <class T> struct Type<T,Object_tag> {
-            typedef Lazy<
-                    typename Get_type<AK_,T>::type,
-                    typename Get_type<EK_,T>::type,
-                    E2A_> type;
+	    typedef Lazy<
+		    typename Get_type<AK_,T>::type,
+		    typename Get_type<EK_,T>::type,
+		    E2A_> type;
     };
     template <class T> struct Type<T,Number_tag> {
       typedef CGAL::Lazy_exact_nt<typename Get_type<EK_,T>::type>  type;
@@ -225,12 +225,12 @@
 
       // TODO: we should use Lazy_construction2, but this seems ok for now, we never construct iterators from iterators.
       typedef typename internal::Lazy_construction_maybe_nt<
-        Kernel_, AF, EF, is_NT_tag<Vt>::value
-        >::type nth_elem;
+	Kernel_, AF, EF, is_NT_tag<Vt>::value
+	>::type nth_elem;
 
       typedef Iterator_from_indices<
-        const typename Type<typename iterator_tag_traits<T>::container>::type,
-        const V, V, nth_elem
+	const typename Type<typename iterator_tag_traits<T>::container>::type,
+	const V, V, nth_elem
       > type;
     };
 };
@@ -288,45 +288,39 @@
     // Check that Approximate_kernel agrees with all that...
 
     template<class T,class D=void,class=typename Get_functor_category<Lazy_cartesian,T,D>::type> struct Functor {
-            typedef Null_functor type;
-    };
-            //FIXME: what do we do with D here?
+	    typedef Null_functor type;
+    };
+	    //FIXME: what do we do with D here?
     template<class T,class D> struct Functor<T,D,Predicate_tag> {
-<<<<<<< HEAD
-            typedef typename Get_functor<Approximate_kernel, T>::type FA;
-            typedef typename Get_functor<Exact_kernel, T>::type FE;
-            typedef Filtered_predicate2<FE,FA,C2E,C2A> type;
-=======
 	    typedef typename Get_functor<Approximate_kernel, T>::type FA;
 	    typedef typename Get_functor<Exact_kernel, T>::type FE;
 	    typedef Filtered_predicate2<Lazy_cartesian,FE,FA,C2E,C2A> type;
->>>>>>> fbf79063
     };
     template<class T,class D> struct Functor<T,D,Compute_tag> {
-            typedef Lazy_construction2<T,Kernel> type;
+	    typedef Lazy_construction2<T,Kernel> type;
     };
     template<class T,class D> struct Functor<T,D,Construct_tag> {
-            typedef Lazy_construction2<T,Kernel> type;
+	    typedef Lazy_construction2<T,Kernel> type;
     };
     template<class D> struct Functor<Point_dimension_tag,D,Misc_tag> {
-            typedef typename Get_functor<Approximate_kernel, Point_dimension_tag>::type FA;
-            struct type {
-              FA fa;
-              type(){}
-              type(Kernel const&k):fa(k.approximate_kernel()){}
-              template<class P>
-              int operator()(P const&p)const{return fa(CGAL::approx(p));}
-            };
+	    typedef typename Get_functor<Approximate_kernel, Point_dimension_tag>::type FA;
+	    struct type {
+	      FA fa;
+	      type(){}
+	      type(Kernel const&k):fa(k.approximate_kernel()){}
+	      template<class P>
+	      int operator()(P const&p)const{return fa(CGAL::approx(p));}
+	    };
     };
     template<class D> struct Functor<Vector_dimension_tag,D,Misc_tag> {
-            typedef typename Get_functor<Approximate_kernel, Vector_dimension_tag>::type FA;
-            struct type {
-              FA fa;
-              type(){}
-              type(Kernel const&k):fa(k.approximate_kernel()){}
-              template<class V>
-              int operator()(V const&v)const{return fa(CGAL::approx(v));}
-            };
+	    typedef typename Get_functor<Approximate_kernel, Vector_dimension_tag>::type FA;
+	    struct type {
+	      FA fa;
+	      type(){}
+	      type(Kernel const&k):fa(k.approximate_kernel()){}
+	      template<class V>
+	      int operator()(V const&v)const{return fa(CGAL::approx(v));}
+	    };
     };
     template<class D> struct Functor<Linear_base_tag,D,Misc_tag> {
       // Don't filter that one, as there is no guarantee that the interval
@@ -338,19 +332,19 @@
       typedef typename Get_type<Exact_kernel, Vector_tag>::type ET;
       typedef typename Base::template Type<Vector_tag>::type V; // Lazy<AT, ET, E2A>
       struct type {
-        FE fe;
-        type(){}
-        type(Kernel const&k):fe(k.exact_kernel()){}
-        template<class Iter, class Oter>
-        void operator()(Iter i, Iter e, Oter o)const{
-          fe(CGAL::exact(i), CGAL::exact(e),
-              boost::make_function_output_iterator(
-                [&o](ET const&v){
-                  *o++ = V(new Lazy_rep_0<AT,ET,E2A>(v));
-                }
-              )
-          );
-        }
+	FE fe;
+	type(){}
+	type(Kernel const&k):fe(k.exact_kernel()){}
+	template<class Iter, class Oter>
+	void operator()(Iter i, Iter e, Oter o)const{
+	  fe(CGAL::exact(i), CGAL::exact(e),
+	      boost::make_function_output_iterator(
+		[&o](ET const&v){
+		  *o++ = V(new Lazy_rep_0<AT,ET,E2A>(v));
+		}
+	      )
+	  );
+	}
       };
     };
 
@@ -360,22 +354,22 @@
     // This is really specific to point/vector coordinate iterators
     template<class U>
     struct Construct_iter : private Store_kernel<Kernel> {
-            Construct_iter(){}
-            Construct_iter(Kernel const&k):Store_kernel<Kernel>(k){}
-            //FIXME: pass the kernel to the functor in the iterator
-            typedef U result_type;
-            template<class T>
-            result_type operator()(T const& t,Begin_tag)const{
-                    return result_type(t,0,this->kernel());
-            }
-            template<class T>
-            result_type operator()(T const& t,End_tag)const{
-                    typedef typename Get_functor<Approximate_kernel, Point_dimension_tag>::type PD;
-                    return result_type(t,PD(this->kernel().approximate_kernel())(CGAL::approx(t)),this->kernel());
-            }
+	    Construct_iter(){}
+	    Construct_iter(Kernel const&k):Store_kernel<Kernel>(k){}
+	    //FIXME: pass the kernel to the functor in the iterator
+	    typedef U result_type;
+	    template<class T>
+	    result_type operator()(T const& t,Begin_tag)const{
+		    return result_type(t,0,this->kernel());
+	    }
+	    template<class T>
+	    result_type operator()(T const& t,End_tag)const{
+	            typedef typename Get_functor<Approximate_kernel, Point_dimension_tag>::type PD;
+		    return result_type(t,PD(this->kernel().approximate_kernel())(CGAL::approx(t)),this->kernel());
+	    }
     };
     template<class T,class D> struct Functor<T,D,Construct_iterator_tag> {
-            typedef Construct_iter<typename Base::template Iterator<typename map_result_tag<T>::type>::type> type;
+	    typedef Construct_iter<typename Base::template Iterator<typename map_result_tag<T>::type>::type> type;
     };
 
 
