--- conflicted
+++ resolved
@@ -1,11 +1,7 @@
-<<<<<<< HEAD
-cmake_minimum_required(VERSION 3.7...3.23)
-=======
 # Created by the script cgal_create_cmake_script
 # This is the CMake script for compiling a CGAL application.
 
 cmake_minimum_required(VERSION 3.12...3.29)
->>>>>>> ecbf98e4
 project(Triangulation_3_Tests)
 
 find_package(CGAL REQUIRED)
