--- conflicted
+++ resolved
@@ -1538,25 +1538,7 @@
 /// @{
 
 /*!
-<<<<<<< HEAD
-  \ingroup PkgIOTriangulation3
-Reads the underlying combinatorial triangulation from `is` by 
-calling the corresponding input operator of the triangulation data 
-structure class (note that the infinite vertex is numbered 0), and the 
-non-combinatorial information by calling the corresponding input 
-operators of the vertex and the cell classes (such as point 
-coordinates), which are provided by overloading the stream operators 
-of the vertex and cell types. Assigns the resulting triangulation to 
-`t`. 
-*/ 
-istream& operator>> (istream& is, Triangulation_3 &t); 
-
-/*!
-  \ingroup PkgIOTriangulation3
-Writes the triangulation `t` into `os`. 
-*/ 
-ostream& operator<< (ostream& os, const Triangulation_3 &t); 
-=======
+\ingroup PkgIOTriangulation3
 Reads the underlying combinatorial triangulation from `is` by
 calling the corresponding input operator of the triangulation data
 structure class (note that the infinite vertex is numbered 0), and the
@@ -1569,10 +1551,10 @@
 istream& operator>> (istream& is, Triangulation_3 &t);
 
 /*!
+ * \ingroup PkgIOTriangulation3
 Writes the triangulation `t` into `os`.
 */
 ostream& operator<< (ostream& os, const Triangulation_3 &t);
->>>>>>> 3bca04d1
 
 /*!
 \ingroup PkgIOTriangulation3
@@ -1605,13 +1587,9 @@
                          ConvertVertex convert_vertex = ConvertVertex(),
                          ConvertCell convert_cell = ConvertCell());
 
-<<<<<<< HEAD
 /// @}
 ///
 /// \name Concurrency 
-=======
-/// \name Concurrency
->>>>>>> 3bca04d1
 /// @{
 
 /*!
