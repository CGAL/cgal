
namespace CGAL {

/*!
\ingroup PkgTriangulation3TriangulationClasses

The class `Triangulation_3` represents a 3-dimensional tetrahedralization
of points.

\tparam Traits is the geometric traits class and must be a model of `TriangulationTraits_3`.

\tparam TDS is the triangulation data structure and must be a model of `TriangulationDataStructure_3`.
`Default` may be used, with default type `Triangulation_data_structure_3<Triangulation_vertex_base_3<Traits>,
                                                                         Triangulation_cell_base_3<Traits> >`.
Any custom type can be used instead of `Triangulation_vertex_base_3`
and `Triangulation_cell_base_3`, provided that they are models of the
concepts `TriangulationVertexBase_3` and `TriangulationCellBase_3`,
respectively.

\tparam SLDS is an optional parameter to specify the type of the spatial lock data structure.
        It must be a model of the `SurjectiveLockDataStructure` concept,
        with `Object` being a `Point` (as defined below).
        It is only used if the triangulation data structure used is concurrency-safe (i.e.\ when
        `TriangulationDataStructure_3::Concurrency_tag` is `Parallel_tag`).
        The default value is `Spatial_lock_grid_3<Tag_priority_blocking>` if
        the triangulation data structure is concurrency-safe, and `void` otherwise.
        In order to use concurrent operations, the user must provide a
        reference to a SLDS instance via the constructor or `Triangulation_3::set_lock_data_structure`.

\cgalHeading{Traversal of the Triangulation}

The triangulation class provides several iterators and circulators
that allow one to traverse it (completely or partially).

\sa `CGAL::Delaunay_triangulation_3`
\sa `CGAL::Regular_triangulation_3`

*/
template< typename Traits, typename TDS, typename SLDS >
class Triangulation_3 : public Triangulation_utils_3 {
public:

  /*!
  The enum `Locate_type` is defined by `Triangulation_3` to specify
  which case occurs when locating a point in the triangulation.
  */
  enum Locate_type {VERTEX=0, EDGE, FACET, CELL, OUTSIDE_CONVEX_HULL, OUTSIDE_AFFINE_HULL};

public:

/// \name Types
/// The class `Triangulation_3` defines the following types:
/// @{

/*!

*/
typedef Traits Geom_traits;

/*!

*/
typedef TDS Triangulation_data_structure;

/*!

*/
typedef SLDS Lock_data_structure;

/*!

*/
typedef Triangulation_data_structure::Vertex::Point Point;

/*!

*/
typedef Geom_traits::Segment_3 Segment;

/*!

*/
typedef Geom_traits::Triangle_3 Triangle;

/*!

*/
typedef Geom_traits::Tetrahedron_3 Tetrahedron;

/// @}

/*! \name
Only vertices (0-faces) and cells (3-faces) are stored. Edges (1-faces) and facets (2-faces) are not explicitly represented and thus there are no corresponding classes (see Section \ref Triangulation3secintro).
   */

/// @{

/*!

*/
typedef Triangulation_data_structure::Vertex Vertex;

/*!

*/
typedef Triangulation_data_structure::Cell Cell;

/*!

*/
typedef Triangulation_data_structure::Facet Facet;

/*!

*/
typedef Triangulation_data_structure::Edge Edge;

/*!
Concurrency tag (from the TDS).
*/
typedef Triangulation_data_structure::Concurrency_tag Concurrency_tag;

/// @}

/*! \name

The vertices and faces of the triangulations are accessed through
`handles`, `iterators` and `circulators`. A handle is a model of the
`Handle` concept, and supports the two dereference operators and
`operator->`. A circulator is a model of the concept
`Circulator`. Iterators and circulators are bidirectional and
non-mutable. The edges and facets of the triangulation can also be
visited through iterators and circulators which are bidirectional and
non-mutable. Iterators and circulators are convertible to the
corresponding handles, thus the user can pass them directly as
arguments to the functions.  The handles are also model of the concepts
`LessThanComparable` and `Hashable`, that is they can be used as keys
in containers such as `std::map` and `boost::unordered_map`.
*/
/// @{

/*!
handle to a vertex
*/
typedef Triangulation_data_structure::Vertex_handle Vertex_handle;

/*!
handle to a cell
*/
typedef Triangulation_data_structure::Cell_handle Cell_handle;

/*!
Reference to a simplex (vertex, edge, facet or cell) of the triangulation
*/
typedef Triangulation_simplex_3<Self> Simplex;

/*!
Size type (an unsigned integral type)
*/
typedef Triangulation_data_structure::size_type size_type;

/*!
Difference type (a signed integral type)
*/
typedef Triangulation_data_structure::difference_type difference_type;

/*!
iterator over cells
*/
typedef Triangulation_data_structure::Cell_iterator All_cells_iterator;

/*!
iterator over facets
*/
typedef Triangulation_data_structure::Facet_iterator All_facets_iterator;

/*!
iterator over edges
*/
typedef Triangulation_data_structure::Edge_iterator All_edges_iterator;

/*!
iterator over vertices
*/
typedef Triangulation_data_structure::Vertex_iterator All_vertices_iterator;

/*!
iterator over finite cells
*/
typedef unspecified_type Finite_cells_iterator;

/*!
iterator over finite facets
*/
typedef unspecified_type Finite_facets_iterator;

/*!
iterator over finite edges
*/
typedef unspecified_type Finite_edges_iterator;

/*!
iterator over finite vertices
*/
typedef unspecified_type Finite_vertices_iterator;

/*!
iterator over the points corresponding to the
finite vertices of the triangulation.
*/
typedef unspecified_type Point_iterator;

/*!
circulator over all cells incident to a given edge
*/
typedef Triangulation_data_structure::Cell_circulator Cell_circulator;

/*!
circulator over all facets incident to a given edge
*/
typedef Triangulation_data_structure::Facet_circulator Facet_circulator;

/*!
<<<<<<< HEAD
\cgalModifBegin
iterator over cells intersected by a line segment.
\cgalModifEnd
=======
iterator over cells intersected by a line segment.
`Segment_cell_iterator` implements the concept `ForwardIterator` and is non-mutable.
Its value type is `Cell_handle`.
>>>>>>> 01f8f1bc
*/
typedef unspecified_type Segment_cell_iterator;

/*!
<<<<<<< HEAD
\cgalModifBegin
iterator over simplices intersected by a line segment.
\cgalModifEnd
=======
iterator over simplices intersected by a line segment.
`Segment_simplex_iterator` implements the concept `ForwardIterator` and is non-mutable.
Its value type is `Triangulation_simplex_3 `.
>>>>>>> 01f8f1bc
*/
typedef unspecified_type Segment_simplex_iterator;

/// @}

/*! \name

In order to write \cpp 11 `for`-loops we provide the following range types.

*/
/// @{

/*!
range type for iterating over all cell handles (including infinite cells), with a nested type `iterator`
that has as value type `Cell_handle`.
*/
  typedef Iterator_range<unspecified_type> All_cell_handles;


/*!
range type for iterating over facets.
*/
  typedef Iterator_range<All_facets_iterator> All_facets;

/*!
range type for iterating over edges.
*/
  typedef Iterator_range<All_edges_iterator> All_edges;

/*!
range type for iterating over all vertex handles, with a nested type `iterator`
that has as value type `Vertex_handle`.
*/
  typedef Iterator_range<unspecified_type> All_vertex_handles;

  /*!
range type for iterating over finite cell handles, with a nested type `iterator`
that has as value type `Cell_handle`.
*/
  typedef Iterator_range<unspecified_type> Finite_cell_handles;


/*!
range type for iterating over finite facets.
*/
  typedef Iterator_range<Finite_facets_iterator> Finite_facets;

/*!
range type for iterating over finite edges.
*/
  typedef Iterator_range<Finite_edges_iterator> Finite_edges;

/*!
range type for iterating over finite vertex handles, with a nested type `iterator`
that has as value type `Vertex_handle`.
*/
  typedef Iterator_range<unspecified_type> Finite_vertex_handles;

/*!
  range type for iterating over the points of the finite vertices.
 */
  typedef Iterator_range<unspecified_type> Points;

/*!
  range type for iterating over the cells intersected by a line segment.
*/
  typedef Iterator_range<unspecified_type> Segment_traverser_cell_handles;

/*!
  range type for iterating over the simplices intersected by a line segment.
*/
  typedef Iterator_range<Segment_simplex_iterator> Segment_traverser_simplices;

/// @}

/// \name Creation
/// @{

/*!
Introduces a triangulation `t` having only one vertex which is the
infinite vertex.
`lock_ds` is an optional pointer to the lock data structure for parallel operations. It
must be provided if concurrency is enabled.
*/
Triangulation_3(const Geom_traits & traits = Geom_traits(),
                Lock_data_structure *lock_ds = nullptr);

/*!
Same as the previous one, but with parameters in reverse order.
*/
Triangulation_3(Lock_data_structure *lock_ds = nullptr,
                const Geom_traits & traits = Geom_traits());

/*!
Copy constructor. All vertices and faces are duplicated.
The pointer to the lock data structure is not copied. Thus, the copy won't be
concurrency-safe as long as the user has not call `Triangulation_3::set_lock_data_structure`.
*/
Triangulation_3 (const Triangulation_3 & tr);

/*!
Equivalent to constructing an empty triangulation with the optional
traits class argument and calling `insert(first,last)`.
*/
template < class InputIterator>
Triangulation_3 (InputIterator first, InputIterator last,
                 const Geom_traits & traits = Geom_traits(),
                 Lock_data_structure *lock_ds = nullptr);

/// @}

/// \name Assignment
/// @{

/*!
The triangulation `tr` is duplicated, and modifying the copy after the
duplication does not modify the original. The previous triangulation held
by `t` is deleted.
*/
Triangulation_3 & operator=(const Triangulation_3 & tr);

/*!
The triangulations `tr` and `t` are swapped.
`t.swap(tr)` should be preferred to `t = tr` or to
`t(tr)` if `tr` is deleted after that. Indeed, there is no
copy of cells and vertices, thus this method runs in constant time.
*/
void swap(Triangulation_3 & tr);

/*!
Deletes all finite vertices and all cells of `t`.
*/
void clear();

/*!
Equality operator. Returns `true` iff there exist a bijection between the
vertices of `t1` and those of `t2` and a bijection between the cells of
`t1` and those of `t2`, which preserve the geometry of the
triangulation, that is, the points of each corresponding pair of vertices are
equal, and the tetrahedra corresponding to each pair of cells are equal (up to
a permutation of their vertices).
*/
template < class GT, class Tds1, class Tds2 >
bool operator==(const Triangulation_3<GT, Tds1> & t1, const Triangulation_3<GT, Tds2> & t2);

/*!
The opposite of `operator==`.
*/
template < class GT, class Tds1, class Tds2 >
bool operator!=(const Triangulation_3<GT, Tds1> & t1, const Triangulation_3<GT, Tds2> & t2);

/// @}

/// \name Access Functions
/// @{

/*!
Returns a const reference to the geometric traits object.
*/
const Geom_traits & geom_traits() const;

/*!
Returns a const reference to the triangulation data structure.
*/
const Triangulation_data_structure & tds() const;


/*!
Returns a reference to the triangulation data structure.
\cgalAdvancedBegin
This method is mainly a help for users implementing their own triangulation algorithms.
The responsibility of keeping a valid triangulation belongs to the user when using advanced operations allowing a direct manipulation of the `tds`.
\cgalAdvancedEnd
*/
Triangulation_data_structure & tds();

/*!
Returns the dimension of the affine hull.
*/
int dimension() const;

/*!
Returns the number of finite vertices.
*/
size_type number_of_vertices() const;

/*!
Returns the number of cells or 0 if `t.dimension() < 3`.
*/
size_type number_of_cells() const;

/*!
Returns the infinite vertex.
*/
Vertex_handle infinite_vertex();

/*!
\cgalAdvancedFunction
\cgalAdvancedBegin
This method is meant to be used only if you have done a low-level operation on the underlying tds that invalidated the infinite vertex.
Sets the infinite vertex.
\cgalAdvancedEnd
*/
void set_infinite_vertex(Vertex_handle v);

/*!
Returns a cell incident to the infinite vertex.
*/
Cell_handle infinite_cell() const;

/// @}

/// \name Non-Constant-Time Access Functions
/// As previously said, the triangulation is a collection of cells that are either infinite or represent a finite tetrahedra, where an infinite cell is a cell incident to the infinite vertex. Similarly we call an edge (resp. facet) `infinite` if it is incident to the infinite vertex.
/// @{

/*!
The number of facets. Returns 0 if `t.dimension() < 2`.
*/
size_type number_of_facets() const;

/*!
The number of edges. Returns 0 if `t.dimension() < 1`.
*/
size_type number_of_edges() const;

/*!
The number of finite cells. Returns 0 if `t.dimension() < 3`.
*/
size_type number_of_finite_cells() const;

/*!
The number of finite facets. Returns 0 if `t.dimension() < 2`.
*/
size_type number_of_finite_facets() const;

/*!
The number of finite edges. Returns 0 if `t.dimension() < 1`.
*/
size_type number_of_finite_edges() const;

/// @}

/// \name Geometric Access Functions
/// @{

/*!
Returns the tetrahedron formed by the four vertices of `c`.
\pre `t.dimension() == 3` and the cell is finite.
*/
Tetrahedron tetrahedron(Cell_handle c) const;

/*!
Returns the triangle formed by the three vertices of facet
`(c,i)`. The triangle is oriented so that its normal points to the
inside of cell `c`.
\pre `t.dimension()` \f$ \geq2\f$ and \f$ i \in\{0,1,2,3\}\f$ in dimension 3, \f$ i = 3\f$ in dimension 2, and the facet is finite.
*/
Triangle triangle(Cell_handle c, int i) const;

/*!
Same as the previous method for facet `f`.
\pre `t.dimension()` \f$ \geq2\f$ and the facet is finite.
*/
Triangle triangle(const Facet & f) const;

/*!
Returns the line segment formed by the vertices of `e`.
\pre `t.dimension()` \f$ \geq1\f$ and `e` is finite.
*/
Segment segment(const Edge & e) const;

/*!
Same as the previous method for edge `(c,i,j)`.
\pre As above and \f$ i\neq j\f$. Moreover \f$ i,j \in\{0,1,2,3\}\f$ in dimension 3, \f$ i,j \in\{0,1,2\}\f$ in dimension 2, \f$ i,j \in\{0,1\}\f$ in dimension 1, and the edge is finite.
*/
Segment segment(Cell_handle c, int i, int j) const;

/*!
Returns the point given by vertex `i` of cell `c`.
\pre `t.dimension()` \f$ \geq0\f$ and \f$ i \in\{0,1,2,3\}\f$ in dimension 3, \f$ i \in\{0,1,2\}\f$ in dimension 2, \f$ i \in\{0,1\}\f$ in dimension 1, \f$ i = 0\f$ in dimension 0, and the vertex is finite.
*/
const Point & point(Cell_handle c, int i) const;

/*!
Same as the previous method for vertex `v`.
\pre `t.dimension()` \f$ \geq0\f$ and the vertex is finite.
*/
const Point & point(Vertex_handle v) const;

/// @}

/// \name Tests for Finite and Infinite Vertices and Faces
/// @{

/*!
`true`, iff vertex `v` is the infinite vertex.
*/
bool is_infinite(Vertex_handle v) const;

/*!
`true`, iff `c` is incident to the infinite vertex.
\pre `t.dimension() == 3`.
*/
bool is_infinite(Cell_handle c) const;

/*!
`true`, iff the facet `i` of cell `c` is incident to the
infinite vertex.
\pre `t.dimension()` \f$ \geq2\f$ and \f$ i\in\{0,1,2,3\}\f$ in dimension 3, \f$ i=3\f$ in dimension 2.
*/
bool is_infinite(Cell_handle c, int i) const;

/*!
`true` iff facet `f` is incident to the infinite vertex.
\pre `t.dimension()` \f$ \geq2\f$.
*/
bool is_infinite(const Facet & f) const;

/*!
`true`, iff the edge `(i,j)` of cell `c` is incident to
the infinite vertex.
\pre `t.dimension()` \f$ \geq1\f$ and \f$ i\neq j\f$. Moreover \f$ i,j \in\{0,1,2,3\}\f$ in dimension 3, \f$ i,j \in\{0,1,2\}\f$ in dimension 2, \f$ i,j \in\{0,1\}\f$ in dimension 1.
*/
bool is_infinite(Cell_handle c, int i, int j) const;

/*!
`true` iff edge `e` is incident to the infinite vertex.
\pre `t.dimension()` \f$ \geq1\f$.
*/
bool is_infinite(const Edge & e) const;

/// @}

/// \name Queries

/// @{

/*!
Tests whether `p` is a vertex of `t` by locating `p` in
the triangulation. If `p` is found, the associated vertex `v`
is given.
*/
bool is_vertex(const Point & p, Vertex_handle & v) const;

/*!
Tests whether `v` is a vertex of `t`.
*/
bool is_vertex(Vertex_handle v) const;

/*!
Tests whether `(u,v)` is an edge of `t`. If the edge is found,
it gives a cell `c` having this edge and the indices `i`
and `j` of the vertices `u` and `v` in `c`, in this order.
\pre `u` and `v` are vertices of `t`.
*/
bool is_edge(Vertex_handle u, Vertex_handle v,
Cell_handle & c, int & i, int & j) const;

/*!
Tests whether `(u,v,w)` is a facet of `t`. If the facet is found,
it computes a cell `c` having this facet and the indices `i`,
`j` and `k` of the vertices `u`, `v` and `w` in `c`,
in this order.
\pre `u`, `v` and `w` are vertices of `t`.
*/
bool is_facet(Vertex_handle u, Vertex_handle v, Vertex_handle w,
Cell_handle & c, int & i, int & j, int & k) const;

/*!
Tests whether `c` is a cell of `t`.
*/
bool is_cell(Cell_handle c) const;

/*!
Tests whether `(u,v,w,x)` is a cell of `t`.
If the cell `c` is found, the method
computes the indices `i`, `j`, `k` and `l` of the
vertices `u`, `v`, `w` and `x` in `c`, in this
order.
\pre `u`, `v`, `w` and `x` are vertices of `t`.
*/
bool is_cell(Vertex_handle u, Vertex_handle v,
Vertex_handle w, Vertex_handle x,
Cell_handle & c,
int & i, int & j, int & k, int & l) const;

/*!
Tests whether `(u,v,w,x)` is a cell of `t` and computes
this cell `c`.
\pre `u`, `v`, `w` and `x` are vertices of `t`.
*/
bool is_cell(Vertex_handle u, Vertex_handle v,
Vertex_handle w, Vertex_handle x,
Cell_handle & c) const;

/// @}

/*! \name
There is a method `has_vertex()` in the cell class. The analogous methods for facets are defined here.
*/
/// @{
/*!
If `v` is a vertex of `f`, then `j` is the index of
`v` in the cell `f.first`, and the method returns `true`.
\pre `t.dimension() == 3`
*/
bool has_vertex(const Facet & f, Vertex_handle v, int & j) const;

/*!
Same for facet `(c,i)`. Computes the index `j` of `v` in
`c`.
*/
bool has_vertex(Cell_handle c, int i,
Vertex_handle v, int & j) const;

/*!

*/
bool has_vertex(const Facet & f, Vertex_handle v) const;

/*!
Same as the first two methods, but these two methods do not return the
index of the vertex.
*/
bool has_vertex(Cell_handle c, int i, Vertex_handle v) const;

/// @}

/*! \name
The following three methods test whether two facets have the same vertices.
 */

/// @{
/*!

*/
bool are_equal(Cell_handle c, int i, Cell_handle n, int j) const;

/*!

*/
bool are_equal(const Facet & f, const Facet & g) const;

/*!
For these three methods: \pre `t.dimension() == 3`.
*/
bool are_equal(const Facet & f, Cell_handle n, int j) const;

/// @}

/// \name Point Location
/// The class `Triangulation_3` provides two functions to locate a given point with respect to a triangulation. It provides also functions to test if a given point is inside a finite face or not. Note that the class `Delaunay_triangulation_3` also provides a `nearest_vertex()` function.
/// @{

/*!

If the point `query` lies inside the convex hull of the points, the cell
that contains the query in its interior is returned. If `query` lies on a
facet, an edge or on a vertex, one of the cells having `query` on
its boundary is returned.

If the point `query` lies outside the convex hull of the points,
an infinite cell with vertices \f$ \{ p, q, r, \infty\}\f$ is returned such that
the tetrahedron \f$ ( p, q, r, query )\f$ is positively oriented
(the rest of the triangulation lies on the other side of facet
\f$ ( p, q, r )\f$).

Note that locate works even in degenerate dimensions: in dimension 2
(resp. 1, 0) the `Cell_handle` returned is the one that represents
the facet (resp. edge, vertex) containing the query point.

The optional argument `start` is used as a starting place for the search.

The optional argument `could_lock_zone` is used by the concurrency-safe
version of the triangulation. When the pointer is not null, the locate will
try to lock all the cells along the walk. If it succeeds, `*could_lock_zone`
is `true`, otherwise it is false. In any case, the locked cells are not
unlocked by `locate`, leaving this choice to the user.
*/
Cell_handle
locate(const Point & query, Cell_handle start = Cell_handle(),
       bool *could_lock_zone = nullptr) const;

/*!
Same as above but uses `hint` as the starting place for the search.
*/
Cell_handle
locate(const Point & query, Vertex_handle hint,
       bool *could_lock_zone = nullptr) const;

/*!
Same as `locate()` but uses inexact predicates.
This function returns a handle on a cell that is a good approximation of the exact
location of `query`, while being faster. Note that it may return a handle on a cell
whose interior does not contain `query`.
When the triangulation has dimension smaller than 3, `start` is returned.

Note that this function is available only if the cartesian coordinates of `query`
are accessible with functions `x()`, `y()` and `z()`.
*/
Cell_handle
inexact_locate(const Point & query, Cell_handle start = Cell_handle()) const;

/*!
If `query` lies inside the affine hull of the points, the \f$ k\f$-face
(finite or infinite) that contains `query` in its interior is
returned, by means of the cell returned together with `lt`, which
is set to the locate type of the query (`VERTEX, EDGE, FACET, CELL`, or `OUTSIDE_CONVEX_HULL` if the cell is infinite and `query`
lies strictly in it) and two indices `li` and `lj` that
specify the \f$ k\f$-face of the cell containing `query`.

If the \f$ k\f$-face is a cell, `li` and `lj` have no
meaning; if it is a facet (resp. vertex), `li` gives the index of
the facet (resp. vertex) and `lj` has no meaning; if it is and
edge, `li` and `lj` give the indices of its vertices.

If the point `query` lies outside the affine hull of the points,
which can happen in case of degenerate dimensions, `lt` is set to
`OUTSIDE_AFFINE_HULL`, and the cell returned has no meaning.
As a particular case, if there is no finite vertex yet in the
triangulation, `lt` is set to `OUTSIDE_AFFINE_HULL` and
<I>locate</I> returns the default constructed handle.

The optional argument `start` is used as a starting place for the search.

The optional argument `could_lock_zone` is used by the concurrency-safe
version of the triangulation. When the pointer is not null, the locate will
try to lock all the cells along the walk. If it succeeds, `*could_lock_zone`
is `true`, otherwise it is false. In any case, the locked cells are not
unlocked by `locate`, leaving this choice to the user.
*/
Cell_handle
locate(const Point & query, Locate_type & lt,
int & li, int & lj, Cell_handle start = Cell_handle(),
bool *could_lock_zone = nullptr ) const;

/*!
Same as above but uses `hint` as the starting place for the search.
*/
Cell_handle
locate(const Point & query, Locate_type & lt,
int & li, int & lj, Vertex_handle hint,
bool *could_lock_zone = nullptr) const;


/*!
Returns a value indicating on which side of the oriented boundary
of `c` the point `p` lies. More precisely, it returns:

- `ON_BOUNDED_SIDE` if `p` is inside the cell. For an infinite
cell this means that `p` lies strictly in the half space limited by
its finite facet and not containing any other point of the triangulation.

- `ON_BOUNDARY` if p on the boundary of the cell. For an infinite
cell this means that `p` lies on the <I>finite</I> facet. Then
`lt` together with `li` and `lj` give the precise location
on the boundary. (See the descriptions of the <I>locate</I> methods.)

- `ON_UNBOUNDED_SIDE` if `p` lies outside the cell. For an
infinite cell this means that `p` does not satisfy either of the
two previous conditions.
\pre `t.dimension() == 3`
*/
Bounded_side
side_of_cell(const Point & p,
Cell_handle c,
Locate_type & lt, int & li, int & lj) const;

/*!
Returns a value indicating on which side of the oriented boundary
of `f` the point `p` lies:

- `ON_BOUNDED_SIDE` if `p` is inside the facet. For an
infinite facet this means that `p` lies strictly in the half plane
limited by its finite edge and not containing any other point of the
triangulation .

- `ON_BOUNDARY` if `p` is on the boundary of the facet.
For an infinite facet this means that `p` lies on the finite
edge. `lt`, `li` and `lj` give the precise location of
`p` on the boundary of the facet. `li` and `lj` refer to
indices in the degenerate cell `c` representing `f`.

- `ON_UNBOUNDED_SIDE` if `p` lies outside the facet. For
an infinite facet this means that `p` does not satisfy either of
the two previous conditions.

\pre `t.dimension() == 2` and `p` lies in the plane containing the triangulation. `f.second` \f$ =3\f$ (in dimension 2 there is only one facet per cell).
*/
Bounded_side
side_of_facet(const Point & p,
const Facet & f,
Locate_type & lt, int & li, int & lj) const;

/*!
Same as the previous method for the facet `(c,3)`.
*/
Bounded_side
side_of_facet(const Point & p,
Cell_handle c,
Locate_type & lt, int & li, int & lj) const;

/*!
Returns a value indicating on which side of the oriented boundary
of `e` the point `p` lies:

- `ON_BOUNDED_SIDE` if `p` is inside the edge. For an
infinite edge this means that `p` lies in the half line defined by
the vertex and not containing any other point of the triangulation.

- `ON_BOUNDARY` if `p` equals one of the vertices,
`li` give the index of the vertex in the cell storing `e`

- `ON_UNBOUNDED_SIDE` if `p` lies outside the edge. For
an infinite edge this means that `p` lies on the other half line,
which contains the other points of the triangulation.
\pre `t.dimension() == 1` and `p` is collinear with the points of the triangulation. `e.second == 0` and `e.third` \f$ =1\f$ (in dimension 1 there is only one edge per cell).
*/
Bounded_side
side_of_edge(const Point & p,
const Edge & e,
Locate_type & lt, int & li) const;

/*!
Same as the previous method for edge \f$ (c,0,1)\f$.
*/
Bounded_side
side_of_edge(const Point & p,
Cell_handle c,
Locate_type & lt, int & li) const;

/// @}

/*! \name Flips

Two kinds of flips exist for a three-dimensional triangulation. They
are reciprocal. To be flipped, an edge must be incident to three
tetrahedra. During the flip, these three tetrahedra disappear and two
tetrahedra appear.  \cgalFigureRef{Triangulation3figflips} (left) shows the
edge that is flipped as bold dashed, and one of its three incident
facets is shaded. On the right, the facet shared by the two new
tetrahedra is shaded. Flips are possible only under the following
conditions: - the edge or facet to be flipped is not on the boundary
of the convex hull of the triangulation - the five points involved are
in convex position.

\cgalFigureBegin{Triangulation3figflips, flips.png}
Flips
\cgalFigureEnd

The following methods guarantee the validity of the resulting 3D
triangulation. Flips for a 2d triangulation are not implemented yet.

*/

/// @{

/*!

*/
bool flip(Edge e);

/*!
Before flipping, these methods check that edge `e=(c,i,j)` is
flippable (which is quite expensive). They return `false` or
`true` according to this test.
*/
bool flip(Cell_handle c, int i, int j);

/*!

*/
void flip_flippable(Edge e);

/*!
Should be preferred to the previous methods when the edge is
known to be flippable.
\pre The edge is flippable.
*/
void flip_flippable(Cell_handle c, int i, int j);

/*!

*/
bool flip(Facet f);

/*!
Before flipping, these methods check that facet `f=(c,i)` is
flippable (which is quite expensive). They return `false` or
`true` according to this test.
*/
bool flip(Cell_handle c, int i);

/*!

*/
void flip_flippable(Facet f);

/*!
Should be preferred to the previous methods when the facet is
known to be flippable.
\pre The facet is flippable.
*/
void flip_flippable(Cell_handle c, int i);

/// @}

/// \name Insertions
/// The following operations are guaranteed to lead to a valid triangulation when they are applied on a valid triangulation.

/// @{

/*!
Inserts the point `p` in the triangulation and returns the corresponding
vertex.

If point `p` coincides with an already existing vertex, this
vertex is returned and the triangulation remains unchanged.

If point `p` lies in the convex hull of the points, it is added
naturally: if it lies inside a cell, the cell is split into four
cells, if it lies on a facet, the two incident cells are split into
three cells, if it lies on an edge, all the cells incident to this
edge are split into two cells.

If point `p` is strictly outside the convex hull but in the affine
hull, `p` is linked to all visible points on the convex hull to
form the new triangulation. See
Figure \ref Triangulation3figinsert_outside_convex_hull.

If point `p` is outside the affine hull of the points, `p` is
linked to all the points, and the dimension of the triangulation is
incremented. All the points now belong to the boundary of the convex
hull, so, the infinite vertex is linked to all the points to
triangulate the new infinite face. See
Figure \ref Triangulation3figinsert_outside_affine_hull.
The optional argument `start` is used as a starting place for the search.
*/
Vertex_handle insert(const Point & p,
Cell_handle start = Cell_handle() );

/*!
Same as above but uses `hint` as the starting place for the search.
*/
Vertex_handle insert(const Point & p, Vertex_handle hint);

/*!
Inserts the point `p` in the triangulation and returns the corresponding
vertex. Similar to the above `insert()` function, but takes as additional
parameter the return values of a previous location query. See description of
<I>locate()</I> above.
*/
Vertex_handle insert(const Point & p, Locate_type lt,
Cell_handle loc, int li, int lj);

/*!
Inserts the points in the range `[first,last)` in the given order,
and returns the number of inserted points.

*/
template < class PointInputIterator >
std::ptrdiff_t
insert(PointInputIterator first, PointInputIterator last);


/*!
Inserts the points in the iterator range  `[first,last)` in the given order,
and returns the number of inserted points.

Given a pair `(p,i)`, the vertex `v` storing `p` also stores `i`, that is
`v.point() == p` and `v.info() == i`. If several pairs have the same point,
only one vertex is created, and one of the objects of type `Vertex::Info` will be stored in the vertex.
\pre `Vertex` must be model of the concept `TriangulationVertexBaseWithInfo_3`.

\tparam PointWithInfoInputIterator must be an input iterator with the value type `std::pair<Point,Vertex::Info>`.

*/
template < class PointWithInfoInputIterator >
std::ptrdiff_t
insert(PointWithInfoInputIterator first, PointWithInfoInputIterator last);

/// @}

/*! \name
We also provide some other methods that can be used instead of
`Triangulatation_3::insert()` when the place where the new point must
be inserted is already known. They are also guaranteed to lead to a
valid triangulation when they are applied on a valid triangulation.
*/

/// @{
/*!
Inserts the point `p` in the cell `c`. The cell `c` is split into 4
tetrahedra.
\pre `t.dimension() == 3` and `p` lies strictly inside cell `c`.
*/
Vertex_handle insert_in_cell(const Point & p, Cell_handle c);

/*!
Inserts the point `p` in the facet `f`. In dimension 3, the 2
neighboring cells are split into 3 tetrahedra; in dimension 2, the facet
is split into 3 triangles.
\pre `t.dimension()` \f$ \geq2\f$ and `p` lies strictly inside face `f`.
*/
Vertex_handle insert_in_facet(const Point & p, const Facet & f);

/*!
As above, insertion in the facet `(c,i)`.
\pre As above and \f$ i \in\{0,1,2,3\}\f$ in dimension 3, \f$ i = 3\f$ in dimension 2.
*/
Vertex_handle insert_in_facet(const Point & p,
Cell_handle c, int i);

/*!
Inserts `p` in the edge `e`. In dimension 3,
all the cells having this edge are split into 2 tetrahedra; in
dimension 2, the 2 neighboring facets are split into 2 triangles; in
dimension 1, the edge is split into 2 edges.
\pre `t.dimension()` \f$ \geq1\f$ and `p` lies on edge `e`.
*/
Vertex_handle insert_in_edge(const Point & p, const Edge & e);

/*!
As above, inserts `p` in the edge \f$ (i, j)\f$ of `c`.
\pre As above and \f$ i\neq j\f$. Moreover \f$ i,j \in\{0,1,2,3\}\f$ in dimension 3, \f$ i,j \in\{0,1,2\}\f$ in dimension 2, \f$ i,j \in\{0,1\}\f$ in dimension 1.
*/
Vertex_handle insert_in_edge(const Point& p, Cell_handle c, int i, int j);

/*!
The cell `c` must be an infinite cell containing `p`.

Links `p` to all points in the triangulation that are visible from
`p`. Updates consequently the infinite faces. See
Figure \ref Triangulation3figinsert_outside_convex_hull.
\pre `t.dimension() > 0`, `c`, and the \f$ k\f$-face represented by `c` is infinite and contains `t`.

\anchor Triangulation3figinsert_outside_convex_hull
\image html insert_outside_convex_hull.png "insert_outside_convex_hull() (2-dimensional case)"
\image latex insert_outside_convex_hull.png "insert_outside_convex_hull() (2-dimensional case)"
*/
Vertex_handle insert_outside_convex_hull(const Point & p,
Cell_handle c);

/*!
`p` is linked to all the points, and the infinite vertex is linked
to all the points (including `p`) to triangulate the new infinite
face, so that all the points now belong to the boundary of the convex
hull. See Figure \ref Triangulation3figinsert_outside_affine_hull.

This method can be used to insert the first point in an empty
triangulation.
\pre `t.dimension() < 3` and `p` lies outside the affine hull of the points.

\anchor Triangulation3figinsert_outside_affine_hull
\image html insert_outside_affine_hull.png "insert_outside_affine_hull() (2-dimensional case)"
\image latex insert_outside_affine_hull.png "insert_outside_affine_hull() (2-dimensional case)"
*/
Vertex_handle insert_outside_affine_hull(const Point & p);

/*!
Creates a new vertex by starring a hole. It takes an iterator range
`[cell_begin,cell_end)` of `Cell_handle`s which specifies
a hole: a set of connected cells (resp. facets in dimension 2) which is
star-shaped wrt `p`.
(`begin`, `i`) is a facet (resp. an edge) on the boundary of the hole,
that is, `begin` belongs to the set of cells (resp. facets) previously
described, and `begin->neighbor(i)` does not. Then this function deletes
all the cells (resp. facets) describing the hole, creates a new vertex
`v`, and for each facet (resp. edge) on the boundary of the hole, creates
a new cell (resp. facet) with `v` as vertex. Then `v->set_point(p)`
is called and `v` is returned.

This operation is equivalent to calling
`tds().insert_in_hole(cell_begin, cell_end, begin, i); v->set_point(p)`.
\pre `t.dimension()` \f$ \geq2\f$, the set of cells (resp. facets in dimension 2) is connected, its boundary is connected, and `p` lies inside the hole, which is star-shaped wrt `p`.
*/
template <class CellIt>
Vertex_handle insert_in_hole(const Point& p, CellIt cell_begin, CellIt cell_end,
                             Cell_handle begin, int i);

/*!
Same as above, except that `newv` will be used as the new vertex, which
must have been allocated previously with e.g.\ `create_vertex`.
*/
template <class CellIt>
Vertex_handle insert_in_hole(const Point& p, CellIt cell_begin, CellIt cell_end,
                             Cell_handle begin, int i, Vertex_handle newv);

/// @}

/*! \name Cell, Face, Edge and Vertex Iterators
The following iterators allow the user to visit cells, facets, edges and vertices of the triangulation. These iterators are non-mutable, bidirectional and their value types are respectively `Cell`, `Facet`, `Edge` and `Vertex`. They are all invalidated by any change in the triangulation.
*/
/// @{

/*!
Starts at an arbitrary finite vertex. Then `++` and `--` will
iterate over finite vertices.
*/
Finite_vertices_iterator finite_vertices_begin() const;

/*!
Past-the-end iterator
*/
Finite_vertices_iterator finite_vertices_end() const;

/*!
Starts at an arbitrary finite edge. Then `++` and `--` will
iterate over finite edges.
*/
Finite_edges_iterator finite_edges_begin() const;

/*!
Past-the-end iterator
*/
Finite_edges_iterator finite_edges_end() const;

/*!
Starts at an arbitrary finite facet. Then `++` and `--` will
iterate over finite facets. Returns `finite_facets_end()` when
`t.dimension() < 2`.
*/
Finite_facets_iterator finite_facets_begin() const;

/*!
Past-the-end iterator
*/
Finite_facets_iterator finite_facets_end() const;

/*!
Starts at an arbitrary finite cell. Then `++` and `--` will
iterate over finite cells. Returns `finite_cells_end()` when
`t.dimension() < 3`.
*/
Finite_cells_iterator finite_cells_begin() const;

/*!
Past-the-end iterator
*/
Finite_cells_iterator finite_cells_end() const;

/*!
Starts at an arbitrary vertex. Iterates over all vertices (even the infinite one).
*/
All_vertices_iterator all_vertices_begin() const;

/*!
Past-the-end iterator
*/
All_vertices_iterator all_vertices_end() const;

/*!
Starts at an arbitrary edge. Iterates over all edges (even infinite
ones). Returns `edges_end()` when `t.dimension() < 1`.
*/
All_edges_iterator all_edges_begin() const;

/*!
Past-the-end iterator
*/
All_edges_iterator all_edges_end() const;

/*!
Starts at an arbitrary facet. Iterates over all facets (even infinite
ones). Returns `facets_end()` when
`t.dimension() < 2`.
*/
All_facets_iterator all_facets_begin() const;

/*!
Past-the-end iterator
*/
All_facets_iterator all_facets_end() const;

/*!
Starts at an arbitrary cell. Iterates over all cells (even infinite
ones). Returns `cells_end()` when
`t.dimension() < 3`.
*/
All_cells_iterator all_cells_begin() const;

/*!
Past-the-end iterator
*/
All_cells_iterator all_cells_end() const;

/*!
Iterates over the points of the triangulation.
*/
Point_iterator points_begin() const;

/*!
Past-the-end iterator
*/
Point_iterator points_end() const;

/// @}

/*! \name Ranges

In order to write \cpp 11 `for`-loops we provide a range type and member functions to generate ranges.
Note that vertex and cell ranges are special. See Section \ref Triangulation3secRanges in the User Manual.

*/

/// @{

/*!
  returns a range of iterators over all cells (even the infinite cells).
  Returns an empty range when `t.number_of_cells() == 0`.
  \note While the value type of `All_cells_iterator` is `Cell`, the value type of
  `All_cell_handles::iterator` is `Cell_handle`.
*/
All_cell_handles all_cell_handles() const;



/*!
  returns a range of iterators starting at an arbitrary facet.
  Returns an empty range when `t.dimension() < 2`.
*/
All_facets all_facets() const;

/*!
  returns a range of iterators starting at an arbitrary edge.
  Returns an empty range when `t.dimension() < 2`.
*/
All_edges all_edges() const;

/*!
  returns a range of iterators over all vertices (even the infinite one).
  \note While the value type of `All_vertices_iterator` is `Vertex`, the value type of
  `All_vertex_handles::iterator` is `Vertex_handle`.
*/
All_vertex_handles all_vertex_handles() const;


/*!
  returns a range of iterators over finite cells.
  Returns an empty range when `t.number_of_cells() == 0`.
  \note While the value type of `Finite_cells_iterator` is `Cell`, the value type of
  `Finite_cell_handles::iterator` is `Cell_handle`.
*/
Finite_cell_handles finite_cell_handles() const;



/*!
  returns a range of iterators starting at an arbitrary facet.
  Returns an empty range when `t.dimension() < 2`.
*/
Finite_facets finite_facets() const;

/*!
  returns a range of iterators starting at an arbitrary edge.
  Returns an empty range when `t.dimension() < 2`.
*/
Finite_edges finite_edges() const;

/*!
  returns a range of iterators over finite vertices.
  \note While the value type of `Finite_vertices_iterator` is `Vertex`, the value type of
  `Finite_vertex_handles::iterator` is `Vertex_handle`.
*/
Finite_vertex_handles finite_vertex_handles() const;

/*!
  returns a range of iterators over the points of finite vertices.
*/
Points points() const;
<<<<<<< HEAD
  
 
/// @} 


/*!\name Segment Cell Iterator
\cgalModifBegin
The triangulation defines an iterator that visits the cells intersected by a line segment.

The cells visited form a connected region containing both source and target points of the line segment `s`.
Each cell falls within one or more of the following categories:
1. a finite cell whose interior intersects `s`
2. a finite cell with a facet `f` whose interior intersects `s` in a line segment.
If such a cell is visited, its neighbor incident to `f` is not visited.
3. a finite cell with an edge `e` whose interior intersects `s` in a line segment.
If such a cell is visited, none of the other cells incident to `e` are visited.
4. a finite cell with an edge `e` whose interior intersects `s` in a point.
This cell must form a connected component together with the other cells incident to `e` that are visited.
Exactly two of these visited cells must also fall in category 1 or 2.
5. a finite cell with a vertex `v` that is an endpoint of `s`.
This cell must also fit in either category 1 or 2.
6. a finite cell with a vertex `v` that lies on the interior of `s`.
This cell must form a connected component together with the other cells incident to `v` that are visited.
Exactly two of these cells must also fall in category 1 or 2.
7. an infinite cell with a finite facet whose interior intersects the interior of `s`.
8. an infinite cell with a finite edge `e` whose interior intersects the interior of `s`.
If such a cell is visited, its infinite neighbor incident to `e` is not visited.
9. an infinite cell with a finite vertex `v` that lies on the interior of `s`.
If such a cell is visited, none of the other infinite cells incident to `v` are visited.

In the special case where the segment does not intersect any finite facets, exactly one infinite cell is visited.
This cell shares a facet `f` with a finite cell `c` such that `f` is intersected by the line through
the source of `s` and the vertex of `c` opposite of `f`.
=======

/*!
  returns a range of iterators over the cells intersected by a line segment
*/
Segment_traverser_cell_handles segment_traverser_cell_handles() const;

/*!
  returns a range of iterators over the simplices intersected by a line segment
*/
Segment_traverser_simplices segment_traverser_simplices() const;


/// @}


/*!\name Segment Cell Iterator
The triangulation defines an iterator that visits cells intersected by a line segment.
Segment Cell Iterator iterates over a sequence of cells which union contains the segment `[s,t]`.
The sequence of cells is "minimal" (removing any cell would make the union of the
renaming cells not entirely containing `[s,t]`) and sorted along `[s,t]`.
The "minimality" of the sequence implies that in degenerate cases,
only one cell incident to the traversed simplex will be reported.

The cells visited form a facet-connected region containing both source and target points of the line segment `[s,t]`.
Each cell falls within one or more of the following categories:
1. a finite cell whose interior is intersected by `[s,t]`.
2. a finite cell with a facet `f` whose interior is intersected by `[s,t]` in a line segment.
If such a cell is visited, its neighbor incident to `f` is not visited.
3. a finite cell with an edge `e` whose interior is intersected by `[s,t]` in a line segment.
If such a cell is visited, none of the other cells incident to `e` are visited.
4. a finite cell with an edge `e` whose interior is intersected by `[s,t]` in a point.
This cell forms a connected component together with the other cells incident to `e` that are visited.
Exactly two of these visited cells also fall in category 1 or 2.
5. a finite cell with a vertex `v` that is an endpoint of `[s,t]`.
This cell also fits in either category 1 or 2.
6. a finite cell with a vertex `v` that lies in the interior of `[s,t]`.
This cell forms a connected component together with the other cells incident to `v` that are visited.
Exactly two of these cells also fall in category 1 or 2.
7. an infinite cell with a finite facet whose interior is intersected by the interior of `[s,t]`.
8. an infinite cell with a finite edge `e` whose interior is intersected by the interior of `[s,t]`.
If such a cell is visited, its infinite neighbor incident to `e` is not visited.
Among the finite cells incident to `e` that are visited,
exactly one also falls in category 1 or 2.
9. an infinite cell with a finite vertex `v` that lies in the interior of `[s,t]`.
If such a cell is visited, none of the other infinite cells incident to `v` are visited.
Among the finite cells incident to `v` that are visited,
exactly one also falls in category 1, 2, or 3.
10. an infinite cell in the special case where the segment does not intersect any finite facet.
In this case, exactly one infinite cell is visited.
This cell shares a facet `f` with a finite cell `c` such that `f` is intersected by the line through
the point `s` and the vertex of `c` opposite of `f`.
>>>>>>> 01f8f1bc

Note that for categories 4 and 6, it is not predetermined which incident cells are visited.
However, exactly two of the incident cells `c0,c1` visited also fall in category 1 or 2.
The remaining incident cells visited make a facet-connected sequence connecting `c0` to `c1`.

`Segment_cell_iterator` implements the concept `ForwardIterator` and is non-mutable.
<<<<<<< HEAD
It is invalidated by any modification of one of the cells traversed. Its `value_type`
is `Cell_handle`.
\cgalModifEnd
*/
/// @{
/*!
\cgalModifBegin
returns the iterator that allows to visit the cells intersected by the line segment `st`.

The starting point of the iterator is the cell containing `s` and intersecting the
line segment `st`.

The iterator remains valid until the first cell incident to `t` is passed.

\pre `s` and `t` must be different vertices and neither can be the infinite vertex.
\pre `t.dimension() >= 2`
\cgalModifEnd
*/
Segment_cell_iterator segment_traverser_cells_begin(Vertex_handle s, Vertex_handle t) const;

/*!
\cgalModifBegin
returns the past-the-end iterator over the cells intersected by the line segment `st`.

This iterator cannot be dereferenced. It indicates when the `Segment_cell_iterator` has
passed the target.

\pre `s` and `t` must be different vertices and neither can be the infinite vertex.
\pre `t.dimension() >= 2`
\cgalModifEnd
*/
Segment_cell_iterator segment_traverser_cells_end(Vertex_handle s, Vertex_handle t) const;

/*!
\cgalModifBegin
returns the iterator that allows to visit the cells intersected by the line segment `st`.

If there is no such cell, the iterator visits exactly one infinite cell.

The starting point of the iterator is the cell containing `s`.
If more than one cell
contains `s` (e.g. if `s` lies on a vertex),
the starting point is the cell intersecting the line segment `st`.

The iterator remains valid until the first cell containing `t` is passed.

The optional argument `hint` can reduce the time to construct the iterator if it is close to `s`.

\pre `s` and `t` must be different points.
\pre  `t.dimension() >= 2`. If the dimension is 2, both `s` and `t` must lie in the affine hull.
\cgalModifEnd
*/
Segment_cell_iterator segment_traverser_cells_begin(const Point& s, const Point& t, Cell_handle hint = Cell_handle()) const;

/*!
\cgalModifBegin
returns the past-the-end iterator over the cells intersected by the line segment `st`.
=======
It is invalidated by any modification of one of the cells traversed.

Its `value_type` is `Cell_handle`.
*/
/// @{
/*!
returns the iterator that allows to visit the cells intersected by the line segment `[vs,vt]`.

The initial value of the iterator is the cell containing `vs` and intersected by the
line segment `[vs,vt]` in its interior.

The first cell incident to `vt` is the last valid value of the iterator.
It is followed by `segment_traverser_cells_end()`.

\pre `vs` and `vt` must be different vertices and neither can be the infinite vertex.
\pre `triangulation.dimension() >= 2`
*/
Segment_cell_iterator segment_traverser_cells_begin(Vertex_handle vs, Vertex_handle vt) const;

/*!
returns the iterator that allows to visit the cells intersected by the line segment `[ps, pt]`.

If `[ps,pt]` entirely lies outside the convex hull, the iterator visits exactly one infinite cell.

The initial value of the iterator is the cell containing `ps`.
If more than one cell
contains `ps` (e.g. if `ps` lies on a vertex),
the initial value is the cell intersected by
the interior of the line segment `[ps,pt]`.
If `ps` lies outside the convex hull and `pt` inside the convex full,
the initial value is the infinite cell which finite facet is intersected by
the interior of `[ps,pt]`.

The first cell containing `pt` is the last valid value of the iterator.
It is followed by `segment_traverser_cells_end()`.

The optional argument `hint` can reduce the time to construct the iterator
if it is geometrically close to `ps`.

\pre `ps` and `pt` must be different points.
\pre  `triangulation.dimension() >= 2`. If the dimension is 2, both `ps` and `pt` must lie in the affine hull.
*/
Segment_cell_iterator segment_traverser_cells_begin(const Point& ps, const Point& pt, Cell_handle hint = Cell_handle()) const;

/*!
returns the past-the-end iterator over the intersected cells.
>>>>>>> 01f8f1bc

This iterator cannot be dereferenced. It indicates when the `Segment_cell_iterator` has
passed the target.

<<<<<<< HEAD
The optional argument `hint` can reduce the time to construct the iterator if it is close to `s`.

\pre `s` and `t` must be different and finite points
\pre `t.dimension() >= 2`
\cgalModifEnd
*/
Segment_cell_iterator segment_traverser_cells_end(const Point& s, const Point& t, Cell_handle hint = Cell_handle()) const;
=======
\pre `triangulation.dimension() >= 2`
*/
Segment_cell_iterator segment_traverser_cells_end() const;
>>>>>>> 01f8f1bc

/// @}

/*!\name Segment Simplex Iterator
<<<<<<< HEAD
\cgalModifBegin
The triangulation defines an iterator that visits all the triangulation simplices
(vertices, edges, facets and cells) intersected by a line segment.
The iterator covers a connected sequence of simplices - possibly of all dimensions -
intersected by the line segment `s`.

Each simplex falls within one or more of the following categories:
1. a finite cell whose interior intersects `s`,
2. a facet `f` whose interior intersects `s` in a point,
3. a facet `f` whose interior intersects `s` in a line segment,
4. an edge `e` whose interior intersects `s` in a point,
5. an edge `e` whose interior intersects `s` in a line segment,
6. a vertex `v` lying on `s`.

In the special case where the segment does not intersect any finite facets, exactly one infinite cell is visited.
This cell shares a facet `f` with a finite cell `c` such that `f` is intersected by the line through
the source of `s` and the vertex of `c` opposite of `f`.

`Segment_simplex_iterator` implements the concept `ForwardIterator` and is non-mutable.
It is invalidated by any modification of one of the cells traversed.
Its `value_type` is `Triangulation_simplex_3`.
\cgalModifEnd
*/
/// @{
/*!
\cgalModifBegin
returns the iterator that allows to visit the simplices intersected by the line segment `st`.

The starting point of the iterator is `s`.
The iterator remains valid until `t` is passed.

\pre `s` and `t` must be different vertices and neither can be the infinite vertex.
\pre `t.dimension() >= 2`
\cgalModifEnd
*/
Segment_simplex_iterator segment_traverser_simplices_begin(Vertex_handle s, Vertex_handle t) const;

/*!
\cgalModifBegin
returns the past-the-end iterator over the cells intersected by the line segment `st`.

This iterator cannot be dereferenced. It indicates when the `Segment_cell_iterator` has
passed the target.

\pre `s` and `t` must be different vertices and neither can be the infinite vertex.
\pre `t.dimension() >= 2`
\cgalModifEnd
*/
Segment_simplex_iterator segment_traverser_simplices_end(Vertex_handle s, Vertex_handle t) const;

/*!
\cgalModifBegin
returns the iterator that allows to visit the simplices intersected by the line segment `st`.

If there is no such cell, the iterator visits exactly one infinite cell.

The starting point of the iterator is the lowest dimension simplex containing `s`.

The iterator remains valid until the first simplex containing `t` is passed.

The optional argument `hint` can reduce the time to construct the iterator if it is close to `s`.

\pre `s` and `t` must be different points.
\pre  `t.dimension() >= 2`. If the dimension is 2, both `s` and `t` must lie in the affine hull.
\cgalModifEnd
*/
Segment_simplex_iterator segment_traverser_simplices_begin(const Point& s, const Point& t, Cell_handle hint = Cell_handle()) const;

/*!
\cgalModifBegin
returns the past-the-end iterator over the simplices intersected by the line segment `st`.
=======
The triangulation defines an iterator that visits all the triangulation simplices
(vertices, edges, facets and cells) intersected by a line segment.
The iterator traverses a connected sequence of simplices - possibly of all dimensions -
intersected by the line segment `[s, t]`.
In the degenerate case where the query segment goes exactly through a vertex
(or along an edge, or along a facet), only one of the cells incident to that vertex
(or edge, or facet) is returned by the iterator, and not all of them.

Each simplex falls within one or more of the following categories:
1. a finite cell whose interior is intersected by `[s,t]`,
2. a facet `f` whose interior is intersected by `[s,t]` in a point,
3. a facet `f` whose interior is intersected by `[s,t]` in a line segment,
4. an edge `e` whose interior is intersected by `[s,t]` in a point,
5. an edge `e` whose interior is intersected by `[s,t]` in a line segment,
6. a vertex `v` lying on `[s,t]`,
7. an infinite cell with a finite facet whose interior is intersected by the interior of `[s,t]`,
8. an infinite cell in the special case where the segment does not intersect any finite facet.
In this case, exactly one infinite cell is visited.
This cell shares a facet `f` with a finite cell `c` such that `f` is intersected by the line through
the source of `[s,t]` and the vertex of `c` opposite of `f`.

`Segment_simplex_iterator` implements the concept `ForwardIterator` and is non-mutable.
It is invalidated by any modification of one of the cells traversed.

Its `value_type` is `Triangulation_simplex_3`.
*/
/// @{
/*!
returns the iterator that allows to visit the simplices intersected by the line segment `[vs,vt]`.

The initial value of the iterator is `vs`.
The iterator remains valid until `vt` is passed.

\pre `vs` and `vt` must be different vertices and neither can be the infinite vertex.
\pre `triangulation.dimension() >= 2`
*/
Segment_simplex_iterator segment_traverser_simplices_begin(Vertex_handle vs, Vertex_handle vt) const;

/*!
returns the iterator that allows to visit the simplices intersected by the line segment `[ps,pt]`.

If `[ps,pt]` entirely lies outside the convex hull, the iterator visits exactly one infinite cell.

The initial value of the iterator is the lowest dimension simplex containing `ps`.

The iterator remains valid until the first simplex containing `pt` is passed.

The optional argument `hint` can reduce the time to construct the iterator if it is close to `ps`.

\pre `ps` and `pt` must be different points.
\pre `triangulation.dimension() >= 2`. If the dimension is 2, both `ps` and `pt` must lie in the affine hull.
*/
Segment_simplex_iterator segment_traverser_simplices_begin(const Point& ps, const Point& pt, Cell_handle hint = Cell_handle()) const;

/*!
returns the past-the-end iterator over the intersected simplices.
>>>>>>> 01f8f1bc

This iterator cannot be dereferenced. It indicates when the `Segment_simplex_iterator` has
passed the target.

<<<<<<< HEAD
The optional argument `hint` can reduce the time to construct the iterator if it is close to `s`.

\pre `s` and `t` must be different and finite points
\pre `t.dimension() >= 2`
\cgalModifEnd
*/
Segment_simplex_iterator segment_traverser_simplices_end(const Point& s, const Point& t, Cell_handle hint = Cell_handle()) const;

/// @}

/*!\name Cell and Facet Circulators 
The following circulators respectively visit all cells or all facets incident to a given edge. They are non-mutable and bidirectional. They are invalidated by any modification of one of the cells traversed.  
=======
\pre `triangulation.dimension() >= 2`
*/
Segment_simplex_iterator segment_traverser_simplices_end() const;

/// @}

/*!\name Cell and Facet Circulators
The following circulators respectively visit all cells or all facets incident to a given edge. They are non-mutable and bidirectional. They are invalidated by any modification of one of the cells traversed.
>>>>>>> 01f8f1bc
*/
/// @{

/*!
Starts at an arbitrary cell incident to `e`.
\pre `t.dimension() == 3`.
*/
Cell_circulator incident_cells(Edge e) const;

/*!
As above for edge `(i,j)` of `c`.
*/
Cell_circulator incident_cells(Cell_handle c, int i, int j) const;

/*!
Starts at cell `start`.
\pre `t.dimension() == 3` and `start` is incident to `e`.
*/
Cell_circulator incident_cells(Edge e, Cell_handle start) const;

/*!
As above for edge `(i,j)` of `c`.
*/
Cell_circulator incident_cells(Cell_handle c, int i, int j,
Cell_handle start) const;
  /// @}

/*!
\name
The following circulators on facets are defined only in dimension 3, though facets are defined also in dimension 2: there are only two facets sharing an edge in dimension 2.
*/

/// @{
/*!
Starts at an arbitrary facet incident to `e`.
\pre `t.dimension() == 3`
*/
Facet_circulator incident_facets(Edge e) const;

/*!
As above for edge `(i,j)` of `c`.
*/
Facet_circulator incident_facets(Cell_handle c, int i, int j) const;

/*!
Starts at facet `start`.
\pre `start` is incident to `e`.
*/
Facet_circulator incident_facets(Edge e, Facet start) const;

/*!
Starts at facet of index `f` in `start`.
*/
Facet_circulator incident_facets(Edge e, Cell_handle start, int f)
const;

/*!
As above for edge `(i,j)` of `c`.
*/
Facet_circulator incident_facets(Cell_handle c, int i, int j,
Facet start) const;

/*!
As above for edge `(i,j)` of `c` and facet `(start,f)`.
*/
Facet_circulator incident_facets(Cell_handle c, int i, int j,
Cell_handle start, int f) const;

/// @}

/// \name Traversal of the Incident Cells, Facets and Edges, and the Adjacent Vertices of a Given Vertex
/// @{


/*!
Copies the `Cell_handle`s of all cells incident to `v` to the output
iterator `cells`.
Returns the resulting output iterator.
\pre `t.dimension() == 3`, `v != Vertex_handle()`, `t.is_vertex(v)`.
*/
template <class OutputIterator>
OutputIterator
incident_cells(Vertex_handle v, OutputIterator cells) const;

/*!
Try to lock and copy the `Cell_handle`s of all cells incident to `v` into
`cells`.
Returns `true` in case of success. Otherwise, `cells` is emptied and the function
returns false. In any case, the locked cells are not unlocked by
`try_lock_and_get_incident_cells()`, leaving this choice to the user.

\pre `t.dimension() == 3`, `v != Vertex_handle()`, `t.is_vertex(v)`.
*/
bool
  try_lock_and_get_incident_cells(Vertex_handle v,
                                  std::vector<Cell_handle>& cells) const;
/*!
Copies the `Cell_handle`s of all finite cells incident to `v` to the output
iterator `cells`.
Returns the resulting output iterator.
\pre `t.dimension() == 3`, `v != Vertex_handle()`, `t.is_vertex(v)`.
*/
template <class OutputIterator>
OutputIterator
finite_incident_cells(Vertex_handle v, OutputIterator cells) const;

/*!
Copies all `Facet`s incident to `v` to the output iterator
`facets`.
Returns the resulting output iterator.
\pre `t.dimension() > 1`, `v != Vertex_handle()`, `t.is_vertex(v)`.
*/
template <class OutputIterator>
OutputIterator
incident_facets(Vertex_handle v, OutputIterator facets) const;

/*!
Copies all finite `Facet`s incident to `v` to the output iterator
`facets`.
Returns the resulting output iterator.
\pre `t.dimension() > 1`, `v != Vertex_handle()`, `t.is_vertex(v)`.
*/
template <class OutputIterator>
OutputIterator
finite_incident_facets(Vertex_handle v, OutputIterator facets) const;

/*!
Copies all `Edge`s incident to `v` to the
output iterator `edges`. Returns the resulting output iterator.
\pre `t.dimension() > 0`, `v != Vertex_handle()`, `t.is_vertex(v)`.
*/
template <class OutputIterator>
OutputIterator
incident_edges(Vertex_handle v, OutputIterator edges) const;

/*!
Copies all finite `Edge`s incident to `v` to the
output iterator `edges`. Returns the resulting output iterator.
\pre `t.dimension() > 0`, `v != Vertex_handle()`, `t.is_vertex(v)`.
*/
template <class OutputIterator>
OutputIterator
finite_incident_edges(Vertex_handle v, OutputIterator edges) const;

/*!
Copies the `Vertex_handle`s of all vertices adjacent to `v` to the
output iterator `vertices`. If `t.dimension() < 0`, then do
nothing. Returns the resulting output iterator.
\pre `v != Vertex_handle()`, `t.is_vertex(v)`.
*/
template <class OutputIterator>
OutputIterator
adjacent_vertices(Vertex_handle v, OutputIterator vertices) const;

/*!
Copies the `Vertex_handle`s of all finite vertices adjacent to `v` to the
output iterator `vertices`. If `t.dimension() < 0`, then do
nothing. Returns the resulting output iterator.
\pre `v != Vertex_handle()`, `t.is_vertex(v)`.
*/
template <class OutputIterator>
OutputIterator
finite_adjacent_vertices(Vertex_handle v, OutputIterator vertices) const;

/*!
Returns the degree of a vertex, that is, the number of incident vertices.
The infinite vertex is counted.
\pre `v != Vertex_handle()`, `t.is_vertex(v)`.
*/
size_type degree(Vertex_handle v) const;

/// @}

/// \name Traversal Between Adjacent Cells
/// @{

/*!
Returns the index of `c` in its \f$ i^{th}\f$ neighbor.
\pre \f$ i \in\{0, 1, 2, 3\}\f$.
*/
int mirror_index(Cell_handle c, int i) const;

/*!
Returns the vertex of the \f$ i^{th}\f$ neighbor of `c` that is opposite to
`c`.
\pre \f$ i \in\{0, 1, 2, 3\}\f$.
*/
Vertex_handle mirror_vertex(Cell_handle c, int i) const;

/*!
Returns the same facet seen from the other adjacent cell.
*/
Facet mirror_facet(Facet f) const;

/// @}

/// \name Checking
/// The responsibility of keeping a valid triangulation belongs to the
/// user when using advanced operations allowing a direct manipulation
/// of cells and vertices. We provide the user with the following
/// methods to help debugging.
/// @{

/*!
\cgalDebugFunction
\cgalDebugBegin
Checks the combinatorial validity of the triangulation. Checks also the
validity of its geometric embedding (see
Section \ref Triangulation3secintro).
When `verbose` is set to `true`,
messages describing the first invalidity encountered are printed.
\cgalDebugEnd
*/
bool
is_valid(bool verbose = false) const;

/*!
\cgalDebugFunction
\cgalDebugBegin
Checks the combinatorial validity of the cell by calling the
`is_valid` method of the cell class. Also checks the
geometric validity of `c`, if `c` is finite. (See
Section \ref Triangulation3secintro.)

When `verbose` is set to `true`, messages are printed to give
a precise indication of the kind of invalidity encountered.
\cgalDebugEnd
*/
bool
is_valid(Cell_handle c, bool verbose = false) const;

/// @}

/*!
\name I/O


The information in the `iostream` is: the dimension, the number of
finite vertices, the non-combinatorial information about vertices
(point, etc; note that the infinite vertex is numbered 0), the number
of cells, the indices of the vertices of each cell, plus the
non-combinatorial information about each cell, then the indices of the
neighbors of each cell, where the index corresponds to the preceding
list of cells. When dimension \f$ <\f$ 3, the same information is stored
for faces of maximal dimension instead of cells.
*/
/// @{

/*!
\ingroup PkgIOTriangulation3
Reads the underlying combinatorial triangulation from `is` by
calling the corresponding input operator of the triangulation data
structure class (note that the infinite vertex is numbered 0), and the
non-combinatorial information by calling the corresponding input
operators of the vertex and the cell classes (such as point
coordinates), which are provided by overloading the stream operators
of the vertex and cell types. Assigns the resulting triangulation to
`t`.
*/
istream& operator>> (istream& is, Triangulation_3 &t);

/*!
 * \ingroup PkgIOTriangulation3
Writes the triangulation `t` into `os`.
*/
ostream& operator<< (ostream& os, const Triangulation_3 &t);

/*!
\ingroup PkgIOTriangulation3
The triangulation streamed in `is`, of original type `Tr_src`, is written into the triangulation. As the vertex and cell
 types might be different and incompatible, the creation of new cells and vertices
is made thanks to the functors `convert_vertex` and `convert_cell`, that convert
vertex and cell types. For each vertex `v_src` in `is`, the corresponding
vertex `v_tgt` in the triangulation is a copy of the vertex returned by `convert_vertex(v_src)`.
The same operations are done for cells with the functor convert_cell, except cells
in the triangulation are created using the default constructor, and then filled with the data
contained in the stream.

 - A model of `ConvertVertex` must provide two `operator()`s that are responsible
 for converting the source vertex `v_src` into the target vertex:
  - `Vertex operator()(const Tr_src::Vertex& v_src) const;` This operator is
used to create the vertex from `v_src`.
  - `void operator()(const Tr_src::Vertex& v_src, Vertex& v_tgt) const;` This
 operator is meant to be used in case heavy data should be transferred to `v_tgt`.
 - A model of ConvertCell must provide an operator() that is responsible for
converting the source cell `c_src` into the target cell:
  - `void operator()(const Tr_src::Cell& c_src, Cell& c_tgt) const;` This operator
 is meant to be used in case data should be transferred to `c_tgt`.

\note The triangulation contained in `is` can be obtained with the `operator>>` of a `Triangulation_3`.
*/
template <typename Tr_src,
          typename ConvertVertex,
          typename ConvertCell>
std::istream& file_input(std::istream& is,
                         ConvertVertex convert_vertex = ConvertVertex(),
                         ConvertCell convert_cell = ConvertCell());

/// @}
///
/// \name Concurrency
/// @{

/*!
Set the pointer to the lock data structure.
*/
void set_lock_data_structure(Lock_data_structure *lock_ds) const;

/// @}

}; /* end Triangulation_3 */
} /* end namespace CGAL */<|MERGE_RESOLUTION|>--- conflicted
+++ resolved
@@ -221,28 +221,16 @@
 typedef Triangulation_data_structure::Facet_circulator Facet_circulator;
 
 /*!
-<<<<<<< HEAD
-\cgalModifBegin
-iterator over cells intersected by a line segment.
-\cgalModifEnd
-=======
 iterator over cells intersected by a line segment.
 `Segment_cell_iterator` implements the concept `ForwardIterator` and is non-mutable.
 Its value type is `Cell_handle`.
->>>>>>> 01f8f1bc
 */
 typedef unspecified_type Segment_cell_iterator;
 
 /*!
-<<<<<<< HEAD
-\cgalModifBegin
-iterator over simplices intersected by a line segment.
-\cgalModifEnd
-=======
 iterator over simplices intersected by a line segment.
 `Segment_simplex_iterator` implements the concept `ForwardIterator` and is non-mutable.
 Its value type is `Triangulation_simplex_3 `.
->>>>>>> 01f8f1bc
 */
 typedef unspecified_type Segment_simplex_iterator;
 
@@ -1314,41 +1302,6 @@
   returns a range of iterators over the points of finite vertices.
 */
 Points points() const;
-<<<<<<< HEAD
-  
- 
-/// @} 
-
-
-/*!\name Segment Cell Iterator
-\cgalModifBegin
-The triangulation defines an iterator that visits the cells intersected by a line segment.
-
-The cells visited form a connected region containing both source and target points of the line segment `s`.
-Each cell falls within one or more of the following categories:
-1. a finite cell whose interior intersects `s`
-2. a finite cell with a facet `f` whose interior intersects `s` in a line segment.
-If such a cell is visited, its neighbor incident to `f` is not visited.
-3. a finite cell with an edge `e` whose interior intersects `s` in a line segment.
-If such a cell is visited, none of the other cells incident to `e` are visited.
-4. a finite cell with an edge `e` whose interior intersects `s` in a point.
-This cell must form a connected component together with the other cells incident to `e` that are visited.
-Exactly two of these visited cells must also fall in category 1 or 2.
-5. a finite cell with a vertex `v` that is an endpoint of `s`.
-This cell must also fit in either category 1 or 2.
-6. a finite cell with a vertex `v` that lies on the interior of `s`.
-This cell must form a connected component together with the other cells incident to `v` that are visited.
-Exactly two of these cells must also fall in category 1 or 2.
-7. an infinite cell with a finite facet whose interior intersects the interior of `s`.
-8. an infinite cell with a finite edge `e` whose interior intersects the interior of `s`.
-If such a cell is visited, its infinite neighbor incident to `e` is not visited.
-9. an infinite cell with a finite vertex `v` that lies on the interior of `s`.
-If such a cell is visited, none of the other infinite cells incident to `v` are visited.
-
-In the special case where the segment does not intersect any finite facets, exactly one infinite cell is visited.
-This cell shares a facet `f` with a finite cell `c` such that `f` is intersected by the line through
-the source of `s` and the vertex of `c` opposite of `f`.
-=======
 
 /*!
   returns a range of iterators over the cells intersected by a line segment
@@ -1400,72 +1353,12 @@
 In this case, exactly one infinite cell is visited.
 This cell shares a facet `f` with a finite cell `c` such that `f` is intersected by the line through
 the point `s` and the vertex of `c` opposite of `f`.
->>>>>>> 01f8f1bc
 
 Note that for categories 4 and 6, it is not predetermined which incident cells are visited.
 However, exactly two of the incident cells `c0,c1` visited also fall in category 1 or 2.
 The remaining incident cells visited make a facet-connected sequence connecting `c0` to `c1`.
 
 `Segment_cell_iterator` implements the concept `ForwardIterator` and is non-mutable.
-<<<<<<< HEAD
-It is invalidated by any modification of one of the cells traversed. Its `value_type`
-is `Cell_handle`.
-\cgalModifEnd
-*/
-/// @{
-/*!
-\cgalModifBegin
-returns the iterator that allows to visit the cells intersected by the line segment `st`.
-
-The starting point of the iterator is the cell containing `s` and intersecting the
-line segment `st`.
-
-The iterator remains valid until the first cell incident to `t` is passed.
-
-\pre `s` and `t` must be different vertices and neither can be the infinite vertex.
-\pre `t.dimension() >= 2`
-\cgalModifEnd
-*/
-Segment_cell_iterator segment_traverser_cells_begin(Vertex_handle s, Vertex_handle t) const;
-
-/*!
-\cgalModifBegin
-returns the past-the-end iterator over the cells intersected by the line segment `st`.
-
-This iterator cannot be dereferenced. It indicates when the `Segment_cell_iterator` has
-passed the target.
-
-\pre `s` and `t` must be different vertices and neither can be the infinite vertex.
-\pre `t.dimension() >= 2`
-\cgalModifEnd
-*/
-Segment_cell_iterator segment_traverser_cells_end(Vertex_handle s, Vertex_handle t) const;
-
-/*!
-\cgalModifBegin
-returns the iterator that allows to visit the cells intersected by the line segment `st`.
-
-If there is no such cell, the iterator visits exactly one infinite cell.
-
-The starting point of the iterator is the cell containing `s`.
-If more than one cell
-contains `s` (e.g. if `s` lies on a vertex),
-the starting point is the cell intersecting the line segment `st`.
-
-The iterator remains valid until the first cell containing `t` is passed.
-
-The optional argument `hint` can reduce the time to construct the iterator if it is close to `s`.
-
-\pre `s` and `t` must be different points.
-\pre  `t.dimension() >= 2`. If the dimension is 2, both `s` and `t` must lie in the affine hull.
-\cgalModifEnd
-*/
-Segment_cell_iterator segment_traverser_cells_begin(const Point& s, const Point& t, Cell_handle hint = Cell_handle()) const;
-
-/*!
-\cgalModifBegin
-returns the past-the-end iterator over the cells intersected by the line segment `st`.
-=======
 It is invalidated by any modification of one of the cells traversed.
 
 Its `value_type` is `Cell_handle`.
@@ -1512,101 +1405,17 @@
 
 /*!
 returns the past-the-end iterator over the intersected cells.
->>>>>>> 01f8f1bc
 
 This iterator cannot be dereferenced. It indicates when the `Segment_cell_iterator` has
 passed the target.
 
-<<<<<<< HEAD
-The optional argument `hint` can reduce the time to construct the iterator if it is close to `s`.
-
-\pre `s` and `t` must be different and finite points
-\pre `t.dimension() >= 2`
-\cgalModifEnd
-*/
-Segment_cell_iterator segment_traverser_cells_end(const Point& s, const Point& t, Cell_handle hint = Cell_handle()) const;
-=======
 \pre `triangulation.dimension() >= 2`
 */
 Segment_cell_iterator segment_traverser_cells_end() const;
->>>>>>> 01f8f1bc
 
 /// @}
 
 /*!\name Segment Simplex Iterator
-<<<<<<< HEAD
-\cgalModifBegin
-The triangulation defines an iterator that visits all the triangulation simplices
-(vertices, edges, facets and cells) intersected by a line segment.
-The iterator covers a connected sequence of simplices - possibly of all dimensions -
-intersected by the line segment `s`.
-
-Each simplex falls within one or more of the following categories:
-1. a finite cell whose interior intersects `s`,
-2. a facet `f` whose interior intersects `s` in a point,
-3. a facet `f` whose interior intersects `s` in a line segment,
-4. an edge `e` whose interior intersects `s` in a point,
-5. an edge `e` whose interior intersects `s` in a line segment,
-6. a vertex `v` lying on `s`.
-
-In the special case where the segment does not intersect any finite facets, exactly one infinite cell is visited.
-This cell shares a facet `f` with a finite cell `c` such that `f` is intersected by the line through
-the source of `s` and the vertex of `c` opposite of `f`.
-
-`Segment_simplex_iterator` implements the concept `ForwardIterator` and is non-mutable.
-It is invalidated by any modification of one of the cells traversed.
-Its `value_type` is `Triangulation_simplex_3`.
-\cgalModifEnd
-*/
-/// @{
-/*!
-\cgalModifBegin
-returns the iterator that allows to visit the simplices intersected by the line segment `st`.
-
-The starting point of the iterator is `s`.
-The iterator remains valid until `t` is passed.
-
-\pre `s` and `t` must be different vertices and neither can be the infinite vertex.
-\pre `t.dimension() >= 2`
-\cgalModifEnd
-*/
-Segment_simplex_iterator segment_traverser_simplices_begin(Vertex_handle s, Vertex_handle t) const;
-
-/*!
-\cgalModifBegin
-returns the past-the-end iterator over the cells intersected by the line segment `st`.
-
-This iterator cannot be dereferenced. It indicates when the `Segment_cell_iterator` has
-passed the target.
-
-\pre `s` and `t` must be different vertices and neither can be the infinite vertex.
-\pre `t.dimension() >= 2`
-\cgalModifEnd
-*/
-Segment_simplex_iterator segment_traverser_simplices_end(Vertex_handle s, Vertex_handle t) const;
-
-/*!
-\cgalModifBegin
-returns the iterator that allows to visit the simplices intersected by the line segment `st`.
-
-If there is no such cell, the iterator visits exactly one infinite cell.
-
-The starting point of the iterator is the lowest dimension simplex containing `s`.
-
-The iterator remains valid until the first simplex containing `t` is passed.
-
-The optional argument `hint` can reduce the time to construct the iterator if it is close to `s`.
-
-\pre `s` and `t` must be different points.
-\pre  `t.dimension() >= 2`. If the dimension is 2, both `s` and `t` must lie in the affine hull.
-\cgalModifEnd
-*/
-Segment_simplex_iterator segment_traverser_simplices_begin(const Point& s, const Point& t, Cell_handle hint = Cell_handle()) const;
-
-/*!
-\cgalModifBegin
-returns the past-the-end iterator over the simplices intersected by the line segment `st`.
-=======
 The triangulation defines an iterator that visits all the triangulation simplices
 (vertices, edges, facets and cells) intersected by a line segment.
 The iterator traverses a connected sequence of simplices - possibly of all dimensions -
@@ -1663,25 +1472,10 @@
 
 /*!
 returns the past-the-end iterator over the intersected simplices.
->>>>>>> 01f8f1bc
 
 This iterator cannot be dereferenced. It indicates when the `Segment_simplex_iterator` has
 passed the target.
 
-<<<<<<< HEAD
-The optional argument `hint` can reduce the time to construct the iterator if it is close to `s`.
-
-\pre `s` and `t` must be different and finite points
-\pre `t.dimension() >= 2`
-\cgalModifEnd
-*/
-Segment_simplex_iterator segment_traverser_simplices_end(const Point& s, const Point& t, Cell_handle hint = Cell_handle()) const;
-
-/// @}
-
-/*!\name Cell and Facet Circulators 
-The following circulators respectively visit all cells or all facets incident to a given edge. They are non-mutable and bidirectional. They are invalidated by any modification of one of the cells traversed.  
-=======
 \pre `triangulation.dimension() >= 2`
 */
 Segment_simplex_iterator segment_traverser_simplices_end() const;
@@ -1690,7 +1484,6 @@
 
 /*!\name Cell and Facet Circulators
 The following circulators respectively visit all cells or all facets incident to a given edge. They are non-mutable and bidirectional. They are invalidated by any modification of one of the cells traversed.
->>>>>>> 01f8f1bc
 */
 /// @{
 
