namespace CGAL {
/*!

\mainpage User Manual
\anchor Chapter_3D_Triangulations
\anchor chapterTriangulation3
\cgalAutoToc

\authors Clément Jamin, Sylvain Pion and Monique Teillaud

\image html triangulation3.png
\image latex triangulation3.png

The basic 3D-triangulation class of \cgal is primarily designed to
represent the triangulations of a set of points \f$ A\f$ in \f$ \mathbb{R}^3\f$. It is
a partition of the convex hull of \f$ A\f$ into tetrahedra whose vertices
are the points of \f$ A\f$. Together with the unbounded cell having the
convex hull boundary as its frontier, the triangulation forms a
partition of \f$ \mathbb{R}^3\f$. Its cells (\f$ 3\f$-faces) are such that two cells
either do not intersect or share a common facet (\f$ 2\f$-face), edge
(\f$ 1\f$-face) or vertex (\f$ 0\f$-face).

\section Triangulation3secintro Representation

In order to deal
only with tetrahedra, which is convenient for many applications, the
unbounded cell can be subdivided into tetrahedra by considering that
each convex hull facet is incident to an `infinite cell` having as
fourth vertex an auxiliary vertex called the `infinite vertex`. In
that way, each facet is incident to exactly two cells and special cases
at the boundary of the convex hull are simple to deal with.

The class `Triangulation_3<TriangulationTraits_3,TriangulationDataStructure_3>` of \cgal implements this
point of view and therefore considers the triangulation of the set
of points as a set of finite and infinite tetrahedra. Notice that the
infinite vertex has no significant coordinates and that no
geometric predicate can be applied on it.

A triangulation is a collection of vertices and cells that are linked
together through incidence and adjacency relations. Each cell gives
access to its four incident vertices and to its four adjacent
cells. Each vertex gives access to one of its incident cells.

The four vertices of a cell are indexed with 0, 1, 2 and 3 in positive
orientation, the positive orientation being defined by the orientation
of the underlying Euclidean space \f$ \mathbb{R}^3\f$ (see
\cgalFigureRef{Triangulation3figorient}). The neighbors of a cell are also
indexed with 0, 1, 2, 3 in such a way that the neighbor indexed by \f$ i\f$
is opposite to the vertex with the same index.

\cgalFigureBegin{Triangulation3figorient,orient.png}
Orientation of a cell (3-dimensional case).
\cgalFigureEnd

As in the underlying combinatorial triangulation (see
Chapter \ref chapterTDS3 "3D Triangulation Data Structure"),
edges (\f$ 1\f$-faces) and facets (\f$ 2\f$-faces)
are not explicitly
represented: a facet is given by a cell and an index (the facet
`i` of a cell `c` is the facet of `c` that is opposite to
the vertex with index `i`) and an edge is given by a cell and two
indices (the edge `(i,j)` of a cell `c` is the edge whose
endpoints are the vertices of `c` with indices `i` and
`j`). See \cgalFigureRef{TDS3figrepres}.

<b>Degenerate Dimensions</b>

The class `Triangulation_3` can also deal with
triangulations whose dimension \f$ d\f$ is less than 3. A triangulation of a
set of points in \f$ \mathbb{R}^d\f$ covers the whole space \f$ \mathbb{R}^d\f$ and consists of
cells having \f$ d+1\f$ vertices: some of them are infinite, they are
obtained by linking the additional infinite vertex to each facet of
the convex hull of the points.
<UL>
<LI> <I>dimension 2:</I> when a triangulation only contains
coplanar points (which is the case when there are only three points),
it consists of triangular faces.
<LI> <I>dimension 1:</I> the triangulation contains only collinear
points (which is the case when there are only two points), it consists
of edges.
<LI> <I>dimension 0:</I> the triangulation contains only one
finite point.
<LI> <I>dimension -1:</I> this is a convention to handle the case
when the only vertex of the triangulation is the infinite one.
</UL>

The same cell class is used in all cases: triangular faces in
2D can be considered as degenerate cells, having only three vertices
(resp. neighbors) numbered \f$ (0,1,2)\f$;
edges in 1D have only two vertices (resp. neighbors) numbered \f$ 0\f$ and \f$ 1\f$.

The implicit representation of facets (resp. edges) still holds
for degenerate dimensions (<I>i.e.</I> dimensions \f$ <3\f$): in
dimension 2, each cell has only one facet of index 3, and 3 edges
\f$ (0,1)\f$, \f$ (1,2)\f$ and \f$ (2,0)\f$; in dimension 1, each cell has one edge
\f$ (0,1)\f$.

<b>Validity</b>

A triangulation of \f$ \mathbb{R}^3\f$ is said to be *locally valid* iff

<B>(a)-(b)</B> Its underlying combinatorial graph, the triangulation
data structure, is *locally valid*
(see Section \ref TDS3secintro "Introduction" of Chapter \ref chapterTDS3 "3D Triangulation Data Structure")

<B>(c)</B> Any cell has its vertices ordered according to positive
orientation. See \cgalFigureRef{Triangulation3figorient}.

When the triangulation is degenerated into a triangulation of
dimension 2, the geometric validity reduces to:

<B>(c-2D)</B> For any two adjacent triangles \f$ (u,v,w_1)\f$ and \f$ (u,v,w_2)\f$ with
common edge \f$ (u,v)\f$, \f$ w_1\f$ and \f$ w_2\f$ lie on opposite sides of \f$ (u,v)\f$
in the plane.

When all the points are collinear, this condition becomes:

<B>(c-1D)</B> For any two adjacent edges \f$ (u,v)\f$ and \f$ (v,w)\f$, \f$ u\f$ and
\f$ w\f$ lie on opposite sides of the common vertex \f$ v\f$ on the line.

The method  `Triangulation_3::is_valid()` checks
the local validity of a given triangulation. This does not always
ensure global validity \cgalCite{mnssssu-cgpvg-96}, \cgalCite{dlpt-ccpps-98} but it is
sufficient for practical cases.

\section Triangulation_3Delaunay Delaunay Triangulation

The class `Delaunay_triangulation_3` represents a three-dimensional
Delaunay triangulation.

Delaunay triangulations have the specific <I>empty sphere property</I>,
that is, the circumscribing sphere of each cell of such a triangulation
does not contain any other vertex of the triangulation in its interior.
These triangulations are uniquely defined except in degenerate cases
where five points are co-spherical. Note however that the \cgal implementation
computes a unique triangulation even in these cases.

This implementation is fully dynamic: it supports insertions of points, vertex removals
and displacements of points.

\section Triangulation3secclassRegulartriangulation Regular Triangulation

The class `Regular_triangulation_3` implements incremental regular
triangulations, also known as weighted Delaunay triangulations.

Let\f$ {p}^{(w)}=(p,w_p), p\in\mathbb{R}^3, w_p\in\mathbb{R}\f$ and
\f$ {z}^{(w)}=(z,w_z), z\in\mathbb{R}^3, w_z\in\mathbb{R}\f$ be two weighted points.
A weighted point
\f$ {p}^{(w)}=(p,w_p)\f$ can also be seen as a sphere of center \f$ p\f$ and
radius \f$ \sqrt{w_p}\f$.
The <I>power product</I> between \f$ {p}^{(w)}\f$ and \f$ {z}^{(w)}\f$ is
defined as
\f[ \Pi({p}^{(w)},{z}^{(w)}) = {\|{p-z}\|^2-w_p-w_z} \f]
where \f$ \|{p-z}\|\f$ is the Euclidean distance between \f$ p\f$ and \f$ z\f$.

The weighted points \f$ {p}^{(w)}\f$ and \f$ {z}^{(w)}\f$
are said to be <I>orthogonal</I> iff \f$ \Pi{({p}^{(w)},{z}^{(w)})}
= 0\f$ (see \cgalFigureRef{Triangulation3figortho)}.

\cgalFigureBegin{Triangulation3figortho,ortho.svg}
Orthogonal weighted points (picture in 2D).
\cgalFigureEnd

Four weighted points have a unique common orthogonal weighted point
called the <I>power sphere</I>. The weighted point orthogonal to
three weighted points in the plane defined by these three points is
called the <I>power circle</I>. The
<I>power segment</I> will denote the weighted point orthogonal to
two weighted points on the line defined by these two points.


Let \f$ {S}^{(w)}\f$ be a set of weighted points in \f$ \mathbb{R}^3\f$.
A sphere \f$ {z}^{(w)}\f$ is said to be
<I>regular</I> if \f$ \forall {p}^{(w)}\in{S}^{(w)},
\Pi{({p}^{(w)},{z}^{(w)})}\geq 0\f$.

A triangulation of \f$ {S}^{(w)}\f$ is <I>regular</I> if the power spheres
of all simplices are regular.

The regular triangulation of
\f$ {S}^{(w)}\f$ is in fact the projection onto \f$ \mathbb{R}^3\f$ of the convex hull
of the four-dimensional points \f$ (p,\|p-O\|^2-w_p),\f$ for
\f$ {p}^{(w)}=(p,w_p)\in{S}^{(w)}\f$.
Note that all points of \f$ {S}^{(w)}\f$ do not
necessarily appear as vertices of the regular
triangulation. To know more about regular triangulations, see for
example \cgalCite{es-itfwr-96}.

When all weights are 0, power spheres are nothing more than
circumscribing spheres, and the regular triangulation is exactly the
Delaunay triangulation.

The implementation of 3D regular triangulation supports insertions of weighted points, and vertex removals. Displacements are not supported in the current implementation.

\section Triangulation3secdesign Software Design

The main classes `Triangulation_3`, `Delaunay_triangulation_3` and
`Regular_triangulation_3` are connected to each other by the
derivation diagram shown in \cgalFigureRef{t3_derivation}. This diagram
also shows another class: `Triangulation_utils_3`, which provides
a set of tools operating on the indices of vertices in cells.

\cgalFigureBegin{t3_derivation,derivation.png}
Derivation diagram of the 3D triangulation classes.
\cgalFigureEnd

The three main classes (`Triangulation_3`, `Delaunay_triangulation_3`
and `Regular_triangulation_3`) provide high-level geometric functionality
such as location of a point in the triangulation \cgalCite{cgal:dpt-wt-02}, insertion
and possibly removal of a point \cgalCite{cgal:dt-pvr3d-03}, and are responsible for the
geometric validity. They are built as layers on top of a triangulation data
structure, which stores their combinatorial structure. This separation between
the geometry and the combinatorics is reflected in the software design by the
fact that these three triangulation classes take the following template parameters :

<UL>
<LI> the *geometric traits* class, which provides the type of points
to use as well as the elementary operations on them (predicates and
constructions). The concepts for these parameters are described in more
details in Section \ref Triangulation3secTraits.
<LI> the *triangulation data structure* class, which stores their
combinatorial structure, described in Section \ref TDS3secdesign "Software Design" of
Chapter \ref chapterTDS3 "3D Triangulation Data Structure".
<LI> the *location policy* tag, which is supported only by the Delaunay
triangulation class, described in Section \ref Triangulation3seclocpol.
</UL>

Optionally, the main Delaunay and regular triangulations algorithms (insert, remove)
support multi-core shared-memory architectures to take advantage of available parallelism.
For this purpose, a model of the concept `SurjectiveLockDataStructure` can be
given as fourth template parameter; it defaults to
`Spatial_lock_grid_3`. This data structure
allows to lock points with coordinates (x, y, z) in a 3D domain. When a thread owns the
lock on a point, no other thread can lock this point. Locking a facet (resp. a cell)
boils down to locking all its 3 (resp. 4) incident vertices.
See Section \ref Triangulation_3ParallelAlgorithms for more details.

\subsection Triangulation3secTraits The Geometric Traits Parameter

The first template parameter of the triangulation class
`Triangulation_3<TriangulationTraits_3, TriangulationDataStructure_3>`
is the geometric traits class, described by the concept
`TriangulationTraits_3`. It must define the types of the geometric objects
(points, segments, triangles and tetrahedra) forming the triangulation together
with a few geometric predicates on these objects: orientation in space,
orientation in case of coplanar points, order of collinear points.

In addition to the requirements described before, the geometric traits
class of `Delaunay_triangulation_3` must define predicates to test for the
<I>empty sphere property</I>. It is described by the concept
`DelaunayTriangulationTraits_3`, which refines `TriangulationTraits_3`.

In addition to the requirements described before, the geometric traits
class of `Regular_triangulation_3` must define predicates to test for the
<I>power distances</I> and orientation tests for <I>power spheres</I>.
It is described by the concept
`RegularTriangulationTraits_3`, which refines `TriangulationTraits_3`.



All kernels provided by \cgal can all be used as models for the geometric traits
parameter.


\subsection Triangulation3sectds The Triangulation Data Structure Parameter

The second template parameter of the main classes (`Triangulation_3`,
`Delaunay_triangulation_3` and `Regular_triangulation_3`) is a
triangulation data structure class. This class can be seen as a container for
the cells and vertices maintaining incidence and adjacency relations (see
Chapter \ref chapterTDS3). A model of this triangulation data structure is
`Triangulation_data_structure_3`,
and it is described by the `TriangulationDataStructure_3` concept
. This model is itself
parameterized by a vertex base and a cell base classes, which gives the
possibility to customize the vertices and cells used by the triangulation data
structure, and hence by the geometric triangulation using it. Depending on the
kind of triangulation used, the requirements on the vertex and cell base
classes vary, and are expressed by various concepts, following the refinement
diagram shown in \cgalFigureRef{T3concepthierarchy}.

\cgalFigureBegin{T3concepthierarchy,concept_hierarchy.png}
Concepts refinement hierarchy for the vertex and cell base classes parameters.
\cgalFigureEnd

A default value for the triangulation data structure parameter is provided in
all the triangulation classes, so it need not be specified by the user unless
he wants to use a different triangulation data structure or a different vertex
or cell base class.

\subsection Triangulation3seclocpol The Location Policy Parameter

The Delaunay triangulation class supports an optional feature which maintains
an additional data structure for fast point location queries.
The fast location policy should be used when the user inserts points in a random
order or needs to do many unrelated queries.
If the user is able to give a good hint to help the point location of
its queries (and its newly inserted points), then it should prefer the default
policy. In such a case where good hints are provided,
the default policy save some memory (few percents), and is faster.
Notice that if points are not inserted one by one, but as a range, then a good hint is
automatically computed using spatial sort.

Reading Section \ref Triangulation3seccomplexity on complexity and
performance can help making an informed choice for this parameter.

The point location strategy can be selected with the third template argument of
`Delaunay_triangulation_3`, `LocationPolicy`, which enables a fast
point location data structure when set to `Fast_location`. By default, it
uses `Compact_location`.

Note that you can specify the `LocationPolicy` parameter without specifying
the triangulation data structure, in case you are fine with the default there.
In this case, the `LocationPolicy` appears as a second parameter after the
geometric traits.\cgalFootnote{The mechanism used behind the scenes to allow this syntactical convenience is called <I>deduced parameters</I>.}

The `Fast_location` policy is implemented using a hierarchy of
triangulations; it changes the behavior of functions `locate`,
`insert`, `move`, and `remove`.
As proved in \cgalCite{cgal:d-dh-02}, this structure has an
optimal behavior when it is built for Delaunay triangulations.

In this setting, if you build a triangulation by iteratively inserting points,
you should try to shuffle the points beforehand, as the time complexity is
guaranteed only for a randomized order. For example, inserting points in
lexicographic order is typically much slower. Note that this shuffling is
performed internally by the constructor taking a range of points.

Prior to \cgal 3.6, this functionality was available through the
`Triangulation_hierarchy_3` class, which is now deprecated.

\subsection Triangulation_3FlexibilityoftheDesign Flexibility of the Design

In order to satisfy as many uses as possible, a design has been selected that
allows to exchange different parts to meet the users' needs, while still
re-using a maximum of the provided functionalities. We have already seen that
the main triangulation classes are parameterized by a geometric traits class
and a triangulation data structure (TDS), so that each of them can be
interchanged with alternate implementations.

The most useful flexibility is the ability given to the user to add his own
data in the vertices and cells by providing his own vertex and cell base
classes to `Triangulation_data_structure_3`. The
\cgalFigureRef{T3figlayers} shows in more detail the flexibility that is
provided, and the place where the user can insert his own vertex and/or cell
base classes.

\cgalFigureBegin{T3figlayers,design.png}
Triangulation software design.
\cgalFigureEnd

The design of the triangulation data structure gives the possibility to store
any kind of data, including handles (an entity akin to pointers) directly in
the vertex and cell base classes.

To do so, there are three possibilities. The simplest one is to use the
class `Triangulation_vertex_base_with_info_3`, and this approach is
illustrated in a following subsection \ref Triangulation3secexamplescolor.
The most complicated one, and probably useless for almost all cases, is to
write a vertex base class from scratch, following the documented requirements.
This is mostly useless because most of the time it is enough to derive from
the models that \cgal provides, and add the desired features.
In this case, when the user needs to access some type that depends on the
triangulation data structure (typically handles), then he should write
something like:

\code{.cpp}

...
template < class GT, class Vb = Triangulation_vertex_base<GT> >
class My_vertex
: public Vb
{
public:
typedef typename Vb::Point Point;
typedef typename Vb::Cell_handle Cell_handle;

template < class TDS2 >
struct Rebind_TDS {
typedef typename Vb::template Rebind_TDS<TDS2>::Other Vb2;
typedef My_vertex<GT, Vb2> Other;
};

My_vertex() {}
My_vertex(const Point&p) : Vb(p) {}
My_vertex(const Point&p, Cell_handle c) : Vb(p, c) {}
...
};
... // The rest has not changed

\endcode

The situation is exactly similar for cell base classes.
Section \ref TDS3secdesign "Software Design" provides more detailed information.

\subsection Triangulation_3ParallelAlgorithms Parallel Algorithms

Parallel algorithms of `Delaunay_triangulation_3` and
`Regular_triangulation_3` are enabled
if the `TriangulationDataStructure_3::Concurrency_tag` type is `Parallel_tag` and a
reference to a lock data structure instance is provided via the constructor or
by using `Triangulation_3::set_lock_data_structure`. This data structure
must be a model of the concept `SurjectiveLockDataStructure` and can be
optionally given as a template parameter of the triangulation;
it defaults to `Spatial_lock_grid_3`.

Note that the parallel Delaunay
triangulation must use the default compact location policy (and not the fast
one). If those conditions are fulfilled, the insertion/removal of a
range of points will be performed in parallel, and the individual
insert/remove operations will be optionally thread-safe.

Parallel algorithms require the program to be linked against
the <a href="https://github.com/oneapi-src/oneTBB">Intel TBB library</a>.
To control the number of threads used, the user may use the tbb::task_scheduler_init class.
See the <a href="https://software.intel.com/content/www/us/en/develop/documentation/onetbb-documentation/top.html">TBB documentation</a>
for more details.

\section Triangulation3secexamples Examples

\subsection Triangulation_3BasicExample Basic Example

This example shows the incremental construction of a 3D triangulation, the
location of a point and how to perform elementary operations on indices in a
cell. It uses the default parameter of the `Triangulation_3` class.

\cgalExample{Triangulation_3/simple_triangulation_3.cpp}

\subsection Triangulation_3ChangingtheVertexBase Changing the Vertex Base

The following two examples show how the user can plug his own vertex base in a
triangulation. Changing the cell base is similar.

\subsubsection Triangulation3secexamplescolor Adding a Color

When the user doesn't need to add a type in a vertex which depends on the
`TriangulationDataStructure_3` (e.g. a `Vertex_handle` or
`Cell_handle`), then he can use the
`Triangulation_vertex_base_with_info_3` class to add his own information
easily in the vertices. The example below shows how to add a `Color`
this way.

\cgalExample{Triangulation_3/color.cpp}

\subsubsection Triangulation_3AddingHandles Adding Handles

When the user needs to add a type in a vertex which depends on the
`TriangulationDataStructure_3` (e.g. a `Vertex_handle` or
`Cell_handle`), then he has to derive his own vertex base class,
as the following example shows.

\cgalExample{Triangulation_3/adding_handles_3.cpp}

\subsection Triangulation_3SettingInformationWhileInserting Setting Information While Inserting a Range of Points

The most efficient method to insert (weighted) points in a
Delaunay (or regular) triangulation is to provide an iterator
range over (weighted) points to the insert function. However, an iterator range of
(weighted) points does not allow to set different information to each vertex.
To solve this problem, in the case the vertex type of the triangulation
is a model of the concept `TriangulationVertexBaseWithInfo_3`
(such as `Triangulation_vertex_base_with_info_3`), we provide three examples
doing the same operation: set an unsigned integer as the information
of each vertex. The value of this unsigned integer is the initial order
of the corresponding point given in the range.

\subsubsection Triangulation_3UsinganIteratorOverPairs Using an Iterator Over Pairs

Each point and its information are gathered into a pair. We provide
the constructor of the triangulation (which is calling the `insert` function)
with a range of such pairs.
\cgalExample{Triangulation_3/info_insert_with_pair_iterator.cpp}

\subsubsection Triangulation_3UsingtheBoostZipIterator Using the Boost Zip Iterator

Information and points are in separate containers. We use
<A HREF="https://www.boost.org/libs/iterator/doc/index.html#specialized-adaptors">`boost::zip_iterator`</A> to provide an iterator gathering them.

\cgalExample{Triangulation_3/info_insert_with_zip_iterator.cpp}

\subsubsection Triangulation_3UsingtheBoostTransformIterator Using the Boost Transform Iterator

We define a functor `Auto_count` used together with
<A HREF="https://www.boost.org/libs/iterator/doc/index.html#specialized-adaptors">`boost::transform_iterator`</A> to set the order of each point
in the range. Note that this is correct because the iterator
is dereferenced only once per point during the insertion.
\cgalExample{Triangulation_3/info_insert_with_transform_iterator.cpp}

\subsection Triangulation3secRanges Iterators and Ranges

The triangulation defines iterator types such as `Triangulation_3::All_vertices_iterator`. They behave like
a `Triangulation_3::Vertex_handle`, in the sense that there is no need to dereference the iterator to obtain a handle.
Wherever the API expects a handle the iterator can be passed as well.

In order to write a \cpp 11 `for`-loop the triangulation calls also offers the range type
`Triangulation_3::All_vertex_handles`, which has a nested type `Triangulation_3::All_vertex_handles::iterator`.
The value type of this iterator is `Triangulation_3::Vertex_handle`.
It is similar for the various iterators for vertices and cells.

For the range `Triangulation_3::All_facets` it holds that `Triangulation_3::All_facets::iterator` `==`
`Triangulation_3::All_facets_iterator`. It is similar for the iterators for facets, edges and points.


Note that you only need the iterator type if you combine the pre \cpp 11 `for`-loop with the range class.

\cgalExample{Triangulation_3/for_loop.cpp}

\subsection Triangulation3secsimplex The Simplex Class

The triangulation defines a `Triangulation_3::Simplex` class that represents a
simplex (vertex, edge, facet or cell). This example demonstrates how
simplices can be stored in a set.

\cgalExample{Triangulation_3/simplex.cpp}

\subsection Triangulation3exfastlocation Fast Point Location for Delaunay Triangulations

\cgalExample{Triangulation_3/fast_location_3.cpp}

<<<<<<< HEAD
\cgalModifBegin
\subsection Triangulation3exsegmenttraverser Traversing the Triangulation Along a Segment

The package provides a utility class that can be used to traverse the triangulation along a segment. All cells visited by this traverser are guaranteed to intersect the interior of the segment.
\cgalModifEnd

\cgalExample{Triangulation_3/segment_traverser_3.cpp}
=======
\subsection Triangulation3exsegmenttraverser Traversing the Triangulation Along a Segment

The package provides iterators that can be used to traverse the triangulation along a segment.
It is guaranteed that the input segment intersects all cells (resp. simplices) visited by this traversal iterator.

\cgalExample{Triangulation_3/segment_cell_traverser_3.cpp}
\cgalExample{Triangulation_3/segment_simplex_traverser_3.cpp}
>>>>>>> 01f8f1bc

\subsection Triangulation_3FindingtheCellsinConflict Finding the Cells in Conflict with a Point in a Delaunay Triangulation

\cgalExample{Triangulation_3/find_conflicts_3.cpp}

\subsection Triangulation_3RegularTriangulation Regular Triangulation

\subsubsection Triangulation_3RegularTriangulationDefaults Regular Triangulation with Defaults

This example shows the building of a regular triangulation. In this
triangulation, points have an associated weight, and some points can
be hidden and do not result in vertices in the triangulation.

\cgalExample{Triangulation_3/regular_3.cpp}


\subsubsection Triangulation_3RegularTriangulationInfo Regular Triangulation with Custom Vertex

This example shows that one must use the class `Regular_triangulation_vertex_base_3` as vertex base class,
if one has to specifiy the template parameter.

\cgalExample{Triangulation_3/regular_with_info_3.cpp}



\subsection Triangulation_3ParallelDelaunay Parallel Insertion in Delaunay Triangulation

This example shows the parallel building of a Delaunay triangulation.

\cgalExample{Triangulation_3/parallel_insertion_in_delaunay_3.cpp}

\subsection Triangulation_3ParallelRegular Parallel Insertion and Removal in Regular Triangulation

This example shows the parallel building of a regular triangulation, followed by the parallel
removal of the first 100,000 vertices.

\cgalExample{Triangulation_3/parallel_insertion_and_removal_in_regular_3.cpp}

\subsection Triangulation3Draw Draw a 3D Triangulation
\anchor ssecDrawT3

A 3D triangulation can be visualized by calling the \link PkgDrawTriangulation3 CGAL::draw<T3>() \endlink function as shown in the following example. This function opens a new window showing the given 3D triangulation. A call to this function is blocking, that is the program continues as soon as the user closes the window.

\cgalExample{Triangulation_3/draw_triangulation_3.cpp}

This function requires `CGAL_Qt5`, and is only available if the macro `CGAL_USE_BASIC_VIEWER` is defined.
Linking with the cmake target `CGAL::CGAL_Basic_viewer` will link with `CGAL_Qt5` and add the definition `CGAL_USE_BASIC_VIEWER`.

\cgalFigureBegin{fig_draw_triangulation_3,draw_triangulation_3.png}
Result of the run of the draw_triangulation_3 program. A window shows the 3D triangulation and allows to navigate through the 3D scene.
\cgalFigureEnd


\section Triangulation3seccomplexity Complexity and Performance

In 3D, the worst case complexity of a triangulation is quadratic in the number
of points. For Delaunay triangulations, this bound is reached in cases such as
points equally distributed on two non-coplanar lines. However, the good news
is that, in many cases, the complexity of a Delaunay triangulation is linear or
close to linear in the number of points. Several
articles \cgalCite{d-hdvdl-89}, \cgalCite{e-dpssdt-02}, \cgalCite{geometrica-5986i}, \cgalCite{prisme-4453a}, \cgalCite{prisme-abl-03}
have proved such good complexity bounds for specific point distributions, such
as points distributed on surfaces under some conditions.

\subsection Triangulation_3RunningTime Running Time

There are several algorithms provided in this package. We will focus here on
the following ones and give practical numbers on their efficiency :
<UL>
<LI>construction of a triangulation from a range of points,
<LI>location of a point (using the `locate` function),
<LI>removal of a vertex (using the `remove` function).
</UL>

We will use the following types of triangulations, using
`Exact_predicates_inexact_constructions_kernel` as geometric traits:
<UL>
<LI><B>Delaunay</B> : `Delaunay_triangulation_3`
<LI><B>Delaunay - %Fast location</B> : `Delaunay_triangulation_3` with `Fast_location`
<LI><B>Regular</B> : `Regular_triangulation_3` (default setting : memorize hidden points)
<LI><B>Regular - No hidden points</B> : `Regular_triangulation_3` with hidden points discarded.
</UL>

\cgalFigureRef{Triangulation3figbenchmarks} shows, for all these types of
triangulations, the times in seconds taken to build a triangulation from a
given number of points, then the average time to perform one point location in
triangulations of various sizes, and the average time to perform one vertex
removal (which is largely independent on the size of the triangulation).

The data sets used here are points randomly distributed in the unit cube (the
coordinates are generated using the <TT>drand48</TT> C function). In the
weighted case, the weights are all zero, which means that there are actually no
hidden points during execution.

The measurements have been performed using \cgal 3.6, using the \gnu \cpp compiler
version 4.3.2, under Linux (Fedora 10 distribution), with the compilation options
<TT>-O3 -DCGAL_NDEBUG</TT>. The computer used was equipped with a 64bit Intel
Xeon 3GHz processor and 32GB of RAM (a recent desktop machine as of 2009).

\cgalFigureAnchor{Triangulation3figbenchmarks}
<CENTER>
<TABLE CELLSPACING=5 >
<TR><TD ALIGN=LEFT NOWRAP COLSPAN=5><HR>
<TR>
<TD ALIGN=LEFT NOWRAP>

<TD ALIGN=RIGHT NOWRAP>
<B>Delaunay</B>
<TD ALIGN=RIGHT NOWRAP>
<B>Delaunay</B>
<TD ALIGN=RIGHT NOWRAP>
<B>Regular</B>
<TD ALIGN=RIGHT NOWRAP>
<B>Regular</B>
<TR>
<TD ALIGN=LEFT NOWRAP>

<TD ALIGN=RIGHT NOWRAP>

<TD ALIGN=RIGHT NOWRAP>
<B>%Fast location</B>
<TD ALIGN=RIGHT NOWRAP>

<TD ALIGN=RIGHT NOWRAP>
<B>No hidden points</B>
<TR><TD ALIGN=LEFT NOWRAP COLSPAN=5><HR>
<TR>
<TD ALIGN=LEFT NOWRAP>
Construction from \f$ 10^2\f$ points
<TD ALIGN=RIGHT NOWRAP>
0.00054
<TD ALIGN=RIGHT NOWRAP>
0.000576
<TD ALIGN=RIGHT NOWRAP>
0.000948
<TD ALIGN=RIGHT NOWRAP>
0.000955
<TR>
<TD ALIGN=LEFT NOWRAP>
Construction from \f$ 10^3\f$ points
<TD ALIGN=RIGHT NOWRAP>
0.00724
<TD ALIGN=RIGHT NOWRAP>
0.00748
<TD ALIGN=RIGHT NOWRAP>
0.0114
<TD ALIGN=RIGHT NOWRAP>
0.0111
<TR>
<TD ALIGN=LEFT NOWRAP>
Construction from \f$ 10^4\f$ points
<TD ALIGN=RIGHT NOWRAP>
0.0785
<TD ALIGN=RIGHT NOWRAP>
0.0838
<TD ALIGN=RIGHT NOWRAP>
0.122
<TD ALIGN=RIGHT NOWRAP>
0.117
<TR>
<TD ALIGN=LEFT NOWRAP>
Construction from \f$ 10^5\f$ points
<TD ALIGN=RIGHT NOWRAP>
0.827
<TD ALIGN=RIGHT NOWRAP>
0.878
<TD ALIGN=RIGHT NOWRAP>
1.25
<TD ALIGN=RIGHT NOWRAP>
1.19
<TR>
<TD ALIGN=LEFT NOWRAP>
Construction from \f$ 10^6\f$ points
<TD ALIGN=RIGHT NOWRAP>
8.5
<TD ALIGN=RIGHT NOWRAP>
9.07
<TD ALIGN=RIGHT NOWRAP>
12.6
<TD ALIGN=RIGHT NOWRAP>
12.2
<TR>
<TD ALIGN=LEFT NOWRAP>
Construction from \f$ 10^7\f$ points
<TD ALIGN=RIGHT NOWRAP>
87.4
<TD ALIGN=RIGHT NOWRAP>
92.5
<TD ALIGN=RIGHT NOWRAP>
129
<TD ALIGN=RIGHT NOWRAP>
125
<TR><TD ALIGN=LEFT NOWRAP COLSPAN=5><HR>
<TR>
<TD ALIGN=LEFT NOWRAP>
Point location in \f$ 10^2\f$ points
<TD ALIGN=RIGHT NOWRAP>
9.93e-07
<TD ALIGN=RIGHT NOWRAP>
1.06e-06
<TD ALIGN=RIGHT NOWRAP>
7.19e-06
<TD ALIGN=RIGHT NOWRAP>
6.99e-06
<TR>
<TD ALIGN=LEFT NOWRAP>
Point location in \f$ 10^3\f$ points
<TD ALIGN=RIGHT NOWRAP>
2.25e-06
<TD ALIGN=RIGHT NOWRAP>
1.93e-06
<TD ALIGN=RIGHT NOWRAP>
1.73e-05
<TD ALIGN=RIGHT NOWRAP>
1.76e-05
<TR>
<TD ALIGN=LEFT NOWRAP>
Point location in \f$ 10^4\f$ points
<TD ALIGN=RIGHT NOWRAP>
4.79e-06
<TD ALIGN=RIGHT NOWRAP>
3.09e-06
<TD ALIGN=RIGHT NOWRAP>
3.96e-05
<TD ALIGN=RIGHT NOWRAP>
3.76e-05
<TR>
<TD ALIGN=LEFT NOWRAP>
Point location in \f$ 10^5\f$ points
<TD ALIGN=RIGHT NOWRAP>
2.98e-05
<TD ALIGN=RIGHT NOWRAP>
6.12e-06
<TD ALIGN=RIGHT NOWRAP>
1.06e-04
<TD ALIGN=RIGHT NOWRAP>
1.06e-04
<TR>
<TD ALIGN=LEFT NOWRAP>
Point location in \f$ 10^6\f$ points
<TD ALIGN=RIGHT NOWRAP>
1e-04
<TD ALIGN=RIGHT NOWRAP>
9.65e-06
<TD ALIGN=RIGHT NOWRAP>
2.7e-04
<TD ALIGN=RIGHT NOWRAP>
2.67e-04
<TR>
<TD ALIGN=LEFT NOWRAP>
Point location in \f$ 10^7\f$ points
<TD ALIGN=RIGHT NOWRAP>
2.59e-04
<TD ALIGN=RIGHT NOWRAP>
1.33e-05
<TD ALIGN=RIGHT NOWRAP>
6.25e-04
<TD ALIGN=RIGHT NOWRAP>
6.25e-04
<TR><TD ALIGN=LEFT NOWRAP COLSPAN=5><HR>
<TR>
<TD ALIGN=LEFT NOWRAP>
Vertex removal
<TD ALIGN=RIGHT NOWRAP>
1e-04
<TD ALIGN=RIGHT NOWRAP>
1.03e-04
<TD ALIGN=RIGHT NOWRAP>
1.42e-04
<TD ALIGN=RIGHT NOWRAP>
1.38e-04
<TR><TD ALIGN=LEFT NOWRAP COLSPAN=5><HR>
</TABLE>
</CENTER>
\cgalFigureCaptionBegin{Triangulation3figbenchmarks}
Running times in seconds for algorithms on 3D triangulations.
\cgalFigureCaptionEnd

More benchmarks comparing \cgal to other software can be found
in \cgalCite{msri52:liu-snoeyink-05}.

\subsection Triangulation_3ParallelPerformance Parallel Performance

Figure \cgalFigureRef{Triangulation3figparallelspeedup} shows insertion
and removal speed-ups obtained using the parallel version of the
triangulation algorithms of \cgal 4.5. The machine used is a PC running
Windows 7 64-bits with two 6-core
Intel Xeon CPU X5660 clocked at 2.80 GHz
with 32GB of RAM. The program has been compiled with
Microsoft Visual C++ 2012 in Release mode.

\cgalFigureBegin{Triangulation3figparallelspeedup,DT3_parallel_benchmark.png}
Speed-up obtained for the insertion of 1M points randomly generated inside
a cube (red), and the removal of 100K of them (blue), compared
to the sequential version of the algorithm.
\cgalFigureEnd

\subsection Triangulation_3MemoryUsage Memory Usage

We give here some indication about the memory usage of the triangulations.
Those structures being intensively based on pointers, the size almost doubles
on 64bit platforms compared to 32bit.

The size also depends on the size of the point type which is copied in the
vertices (hence on the kernel). Obviously, any user data added to vertices
and cells also affect the memory used.

More specifically, the memory space used to store a triangulation is first
a function of the size of its `Vertex` and `Cell` types times their
numbers (and for volumic distribution, one sees about 6.7 times more cells than
vertices). However, these are stored in memory using `Compact_container`,
which allocates them in lists of blocks of growing size, and this requires some
additional overhead for bookkeeping. Moreover, memory is only released to the
system when clearing or destroying the triangulation. This can be important
for algorithms like simplifications of data sets which will produce fragmented
memory usage (doing fresh copies of the data structures are one way out in such
cases). The asymptotic memory overhead of `Compact_container` for its
internal bookkeeping is otherwise on the order of \f$ O(\sqrt{n})\f$.

\cgalFigureRef{Triangulation3figmemory} shows the number of bytes used per
points, as measured empirically using `Memory_sizer` for large triangulations
(\f$ 10^6\f$ random points).

\cgalFigureAnchor{Triangulation3figmemory}
<CENTER>
<TABLE CELLSPACING=5 >
<TR><TD ALIGN=LEFT NOWRAP COLSPAN=5><HR>
<TR>
<TD ALIGN=LEFT NOWRAP>

<TD ALIGN=RIGHT NOWRAP>
<B>Delaunay</B>
<TD ALIGN=RIGHT NOWRAP>
<B>Delaunay</B>
<TD ALIGN=RIGHT NOWRAP>
<B>Regular</B>
<TD ALIGN=RIGHT NOWRAP>
<B>Regular</B>
<TR>
<TD ALIGN=LEFT NOWRAP>

<TD ALIGN=RIGHT NOWRAP>

<TD ALIGN=RIGHT NOWRAP>
<B>%Fast location</B>
<TD ALIGN=RIGHT NOWRAP>

<TD ALIGN=RIGHT NOWRAP>
<B>No hidden points</B>
<TR><TD ALIGN=LEFT NOWRAP COLSPAN=5><HR>
<TR>
<TD ALIGN=LEFT NOWRAP>
32bit
<TD ALIGN=RIGHT NOWRAP>
274
<TD ALIGN=RIGHT NOWRAP>
291
<TD ALIGN=RIGHT NOWRAP>
336
<TD ALIGN=RIGHT NOWRAP>
282
<TR><TD ALIGN=LEFT NOWRAP COLSPAN=5><HR>
<TR>
<TD ALIGN=LEFT NOWRAP>
64bit
<TD ALIGN=RIGHT NOWRAP>
519
<TD ALIGN=RIGHT NOWRAP>
553
<TD ALIGN=RIGHT NOWRAP>
635
<TD ALIGN=RIGHT NOWRAP>
527
<TR><TD ALIGN=LEFT NOWRAP COLSPAN=5><HR>
</TABLE>
</CENTER>
\cgalFigureCaptionBegin{Triangulation3figmemory}
Memory usage in bytes per point for large data sets.
\cgalFigureCaptionEnd

\subsection Triangulation_3VariabilityDependingonthe Variability Depending on the Data Sets and the Kernel

Besides the complexity of the Delaunay triangulation that varies with the
distribution of the points, another critical aspect affects the efficiency :
the degeneracy of the data sets. These algorithms are quite sensitive to
numerical accuracy and it is important to run them using exact predicates.

Using a kernel with no exact predicates will quickly lead to crashes or
infinite loops once they are executed on non-random data sets. More precisely,
problems appear with data sets which contain (nearly) degenerate cases for the
`orientation` and `side_of_oriented_sphere` predicates, namely when
there are (nearly) coplanar or (nearly) cospherical points. This unfortunately
happens often in practice with data coming from various kinds of scanners or
other automatic acquisition devices.

Using an inexact kernel such as `Simple_cartesian<double>` would lead
to optimal performance, which is only about 30% better than
`Exact_predicates_inexact_constructions_kernel`. The latter is strongly
recommended since it takes care about potential robustness issues. The former
can be used for benchmarking purposes mostly, or when you really know that your
data sets won't exhibit any robustness issue.

Exact predicates take more time to compute when they hit (nearly) degenerate
cases. Depending on the data set, this can have a visible impact on the
overall performance of the algorithm or not.

Sometimes you need exact constructions as well, so
`Exact_predicates_exact_constructions_kernel` is a must. This is the case
for example when you need the `dual` functions to be exact, or when your
input is stored in points of such a kernel for other reasons (because it is the
output of another algorithm which has this requirement, for example). This
will slow down the computations by a factor of 4 to 5 at least, and it can be
much more.

\cgalFigureRef{Triangulation3figkernelsanddatasets} gives more detailed
timings about various kernels one the following data sets : random points in a
cube, random points on the surface of an ellipsoid, points scanned on the
surface of a Buddha statue, points on a molecular surface, and points scanned
on a dryer handle. See \cgalFigureRef{Triangulation3figdatasets} for pictures of
the last 3 objects, which respectively illustrate volumic data, surfacic data,
and data with many degenerate cases. This last data set exhibits an infinite
loop with an inexact kernel, and of course we are not sure whether what is
computed for the other data sets with this inexact kernel is a Delaunay
triangulation. General introductory information about these robustness issues
can be found in \cgalCite{cgta-kmpsy-08}. More benchmarks around this issue can
also be found in \cgalCite{cgal:dp-eegpd-03}.

\cgalFigureAnchor{Triangulation3figkernelsanddatasets}
<CENTER>
<TABLE CELLSPACING=5 >
<TR><TD ALIGN=LEFT NOWRAP COLSPAN=6><HR>
<TR>
<TD ALIGN=LEFT NOWRAP>

<TD ALIGN=RIGHT NOWRAP>
<B>Random</B>
<TD ALIGN=RIGHT NOWRAP>
<B>Ellipsoid</B>
<TD ALIGN=RIGHT NOWRAP>
<B>Buddha</B>
<TD ALIGN=RIGHT NOWRAP>
<B>Molecule</B>
<TD ALIGN=RIGHT NOWRAP>
<B>Dryer</B>
<TR>
<TD ALIGN=LEFT NOWRAP>

<TD ALIGN=RIGHT NOWRAP>

<TD ALIGN=RIGHT NOWRAP>

<TD ALIGN=RIGHT NOWRAP>

<TD ALIGN=RIGHT NOWRAP>

<TD ALIGN=RIGHT NOWRAP>
<B>%Handle</B>
<TR>
<TD ALIGN=LEFT NOWRAP>
Number of points
<TD ALIGN=RIGHT NOWRAP>
<B>100000</B>
<TD ALIGN=RIGHT NOWRAP>
<B>100000</B>
<TD ALIGN=RIGHT NOWRAP>
<B>542548</B>
<TD ALIGN=RIGHT NOWRAP>
<B>525296</B>
<TD ALIGN=RIGHT NOWRAP>
<B>49787</B>
<TR><TD ALIGN=LEFT NOWRAP COLSPAN=6><HR>
<TR>
<TD ALIGN=LEFT NOWRAP>
`Simple_cartesian<double>`
<TD ALIGN=RIGHT NOWRAP>
0.69
<TD ALIGN=RIGHT NOWRAP>
0.627
<TD ALIGN=RIGHT NOWRAP>
4.21
<TD ALIGN=RIGHT NOWRAP>
3.8
<TD ALIGN=RIGHT NOWRAP>
\f$ \infty \f$-loop
<TR><TD ALIGN=LEFT NOWRAP COLSPAN=6><HR>
<TR>
<TD ALIGN=LEFT NOWRAP>
`Exact_predicates_inexact_constructions_kernel`
<TD ALIGN=RIGHT NOWRAP>
0.824
<TD ALIGN=RIGHT NOWRAP>
0.749
<TD ALIGN=RIGHT NOWRAP>
4.99
<TD ALIGN=RIGHT NOWRAP>
4.64
<TD ALIGN=RIGHT NOWRAP>
1.68
<TR><TD ALIGN=LEFT NOWRAP COLSPAN=6><HR>
<TR>
<TD ALIGN=LEFT NOWRAP>
`Exact_predicates_exact_constructions_kernel`
<TD ALIGN=RIGHT NOWRAP>
4.59
<TD ALIGN=RIGHT NOWRAP>
3.85
<TD ALIGN=RIGHT NOWRAP>
30.1
<TD ALIGN=RIGHT NOWRAP>
26.4
<TD ALIGN=RIGHT NOWRAP>
4.57
<TR><TD ALIGN=LEFT NOWRAP COLSPAN=6><HR>
<TR>
<TD ALIGN=LEFT NOWRAP>
`Simple_cartesian<Gmpq>`
<TD ALIGN=RIGHT NOWRAP>
492
<TD ALIGN=RIGHT NOWRAP>
534
<TD ALIGN=RIGHT NOWRAP>
1120
<TD ALIGN=RIGHT NOWRAP>
1030
<TD ALIGN=RIGHT NOWRAP>
75.2
<TR><TD ALIGN=LEFT NOWRAP COLSPAN=6><HR>
</TABLE>
</CENTER>
\cgalFigureCaptionBegin{Triangulation3figkernelsanddatasets}
Running times (seconds) for various kernels and data sets.
\cgalFigureCaptionEnd


\cgalFigureBegin{Triangulation3figdatasets,api1_01.png,b35-1.png,HD.png}
Data sets used in the benchmark of \cgalFigureRef{Triangulation3figkernelsanddatasets}.
\cgalFigureEnd

\section Triangulation_3Design Design and Implementation History

Monique Teillaud started to work on the 3D triangulation packages in
1997, following the design of the 2D triangulation packages. The
notions of degenerate dimensions and infinite vertex were formalized
\cgalCite{t-tdtc-99} and induced changes in the 2D triangulation
packages. The packages were first released in \cgal 2.1. They contained
basic functionalities on triangulations, Delaunay triangulations,
regular triangulations.

A first version of removal of a vertex from a Delaunay triangulation
was released in \cgal 2.2. However, this removal became really robust
only in \cgal 2.3, after some research that allowed to deal with
degenerate cases quite easily \cgalCite{cgal:dt-pvr3d-03}. Andreas Fabri
implemented this revised version of the removal, and a faster removal
algorithm for \cgal 3.0.

The latter algorithm was proposed by Mariette Yvinec, who contributed
in several ways to the package, first since she was maintaining the
close 2D triangulation package and participated in many discussions,
she also wrote the traits classes for regular triangulations.

In 2000, Sylvain Pion started working on these packages. He improved
the efficiency of triangulations in \cgal 2.3 and 2.4 in several ways
\cgalCite{cgal:bdpty-tc-02} he implemented the Delaunay hierarchy
\cgalCite{cgal:d-dh-02} in 2.3, he improved the memory footprint in 2.4
and 3.0, he also performed work on arithmetic filters
\cgalCite{cgal:dp-eegpd-03} (see `Filtered_kernel`) to improve
the speed of triangulations. He changed the design in \cgal 3.0,
allowing users to add handles in their own vertices and cells.

Olivier Devillers, co-author of preliminary versions of the \cgal 2d
triangulations, participated in many discussions, in particular about
the perturbations, and more concretely in the implementation of the
Delaunay hierarchy.

In 2005, Christophe Delage implemented the vertex removal function for
regular triangulations, using the symbolic perturbation proposed
in \cgalCite{cgal:dt-pvrdr-06}, which allowed to release this
functionality in \cgal 3.2.

In 2006, Nico Kruithof wrote the `Triangulation_simplex_3` class
that can store simplices of any dimension and improved the internal
organization of the code.

As of March 2007, Christophe Delage made the iterator range insert methods and
constructors use `spatial_sort` to improve efficiency.

In 2008, Camille Wormser added a few more iterators in
the package that were integrated in release 3.4.

In 2009, Sylvain Pion simplified the design of the Delaunay hierarchy
so that it became the simple `Fast_location` policy in release 3.6.

In 2010, Pedro de Castro and Olivier Devillers added the point
displacement in release 3.7.

In 2011, Pedro de Castro and Olivier Devillers implemented in release
3.8 the
structural filtering method, improving the efficiency of point location.

\cgalModifBegin
In 2014, Thijs van Lankveld added the segment traverser utility class.
\cgalModifEnd

A new demo of this package was introduced in \cgal 3.8, coded by Fei
(Sophie) Che, who was co-mentored by Manuel Caroli and Monique
Teillaud in the framework of the Google Summer of Code, 2010.

In 2013, Clément Jamin added parallel algorithms (insert, remove) to the
Delaunay and regular triangulations.

In 2014, Thijs van Lankveld implemented the segment cell traverser iterator.
In 2018, Jane Tournois introduced the segment simplex traverser iterator
and finalized both iterators that were integrated in release 5.2.
Olivier Devillers contributed to boost the performances of the cell traverser.

The authors wish to thank Lutz Kettner for inspiring discussions about
the design of \cgal. Jean-Daniel Boissonnat is also acknowledged
\cgalCite{bdty-tcgal-00}.

*/
} /* namespace CGAL */
<|MERGE_RESOLUTION|>--- conflicted
+++ resolved
@@ -517,15 +517,6 @@
 
 \cgalExample{Triangulation_3/fast_location_3.cpp}
 
-<<<<<<< HEAD
-\cgalModifBegin
-\subsection Triangulation3exsegmenttraverser Traversing the Triangulation Along a Segment
-
-The package provides a utility class that can be used to traverse the triangulation along a segment. All cells visited by this traverser are guaranteed to intersect the interior of the segment.
-\cgalModifEnd
-
-\cgalExample{Triangulation_3/segment_traverser_3.cpp}
-=======
 \subsection Triangulation3exsegmenttraverser Traversing the Triangulation Along a Segment
 
 The package provides iterators that can be used to traverse the triangulation along a segment.
@@ -533,7 +524,6 @@
 
 \cgalExample{Triangulation_3/segment_cell_traverser_3.cpp}
 \cgalExample{Triangulation_3/segment_simplex_traverser_3.cpp}
->>>>>>> 01f8f1bc
 
 \subsection Triangulation_3FindingtheCellsinConflict Finding the Cells in Conflict with a Point in a Delaunay Triangulation
 
@@ -1133,10 +1123,6 @@
 3.8 the
 structural filtering method, improving the efficiency of point location.
 
-\cgalModifBegin
-In 2014, Thijs van Lankveld added the segment traverser utility class.
-\cgalModifEnd
-
 A new demo of this package was introduced in \cgal 3.8, coded by Fei
 (Sophie) Che, who was co-mentored by Manuel Caroli and Monique
 Teillaud in the framework of the Google Summer of Code, 2010.
