--- conflicted
+++ resolved
@@ -123,21 +123,12 @@
 
 void Scene::loadPointsXYZ(const char* filename)
 {
-<<<<<<< HEAD
-  /* Use CGAL::read_XYZ to read in data -- tested */
-  /* Note: this function reads in points only (normals are ignored) */
-  /* Note: this function can NOT omit comments (starting with '#') */
-  list<Point_3> pts;
-  if( !CGAL::read_XYZ( filename,  // input ifstream
-                       back_inserter(pts) ) ) {  // output iterator over points
-=======
   /* Use CGAL::IO::read_XYZ to read in data -- tested */
   /* Note: this function reads in points only (normals are ignored) */
   /* Note: this function can NOT omit comments (starting with '#') */
   list<Point_3> pts;
   if( !CGAL::IO::read_XYZ( filename,  // input ifstream
                            back_inserter(pts) ) ) {  // output iterator over points
->>>>>>> cf69d322
     showError( QObject::tr("Error: cannot read file %1.").arg(filename) );
   }
 
@@ -210,15 +201,9 @@
 
   /* Use CGAL::IO::write_xyz_points to write out data */
   /* Note: this function writes out points only (normals are ignored) */
-<<<<<<< HEAD
-  if( !CGAL::write_XYZ( fout,  // output ofstream
-                        CGAL::make_range( m_dt.points_begin(),  // first output point
-                                          m_dt.points_end()) ) ) {  // past-the-end output point
-=======
   if( !CGAL::IO::write_XYZ( fout,  // output ofstream
                             CGAL::make_range( m_dt.points_begin(),  // first output point
                                               m_dt.points_end()) ) ) {  // past-the-end output point
->>>>>>> cf69d322
     showError( QObject::tr("Error: cannot read file %1.").arg(filename) );
   }
 }