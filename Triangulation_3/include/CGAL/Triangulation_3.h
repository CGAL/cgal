// Copyright (c) 1999-2003  INRIA Sophia-Antipolis (France).
// All rights reserved.
//
// This file is part of CGAL (www.cgal.org).
//
// $URL$
// $Id$
// SPDX-License-Identifier: GPL-3.0-or-later OR LicenseRef-Commercial
//
// Author(s)     : Monique Teillaud <Monique.Teillaud@sophia.inria.fr>
//                 Sylvain Pion
//                 Clement Jamin

#ifndef CGAL_TRIANGULATION_3_H
#define CGAL_TRIANGULATION_3_H

#include <CGAL/license/Triangulation_3.h>

#include <CGAL/disable_warnings.h>
#include <CGAL/basic.h>

#ifdef CGAL_CONCURRENT_TRIANGULATION_3_PROFILING
# define CGAL_PROFILE
# include <CGAL/Profile_counter.h>
#endif

#include <CGAL/Unique_hash_map.h>
#include <CGAL/assertions.h>
#include <CGAL/Triangulation_utils_3.h>

#include <CGAL/Triangulation_data_structure_3.h>
#include <CGAL/Triangulation_cell_base_3.h>
#include <CGAL/Triangulation_vertex_base_3.h>

#include <CGAL/spatial_sort.h>
#include <CGAL/Spatial_sort_traits_adapter_3.h>

#include <CGAL/Triangulation_segment_traverser_3.h>

#include <CGAL/iterator.h>
#include <CGAL/function_objects.h>
#include <CGAL/Iterator_project.h>
#include <CGAL/Default.h>

#include <CGAL/Bbox_3.h>
#include <CGAL/Spatial_lock_grid_3.h>

#include <boost/random/linear_congruential.hpp>
#include <boost/random/uniform_smallint.hpp>
#include <boost/random/variate_generator.hpp>
#include <boost/mpl/if.hpp>
#include <boost/property_map/function_property_map.hpp>
#include <boost/unordered_map.hpp>
#include <boost/utility/result_of.hpp>
#include <boost/container/small_vector.hpp>

#ifndef CGAL_TRIANGULATION_3_DONT_INSERT_RANGE_OF_POINTS_WITH_INFO
#include <CGAL/STL_Extension/internal/info_check.h>
#include <boost/iterator/zip_iterator.hpp>
#endif

#ifndef CGAL_NO_STRUCTURAL_FILTERING
#include <CGAL/Filtered_kernel/internal/Static_filters/tools.h>
#include <CGAL/Triangulation_structural_filtering_traits.h>
#include <CGAL/determinant.h>
#endif // no CGAL_NO_STRUCTURAL_FILTERING

#ifdef CGAL_LINKED_WITH_TBB
# include <tbb/scalable_allocator.h>
#endif

#include <iostream>
#include <list>
#include <set>
#include <map>
#include <unordered_map>
#include <utility>
#include <stack>
#include <array>

#define CGAL_TRIANGULATION_3_USE_THE_4_POINTS_CONSTRUCTOR

namespace CGAL {

template < class GT, class Tds = Default,
           class Lock_data_structure = Default >
class Triangulation_3;

template < class GT, class Tds, class Lds > std::istream& operator>>
(std::istream& is, Triangulation_3<GT,Tds,Lds>& tr);

#ifndef CGAL_NO_STRUCTURAL_FILTERING
namespace internal {

// structural filtering is performed only for EPIC
struct Structural_filtering_3_tag {};
struct No_structural_filtering_3_tag {};

template <bool filter>
struct Structural_filtering_selector_3
{
#ifdef FORCE_STRUCTURAL_FILTERING
  typedef Structural_filtering_3_tag     Tag;
#else
  typedef No_structural_filtering_3_tag  Tag;
#endif
};

template <>
struct Structural_filtering_selector_3<true>
{
  typedef Structural_filtering_3_tag     Tag;
};
} // namespace internal
#endif // no CGAL_NO_STRUCTURAL_FILTERING

/************************************************
// Class Triangulation_3_base
// Two versions: Sequential (no locking) / Parallel (with locking)
************************************************/

// Sequential (without locking)
template <typename Concurrency_tag, typename Lock_data_structure_>
class Triangulation_3_base
{
public:
  // If Lock_data_structure_ = Default => void
  typedef typename Default::Get<
  Lock_data_structure_, void>::type Lock_data_structure;

protected:
  Triangulation_3_base() {}
  Triangulation_3_base(Lock_data_structure *) {}

  void swap(Triangulation_3_base<Concurrency_tag, Lock_data_structure_>&) {}

  template <typename Vertex_triple, typename Facet>
  struct Vertex_triple_Facet_map_generator
  {
    typedef boost::unordered_map<Vertex_triple, Facet> type;
  };

  template <typename Vertex_handle>
  struct Vertex_handle_unique_hash_map_generator
  {
    typedef Unique_hash_map<Vertex_handle,
    Vertex_handle,
    Handle_hash_function> type;
  };

public:
  bool is_parallel() const
  {
    return false;
  }

  // LOCKS (no-op functions)
  template <typename Point_3>
  bool try_lock_point(const Point_3&, int = 0) const
  { return true; }

  template <typename Vertex_handle>
  bool try_lock_vertex(const Vertex_handle&, int = 0) const
  { return true; }

  template <typename Cell_handle>
  bool try_lock_cell(const Cell_handle&, int = 0) const
  { return true; }

  template <typename Facet>
  bool try_lock_facet(const Facet&, int = 0) const
  { return true; }

  template <typename P3>
  bool is_point_locked_by_this_thread(const P3&) const
  { return false; }

  template <typename Cell_handle>
  bool is_cell_locked_by_this_thread(const Cell_handle&) const
  { return false; }

  void *get_lock_data_structure() const
  {
    return nullptr;
  }

  void set_lock_data_structure(void *) const {}

  void unlock_all_elements() const {}
  template <typename P3> void unlock_all_elements_but_one_point(const P3&) const {}

  const Bbox_3 *get_bbox() const
  {
    return nullptr;
  }
};

#ifdef CGAL_LINKED_WITH_TBB
// Parallel (with locking)
template <typename Lock_data_structure_>
class Triangulation_3_base<Parallel_tag, Lock_data_structure_>
{
public:
  // If Lock_data_structure_ = Default => use Spatial_lock_grid_3
  typedef typename Default::Get<
    Lock_data_structure_,
    Spatial_lock_grid_3<Tag_priority_blocking> >::type Lock_data_structure;

protected:
  Triangulation_3_base()
    : m_lock_ds(0)
  {
  }

  Triangulation_3_base(Lock_data_structure *lock_ds)
    : m_lock_ds(lock_ds)
  {
  }

  void swap(Triangulation_3_base<Parallel_tag, Lock_data_structure_>& tr)
  {
    std::swap(tr.m_lock_ds, m_lock_ds);
  }

  template <typename Vertex_triple, typename Facet>
  struct Vertex_triple_Facet_map_generator
  {
    typedef boost::unordered_map
    <
    Vertex_triple,
    Facet,
    boost::hash<Vertex_triple>,
    std::equal_to<Vertex_triple>,
    tbb::scalable_allocator<std::pair<const Vertex_triple, Facet> >
    > type;
  };

  template <typename Vertex_handle>
  struct Vertex_handle_unique_hash_map_generator
  {
    typedef Unique_hash_map<Vertex_handle,
                            Vertex_handle,
                            Handle_hash_function,
                            tbb::scalable_allocator<Vertex_handle> > type;
  };

public:
  bool is_parallel() const
  {
    return m_lock_ds != nullptr;
  }

  // LOCKS
  template <typename Point_3>
  bool try_lock_point(const Point_3& p, int lock_radius = 0) const
  {
    bool locked = true;
    if(m_lock_ds)
    {
      locked = m_lock_ds->try_lock(p, lock_radius);
    }
    return locked;
  }

  template <typename Vertex_handle>
  bool try_lock_vertex(const Vertex_handle& vh, int lock_radius = 0) const
  {
    bool locked = true;
    if(m_lock_ds)
    {
      locked = m_lock_ds->try_lock(vh->point(), lock_radius);
    }
    return locked;
  }

  template <typename Cell_handle>
  bool try_lock_cell(const Cell_handle& cell_handle, int lock_radius = 0) const
  {
    bool success = true;
    // Lock the element area on the grid
    for(int iVertex = 0 ; success && iVertex < 4 ; ++iVertex)
    {
      success = try_lock_vertex(cell_handle->vertex(iVertex), lock_radius);
    }
    return success;
  }

  template <typename Facet>
  bool try_lock_facet(const Facet& facet, int lock_radius = 0) const
  {
    bool success = true;

    // Lock the element area on the grid
    for(int iVertex = (facet.second+1)&3 ;
         success && iVertex != facet.second ; iVertex = (iVertex+1)&3)
    {
      success = try_lock_vertex(facet.first->vertex(iVertex), lock_radius);
    }

    return success;
  }

  template <typename P3>
  bool is_point_locked_by_this_thread(const P3& p) const
  {
    bool locked = true;
    if(m_lock_ds)
    {
      locked = m_lock_ds->is_locked_by_this_thread(p);
    }
    return locked;
  }

  template <typename Cell_handle>
  bool is_cell_locked_by_this_thread(const Cell_handle& cell_handle) const
  {
    bool locked = true;
    if(m_lock_ds)
    {
      for(int iVertex = 0 ; locked && iVertex < 4 ; ++iVertex)
      {
        locked = m_lock_ds->is_locked_by_this_thread(
                   cell_handle->vertex(iVertex)->point());
      }
    }
    return locked;
  }

  Lock_data_structure *get_lock_data_structure() const
  {
    return m_lock_ds;
  }

  void set_lock_data_structure(Lock_data_structure *lock_ds) const
  {
    m_lock_ds = lock_ds;
  }

  void unlock_all_elements() const
  {
    if(m_lock_ds)
      m_lock_ds->unlock_all_points_locked_by_this_thread();
  }

  template <typename P3>
  void unlock_all_elements_but_one_point(const P3& point) const
  {
    if(m_lock_ds)
      m_lock_ds->unlock_all_tls_locked_locations_but_one_point(point);
  }

  const Bbox_3 *get_bbox() const
  {
    return &m_lock_ds->get_bbox();
  }

protected:
  mutable Lock_data_structure *m_lock_ds;
};
#endif // CGAL_LINKED_WITH_TBB

/************************************************
 *
 * Triangulation_3 class
 *
 ************************************************/

template < class GT, class Tds_, class Lock_data_structure_ >
class Triangulation_3
  : public Triangulation_3_base<
             // Get Concurrency_tag from TDS
             typename Default::Get<Tds_,
                                   Triangulation_data_structure_3<
                                     Triangulation_vertex_base_3<GT>,
                                     Triangulation_cell_base_3<GT> >
                                  >::type::Concurrency_tag,
             Lock_data_structure_>,
  public Triangulation_utils_3
{
  friend std::istream& operator>> <>
  (std::istream& is, Triangulation_3<GT,Tds_,Lock_data_structure_>& tr);

  typedef typename Default::Get<Tds_,
                     Triangulation_data_structure_3 <
                       Triangulation_vertex_base_3<GT>,
                       Triangulation_cell_base_3<GT> > >::type       Tds;

  typedef Triangulation_3<GT, Tds_, Lock_data_structure_>            Self;
  typedef Triangulation_3_base<typename Tds::Concurrency_tag,
                               Lock_data_structure_>                 Base;

public:
  typedef typename Base::Lock_data_structure   Lock_data_structure;
  typedef Tds                                  Triangulation_data_structure;
  typedef GT                                   Geom_traits;

  typedef typename GT::Segment_3               Segment;
  typedef typename GT::Triangle_3              Triangle;
  typedef typename GT::Tetrahedron_3           Tetrahedron;

  // point types
  typedef typename GT::Point_3                 Point_3;
  typedef typename Tds::Vertex::Point          Point;

  typedef typename Tds::Concurrency_tag        Concurrency_tag;

  typedef typename Tds::Vertex                 Vertex;
  typedef typename Tds::Cell                   Cell;
  typedef typename Tds::Facet                  Facet;
  typedef typename Tds::Edge                   Edge;

  typedef typename Tds::size_type              size_type;
  typedef typename Tds::difference_type        difference_type;

  typedef typename Tds::Vertex_handle          Vertex_handle;
  typedef typename Tds::Cell_handle            Cell_handle;

  typedef typename Tds::Cell_circulator        Cell_circulator;
  typedef typename Tds::Facet_circulator       Facet_circulator;

  // Not documented, see TDS.
  typedef typename Tds::Face_circulator        Face_circulator;

  typedef typename Tds::Cell_iterator          Cell_iterator;
  typedef typename Tds::Facet_iterator         Facet_iterator;
  typedef typename Tds::Edge_iterator          Edge_iterator;
  typedef typename Tds::Vertex_iterator        Vertex_iterator;

  typedef Cell_iterator                        All_cells_iterator;
  typedef Facet_iterator                       All_facets_iterator;
  typedef Edge_iterator                        All_edges_iterator;
  typedef Vertex_iterator                      All_vertices_iterator;

  typedef typename Tds::Cell_handles           All_cell_handles;
  typedef typename Tds::Vertex_handles         All_vertex_handles;
  typedef typename Tds::Facets                 All_facets;
  typedef typename Tds::Edges                  All_edges;

  typedef typename Tds::Simplex                Simplex;

  typedef typename GT::Construct_point_3       Construct_point_3;

private:
  // This class is used to generate the Finite_*_iterators.
  class Infinite_tester
  {
    const Self *t;

  public:
    Infinite_tester()
      : t(nullptr) {}

    Infinite_tester(const Self *tr)
      : t(tr) {}

    bool operator()(const Vertex_iterator& v) const
    {
      return t->is_infinite(v);
    }

    bool operator()(typename std::vector<Vertex_handle>::const_iterator v) const
    {
      return t->is_infinite(*v);
    }

    bool operator()(const Cell_iterator& c) const
    {
      return t->is_infinite(c);
    }

    bool operator()(const Edge_iterator& e) const
    {
      return t->is_infinite(*e);
    }

    bool operator()(const Facet_iterator& f) const
    {
      return t->is_infinite(*f);
    }
  };

public:
  // We derive in order to add a conversion to handle.
  class Finite_cells_iterator
    : public Filter_iterator<Cell_iterator, Infinite_tester>
  {
    typedef Filter_iterator<Cell_iterator, Infinite_tester> Base;
    typedef Finite_cells_iterator                           Self;

  public:
    Finite_cells_iterator() : Base() {}
    Finite_cells_iterator(const Base& b) : Base(b) {}

    Self& operator++() { Base::operator++(); return *this; }
    Self& operator--() { Base::operator--(); return *this; }
    Self operator++(int) { Self tmp(*this); ++(*this); return tmp; }
    Self operator--(int) { Self tmp(*this); --(*this); return tmp; }

    operator Cell_handle() const { return Base::base(); }
  };

  // We derive in order to add a conversion to handle.
  class Finite_vertices_iterator
    : public Filter_iterator<Vertex_iterator, Infinite_tester>
  {
    typedef Filter_iterator<Vertex_iterator, Infinite_tester> Base;
    typedef Finite_vertices_iterator                          Self;

  public:
    Finite_vertices_iterator() : Base() {}
    Finite_vertices_iterator(const Base& b) : Base(b) {}

    Self& operator++() { Base::operator++(); return *this; }
    Self& operator--() { Base::operator--(); return *this; }
    Self operator++(int) { Self tmp(*this); ++(*this); return tmp; }
    Self operator--(int) { Self tmp(*this); --(*this); return tmp; }

    operator Vertex_handle() const { return Base::base(); }
  };

  typedef Iterator_range<Prevent_deref<Finite_cells_iterator,
                                       Cell_handle> >         Finite_cell_handles;
  typedef Iterator_range<Prevent_deref<Finite_vertices_iterator,
                                       Vertex_handle> >       Finite_vertex_handles;

  typedef Filter_iterator<Edge_iterator, Infinite_tester>     Finite_edges_iterator;
  typedef Filter_iterator<Facet_iterator, Infinite_tester>    Finite_facets_iterator;

  typedef Iterator_range<Finite_edges_iterator> Finite_edges;
  typedef Iterator_range<Finite_facets_iterator> Finite_facets;

  typedef Triangulation_segment_cell_iterator_3<Self>    Segment_cell_iterator;
  typedef Triangulation_segment_simplex_iterator_3<Self> Segment_simplex_iterator;

  typedef Iterator_range<Prevent_deref<Segment_cell_iterator,
                                       Cell_handle> >    Segment_traverser_cell_handles;
  typedef Iterator_range<Segment_simplex_iterator> Segment_traverser_simplices;

private:
  // Auxiliary iterators for convenience
  // do not use default template argument to please VC++
  typedef Project_point<Vertex>                               Proj_point;

public:
  typedef Iterator_project<Finite_vertices_iterator,
  Proj_point,
  const Point&,
  const Point*,
  std::ptrdiff_t,
  std::bidirectional_iterator_tag>   Point_iterator;


  typedef Iterator_range<Point_iterator> Points;

  // To have a back_inserter
  typedef Point                                               value_type;
  typedef const value_type&                                   const_reference;

  // Tag to distinguish triangulations with weighted_points
  typedef Tag_false                                           Weighted_tag;

  // Tag to distinguish periodic triangulations from others
  typedef Tag_false                                           Periodic_tag;

  enum Locate_type
  {
    VERTEX=0,
    EDGE, //1
    FACET, //2
    CELL, //3
    OUTSIDE_CONVEX_HULL, //4
    OUTSIDE_AFFINE_HULL //5
  };

protected:
  Tds _tds;
  GT  _gt;
  Vertex_handle infinite; // infinite vertex

public:
  template<typename P> // Point or Point_3
  typename boost::result_of<const Construct_point_3(const P&)>::type
  construct_point(const P& p) const
  {
    return geom_traits().construct_point_3_object()(p);
  }

  template<typename P> // Point or Point_3
  Comparison_result compare_xyz(const P& p, const P& q) const
  {
    return geom_traits().compare_xyz_3_object()(construct_point(p),
                                                construct_point(q));
  }

  bool equal(const Point& p, const Point& q) const
  {
    return compare_xyz(p, q) == EQUAL;
  }

  template<typename P> // Point or Point_3
  Orientation orientation(const P& p, const P& q, const P& r, const P& s) const
  {
    return geom_traits().orientation_3_object()(construct_point(p),
                                                construct_point(q),
                                                construct_point(r),
                                                construct_point(s));
  }

  bool coplanar(const Point& p, const Point& q, const Point& r, const Point& s) const
  {
    return orientation(p, q, r, s) == COPLANAR;
  }

  template<typename P> // Point or Point_3
  Orientation coplanar_orientation(const P& p, const P& q, const P& r) const
  {
    return geom_traits().coplanar_orientation_3_object()(construct_point(p),
                                                         construct_point(q),
                                                         construct_point(r));
  }

  bool collinear(const Point& p, const Point& q, const Point& r) const
  {
    return coplanar_orientation(p, q, r) == COLLINEAR;
  }

  template<typename P> // Point or Point_3
  Segment construct_segment(const P& p, const P& q) const
  {
    return geom_traits().construct_segment_3_object()(construct_point(p),
                                                      construct_point(q));
  }

  template<typename P> // Point or Point_3
  Triangle construct_triangle(const P& p, const P& q, const P& r) const
  {
    return geom_traits().construct_triangle_3_object()(construct_point(p),
                                                       construct_point(q),
                                                       construct_point(r));
  }

  template<typename P> // Point or Point_3
  Tetrahedron construct_tetrahedron(const P& p, const P& q, const P& r, const P& s) const
  {
    return geom_traits().construct_tetrahedron_3_object()(construct_point(p),
                                                          construct_point(q),
                                                          construct_point(r),
                                                          construct_point(s));
  }

  enum COLLINEAR_POSITION
  {
    BEFORE,
    SOURCE,
    MIDDLE,
    TARGET,
    AFTER
  };

  COLLINEAR_POSITION collinear_position(const Point& s, const Point& p, const Point& t) const
  {
    // (s,t) defines a line, p is on that line.
    // Depending on the position of p wrt s and t, returns :
    // --------------- s ---------------- t --------------
    // BEFORE       SOURCE    MIDDLE    TARGET       AFTER

    CGAL_precondition(!equal(s, t));
    CGAL_precondition(collinear(s, p, t));

    Comparison_result ps = compare_xyz(p, s);
    if(ps == EQUAL)
      return SOURCE;
    Comparison_result st = compare_xyz(s, t);
    if(ps == st)
      return BEFORE;
    Comparison_result pt = compare_xyz(p, t);
    if(pt == EQUAL)
      return TARGET;
    if(pt == st)
      return MIDDLE;
    return AFTER;
  }

  // used as functor in std::sort in Delaunay and regular triangulations
  struct Perturbation_order
  {
    bool operator()(const Point* p, const Point* q) const {
      return t->compare_xyz(*p, *q) == SMALLER;
    }

    Perturbation_order(const Self *tr)
      : t(tr) {}

    const Self *t;
  };

  void init_tds()
  {
    infinite = _tds.insert_increase_dimension();
  }

  void init_tds(const Point& p0, const Point& p1, const Point& p2, const Point& p3)
  {
    Vertex_handle v0, v1, v2, v3;
    infinite = _tds.insert_first_finite_cell(v0, v1, v2, v3, infinite);
    v0->set_point(p0);
    v1->set_point(p1);
    v2->set_point(p2);
    v3->set_point(p3);
  }

  void init_tds(const Point& p0, const Point& p1,
                const Point& p2, const Point& p3,
                Vertex_handle& vh0, Vertex_handle& vh1,
                Vertex_handle& vh2, Vertex_handle& vh3)
  {
    infinite = _tds.insert_first_finite_cell(vh0, vh1, vh2, vh3, infinite);
    vh0->set_point(p0);
    vh1->set_point(p1);
    vh2->set_point(p2);
    vh3->set_point(p3);
  }

public:
  // CONSTRUCTORS
  Triangulation_3(const GT& gt = GT(), Lock_data_structure *lock_ds = nullptr)
    : Base(lock_ds), _tds(), _gt(gt)
  {
    init_tds();
  }

  Triangulation_3(Lock_data_structure *lock_ds, const GT& gt = GT())
    : Base(lock_ds), _tds(), _gt(gt)
  {
    init_tds();
  }

  // copy constructor duplicates vertices and cells
  Triangulation_3(const Triangulation_3& tr)
    : Base(tr.get_lock_data_structure()), _gt(tr._gt)
  {
    infinite = _tds.copy_tds(tr._tds, tr.infinite);
    CGAL_expensive_postcondition(*this == tr);
  }

  Triangulation_3(Triangulation_3&& tr) = default;
  ~Triangulation_3() = default;

  template < typename InputIterator >
  Triangulation_3(InputIterator first, InputIterator last,
                  const GT& gt = GT(), Lock_data_structure *lock_ds = nullptr)
    : Base(lock_ds), _gt(gt)
  {
    init_tds();
    insert(first, last);
  }

  // Create the 3D triangulation of p0, p1, p3 and p4
  // Precondition: p0, p1, p3 and p4 MUST BE positively oriented
  Triangulation_3(const Point& p0, const Point& p1,
                  const Point& p3, const Point& p4,
                  const GT& gt = GT(), Lock_data_structure *lock_ds = nullptr)
    : Base(lock_ds), _gt(gt)
  {
    CGAL_precondition(orientation(p0, p1, p3, p4) == POSITIVE);
    init_tds(p0, p1, p3, p4);
  }

  void clear()
  {
    _tds.clear();
    init_tds();
  }

  Triangulation_3& operator=(const Triangulation_3& tr)
  {
    Triangulation_3 copy(tr);
    swap(copy);
    return *this;
  }

  Triangulation_3& operator=(Triangulation_3&& tr) = default;

  // HELPING FUNCTIONS
  void swap(Triangulation_3& tr) noexcept
  {
    using std::swap;
    swap(tr._gt, _gt);
    swap(tr.infinite, infinite);
    _tds.swap(tr._tds);
    Base::swap(tr);
  }

  //ACCESS FUNCTIONS
  const GT& geom_traits() const { return _gt; }
  const Tds& tds() const { return _tds; }
  Tds& tds() { return _tds; }
  int dimension() const { return _tds.dimension(); }

  size_type number_of_finite_cells() const;
  size_type number_of_cells() const;
  size_type number_of_finite_facets() const;
  size_type number_of_facets() const;
  size_type number_of_finite_edges() const;
  size_type number_of_edges() const;
  size_type number_of_vertices() const // number of finite vertices
  { return _tds.number_of_vertices()-1; }

  Vertex_handle infinite_vertex() const { return infinite; }
  void set_infinite_vertex(Vertex_handle v) { infinite = v; }

  Cell_handle infinite_cell() const
  {
    CGAL_assertion(infinite_vertex()->cell()->has_vertex(infinite_vertex()));
    return infinite_vertex()->cell();
  }

  // GEOMETRIC ACCESS FUNCTIONS
  Tetrahedron tetrahedron(const Cell_handle c) const
  {
    CGAL_precondition(dimension() == 3);
    CGAL_precondition(! is_infinite(c));
    return construct_tetrahedron(c->vertex(0)->point(),
                                 c->vertex(1)->point(),
                                 c->vertex(2)->point(),
                                 c->vertex(3)->point());
  }

  template<typename P> // can be 'Point' or 'Point_3'
  Tetrahedron tetrahedron(const Facet& f, const P& p) const
  {
    const Cell_handle c = f.first;
    const int index = f.second;

    const P& fp1 = point(c, (index + 1)&3);
    const P& fp2 = point(c, (index + 2)&3);
    const P& fp3 = point(c, (index + 3)&3);

    return construct_tetrahedron(construct_point(p),
                                 construct_point(fp1),
                                 construct_point(fp2),
                                 construct_point(fp3));
  }

  Triangle triangle(const Cell_handle c, int i) const;
  Triangle triangle(const Facet& f) const { return triangle(f.first, f.second); }

  Segment segment(const Cell_handle c, int i, int j) const;
  Segment segment(const Edge& e) const {
    return segment(e.first, e.second, e.third);
  }

  void set_point(Cell_handle c, int i, const Point& p)
  {
    CGAL_precondition(dimension() >= 0);
    CGAL_precondition(i >= 0 && i <= dimension());
    CGAL_precondition(! is_infinite(c->vertex(i)));
    c->vertex(i)->point() = p;
  }

  const Point& point(Cell_handle c, int i) const
  {
    CGAL_precondition(dimension() >= 0);
    CGAL_precondition(i >= 0 && i <= dimension());
    CGAL_precondition(! is_infinite(c->vertex(i)));
    return c->vertex(i)->point();
  }

  void set_point(Vertex_handle v, const Point& p)
  {
    CGAL_precondition(dimension() >= 0);
    CGAL_precondition(! is_infinite(v));
    v->point() = p;
  }

  const Point& point(Vertex_handle v) const
  {
    CGAL_precondition(number_of_vertices() > 0);
    CGAL_precondition(! is_infinite(v));
    return v->point();
  }

  // TEST IF INFINITE FEATURES
  bool is_infinite(const Vertex_handle v) const { return v == infinite_vertex(); }
  bool is_infinite(const Cell_handle c) const
  {
    CGAL_precondition(dimension() == 3);
    return c->has_vertex(infinite_vertex());
  }

  bool is_infinite(const Cell_handle c, int i) const;
  bool is_infinite(const Facet& f) const { return is_infinite(f.first,f.second); }
  bool is_infinite(const Cell_handle c, int i, int j) const;
  bool is_infinite(const Edge& e) const
  {
    return is_infinite(e.first, e.second, e.third);
  }

  // QUERIES
  bool is_vertex(const Point& p, Vertex_handle& v) const;
  bool is_vertex(Vertex_handle v) const;
  bool is_edge(Vertex_handle u, Vertex_handle v,
               Cell_handle& c, int& i, int& j) const;
  bool is_facet(Vertex_handle u, Vertex_handle v, Vertex_handle w,
                Cell_handle& c, int& i, int& j, int& k) const;
  bool is_facet(Vertex_handle u, Vertex_handle v, Vertex_handle w) const;
  bool is_cell(Cell_handle c) const;
  bool is_cell(Vertex_handle u, Vertex_handle v,
               Vertex_handle w, Vertex_handle t,
               Cell_handle& c, int& i, int& j, int& k, int& l) const;
  bool is_cell(Vertex_handle u, Vertex_handle v,
               Vertex_handle w, Vertex_handle t,
               Cell_handle& c) const;

  bool has_vertex(const Facet& f, Vertex_handle v, int& j) const;
  bool has_vertex(Cell_handle c, int i, Vertex_handle v, int& j) const;
  bool has_vertex(const Facet& f, Vertex_handle v) const;
  bool has_vertex(Cell_handle c, int i, Vertex_handle v) const;

  bool are_equal(Cell_handle c, int i, Cell_handle n, int j) const;
  bool are_equal(const Facet& f, const Facet& g) const;
  bool are_equal(const Facet& f, Cell_handle n, int j) const;

#ifdef CGAL_NO_STRUCTURAL_FILTERING
  Cell_handle
  locate(const Point& p,
         Locate_type& lt, int& li, int& lj,
         Cell_handle start = Cell_handle(),
         bool *could_lock_zone = nullptr) const;
#else // no CGAL_NO_STRUCTURAL_FILTERING
#  ifndef CGAL_T3_STRUCTURAL_FILTERING_MAX_VISITED_CELLS
#    define CGAL_T3_STRUCTURAL_FILTERING_MAX_VISITED_CELLS 2500
#  endif // no CGAL_T3_STRUCTURAL_FILTERING_MAX_VISITED_CELLS

public:
  Cell_handle inexact_locate(const Point& p,
                             Cell_handle start = Cell_handle(),
                             int max_num_cells = CGAL_T3_STRUCTURAL_FILTERING_MAX_VISITED_CELLS,
                             bool *could_lock_zone = nullptr) const;
protected:
  Cell_handle exact_locate(const Point& p,
                           Locate_type& lt,
                           int& li, int& lj,
                           Cell_handle start,
                           bool *could_lock_zone = nullptr) const;

  Cell_handle generic_locate(const Point& p,
                             Locate_type& lt,
                             int& li, int& lj,
                             Cell_handle start,
                             internal::Structural_filtering_3_tag,
                             bool *could_lock_zone = nullptr) const
  {
    Cell_handle ch = inexact_locate(
                       p, start, CGAL_T3_STRUCTURAL_FILTERING_MAX_VISITED_CELLS, could_lock_zone);
    if(could_lock_zone && *could_lock_zone == false)
      return ch; // = Cell_handle() here
    else
      return exact_locate(p, lt, li, lj, ch, could_lock_zone);
  }

  Cell_handle generic_locate(const Point& p,
                             Locate_type& lt,
                             int& li, int& lj,
                             Cell_handle start,
                             internal::No_structural_filtering_3_tag,
                             bool *could_lock_zone = nullptr) const
  {
    return exact_locate(p, lt, li, lj, start, could_lock_zone);
  }

public:
  Orientation
  inexact_orientation(const Point& p, const Point& q,
                      const Point& r, const Point& s) const
  {
    // So that this code works well with Lazy_kernel
    internal::Static_filters_predicates::Get_approx<Point> get_approx;
    const double px = to_double(get_approx(p).x());
    const double py = to_double(get_approx(p).y());
    const double pz = to_double(get_approx(p).z());
    const double qx = to_double(get_approx(q).x());
    const double qy = to_double(get_approx(q).y());
    const double qz = to_double(get_approx(q).z());
    const double rx = to_double(get_approx(r).x());
    const double ry = to_double(get_approx(r).y());
    const double rz = to_double(get_approx(r).z());
    const double sx = to_double(get_approx(s).x());
    const double sy = to_double(get_approx(s).y());
    const double sz = to_double(get_approx(s).z());

    const double pqx = qx - px;
    const double pqy = qy - py;
    const double pqz = qz - pz;
    const double prx = rx - px;
    const double pry = ry - py;
    const double prz = rz - pz;
    const double psx = sx - px;
    const double psy = sy - py;
    const double psz = sz - pz;

    const double det = determinant(pqx, pqy, pqz,
                                   prx, pry, prz,
                                   psx, psy, psz);
    if(det > 0)
      return POSITIVE;
    if(det < 0)
      return NEGATIVE;
    return ZERO;
  }

public:
  Cell_handle locate(const Point& p,
                     Locate_type& lt, int& li, int& lj,
                     Cell_handle start = Cell_handle(),
                     bool *could_lock_zone = nullptr) const
  {
    typedef Triangulation_structural_filtering_traits<Geom_traits> TSFT;
    typedef typename internal::Structural_filtering_selector_3<
        TSFT::Use_structural_filtering_tag::value >::Tag           Should_filter_tag;

    return generic_locate(p, lt, li, lj, start, Should_filter_tag(), could_lock_zone);
  }
#endif // no CGAL_NO_STRUCTURAL_FILTERING

  Cell_handle locate(const Point& p,
                     Cell_handle start = Cell_handle(),
                     bool *could_lock_zone = nullptr) const
  {
    Locate_type lt;
    int li, lj;
    return locate(p, lt, li, lj, start, could_lock_zone);
  }

  Cell_handle locate(const Point& p,
                     Locate_type& lt, int& li, int& lj, Vertex_handle hint,
                     bool *could_lock_zone = nullptr) const
  {
    return locate(p, lt, li, lj,
                  hint == Vertex_handle() ? infinite_cell() : hint->cell(),
                  could_lock_zone);
  }

  Cell_handle locate(const Point& p, Vertex_handle hint, bool *could_lock_zone = nullptr) const
  {
    return locate(p, hint == Vertex_handle() ? infinite_cell() : hint->cell(),
                  could_lock_zone);
  }

  // PREDICATES ON POINTS ``TEMPLATED'' by the geom traits
  Bounded_side side_of_tetrahedron(const Point& p,
                                   const Point& p0, const Point& p1,
                                   const Point& p2, const Point& p3,
                                   Locate_type& lt, int& i, int& j) const;
  Bounded_side side_of_cell(const Point& p,
                            Cell_handle c,
                            Locate_type& lt, int& i, int& j) const;
  Bounded_side side_of_triangle(const Point& p,
                                const Point& p0, const Point& p1, const Point& p2,
                                Locate_type& lt, int& i, int& j) const;
  Bounded_side side_of_facet(const Point& p,
                             Cell_handle c,
                             Locate_type& lt, int& li, int& lj) const;
  Bounded_side side_of_facet(const Point& p,
                             const Facet& f,
                             Locate_type& lt, int& li, int& lj) const
  {
    CGAL_precondition(f.second == 3);
    return side_of_facet(p, f.first, lt, li, lj);
  }
  Bounded_side side_of_segment(const Point& p,
                               const Point& p0, const Point& p1,
                               Locate_type& lt, int& i) const;
  Bounded_side side_of_edge(const Point& p,
                            Cell_handle c,
                            Locate_type& lt, int& li) const;
  Bounded_side side_of_edge(const Point& p,
                            const Edge& e,
                            Locate_type& lt, int& li) const
  {
    CGAL_precondition(e.second == 0);
    CGAL_precondition(e.third == 1);
    return side_of_edge(p, e.first, lt, li);
  }

  // Functions forwarded from TDS.
  int mirror_index(Cell_handle c, int i) const { return _tds.mirror_index(c, i); }
  Vertex_handle mirror_vertex(Cell_handle c, int i) const { return _tds.mirror_vertex(c, i); }
  Facet mirror_facet(Facet f) const { return _tds.mirror_facet(f);}

  // MODIFIERS

  bool flip(const Facet& f)
  {
    // Returns 'false' if the facet is not flippable
    // true other wise and
    // flips facet i of cell c
    // c will be replaced by one of the new cells
    return flip(f.first, f.second);
  }
  bool flip(Cell_handle c, int i);
  void flip_flippable(const Facet& f) { flip_flippable(f.first, f.second); }
  void flip_flippable(Cell_handle c, int i);
  bool flip(const Edge& e)
  {
    // returns false if the edge is not flippable
    // true otherwise and
    // flips edge i,j of cell c
    // c will be deleted
    return flip(e.first, e.second, e.third);
  }
  bool flip(Cell_handle c, int i, int j);
  void flip_flippable(const Edge& e) { flip_flippable(e.first, e.second, e.third); }
  void flip_flippable(Cell_handle c, int i, int j);

  //INSERTION
  Vertex_handle insert(const Point& p, Vertex_handle hint) {
    return insert(p, hint == Vertex_handle() ? infinite_cell() : hint->cell());
  }
  Vertex_handle insert(const Point& p, Cell_handle start = Cell_handle());
  Vertex_handle insert(const Point& p, Locate_type lt, Cell_handle c,
                       int li, int lj);

  //protected: // internal methods
  template <class OutputItCells>
  Vertex_handle insert_and_give_new_cells(const Point& p,
                                          OutputItCells fit,
                                          Cell_handle start = Cell_handle());

  template <class OutputItCells>
  Vertex_handle insert_and_give_new_cells(const Point& p,
                                          OutputItCells fit,
                                          Vertex_handle hint);

  template <class OutputItCells>
  Vertex_handle insert_and_give_new_cells(const Point& p,
                                          Locate_type lt,
                                          Cell_handle c, int li, int lj,
                                          OutputItCells fit);

  template < class Conflict_tester, class Hidden_points_visitor >
  inline Vertex_handle insert_in_conflict(const Point& p,
                                          Locate_type lt,
                                          Cell_handle c, int li, int lj,
                                          const Conflict_tester& tester,
                                          Hidden_points_visitor& hider,
                                          bool *could_lock_zone = nullptr);


#ifndef CGAL_TRIANGULATION_3_DONT_INSERT_RANGE_OF_POINTS_WITH_INFO
  template < class InputIterator >
  std::ptrdiff_t insert(InputIterator first, InputIterator last,
                        std::enable_if_t<
                          std::is_convertible<
                              typename std::iterator_traits<InputIterator>::value_type,
                              Point
                          >::value
                        >* = nullptr)
#else
  template < class InputIterator >
  std::ptrdiff_t insert(InputIterator first, InputIterator last)
#endif //CGAL_TRIANGULATION_3_DONT_INSERT_RANGE_OF_POINTS_WITH_INFO
  {
    size_type n = number_of_vertices();

    Vertex_handle hint;
    for(; first != last; ++first)
      hint = insert(*first, hint);

    return number_of_vertices() - n;
  }

#ifndef CGAL_TRIANGULATION_3_DONT_INSERT_RANGE_OF_POINTS_WITH_INFO
protected:
  //top stands for tuple-or-pair
  template <class Info>
  const Point& top_get_first(const std::pair<Point,Info>& pair) const { return pair.first; }

  template <class Info>
  const Info& top_get_second(const std::pair<Point,Info>& pair) const { return pair.second; }

  template <class Info>
  const Point& top_get_first(const boost::tuple<Point,Info>& tuple) const { return boost::get<0>(tuple); }

  template <class Info>
  const Info& top_get_second(const boost::tuple<Point,Info>& tuple) const { return boost::get<1>(tuple); }

  template <class Tuple_or_pair,class InputIterator>
  std::ptrdiff_t insert_with_info(InputIterator first, InputIterator last)
  {
    size_type n = number_of_vertices();
    std::vector<std::size_t> indices;
    std::vector<Point> points;
    std::vector<typename Triangulation_data_structure::Vertex::Info> infos;
    for(InputIterator it=first;it!=last;++it)
    {
      Tuple_or_pair value=*it;
      points.push_back(top_get_first(value));
      infos.push_back(top_get_second(value));
    }

    Vertex_handle hint;
    for(std::size_t i=0; i < points.size(); ++i)
      {
        hint = insert(points[i], hint);
        if(hint != Vertex_handle())
          hint->info() = infos[i];
      }

    return number_of_vertices() - n;
  }

public:
  template < class InputIterator >
  std::ptrdiff_t insert(InputIterator first, InputIterator last,
                        std::enable_if_t<
                          std::is_convertible<
                            typename std::iterator_traits<InputIterator>::value_type,
                            std::pair<Point, typename internal::Info_check<
                                               typename Triangulation_data_structure::Vertex>::type>
                          >::value >* =NULL)
  {
    return insert_with_info< std::pair<Point,typename internal::Info_check<typename Triangulation_data_structure::Vertex>::type> >(first,last);
  }

  template <class  InputIterator_1,class InputIterator_2>
  std::ptrdiff_t
  insert(boost::zip_iterator< boost::tuple<InputIterator_1,InputIterator_2> > first,
          boost::zip_iterator< boost::tuple<InputIterator_1,InputIterator_2> > last,
          std::enable_if_t<
            boost::mpl::and_<
              std::is_convertible< typename std::iterator_traits<InputIterator_1>::value_type, Point >,
              std::is_convertible< typename std::iterator_traits<InputIterator_2>::value_type, typename internal::Info_check<typename Triangulation_data_structure::Vertex>::type >
            >::value
          >* =NULL)
  {
    return insert_with_info< boost::tuple<Point, typename internal::Info_check<
        typename Triangulation_data_structure::Vertex>::type> >(first,last);
  }
#endif //CGAL_TRIANGULATION_3_DONT_INSERT_RANGE_OF_POINTS_WITH_INFO



  Vertex_handle insert_in_cell(const Point& p, Cell_handle c);
  Vertex_handle insert_in_facet(const Point& p, Cell_handle c, int i);
  Vertex_handle insert_in_facet(const Point& p, const Facet& f) {
    return insert_in_facet(p, f.first, f.second);
  }
  Vertex_handle insert_in_edge(const Point& p, Cell_handle c, int i, int j);
  Vertex_handle insert_in_edge(const Point& p, const Edge& e) {
    return insert_in_edge(p, e.first, e.second, e.third);
  }

  Vertex_handle insert_outside_convex_hull(const Point& p, Cell_handle c);
  Vertex_handle insert_outside_affine_hull(const Point& p);

  template <class CellIt>
  Vertex_handle insert_in_hole(const Point& p,
                               CellIt cell_begin, CellIt cell_end,
                               Cell_handle begin, int i)
  {
    // Some geometric preconditions should be tested...
    Vertex_handle v = _tds.insert_in_hole(cell_begin, cell_end, begin, i);
    v->set_point(p);
    return v;
  }

  template <class CellIt>
  Vertex_handle insert_in_hole(const Point& p,
                               CellIt cell_begin, CellIt cell_end,
                               Cell_handle begin, int i, Vertex_handle newv)
  {
    // Some geometric preconditions should be tested...
    newv->set_point(p);
    return _tds.insert_in_hole(cell_begin, cell_end, begin, i, newv);
  }

  // Internal function, cells should already be marked.
  template <class CellIt>
  Vertex_handle _insert_in_hole(const Point& p,
                                CellIt cell_begin, CellIt cell_end,
                                Cell_handle begin, int i)
  {
    // Some geometric preconditions should be tested...
    Vertex_handle v = _tds._insert_in_hole(cell_begin, cell_end, begin, i);
    v->set_point(p);
    return v;
  }

 // Internal function, cells should already be marked.
  template <class Cells, class Facets>
  Vertex_handle _insert_in_small_hole(const Point& p,
                                      const Cells& cells,
                                      const Facets& facets )
  {
    Vertex_handle v = _tds._insert_in_small_hole(cells, facets);
    v->set_point(p);
    return v;
  }

  // Internal function, cells should already be marked.
  template <class CellIt>
  Vertex_handle _insert_in_hole(const Point& p,
                                CellIt cell_begin, CellIt cell_end,
                                Cell_handle begin, int i, Vertex_handle newv)
  {
    // Some geometric preconditions should be tested...
    newv->set_point(p);
    return _tds._insert_in_hole(cell_begin, cell_end, begin, i, newv);
  }

protected:
  template < class InputIterator >
  bool does_repeat_in_range(InputIterator first, InputIterator beyond) const;

  template < class InputIterator >
  bool infinite_vertex_in_range(InputIterator first, InputIterator beyond) const;

  // - c is the current cell, which must be in conflict.
  // - tester is the function object that tests if a cell is in conflict.
  template <class Conflict_test,
            class OutputIteratorBoundaryFacets,
            class OutputIteratorCells,
            class OutputIteratorInternalFacets>
  Triple<OutputIteratorBoundaryFacets,
         OutputIteratorCells,
         OutputIteratorInternalFacets>
  find_conflicts(Cell_handle d,
                 const Conflict_test& tester,
                 Triple<OutputIteratorBoundaryFacets,
                 OutputIteratorCells,
                 OutputIteratorInternalFacets> it,
                 bool *could_lock_zone = nullptr,
                 const Facet *this_facet_must_be_in_the_cz = nullptr,
                 bool *the_facet_is_in_its_cz = nullptr) const
  {
    CGAL_precondition(dimension()>=2);

    if(the_facet_is_in_its_cz)
      *the_facet_is_in_its_cz = false;

    if(could_lock_zone)
    {
      *could_lock_zone = true;
      if(!this->try_lock_cell(d))
      {
        *could_lock_zone = false;
        return it;
      }
    }

    CGAL_precondition(tester(d));

    // To store the boundary cells, in case we need to rollback
    typedef boost::container::small_vector<Cell_handle,64> SV;
    SV sv;
    std::stack<Cell_handle, SV > cell_stack(sv);

    cell_stack.push(d);
    d->tds_data().mark_in_conflict();

    *it.second++ = d;

    do
    {
      Cell_handle c = cell_stack.top();
      cell_stack.pop();

      // For each neighbor cell
      for(int i=0; i<dimension()+1; ++i)
      {
        Cell_handle test = c->neighbor(i);

        // "test" is either in the conflict zone,
        // either facet-adjacent to the CZ

        if(test->tds_data().is_in_conflict())
        {
          Facet f(c, i); // Internal facet.
          // Is it the facet where're looking for?
          if(this_facet_must_be_in_the_cz && the_facet_is_in_its_cz &&
              f == *this_facet_must_be_in_the_cz)
          {
            *the_facet_is_in_its_cz = true;
          }
          if(c < test)
          {
            *it.third++ = f;
          }
          continue; // test was already in conflict.
        }
        if(test->tds_data().is_clear())
        {
          if(tester(test))
          {
            // "test" is in the conflict zone
            if(could_lock_zone)
            {
              if(!this->try_lock_cell(test))
              {
                *could_lock_zone = false;
                // Unlock
                return it;
              }
            }

            Facet f(c, i); // Internal facet.
            // Is it the facet where're looking for?
            if(this_facet_must_be_in_the_cz && the_facet_is_in_its_cz &&
                f == *this_facet_must_be_in_the_cz)
            {
              *the_facet_is_in_its_cz = true;
            }

            if(c < test)
            {
              *it.third++ = f;
            }

            cell_stack.push(test);
            test->tds_data().mark_in_conflict();
            *it.second++ = test;
            continue;
          }

          test->tds_data().mark_on_boundary();
        }

        Facet f(c, i); // Boundary facet.
        // Is it the facet where're looking for?
        if(this_facet_must_be_in_the_cz && the_facet_is_in_its_cz &&
            (mirror_facet(f) == *this_facet_must_be_in_the_cz ||
             f == *this_facet_must_be_in_the_cz))
        {
          *the_facet_is_in_its_cz = true;
        }

        *it.first++ = f;
      }
    }
    while(!cell_stack.empty());

    return it;
  }

  // This one takes a function object to recursively determine the cells in
  // conflict, then calls _tds._insert_in_hole().
  template < class Conflict_test >
  Vertex_handle insert_conflict(Cell_handle c, const Conflict_test& tester)
  {
    CGAL_precondition(dimension() >= 2);
    CGAL_precondition(c != Cell_handle());
    CGAL_precondition(tester(c));

    std::vector<Cell_handle> cells;
    cells.reserve(32);

    Facet facet;

    // Find the cells in conflict
    switch(dimension())
    {
      case 3:
        find_conflicts(c, tester, make_triple(Oneset_iterator<Facet>(facet),
                                              std::back_inserter(cells),
                                              Emptyset_iterator()));
        break;
      case 2:
        find_conflicts(c, tester, make_triple(Oneset_iterator<Facet>(facet),
                                              std::back_inserter(cells),
                                              Emptyset_iterator()));
    }
    // Create the new cells and delete the old.
    return _tds._insert_in_hole(cells.begin(), cells.end(),
                                facet.first, facet.second);
  }

private:
  // Here are the conflict tester function objects passed to
  // insert_conflict_[23]() by insert_outside_convex_hull().
  class Conflict_tester_outside_convex_hull_3
  {
    const Point& p;
    const Self *t;

  public:
    Conflict_tester_outside_convex_hull_3(const Point& pt, const Self *tr)
      : p(pt), t(tr)
    {}

    bool operator()(const Cell_handle c) const
    {
      Locate_type loc;
      int i, j;
      return t->side_of_cell(p, c, loc, i, j) == ON_BOUNDED_SIDE;
    }
  };

  class Conflict_tester_outside_convex_hull_2
  {
    const Point& p;
    const Self *t;

  public:
    Conflict_tester_outside_convex_hull_2(const Point& pt, const Self *tr)
      : p(pt), t(tr)
    {}

    bool operator()(const Cell_handle c) const
    {
      Locate_type loc;
      int i, j;
      return t->side_of_facet(p, c, loc, i, j) == ON_BOUNDED_SIDE;
    }
  };

protected:
  // no point being private, we might need to test whether a displacement
  // decreases the dimension on others inherited triangulations
  bool test_dim_down(Vertex_handle v) const;
  bool test_dim_down_using_incident_cells_3(Vertex_handle v,
                                            std::vector<Cell_handle>& incident_cells,
                                            std::vector<Vertex_handle>& adj_vertices,
                                            bool *could_lock_zone = nullptr) const;

  // REMOVAL
  template < class VertexRemover >
  void remove(Vertex_handle v, VertexRemover& remover);

  // Concurrency-safe version
  // Pre-condition: dimension = 3
  // The return value is only meaningful if *could_lock_zone = true:
  // * returns true if the vertex was removed
  // * returns false if the vertex wasn't removed since it would decrease
  //   the dimension => needs to be done sequentially
  template < class VertexRemover >
  bool remove(Vertex_handle v, VertexRemover& remover, bool *could_lock_zone);

  template < class VertexRemover, class OutputItCells >
  void remove_and_give_new_cells(Vertex_handle v, VertexRemover& remover,
                                 OutputItCells fit);

  // This function removes a batch of points at once.
  // If points are grouped in cluster, the performance is increased
  // compared to removing one by one.
  // For now, this function is only guaranteed for Delaunay triangulations (or Regular as Delaunay).
  // By doing these kind of remove followed by inserting the cluster,
  // we achieve fast relocations for a batch of points (in a Delaunay triangulation).
  template < class InputIterator, class VertexRemover >
  size_type remove(InputIterator first, InputIterator beyond,
                   VertexRemover& remover);
  enum REMOVE_VERTEX_STATE {CLEAR, TO_REMOVE, PROCESSED, EXTREMITY};

  // MOVE
  template < class VertexRemover, class VertexInserter >
  Vertex_handle move_if_no_collision(Vertex_handle v, const Point& p,
                                     VertexRemover& remover,
                                     VertexInserter& inserter);

  template < class VertexRemover, class VertexInserter >
  Vertex_handle move(Vertex_handle v, const Point& p,
                     VertexRemover& remover, VertexInserter& inserter);

  // move and give new cells
  template < class VertexRemover, class VertexInserter, class OutputItCells  >
  Vertex_handle move_if_no_collision_and_give_new_cells(Vertex_handle v,
                                                        const Point& p,
                                                        VertexRemover& remover,
                                                        VertexInserter& inserter,
                                                        OutputItCells fit);

  // This is a function better suited for tds
  // but because it is not required in the model of tds
  // at this time, it should be implemented here.
  void flip_2D(Cell_handle f, int i)
  {
    CGAL_precondition(dimension()==2);
    Cell_handle n  = f->neighbor(i);
    int ni = this->_tds.mirror_index(f,i); // ni = n->index(f);

    int cwi = (i+2)%3;
    int ccwi = (i+1)%3;
    int cwni = (ni+2)%3;
    int ccwni = (ni+1)%3;

    Vertex_handle v_cw = f->vertex(cwi);
    Vertex_handle v_ccw = f->vertex(ccwi);

    // bl == bottom left, tr == top right
    Cell_handle tr = f->neighbor(ccwi);
    int tri = this->_tds.mirror_index(f,ccwi);
    Cell_handle bl = n->neighbor(ccwni);
    int bli = this->_tds.mirror_index(n,ccwni);

    f->set_vertex(cwi, n->vertex(ni));
    n->set_vertex(cwni, f->vertex(i));

    // update the neighborhood relations
    this->_tds.set_adjacency(f, i, bl, bli);
    this->_tds.set_adjacency(f, ccwi, n, ccwni);
    this->_tds.set_adjacency(n, ni, tr, tri);

    if(v_cw->cell() == f)
    {
      v_cw->set_cell(n);
    }

    if(v_ccw->cell() == n)
    {
      v_ccw->set_cell(f);
    }
  }

  template < class VertexRemover, class VertexInserter >
  void restore_edges_after_decrease_dimension(Vertex_handle v,
                                              VertexRemover& remover,
                                              VertexInserter& inserter)
  {
    Cell_handle fkstart = v->cell();
    Cell_handle start = fkstart->neighbor(fkstart->index(v));

    std::list<Edge_2D> hole;
    make_hole_2D(v, hole, remover);
    fill_hole_2D(hole, remover);
    // make hole here will work if the link of v is a valid triangulation
    // the aim here is Delaunay triangulations
    // to make it more general one could have an internal function here
    // to remove v without touching its handle

    // This insert must be from Delaunay (or the particular trian.)
    // not the basic Triangulation_3.
    // Here we correct the recent triangulation (with decreased dimension) formed
    // in particular here a 2D (from 3D to 2D displacement)
    Vertex_handle inserted = inserter.insert(v->point(), start);

    // fixing pointer
    Cell_handle fc = inserted->cell(), done(fc);
    std::vector<Cell_handle> faces_pt;
    faces_pt.reserve(16);
    do
    {
      faces_pt.push_back(fc);
      fc = fc->neighbor((fc->index(inserted) + 1)%3);
    }
    while(fc != done);

    std::size_t ss = faces_pt.size();
    for(std::size_t k=0; k<ss; k++)
    {
      Cell_handle f = faces_pt[k];
      int i = f->index(inserted);
      f->set_vertex(i, v);
    }
    v->set_cell(inserted->cell());

    tds().delete_vertex(inserted);
  }

protected:
  typedef Facet Edge_2D;
  typedef std::array<Vertex_handle, 3> Vertex_triple;
  typedef typename Base::template Vertex_triple_Facet_map_generator<
  Vertex_triple, Facet>::type Vertex_triple_Facet_map;
  typedef typename Base::template Vertex_handle_unique_hash_map_generator<
  Vertex_handle>::type Vertex_handle_unique_hash_map;

  static Vertex_triple make_vertex_triple(const Facet& f);
  static void make_canonical_oriented_triple(Vertex_triple& t);

  template < class VertexRemover >
  VertexRemover& make_hole_2D(Vertex_handle v, std::list<Edge_2D>& hole,
                              VertexRemover& remover);
  template < class VertexRemover >
  VertexRemover& make_hole_2D(Vertex_handle v, std::list<Edge_2D>& hole,
                              VertexRemover& remover,
                              std::set<Cell_handle>& cells_set);

  template < class VertexRemover >
  void fill_hole_2D(std::list<Edge_2D>& hole, VertexRemover& remover);

  Vertex_triple_Facet_map
  create_hole_outer_map(Vertex_handle v,
                        const std::vector<Cell_handle>& hole);

  template < class Triangulation >
  static Vertex_triple_Facet_map
  create_triangulation_inner_map(const Triangulation& t,
                                 const Vertex_handle_unique_hash_map& vmap,
                                 bool inf);

  template <class OutputItCells>
  OutputItCells copy_triangulation_into_hole(const Vertex_handle_unique_hash_map& vmap,
                                             Vertex_triple_Facet_map&& outer_map,
                                             const Vertex_triple_Facet_map& inner_map,
                                             OutputItCells fit);

  struct Fill_auxiliary_return_type {
    Vertex_handle_unique_hash_map vmap;
    bool vertex_is_incident_to_infinity = false;
  };

  template < class Triangulation >
  Fill_auxiliary_return_type
  fill_auxiliary_triangulation_with_vertices_around_v(Triangulation& t,
                                                      Vertex_handle v,
                                                      std::vector<Vertex_handle>& adj_vertices) const;

  template < class VertexRemover >
  VertexRemover& remove_dim_down(Vertex_handle v, VertexRemover& remover);
  template < class VertexRemover >
  VertexRemover& remove_1D(Vertex_handle v, VertexRemover& remover);
  template < class VertexRemover >
  VertexRemover& remove_2D(Vertex_handle v, VertexRemover& remover);
  template < class VertexRemover >
  VertexRemover& remove_3D(Vertex_handle v, VertexRemover& remover);
  // Version of remove_3D if the incident cells and the adjacent vertices
  // are already known
  template < class VertexRemover >
  VertexRemover& remove_3D(Vertex_handle v, VertexRemover& remover,
                           const std::vector<Cell_handle>& inc_cells,
                           std::vector<Vertex_handle>& adj_vertices);

  template < class VertexRemover, class OutputItCells  >
  VertexRemover& remove_dim_down(Vertex_handle v, VertexRemover& remover,
                                 OutputItCells fit);

  template < class VertexRemover, class OutputItCells  >
  VertexRemover& remove_1D(Vertex_handle v, VertexRemover& remover,
                           OutputItCells fit);

  template < class VertexRemover, class OutputItCells  >
  VertexRemover& remove_2D(Vertex_handle v, VertexRemover& remover,
                           OutputItCells fit);

  template < class VertexRemover, class OutputItCells  >
  VertexRemover& remove_3D(Vertex_handle v, VertexRemover& remover,
                           OutputItCells fit);

  template < class VertexRemover, class OutputItCells  >
  void fill_hole_2D(std::list<Edge_2D>& hole, VertexRemover& remover,
                    OutputItCells fit);

  // They access "Self", so need to be friend.
  friend class Conflict_tester_outside_convex_hull_3;
  friend class Conflict_tester_outside_convex_hull_2;
  friend class Infinite_tester;
  friend class Finite_vertices_iterator;
  friend class Finite_cells_iterator;

  // remove cluster
  template < class InputIterator >
  void _mark_vertices_to_remove(InputIterator first, InputIterator beyond,
                                std::map<Vertex_handle,
                                REMOVE_VERTEX_STATE>& vstates) const
  {
    while(first != beyond) vstates[*first++] = TO_REMOVE;
  }

  bool _test_dim_down_cluster(std::map<Vertex_handle,
                              REMOVE_VERTEX_STATE>& vstates) const
  {
  // tests whether removing the cluster of vertices
  // marked as "to remove", decreases the dimension of the triangulation
    CGAL_precondition(dimension() == 3);
    int k=0;
    Vertex_handle v[4];
    for(Finite_vertices_iterator fit = finite_vertices_begin();
                                 fit != finite_vertices_end(); ++fit)
    {
      if(vstates[fit] == TO_REMOVE)
        continue;
      v[k++] = fit;
      if(k == 4)
      {
        if(!coplanar(v[0]->point(), v[1]->point(), v[2]->point(), v[3]->point()))
          return false;
        k--;
      }
    }
    return k < 4;
  }

  template < class InputIterator, class VertexRemover >
  bool _remove_cluster_3D(InputIterator first, InputIterator beyond,
                          VertexRemover& remover,
                          std::map<Vertex_handle, REMOVE_VERTEX_STATE>& vstates);

  void _make_big_hole_3D(Vertex_handle v,
                         Vertex_triple_Facet_map& outer_map,
                         std::vector<Cell_handle>& hole,
                         std::vector<Vertex_handle>& vertices,
                         std::map<Vertex_handle, REMOVE_VERTEX_STATE>& vstates);

public:
  //TRAVERSING : ITERATORS AND CIRCULATORS
  Finite_cells_iterator finite_cells_begin() const
  {
    if(dimension() < 3)
      return finite_cells_end();

    return CGAL::filter_iterator(cells_end(), Infinite_tester(this), cells_begin());
  }
  Finite_cells_iterator finite_cells_end() const
  {
    return CGAL::filter_iterator(cells_end(), Infinite_tester(this));
  }


  Finite_cell_handles finite_cell_handles() const
  {
    return {finite_cells_begin(), finite_cells_end()};
  }


  Cell_iterator cells_begin() const { return _tds.cells_begin(); }
  Cell_iterator cells_end() const { return _tds.cells_end(); }

  All_cells_iterator all_cells_begin() const { return _tds.cells_begin(); }
  All_cells_iterator all_cells_end() const { return _tds.cells_end(); }

  All_cell_handles all_cell_handles() const
  {
    return _tds.cell_handles();
  }

  Finite_vertices_iterator finite_vertices_begin() const
  {
    if(number_of_vertices() <= 0)
      return finite_vertices_end();

    return CGAL::filter_iterator(vertices_end(), Infinite_tester(this),
                                 vertices_begin());
  }
  Finite_vertices_iterator finite_vertices_end() const
  {
    return CGAL::filter_iterator(vertices_end(), Infinite_tester(this));
  }

  Finite_vertex_handles finite_vertex_handles() const
  {
    return {finite_vertices_begin(), finite_vertices_end()};
  }

  Vertex_iterator vertices_begin() const { return _tds.vertices_begin(); }
  Vertex_iterator vertices_end() const { return _tds.vertices_end(); }

  All_vertices_iterator all_vertices_begin() const { return _tds.vertices_begin(); }
  All_vertices_iterator all_vertices_end() const { return _tds.vertices_end(); }

  All_vertex_handles all_vertex_handles() const
  {
    return _tds.vertex_handles();
  }

  Finite_edges_iterator finite_edges_begin() const
  {
    if(dimension() < 1)
      return finite_edges_end();

    return CGAL::filter_iterator(edges_end(), Infinite_tester(this), edges_begin());
  }
  Finite_edges_iterator finite_edges_end() const
  {
    return CGAL::filter_iterator(edges_end(), Infinite_tester(this));
  }

  Finite_edges finite_edges() const
  {
    return Finite_edges(finite_edges_begin(),finite_edges_end());
  }

  Edge_iterator edges_begin() const { return _tds.edges_begin(); }
  Edge_iterator edges_end() const { return _tds.edges_end(); }


  All_edges_iterator all_edges_begin() const { return _tds.edges_begin(); }
  All_edges_iterator all_edges_end() const { return _tds.edges_end(); }

  All_edges all_edges() const
  {
    return _tds.edges();
  }

  Finite_facets_iterator finite_facets_begin() const
  {
    if(dimension() < 2)
      return finite_facets_end();

    return CGAL::filter_iterator(facets_end(), Infinite_tester(this), facets_begin());
  }
  Finite_facets_iterator finite_facets_end() const
  {
    return CGAL::filter_iterator(facets_end(), Infinite_tester(this));
  }

  Finite_facets finite_facets() const
  {
    return Finite_facets(finite_facets_begin(),finite_facets_end());
  }

  Facet_iterator facets_begin() const { return _tds.facets_begin(); }
  Facet_iterator facets_end() const { return _tds.facets_end(); }


  All_facets_iterator all_facets_begin() const { return _tds.facets_begin(); }
  All_facets_iterator all_facets_end() const { return _tds.facets_end(); }

  All_facets all_facets() const
  {
    return _tds.facets();
  }

  Point_iterator points_begin() const
  {
    return Point_iterator(finite_vertices_begin());
  }
  Point_iterator points_end() const
  {
    return Point_iterator(finite_vertices_end());
  }

  Points points() const
  {
    return Points(points_begin(),points_end());
  }

  /// Vertex ranges defining a simplex
  static std::array<Vertex_handle, 2> vertices(const Edge& e)
  {
    return std::array<Vertex_handle, 2>{
             e.first->vertex(e.second),
             e.first->vertex(e.third)};
  }
  static std::array<Vertex_handle, 3> vertices(const Facet& f)
  {
    return std::array<Vertex_handle, 3>{
             f.first->vertex(vertex_triple_index(f.second, 0)),
             f.first->vertex(vertex_triple_index(f.second, 1)),
             f.first->vertex(vertex_triple_index(f.second, 2))};
  }
  static std::array<Vertex_handle, 4> vertices(const Cell_handle c)
  {
    return std::array<Vertex_handle, 4>{
             c->vertex(0),
             c->vertex(1),
             c->vertex(2),
             c->vertex(3)};
  }

  // cells around an edge
  Cell_circulator incident_cells(const Edge& e) const
  {
    return _tds.incident_cells(e);
  }
  Cell_circulator incident_cells(Cell_handle c, int i, int j) const
  {
    return _tds.incident_cells(c, i, j);
  }
  Cell_circulator incident_cells(const Edge& e, Cell_handle start) const
  {
    return _tds.incident_cells(e, start);
  }
  Cell_circulator incident_cells(Cell_handle c, int i, int j, Cell_handle start) const
  {
    return _tds.incident_cells(c, i, j, start);
  }

  // facets around an edge
  Facet_circulator incident_facets(const Edge& e) const
  {
    return _tds.incident_facets(e);
  }
  Facet_circulator incident_facets(Cell_handle c, int i, int j) const
  {
    return _tds.incident_facets(c, i, j);
  }
  Facet_circulator incident_facets(const Edge& e, const Facet& start) const
  {
    return _tds.incident_facets(e, start);
  }
  Facet_circulator incident_facets(Cell_handle c, int i, int j, const Facet& start) const
  {
    return _tds.incident_facets(c, i, j, start);
  }
  Facet_circulator incident_facets(const Edge& e, Cell_handle start, int f) const
  {
    return _tds.incident_facets(e, start, f);
  }
  Facet_circulator incident_facets(Cell_handle c, int i, int j, Cell_handle start, int f) const
  {
    return _tds.incident_facets(c, i, j, start, f);
  }

  // around a vertex
  class Finite_filter
  {
    const Self* t;

  public:
    Finite_filter(const Self* _t): t(_t) {}

    template<class T>
    bool operator() (const T& e) const { return t->is_infinite(e); }
  };

  class Finite_filter_2D
  {
    const Self* t;

  public:
    Finite_filter_2D(const Self* _t): t(_t) {}

    template<class T>
    bool operator() (const T& e) const { return t->is_infinite(e); }
    bool operator() (const Cell_handle c) { return t->is_infinite(c, 3); }
  };

  template <typename OutputIterator>
  OutputIterator incident_cells(Vertex_handle v, OutputIterator cells) const
  {
    return _tds.incident_cells(v, cells);
  }

  template <typename OutputIterator>
  void incident_cells_threadsafe(Vertex_handle v, OutputIterator cells) const
  {
    _tds.incident_cells_threadsafe(v, cells);
  }

  template <typename Filter, typename OutputIterator>
  void incident_cells_threadsafe(Vertex_handle v,
                                 OutputIterator cells,
                                 const Filter& filter) const
  {
    _tds.incident_cells_threadsafe(v, cells, filter);
  }

  bool try_lock_and_get_incident_cells(Vertex_handle v, std::vector<Cell_handle>& cells) const
  {
    // We need to lock v individually first, to be sure v->cell() is valid
    if(!this->try_lock_vertex(v))
      return false;

    Cell_handle d = v->cell();
    if(!this->try_lock_cell(d)) // LOCK
      return false;

    cells.push_back(d);
    d->tds_data().mark_in_conflict();
    int head=0;
    int tail=1;
    do
    {
      Cell_handle c = cells[head];

      for(int i=0; i<4; ++i)
      {
        if(c->vertex(i) == v)
          continue;

        Cell_handle next = c->neighbor(i);
        if(!this->try_lock_cell(next)) // LOCK
        {
          for(Cell_handle ch : cells)
          {
            ch->tds_data().clear();
          }
          cells.clear();
          return false;
        }

        if(! next->tds_data().is_clear())
          continue;

        cells.push_back(next);
        ++tail;
        next->tds_data().mark_in_conflict();
      }
      ++head;
    }
    while(head != tail);

    for(Cell_handle ch : cells)
    {
      ch->tds_data().clear();
    }
    return true;
  }

  template <class OutputIterator>
  bool try_lock_and_get_adjacent_vertices_and_cells_3(Vertex_handle v,
                                                      OutputIterator vertices,
                                                      std::vector<Cell_handle>& cells) const
  {
    // We need to lock v individually first, to be sure v->cell() is valid
    if(!this->try_lock_vertex(v))
      return false;

    Cell_handle d = v->cell();
    if(!this->try_lock_cell(d)) // LOCK
      return false;

    cells.push_back(d);
    d->tds_data().mark_in_conflict();
    int head=0;
    int tail=1;
    do
    {
      Cell_handle c = cells[head];

      for(int i=0; i<4; ++i)
      {
        if(c->vertex(i) == v)
          continue;

        Cell_handle next = c->neighbor(i);
        if(!this->try_lock_cell(next)) // LOCK
        {
          for(Cell_handle ch : cells)
          {
            ch->tds_data().clear();
          }
          cells.clear();
          return false;
        }
        if(! next->tds_data().is_clear())
          continue;

        cells.push_back(next);
        ++tail;
        next->tds_data().mark_in_conflict();
      }
      ++head;
    }
    while(head != tail);

    std::set<Vertex_handle> tmp_vertices;
    for(Cell_handle ch : cells)
    {
      ch->tds_data().clear();
      for(int i = 0;  i < 4; ++i)
      {
        Vertex_handle w = ch->vertex(i);
        if(w != v && tmp_vertices.insert(w).second)
        {
          *vertices = w;

        }
      }
    }
    return true;
  }

  template <class OutputIterator>
  OutputIterator finite_incident_cells(Vertex_handle v, OutputIterator cells) const
  {
    if(dimension() == 2)
      return _tds.incident_cells(v, cells, Finite_filter_2D(this));

    return _tds.incident_cells(v, cells, Finite_filter(this));
  }

  template <class OutputIterator>
  OutputIterator incident_facets(Vertex_handle v, OutputIterator facets) const
  {
    return _tds.incident_facets(v, facets);
  }

  template <class OutputIterator>
  OutputIterator finite_incident_facets(Vertex_handle v, OutputIterator facets) const
  {
    return _tds.incident_facets(v, facets, Finite_filter(this));
  }

  template <class OutputIterator>
  OutputIterator incident_facets_threadsafe(Vertex_handle v, OutputIterator facets) const
  {
    return _tds.incident_facets_threadsafe(v, facets);
  }

  template <class OutputIterator>
  OutputIterator finite_incident_facets_threadsafe(Vertex_handle v, OutputIterator facets) const
  {
    return _tds.incident_facets_threadsafe(v, facets, Finite_filter(this));
  }

  // old name (up to CGAL 3.4)
  // kept for backwards compatibility but not documented
  template <class OutputIterator>
  OutputIterator incident_vertices(Vertex_handle v, OutputIterator vertices) const
  {
    return _tds.adjacent_vertices(v, vertices);
  }

  // correct name
  template <class OutputIterator>
  OutputIterator adjacent_vertices(Vertex_handle v, OutputIterator vertices) const
  {
    return _tds.adjacent_vertices(v, vertices);
  }

  template <class OutputIterator>
  OutputIterator adjacent_vertices_threadsafe(Vertex_handle v, OutputIterator vertices) const
  {
    return _tds.adjacent_vertices_threadsafe(v, vertices);
  }

  template <class OutputIterator>
  OutputIterator adjacent_vertices_and_cells_3(Vertex_handle v, OutputIterator vertices,
                                               std::vector<Cell_handle>& cells) const
  {
    return _tds.adjacent_vertices_and_cells_3(v, vertices, cells);
  }

  // old name (up to CGAL 3.4)
  // kept for backwards compatibility but not documented
  template <class OutputIterator>
  OutputIterator finite_incident_vertices(Vertex_handle v, OutputIterator vertices) const
  {
    return _tds.adjacent_vertices(v, vertices, Finite_filter(this));
  }

  // correct name
  template <class OutputIterator>
  OutputIterator finite_adjacent_vertices(Vertex_handle v, OutputIterator vertices) const
  {
    return _tds.adjacent_vertices(v, vertices, Finite_filter(this));
  }

  template <class OutputIterator>
  OutputIterator incident_edges(Vertex_handle v, OutputIterator edges) const
  {
    return _tds.incident_edges(v, edges);
  }

  template <class OutputIterator>
  OutputIterator finite_incident_edges(Vertex_handle v, OutputIterator edges) const
  {
    return _tds.incident_edges(v, edges, Finite_filter(this));
  }

  template <class OutputIterator>
  OutputIterator incident_edges_threadsafe(Vertex_handle v, OutputIterator edges) const
  {
    return _tds.incident_edges_threadsafe(v, edges);
  }

  template <class OutputIterator>
  OutputIterator finite_incident_edges_threadsafe(Vertex_handle v, OutputIterator edges) const
  {
    return _tds.incident_edges_threadsafe(v, edges, Finite_filter(this));
  }

  //// Segment Cell Iterator
  Segment_cell_iterator segment_traverser_cells_begin(Vertex_handle vs,
                                                      Vertex_handle vt) const
  {
    Segment_cell_iterator it(this, vs, vt);
    return it;
  }
  Segment_cell_iterator segment_traverser_cells_begin(const Point& ps,
                                                      const Point& pt,
                                                      Cell_handle hint = Cell_handle()) const
  {
    Segment_cell_iterator it(this, ps, pt, hint);
    return it;
  }
  Segment_cell_iterator segment_traverser_cells_end() const
  {
    Segment_cell_iterator it(this);
    return it.end();
  }
  Segment_traverser_cell_handles segment_traverser_cell_handles(Vertex_handle vs,
                                                                Vertex_handle vt) const
  {
    return {segment_traverser_cells_begin(vs, vt),segment_traverser_cells_end()};
  }
  Segment_traverser_cell_handles segment_traverser_cell_handles(const Point& ps,
                                                                const Point& pt,
                                                                Cell_handle hint = Cell_handle()) const
  {
    return {segment_traverser_cells_begin(ps, pt, hint), segment_traverser_cells_end()};
  }

  //// Segment Simplex Iterator
  Segment_simplex_iterator segment_traverser_simplices_begin(Vertex_handle vs,
                                                             Vertex_handle vt) const
  {
    Segment_simplex_iterator it(this, vs, vt);
    return it;
  }
  Segment_simplex_iterator segment_traverser_simplices_begin(const Point& ps,
                                                             const Point& pt,
                                                             Cell_handle hint = Cell_handle()) const
  {
    Segment_simplex_iterator it(this, ps, pt, hint);
    return it;
  }
  Segment_simplex_iterator segment_traverser_simplices_end() const
  {
    Segment_simplex_iterator it(this);
    return it.end();
  }
  Segment_traverser_simplices segment_traverser_simplices(Vertex_handle vs,
                                                          Vertex_handle vt) const
  {
    return Segment_traverser_simplices(segment_traverser_simplices_begin(vs, vt),
                                       segment_traverser_simplices_end());
  }
  Segment_traverser_simplices segment_traverser_simplices(const Point& ps,
                                                          const Point& pt,
                                                          Cell_handle hint = Cell_handle()) const
  {
    return Segment_traverser_simplices(segment_traverser_simplices_begin(ps, pt, hint),
                                       segment_traverser_simplices_end());
  }


  size_type degree(Vertex_handle v) const
  {
    return _tds.degree(v);
  }

  // CHECKING
  bool is_valid(bool verbose = false, int level = 0) const;
  bool is_valid(Cell_handle c, bool verbose = false, int level = 0) const;
  bool is_valid_finite(Cell_handle c, bool verbose = false, int level=0) const;

  //IO
  template <typename Tr_src,
            typename ConvertVertex,
            typename ConvertCell>
  std::istream& file_input(std::istream& is,
                           ConvertVertex convert_vertex = ConvertVertex(),
                           ConvertCell convert_cell = ConvertCell())
  {
    // reads
    // the dimension
    // the number of finite vertices
    // the non combinatorial information on vertices (point, etc)
    // the number of cells
    // the cells by the indices of their vertices in the preceding list
    // of vertices, plus the non combinatorial information on each cell
    // the neighbors of each cell by their index in the preceding list of cells
    // when dimension < 3 : the same with faces of maximal dimension

    // If this is used for a TDS, the vertices are processed from 0 to n.
    // Else, we make V[0] the infinite vertex and work from 1 to n+1.

    typedef Self Triangulation;
    typedef typename Triangulation::Vertex_handle  Vertex_handle;
    typedef typename Triangulation::Cell_handle    Cell_handle;

    typedef typename Tr_src::Vertex Vertex1;
    typedef typename Tr_src::Cell Cell1;

    clear();
    tds().cells().clear();

    std::size_t n;
    int d;
    if(IO::is_ascii(is))
      is >> d >> n;
    else {
      read(is, d);
      read(is, n);
    }
    if(!is) return is;
    tds().set_dimension(d);

    std::size_t V_size = n+1;
    std::vector< Vertex_handle > V(V_size);

    // the infinite vertex is numbered 0
    V[0] = infinite_vertex();

    for (std::size_t i = 1; i < V_size; ++i) {
      Vertex1 v;
      if(!(is >> v)) return is;
      Vertex_handle vh=tds().create_vertex( convert_vertex(v) );
      V[i] = vh;
      convert_vertex(v, *V[i]);
    }

    std::vector< Cell_handle > C;

    std::size_t m;
    tds().read_cells(is, V, m, C);

    for (std::size_t j=0 ; j < m; j++) {
      Cell1 c;
      if(!(is >> c)) return is;
      convert_cell(c, *C[j]);
    }

    CGAL_assertion( is_valid(false) );
    return is;
  }
};


template < class GT, class Tds, class Lds >
std::istream& operator>> (std::istream& is, Triangulation_3<GT, Tds, Lds>& tr)
{
  // Reads:
  // - the dimension
  // - the number of finite vertices
  // - the non combinatorial information on vertices (point, etc)
  // - the number of cells
  // - the cells by the indices of their vertices in the preceding list
  //   of vertices, plus the non combinatorial information on each cell
  // - the neighbors of each cell by their index in the preceding list of cells
  // - when dimension < 3 : the same with faces of maximal dimension

  typedef Triangulation_3<GT, Tds>               Triangulation;
  typedef typename Triangulation::Vertex_handle  Vertex_handle;
  typedef typename Triangulation::Cell_handle    Cell_handle;

  tr._tds.clear(); // infinite vertex deleted
  tr.infinite = tr._tds.create_vertex();

  std::size_t n;
  int d;
  if(IO::is_ascii(is))
  {
    is >> d >> n;
  }
  else
  {
    read(is, d);
    read(is, n);
  }
  if(!is)
    return is;

  std::vector< Vertex_handle > V;
  if(d > 3 || d < -2 || (n+1) > V.max_size()) {
    is.setstate(std::ios_base::failbit);
    return is;
  }
  tr._tds.set_dimension(d);
  V.resize(n+1);
  V[0] = tr.infinite_vertex(); // the infinite vertex is numbered 0

  for(std::size_t i=1; i <= n; i++)
  {
    V[i] = tr._tds.create_vertex();
    if(!(is >> *V[i]))
      return is;
  }

  std::vector< Cell_handle > C;

  std::size_t m;
  tr._tds.read_cells(is, V, m, C);

  for(std::size_t j=0 ; j < m; j++)
    if(!(is >> *(C[j])))
      return is;

  CGAL_assertion(tr.is_valid(false));
  return is;
}

template < class GT, class Tds, class Lds >
std::ostream& operator<< (std::ostream& os, const Triangulation_3<GT, Tds, Lds>& tr)
{
  // Writes:
  // - the dimension
  // - the number of finite vertices
  // - the non combinatorial information on vertices (point, etc)
  // - the number of cells
  // - the cells by the indices of their vertices in the preceding list
  //   of vertices, plus the non combinatorial information on each cell
  // - the neighbors of each cell by their index in the preceding list of cells
  // - when dimension < 3 : the same with faces of maximal dimension

  typedef Triangulation_3<GT, Tds>                 Triangulation;
  typedef typename Triangulation::size_type        size_type;
  typedef typename Triangulation::Vertex_handle    Vertex_handle;
  typedef typename Triangulation::Vertex_iterator  Vertex_iterator;
  typedef typename Triangulation::Cell_iterator    Cell_iterator;
  typedef typename Triangulation::Edge_iterator    Edge_iterator;
  typedef typename Triangulation::Facet_iterator   Facet_iterator;

  // outputs dimension and number of vertices
  size_type n = tr.number_of_vertices();
  if(IO::is_ascii(os))
  {
    os << tr.dimension() << std::endl << n << std::endl;
  }
  else
  {
    write(os, tr.dimension());
    write(os, n);
  }

  if(n == 0)
    return os;

  std::vector<Vertex_handle> TV(n+1);
  size_type i = 0;

  // write the vertices
  for(Vertex_iterator it = tr.vertices_begin(), end = tr.vertices_end(); it != end; ++it)
    TV[i++] = it;

  CGAL_assertion(i == n+1);
  CGAL_assertion(tr.is_infinite(TV[0]));

  Unique_hash_map<Vertex_handle, std::size_t > V;
  V[tr.infinite_vertex()] = 0;
  for(i=1; i <= n; i++)
  {
    os << *TV[i];
    V[TV[i]] = i;
    if(IO::is_ascii(os))
      os << std::endl;
  }

  // Asks the tds for the combinatorial information
  tr.tds().print_cells(os, V);

  // Write the non combinatorial information on the cells
  // using the << operator of Cell.
  // Works because the iterator of the tds traverses the cells in the
  // same order as the iterator of the triangulation
  switch(tr.dimension())
  {
    case 3:
    {
      for(Cell_iterator it = tr.cells_begin(), end = tr.cells_end(); it != end; ++it)
      {
        os << *it; // other information
        if(IO::is_ascii(os))
          os << std::endl;
      }
      break;
    }
    case 2:
    {
      for(Facet_iterator it = tr.facets_begin(), end = tr.facets_end(); it != end; ++it)
      {
        os << *((*it).first); // other information
        if(IO::is_ascii(os))
          os << std::endl;
      }
      break;
    }
    case 1:
    {
      for(Edge_iterator it = tr.edges_begin(), end = tr.edges_end(); it != end; ++it)
      {
        os << *((*it).first); // other information
        if(IO::is_ascii(os))
          os << std::endl;
      }
      break;
    }
  }
  return os ;
}

template < class GT, class Tds, class Lds >
typename Triangulation_3<GT,Tds,Lds>::size_type
Triangulation_3<GT,Tds,Lds>::
number_of_finite_cells() const
{
  if(dimension() < 3)
    return 0;

  return std::distance(finite_cells_begin(), finite_cells_end());
}

template < class GT, class Tds, class Lds >
typename Triangulation_3<GT,Tds,Lds>::size_type
Triangulation_3<GT,Tds,Lds>::
number_of_cells() const
{
  return _tds.number_of_cells();
}

template < class GT, class Tds, class Lds >
typename Triangulation_3<GT,Tds,Lds>::size_type
Triangulation_3<GT,Tds,Lds>::
number_of_finite_facets() const
{
  if(dimension() < 2)
    return 0;

  return std::distance(finite_facets_begin(), finite_facets_end());
}

template < class GT, class Tds, class Lds >
typename Triangulation_3<GT,Tds,Lds>::size_type
Triangulation_3<GT,Tds,Lds>::
number_of_facets() const
{
  return _tds.number_of_facets();
}

template < class GT, class Tds, class Lds >
typename Triangulation_3<GT,Tds,Lds>::size_type
Triangulation_3<GT,Tds,Lds>::
number_of_finite_edges() const
{
  if(dimension() < 1)
    return 0;

  return std::distance(finite_edges_begin(), finite_edges_end());
}

template < class GT, class Tds, class Lds >
typename Triangulation_3<GT,Tds,Lds>::size_type
Triangulation_3<GT,Tds,Lds>::
number_of_edges() const
{
  return _tds.number_of_edges();
}

template < class GT, class Tds, class Lds >
typename Triangulation_3<GT,Tds,Lds>::Triangle
Triangulation_3<GT,Tds,Lds>::
triangle(const Cell_handle c, int i) const
{
  CGAL_precondition(dimension() == 2 || dimension() == 3);
  CGAL_precondition((dimension() == 2 && i == 3) ||
                    (dimension() == 3 && i >= 0 && i <= 3));
  CGAL_precondition(! is_infinite(Facet(c, i)));
  if((i&1)==0)
    return construct_triangle(c->vertex((i+2)&3)->point(),
                              c->vertex((i+1)&3)->point(),
                              c->vertex((i+3)&3)->point());

  return construct_triangle(c->vertex((i+1)&3)->point(),
                            c->vertex((i+2)&3)->point(),
                            c->vertex((i+3)&3)->point());
}

template < class GT, class Tds, class Lds >
typename Triangulation_3<GT,Tds,Lds>::Segment
Triangulation_3<GT,Tds,Lds>::
segment(const Cell_handle c, int i, int j) const
{
  CGAL_precondition(i != j);
  CGAL_precondition(dimension() >= 1 && dimension() <= 3);
  CGAL_precondition(i >= 0 && i <= dimension() &&
                    j >= 0 && j <= dimension());
  CGAL_precondition(! is_infinite(Edge(c, i, j)));
  return construct_segment(c->vertex(i)->point(), c->vertex(j)->point());
}

template < class GT, class Tds, class Lds >
inline
bool
Triangulation_3<GT,Tds,Lds>::
is_infinite(const Cell_handle c, int i) const
{
  CGAL_precondition(dimension() == 2 || dimension() == 3);
  CGAL_precondition((dimension() == 2 && i == 3) ||
                    (dimension() == 3 && i >= 0 && i <= 3));
  return is_infinite(c->vertex(i<=0 ? 1 : 0)) ||
      is_infinite(c->vertex(i<=1 ? 2 : 1)) ||
      is_infinite(c->vertex(i<=2 ? 3 : 2));
}

template < class GT, class Tds, class Lds >
inline
bool
Triangulation_3<GT,Tds,Lds>::
is_infinite(const Cell_handle c, int i, int j) const
{
  CGAL_precondition(i != j);
  CGAL_precondition(dimension() >= 1 && dimension() <= 3);
  CGAL_precondition(i >= 0 && i <= dimension() &&
                                  j >= 0 && j <= dimension());
  return is_infinite(c->vertex(i)) || is_infinite(c->vertex(j));
}

template < class GT, class Tds, class Lds >
bool
Triangulation_3<GT,Tds,Lds>::
is_vertex(const Point& p, Vertex_handle& v) const
{
  Locate_type lt;
  int li, lj;
  Cell_handle c = locate(p, lt, li, lj);
  if(lt != VERTEX)
    return false;

  v = c->vertex(li);
  return true;
}

template < class GT, class Tds, class Lds >
inline
bool
Triangulation_3<GT,Tds,Lds>::
is_vertex(Vertex_handle v) const
{
  return _tds.is_vertex(v);
}

template < class GT, class Tds, class Lds >
bool
Triangulation_3<GT,Tds,Lds>::
is_edge(Vertex_handle u, Vertex_handle v,
        Cell_handle& c, int& i, int& j) const
{
  return _tds.is_edge(u, v, c, i, j);
}

template < class GT, class Tds, class Lds >
bool
Triangulation_3<GT,Tds,Lds>::
is_facet(Vertex_handle u, Vertex_handle v, Vertex_handle w,
         Cell_handle& c, int& i, int& j, int& k) const
{
  return _tds.is_facet(u, v, w, c, i, j, k);
}

template < class GT, class Tds, class Lds >
bool
Triangulation_3<GT,Tds,Lds>::
is_facet(Vertex_handle u, Vertex_handle v, Vertex_handle w) const
{
  Cell_handle c;
  int i; int j; int k;
  return _tds.is_facet(u, v, w, c, i, j, k);
}

template < class GT, class Tds, class Lds >
inline
bool
Triangulation_3<GT,Tds,Lds>::
is_cell(Cell_handle c) const
{
  return _tds.is_cell(c);
}

template < class GT, class Tds, class Lds >
bool
Triangulation_3<GT,Tds,Lds>::
is_cell(Vertex_handle u, Vertex_handle v,
        Vertex_handle w, Vertex_handle t,
        Cell_handle& c, int& i, int& j, int& k, int& l) const
{
  return _tds.is_cell(u, v, w, t, c, i, j, k, l);
}

template < class GT, class Tds, class Lds >
bool
Triangulation_3<GT,Tds,Lds>::
is_cell(Vertex_handle u, Vertex_handle v,
        Vertex_handle w, Vertex_handle t,
        Cell_handle& c) const
{
  int i,j,k,l;
  return _tds.is_cell(u, v, w, t, c, i, j, k, l);
}

template < class GT, class Tds, class Lds >
inline
bool
Triangulation_3<GT,Tds,Lds>::
has_vertex(const Facet& f, Vertex_handle v, int& j) const
{
  return _tds.has_vertex(f.first, f.second, v, j);
}

template < class GT, class Tds, class Lds >
inline
bool
Triangulation_3<GT,Tds,Lds>::
has_vertex(Cell_handle c, int i, Vertex_handle v, int& j) const
{
  return _tds.has_vertex(c, i, v, j);
}

template < class GT, class Tds, class Lds >
inline
bool
Triangulation_3<GT,Tds,Lds>::
has_vertex(const Facet& f, Vertex_handle v) const
{
  return _tds.has_vertex(f.first, f.second, v);
}

template < class GT, class Tds, class Lds >
inline
bool
Triangulation_3<GT,Tds,Lds>::
has_vertex(Cell_handle c, int i, Vertex_handle v) const
{
  return _tds.has_vertex(c, i, v);
}

template < class GT, class Tds, class Lds >
inline
bool
Triangulation_3<GT,Tds,Lds>::
are_equal(Cell_handle c, int i, Cell_handle n, int j) const
{
  return _tds.are_equal(c, i, n, j);
}

template < class GT, class Tds, class Lds >
inline
bool
Triangulation_3<GT,Tds,Lds>::
are_equal(const Facet& f, const Facet& g) const
{
  return _tds.are_equal(f.first, f.second, g.first, g.second);
}

template < class GT, class Tds, class Lds >
inline
bool
Triangulation_3<GT,Tds,Lds>::
are_equal(const Facet& f, Cell_handle n, int j) const
{
  return _tds.are_equal(f.first, f.second, n, j);
}

template < class GT, class Tds, class Lds >
typename Triangulation_3<GT,Tds,Lds>::Cell_handle
Triangulation_3<GT,Tds,Lds>::
#ifdef CGAL_NO_STRUCTURAL_FILTERING
locate(const Point& p, Locate_type& lt, int& li, int& lj,
       Cell_handle start, bool *could_lock_zone) const
#else
exact_locate(const Point& p, Locate_type& lt, int& li, int& lj,
             Cell_handle start, bool *could_lock_zone) const
#endif
{
  // Returns the (finite or infinite) cell p lies in.
  // Starts at cell "start".
  // If lt == OUTSIDE_CONVEX_HULL, li is the index of a facet separating p
  //  from the rest of the triangulation
  // In dimension 2 :
  //  returns a facet (Cell_handle,li) if lt == FACET
  //  returns an edge (Cell_handle,li,lj) if lt == EDGE
  //  returns a vertex (Cell_handle,li) if lt == VERTEX
  // If lt == OUTSIDE_CONVEX_HULL, li, lj gives the edge of c separating p
  //  from the rest of the triangulation
  // lt = OUTSIDE_AFFINE_HULL if p is not coplanar with the triangulation

  CGAL_expensive_assertion(start == Cell_handle() || tds().is_simplex(start));

  if(could_lock_zone)
    *could_lock_zone = true;

  if(dimension() >= 1)
  {
    // Make sure we continue from here with a finite cell.
    if(start == Cell_handle())
      start = infinite_cell();

    int ind_inf;
    if(start->has_vertex(infinite, ind_inf))
      start = start->neighbor(ind_inf);
  }

  boost::rand48 rng;

  switch(dimension())
  {
    case 3:
    {
      CGAL_precondition(start != Cell_handle());
      CGAL_precondition(! start->has_vertex(infinite));

      // We implement the remembering visibility/stochastic walk.

      // Remembers the previous cell to avoid useless orientation tests.
      Cell_handle previous = Cell_handle();
      Cell_handle c = start;

      if(could_lock_zone)
      {
        if(!this->try_lock_cell(c))
        {
          *could_lock_zone = false;
          return Cell_handle();
        }
      }

      // Stores the results of the 4 orientation tests.  It will be used
      // at the end to decide if p lies on a face/edge/vertex/interior.
      Orientation o[4];

      boost::uniform_smallint<> four(0, 3);
      boost::variate_generator<boost::rand48&, boost::uniform_smallint<> > die4(rng, four);

      // Now treat the cell c.
      bool try_next_cell = true;
      while(try_next_cell)
      {
        try_next_cell = false;

        // We know that the 4 vertices of c are positively oriented.
        // So, in order to test if p is seen outside from one of c's facets,
        // we just replace the corresponding point by p in the orientation
        // test.  We do this using the array below.
        const Point* pts[4] = { &(c->vertex(0)->point()),
                                &(c->vertex(1)->point()),
                                &(c->vertex(2)->point()),
                                &(c->vertex(3)->point()) };

        // For the remembering stochastic walk,
        // we need to start trying with a random index :
        int i = die4();

        // For the remembering visibility walk (Delaunay and Regular only), we don't :
        // int i = 0;

        // for each vertex
        for(int j=0; !try_next_cell && j != 4; ++j, i = (i+1)&3)
        {
          Cell_handle next = c->neighbor(i);

          if(previous == next)
          {
            o[i] = POSITIVE;
          }
          else
          {
            // We temporarily put p at i's place in pts.
            const Point* backup = pts[i];
            pts[i] = &p;
            o[i] = orientation(*pts[0], *pts[1], *pts[2], *pts[3]);
            if(o[i] != NEGATIVE)
            {
              pts[i] = backup;
            }
            else
            {
              if(next->has_vertex(infinite, li))
              {
                // We are outside the convex hull.
                lt = OUTSIDE_CONVEX_HULL;
                return next;
              }
              previous = c;
              c = next;
              if(could_lock_zone)
              {
                //previous->unlock(); // DON'T do that, "c" may be in
                // the same locking cell as "previous"
                if(!this->try_lock_cell(c))
                {
                  *could_lock_zone = false;
                  return Cell_handle();
                }
              }
              try_next_cell = true;
            }
          }
        } // next vertex
      } // next cell

      // now p is in c or on its boundary
      int sum =(o[0] == COPLANAR)
          +(o[1] == COPLANAR)
          +(o[2] == COPLANAR)
          +(o[3] == COPLANAR);
      switch(sum)
      {
        case 0:
        {
          lt = CELL;
          break;
        }
        case 1:
        {
          lt = FACET;
          li = (o[0] == COPLANAR) ? 0 :
                 (o[1] == COPLANAR) ? 1 :
                   (o[2] == COPLANAR) ? 2 : 3;
          break;
        }
        case 2:
        {
          lt = EDGE;
          li = (o[0] != COPLANAR) ? 0 :
                 (o[1] != COPLANAR) ? 1 : 2;
          lj = (o[li+1] != COPLANAR) ? li+1 :
                 (o[li+2] != COPLANAR) ? li+2 : li+3;
          CGAL_assertion(collinear(p,
                                   c->vertex(li)->point(),
                                   c->vertex(lj)->point()));
          break;
        }
        case 3:
        {
          lt = VERTEX;
          li = (o[0] != COPLANAR) ? 0 :
                 (o[1] != COPLANAR) ? 1 :
                   (o[2] != COPLANAR) ? 2 : 3;
          break;
        }
      }
      return c;
    }

    case 2:
    {
      CGAL_precondition(start != Cell_handle());
      CGAL_precondition(! start->has_vertex(infinite));
      Cell_handle c = start;

      boost::uniform_smallint<> three(0, 2);
      boost::variate_generator<boost::rand48&, boost::uniform_smallint<> > die3(rng, three);

      //first tests whether p is coplanar with the current triangulation
      if(orientation(c->vertex(0)->point(),
                     c->vertex(1)->point(),
                     c->vertex(2)->point(),
                     p) != DEGENERATE)
      {
        lt = OUTSIDE_AFFINE_HULL;
        li = 3; // only one facet in dimension 2
        return c;
      }

      // if p is coplanar, location in the triangulation
      // only the facet numbered 3 exists in each cell
      while(1)
      {
        int inf;
        if(c->has_vertex(infinite, inf))
        {
          // c must contain p in its interior
          lt = OUTSIDE_CONVEX_HULL;
          li = cw(inf);
          lj = ccw(inf);
          return c;
        }

        // else c is finite
        // we test its edges in a random order until we find a
        // neighbor to go further
        int i = die3();
        const Point& p0 = c->vertex(i)->point();
        const Point& p1 = c->vertex(ccw(i))->point();
        const Point& p2 = c->vertex(cw(i))->point();
        Orientation o[3];
        CGAL_assertion(coplanar_orientation(p0,p1,p2) == POSITIVE);
        o[0] = coplanar_orientation(p0,p1,p);
        if(o[0] == NEGATIVE)
        {
          c = c->neighbor(cw(i));
          continue;
        }

        o[1] = coplanar_orientation(p1,p2,p);
        if(o[1] == NEGATIVE)
        {
          c = c->neighbor(i);
          continue;
        }

        o[2] = coplanar_orientation(p2,p0,p);
        if(o[2] == NEGATIVE)
        {
          c = c->neighbor(ccw(i));
          continue;
        }

        // now p is in c or on its boundary
        int sum =(o[0] == COLLINEAR)
                +(o[1] == COLLINEAR)
                +(o[2] == COLLINEAR);
        switch(sum)
        {
          case 0:
          {
            lt = FACET;
            li = 3; // useless ?
            break;
          }
          case 1:
          {
            lt = EDGE;
            li = (o[0] == COLLINEAR) ? i :
                   (o[1] == COLLINEAR) ? ccw(i) :
                     cw(i);
            lj = ccw(li);
            break;
          }
          case 2:
          {
            lt = VERTEX;
            li = (o[0] != COLLINEAR) ? cw(i) :
                   (o[1] != COLLINEAR) ? i :
                     ccw(i);
            break;
          }
        }
        return c;
      }
    }
    case 1:
    {
      CGAL_precondition(start != Cell_handle());
      CGAL_precondition(! start->has_vertex(infinite));
      Cell_handle c = start;

      //first tests whether p is collinear with the current triangulation
      if(! collinear(p, c->vertex(0)->point(), c->vertex(1)->point()))
      {
        lt = OUTSIDE_AFFINE_HULL;
        return c;
      }
      // if p is collinear, location :
      while(1)
      {
        if(c->has_vertex(infinite))
        {
          // c must contain p in its interior
          lt = OUTSIDE_CONVEX_HULL;
          return c;
        }

        // else c is finite
        // we test on which direction to continue the traversal
        switch(collinear_position(c->vertex(0)->point(), p, c->vertex(1)->point()))
        {
          case AFTER:
            c = c->neighbor(0);
            continue;
          case BEFORE:
            c = c->neighbor(1);
            continue;
          case MIDDLE:
            lt = EDGE;
            li = 0;
            lj = 1;
            return c;
          case SOURCE:
            lt = VERTEX;
            li = 0;
            return c;
          case TARGET:
            lt = VERTEX;
            li = 1;
            return c;
        }
      }
    }
    case 0:
    {
      Finite_vertices_iterator vit = finite_vertices_begin();
      if(! equal(p, vit->point()))
      {
        lt = OUTSIDE_AFFINE_HULL;
      }
      else
      {
        lt = VERTEX;
        li = 0;
      }
      return vit->cell();
    }
    case -1:
    {
      lt = OUTSIDE_AFFINE_HULL;
      return Cell_handle();
    }
    default:
    {
      CGAL_assertion(false);
      return Cell_handle();
    }
  }
}

#ifndef CGAL_NO_STRUCTURAL_FILTERING
template < class Gt, class Tds, class Lds >
inline
typename Triangulation_3<Gt, Tds, Lds>::Cell_handle
Triangulation_3<Gt, Tds, Lds>::
inexact_locate(const Point& t, Cell_handle start, int n_of_turns,
               bool *could_lock_zone) const
{
  CGAL_expensive_assertion(start == Cell_handle() ||
                           tds().is_simplex(start));

  if(could_lock_zone)
    *could_lock_zone = true;

  if(dimension() < 3)
    return start;

  // Make sure we continue from here with a finite cell.
  if(start == Cell_handle())
    start = infinite_cell();

  // CJTODO: useless?
  if(could_lock_zone)
  {
    if(!this->try_lock_cell(start))
    {
      *could_lock_zone = false;
      return Cell_handle();
    }
  }

  int ind_inf;
  if(start->has_vertex(infinite, ind_inf))
    start = start->neighbor(ind_inf);

  CGAL_precondition(start != Cell_handle());
  CGAL_precondition(! start->has_vertex(infinite));

  // We implement the remembering visibility walk.
  // In this phase, no need to be stochastic

  // Remembers the previous cell to avoid useless orientation tests.
  Cell_handle previous = Cell_handle();
  Cell_handle c = start;

  if(could_lock_zone)
  {
    if(!this->try_lock_cell(c))
    {
      *could_lock_zone = false;
      return Cell_handle();
    }
  }

  // Now treat the cell c.
try_next_cell:
  n_of_turns--;

  // We know that the 4 vertices of c are positively oriented.
  // So, in order to test if p is seen outside from one of c's facets,
  // we just replace the corresponding point by p in the orientation
  // test.  We do this using the array below.
  const Point* pts[4] = { &(c->vertex(0)->point()),
                          &(c->vertex(1)->point()),
                          &(c->vertex(2)->point()),
                          &(c->vertex(3)->point()) };

  // (non-stochastic) visibility walk
  for(int i=0; i != 4; ++i)
  {
    Cell_handle next = c->neighbor(i);
    if(previous == next) continue;

    // We temporarily put p at i's place in pts.
    const Point* backup = pts[i];
    pts[i] = &t;
    if(inexact_orientation(*pts[0], *pts[1], *pts[2], *pts[3]) != NEGATIVE)
    {
      pts[i] = backup;
      continue;
    }

    if(next->has_vertex(infinite))
    {
      // We are outside the convex hull.
      return next;
    }

    previous = c;
    c = next;
    if(could_lock_zone)
    {
      //previous->unlock(); // DON'T do that, "c" may be in
      // the same locking cell as "previous"
      if(!this->try_lock_cell(c))
      {
        *could_lock_zone = false;
        return Cell_handle();
      }
    }

    if(n_of_turns) goto try_next_cell;
  }

  return c;
}
#endif // no CGAL_NO_STRUCTURAL_FILTERING

template < class GT, class Tds, class Lds >
Bounded_side
Triangulation_3<GT,Tds,Lds>::
side_of_tetrahedron(const Point& p,
                    const Point& p0, const Point& p1, const Point& p2, const Point& p3,
                    Locate_type& lt, int& i, int& j) const
{
  // p0,p1,p2,p3 supposed to be non coplanar
  // tetrahedron p0,p1,p2,p3 is supposed to be well oriented
  // returns :
  // - ON_BOUNDED_SIDE if p lies strictly inside the tetrahedron
  // - ON_BOUNDARY if p lies on one of the facets
  // - ON_UNBOUNDED_SIDE if p lies strictly outside the tetrahedron

  CGAL_precondition(orientation(p0,p1,p2,p3) == POSITIVE);

  Orientation o0,o1,o2,o3;
  if(((o0 = orientation(p,p1,p2,p3)) == NEGATIVE) ||
     ((o1 = orientation(p0,p,p2,p3)) == NEGATIVE) ||
     ((o2 = orientation(p0,p1,p,p3)) == NEGATIVE) ||
     ((o3 = orientation(p0,p1,p2,p)) == NEGATIVE))
  {
    lt = OUTSIDE_CONVEX_HULL;
    return ON_UNBOUNDED_SIDE;
  }

  // now all the oi's are >=0
  // sum gives the number of facets p lies on
  int sum =  ((o0 == ZERO) ? 1 : 0)
           + ((o1 == ZERO) ? 1 : 0)
           + ((o2 == ZERO) ? 1 : 0)
           + ((o3 == ZERO) ? 1 : 0);

  switch(sum)
  {
    case 0:
    {
      lt = CELL;
      return ON_BOUNDED_SIDE;
    }
    case 1:
    {
      lt = FACET;
      // i = index such that p lies on facet(i)
      i = (o0 == ZERO) ? 0 :
            (o1 == ZERO) ? 1 :
              (o2 == ZERO) ? 2 :
                3;
      return ON_BOUNDARY;
    }
    case 2:
    {
      lt = EDGE;
      // i = smallest index such that p does not lie on facet(i)
      // i must be < 3 since p lies on 2 facets
      i = (o0 == POSITIVE) ? 0 :
            (o1 == POSITIVE) ? 1 :
              2;
      // j = larger index such that p not on facet(j)
      // j must be > 0 since p lies on 2 facets
      j = (o3 == POSITIVE) ? 3 :
            (o2 == POSITIVE) ? 2 :
              1;
      return ON_BOUNDARY;
    }
    case 3:
    {
      lt = VERTEX;
      // i = index such that p does not lie on facet(i)
      i = (o0 == POSITIVE) ? 0 :
            (o1 == POSITIVE) ? 1 :
              (o2 == POSITIVE) ? 2 :
                3;
      return ON_BOUNDARY;
    }
    default:
    {
      // impossible : cannot be on 4 facets for a real tetrahedron
      CGAL_assertion(false);
      return ON_BOUNDARY;
    }
  }
}

template < class GT, class Tds, class Lds >
Bounded_side
Triangulation_3<GT,Tds,Lds>::
side_of_cell(const Point& p,
             Cell_handle c,
             Locate_type& lt, int& i, int& j) const
{
  // Returns
  // - ON_BOUNDED_SIDE if p inside the cell
  //  (for an infinite cell this means that p lies strictly in the half space
  //  limited by its finite facet)
  // - ON_BOUNDARY if p on the boundary of the cell
  //  (for an infinite cell this means that p lies on the *finite* facet)
  // - ON_UNBOUNDED_SIDE if p lies outside the cell
  //  (for an infinite cell this means that p is not in the preceding
  //  two cases)
  // lt only has meaning when ON_BOUNDED_SIDE or ON_BOUNDARY

  CGAL_precondition(dimension() == 3);
  if(! is_infinite(c))
  {
    return side_of_tetrahedron(p,
                               c->vertex(0)->point(),
                               c->vertex(1)->point(),
                               c->vertex(2)->point(),
                               c->vertex(3)->point(),
                               lt, i, j);
  }
  else
  {
    int inf = c->index(infinite);
    Orientation o;
    Vertex_handle v1 = c->vertex((inf+1)&3),
                  v2 = c->vertex((inf+2)&3),
                  v3 = c->vertex((inf+3)&3);

    if((inf&1) == 0)
      o = orientation(p, v1->point(), v2->point(), v3->point());
    else
      o =  orientation(v3->point(), p, v1->point(), v2->point());

    switch(o)
    {
      case POSITIVE:
      {
        lt = CELL;
        return ON_BOUNDED_SIDE;
      }
      case NEGATIVE:
        return ON_UNBOUNDED_SIDE;
      case ZERO:
      {
        // location in the finite facet
        int i_f, j_f;
        Bounded_side side = side_of_triangle(p,
                                             v1->point(), v2->point(), v3->point(),
                                             lt, i_f, j_f);

        // lt need not be modified in most cases :
        switch(side)
        {
          case ON_BOUNDED_SIDE:
          {
            // lt == FACET ok
            i = inf;
            return ON_BOUNDARY;
          }
          case ON_BOUNDARY:
          {
            // lt == VERTEX OR EDGE ok
            i = (i_f == 0) ? ((inf+1)&3) :
                  (i_f == 1) ? ((inf+2)&3) :
                    ((inf+3)&3);
            if(lt == EDGE)
            {
              j = (j_f == 0) ? ((inf+1)&3) :
                    (j_f == 1) ? ((inf+2)&3) :
                      ((inf+3)&3);
            }
            return ON_BOUNDARY;
          }
          case ON_UNBOUNDED_SIDE:
          {
            // p lies on the plane defined by the finite facet
            // lt must be initialized
            return ON_UNBOUNDED_SIDE;
          }
          default:
          {
            CGAL_assertion(false);
            return ON_BOUNDARY;
          }
        } // switch side
      } // case ZERO
      default:
      {
        CGAL_assertion(false);
        return ON_BOUNDARY;
      }
    } // switch o
  } // else infinite cell
} // side_of_cell

template < class GT, class Tds, class Lds >
Bounded_side
Triangulation_3<GT,Tds,Lds>::
side_of_triangle(const Point& p,
                 const Point& p0,
                 const Point& p1,
                 const Point& p2,
                 Locate_type& lt, int& i, int& j) const
{
  // p0,p1,p2 supposed to define a plane
  // p supposed to lie on plane p0,p1,p2
  // triangle p0,p1,p2 defines the orientation of the plane.
  // Returns
  // - ON_BOUNDED_SIDE if p lies strictly inside the triangle
  // - ON_BOUNDARY if p lies on one of the edges
  // - ON_UNBOUNDED_SIDE if p lies strictly outside the triangle

  CGAL_precondition(coplanar(p,p0,p1,p2));

  Orientation o012 = coplanar_orientation(p0,p1,p2);
  CGAL_precondition(o012 != COLLINEAR);

  Orientation o0; // edge p0 p1
  Orientation o1; // edge p1 p2
  Orientation o2; // edge p2 p0

  if((o0 = coplanar_orientation(p0,p1,p)) == opposite(o012) ||
     (o1 = coplanar_orientation(p1,p2,p)) == opposite(o012) ||
     (o2 = coplanar_orientation(p2,p0,p)) == opposite(o012))
  {
    lt = OUTSIDE_CONVEX_HULL;
    return ON_UNBOUNDED_SIDE;
  }

  // now all the oi's are >=0
  // sum gives the number of edges p lies on
  int sum =  ((o0 == ZERO) ? 1 : 0)
           + ((o1 == ZERO) ? 1 : 0)
           + ((o2 == ZERO) ? 1 : 0);

  switch(sum)
  {
    case 0:
    {
      lt = FACET;
      return ON_BOUNDED_SIDE;
    }
    case 1:
    {
      lt = EDGE;
      i = (o0 == ZERO) ? 0 :
            (o1 == ZERO) ? 1 :
              2;
      if(i == 2)
        j=0;
      else
        j = i+1;
      return ON_BOUNDARY;
    }
    case 2:
    {
      lt = VERTEX;
      i = (o0 == o012) ? 2 :
            (o1 == o012) ? 0 :
              1;
      return ON_BOUNDARY;
    }
    default:
    {
      // cannot happen
      CGAL_assertion(false);
      return ON_BOUNDARY;
    }
  }
}

template < class GT, class Tds, class Lds >
Bounded_side
Triangulation_3<GT,Tds,Lds>::
side_of_facet(const Point& p,
              Cell_handle c,
              Locate_type& lt, int& li, int& lj) const
{
  // Assumes dimension 2; otherwise does not work for infinite facets.
  // Returns :
  // - ON_BOUNDED_SIDE if p inside the facet
  //  (for an infinite facet this means that p lies strictly in the half plane
  //  limited by its finite edge)
  // - ON_BOUNDARY if p on the boundary of the facet
  //  (for an infinite facet this means that p lies on the *finite* edge)
  // - ON_UNBOUNDED_SIDE if p lies outside the facet
  //  (for an infinite facet this means that p is not in the
  //  preceding two cases)
  // lt only has meaning when ON_BOUNDED_SIDE or ON_BOUNDARY.
  // When they mean anything, li and lj refer to indices in the cell c
  // giving the facet (c,i).

  CGAL_precondition(dimension() == 2);
  if(! is_infinite(c,3))
  {
    // The following precondition is useless because it is written
    // in side_of_facet
    //         CGAL_precondition(coplanar (p,
    //                                     c->vertex(0)->point,
    //                                     c->vertex(1)->point,
    //                                     c->vertex(2)->point));
    int i_t, j_t;
    Bounded_side side = side_of_triangle(p,
                                         c->vertex(0)->point(),
                                         c->vertex(1)->point(),
                                         c->vertex(2)->point(),
                                         lt, i_t, j_t);

    // We protect the following code by this test to avoid valgrind messages.
    if(side == ON_BOUNDARY)
    {
      // indices in the original cell :
      li = (i_t == 0) ? 0 :
             (i_t == 1) ? 1 : 2;
      lj = (j_t == 0) ? 0 :
             (j_t == 1) ? 1 : 2;
    }
    return side;
  }

  // else infinite facet
  int inf = c->index(infinite);
  // The following precondition is useless because it is written
  // in side_of_facet
  //         CGAL_precondition(coplanar (p,
  //                                     c->neighbor(inf)->vertex(0)->point(),
  //                                     c->neighbor(inf)->vertex(1)->point(),
  //                                     c->neighbor(inf)->vertex(2)->point()));
  int i2 = next_around_edge(inf,3);
  int i1 = 3 - inf - i2;
  Vertex_handle v1 = c->vertex(i1),
                v2 = c->vertex(i2);

  CGAL_assertion(coplanar_orientation(v1->point(), v2->point(),
                                      mirror_vertex(c, inf)->point()) == POSITIVE);

  switch(coplanar_orientation(v1->point(), v2->point(), p))
  {
    case POSITIVE:
      // p lies on the same side of v1v2 as vn, so not in f
      return ON_UNBOUNDED_SIDE;
    case NEGATIVE:
      // p lies in f
      lt = FACET;
      li = 3;
      return ON_BOUNDED_SIDE;
    default: // case ZERO:
      // p collinear with v1v2
      int i_e;
      switch(side_of_segment(p, v1->point(), v2->point(), lt, i_e))
      {
        // computation of the indices in the original cell
        case ON_BOUNDED_SIDE:
          // lt == EDGE ok
          li = i1;
          lj = i2;
          return ON_BOUNDARY;
        case ON_BOUNDARY:
          // lt == VERTEX ok
          li =(i_e == 0) ? i1 : i2;
          return ON_BOUNDARY;
        default: // case ON_UNBOUNDED_SIDE:
          // p lies on the line defined by the finite edge
          return ON_UNBOUNDED_SIDE;
      }
  }
}

template < class GT, class Tds, class Lds >
Bounded_side
Triangulation_3<GT,Tds,Lds>::
side_of_segment(const Point& p,
                const Point& p0,
                const Point& p1,
                Locate_type& lt, int& i) const
{
  // p0, p1 supposed to be different
  // p supposed to be collinear to p0, p1
  // Returns :
  // - ON_BOUNDED_SIDE if p lies strictly inside the edge
  // - ON_BOUNDARY if p equals p0 or p1
  // - ON_UNBOUNDED_SIDE if p lies strictly outside the edge

  CGAL_precondition(! equal(p0, p1));
  CGAL_precondition(collinear(p, p0, p1));

  switch(collinear_position(p0, p, p1))
  {
    case MIDDLE:
      lt = EDGE;
      return ON_BOUNDED_SIDE;
    case SOURCE:
      lt = VERTEX;
      i = 0;
      return ON_BOUNDARY;
    case TARGET:
      lt = VERTEX;
      i = 1;
      return ON_BOUNDARY;
    default: // case BEFORE: case AFTER:
      lt = OUTSIDE_CONVEX_HULL;
      return ON_UNBOUNDED_SIDE;
  }
}

template < class GT, class Tds, class Lds >
Bounded_side
Triangulation_3<GT,Tds,Lds>::
side_of_edge(const Point& p,
             Cell_handle c,
             Locate_type& lt, int& li) const
{
  // Assumes dimension 1 otherwise does not work for infinite edges.
  // Returns :
  // - ON_BOUNDED_SIDE if p inside the edge
  //  (for an infinite edge this means that p lies in the half line
  //  defined by the vertex)
  // - ON_BOUNDARY if p equals one of the vertices
  // - ON_UNBOUNDED_SIDE if p lies outside the edge
  //  (for an infinite edge this means that p lies on the other half line)
  // lt only has meaning when ON_BOUNDED_SIDE and ON_BOUNDARY
  // li refer to indices in the cell c

  CGAL_precondition(dimension() == 1);
  if(! is_infinite(c,0,1))
    return side_of_segment(p, c->vertex(0)->point(), c->vertex(1)->point(),
                           lt, li);
  // else infinite edge
  int inf = c->index(infinite);
  switch(collinear_position(c->vertex(1-inf)->point(), p,
                             mirror_vertex(c, inf)->point()))
  {
    case SOURCE:
      lt = VERTEX;
      li = 1-inf;
      return ON_BOUNDARY;
    case BEFORE:
      lt = EDGE;
      return ON_BOUNDED_SIDE;
    default: // case MIDDLE: case AFTER: case TARGET:
      return ON_UNBOUNDED_SIDE;
  }
}

template < class GT, class Tds, class Lds >
bool
Triangulation_3<GT,Tds,Lds>::
flip(Cell_handle c, int i)
{
  CGAL_precondition((dimension() == 3) && (0<=i) && (i<4) &&
                    (number_of_vertices() >= 5));

  Cell_handle n = c->neighbor(i);
  int in = n->index(c);
  if(is_infinite(c) || is_infinite(n))
    return false;

  if(i%2 == 1)
  {
    if(orientation(c->vertex((i+1)&3)->point(),
                   c->vertex((i+2)&3)->point(),
                   n->vertex(in)->point(),
                   c->vertex(i)->point()) != POSITIVE)
      return false;

    if(orientation(c->vertex((i+2)&3)->point(),
                   c->vertex((i+3)&3)->point(),
                   n->vertex(in)->point(),
                   c->vertex(i)->point()) != POSITIVE)
      return false;

    if(orientation(c->vertex((i+3)&3)->point(),
                   c->vertex((i+1)&3)->point(),
                   n->vertex(in)->point(),
                   c->vertex(i)->point()) != POSITIVE)
      return false;
  }
  else
  {
    if(orientation(c->vertex((i+2)&3)->point(),
                   c->vertex((i+1)&3)->point(),
                   n->vertex(in)->point(),
                   c->vertex(i)->point()) != POSITIVE)
      return false;

    if(orientation(c->vertex((i+3)&3)->point(),
                   c->vertex((i+2)&3)->point(),
                   n->vertex(in)->point(),
                   c->vertex(i)->point()) != POSITIVE)
      return false;

    if(orientation(c->vertex((i+1)&3)->point(),
                   c->vertex((i+3)&3)->point(),
                   n->vertex(in)->point(),
                   c->vertex(i)->point()) != POSITIVE)
      return false;
  }

  _tds.flip_flippable(c, i);
  return true;
}

template < class GT, class Tds, class Lds >
void
Triangulation_3<GT,Tds,Lds>::
flip_flippable(Cell_handle c, int i)
{
  CGAL_precondition((dimension() == 3) && (0<=i) && (i<4) &&
                    (number_of_vertices() >= 5));
  CGAL_precondition_code(Cell_handle n = c->neighbor(i););
  CGAL_precondition_code(int in = n->index(c););
  CGAL_precondition((! is_infinite(c)) &&(! is_infinite(n)));

  if(i%2 == 1)
  {
    CGAL_precondition(orientation(c->vertex((i+1)&3)->point(),
                                  c->vertex((i+2)&3)->point(),
                                  n->vertex(in)->point(),
                                  c->vertex(i)->point()) == POSITIVE);
    CGAL_precondition(orientation(c->vertex((i+2)&3)->point(),
                                  c->vertex((i+3)&3)->point(),
                                  n->vertex(in)->point(),
                                  c->vertex(i)->point()) == POSITIVE);
    CGAL_precondition(orientation(c->vertex((i+3)&3)->point(),
                                  c->vertex((i+1)&3)->point(),
                                  n->vertex(in)->point(),
                                  c->vertex(i)->point()) == POSITIVE);
  }
  else
  {
    CGAL_precondition(orientation(c->vertex((i+2)&3)->point(),
                                  c->vertex((i+1)&3)->point(),
                                  n->vertex(in)->point(),
                                  c->vertex(i)->point()) == POSITIVE);
    CGAL_precondition(orientation(c->vertex((i+3)&3)->point(),
                                  c->vertex((i+2)&3)->point(),
                                  n->vertex(in)->point(),
                                  c->vertex(i)->point()) == POSITIVE);
    CGAL_precondition(orientation(c->vertex((i+1)&3)->point(),
                                  c->vertex((i+3)&3)->point(),
                                  n->vertex(in)->point(),
                                  c->vertex(i)->point()) == POSITIVE);
  }

  _tds.flip_flippable(c, i);
}

template < class GT, class Tds, class Lds >
bool
Triangulation_3<GT,Tds,Lds>::
flip(Cell_handle c, int i, int j)
{
  // Flips the edge (i,j) of cell c

  CGAL_precondition((dimension() == 3) &&
                    (0<=i) && (i<4) && (0<=j) &&
                    (j<4) &&(i != j) &&
                    (number_of_vertices() >= 5));

  // Checks that degree 3 and not on the convex hull
  int degree = 0;
  Cell_circulator ccir = incident_cells(c,i,j);
  Cell_circulator cdone = ccir;
  do
  {
    if(is_infinite(ccir))
      return false;

    ++degree;
    ++ccir;
  }
  while(ccir != cdone);

  if(degree != 3)
    return false;

  // Checks that future tetrahedra are well oriented
  Cell_handle n = c->neighbor(next_around_edge(i,j));
  int in = n->index(c->vertex(i));
  int jn = n->index(c->vertex(j));
  if(orientation(c->vertex(next_around_edge(i,j))->point(),
                 c->vertex(next_around_edge(j,i))->point(),
                 n->vertex(next_around_edge(jn,in))->point(),
                 c->vertex(j)->point()) != POSITIVE)
    return false;

  if(orientation(c->vertex(i)->point(),
                 c->vertex(next_around_edge(j,i))->point(),
                 n->vertex(next_around_edge(jn,in))->point(),
                 c->vertex(next_around_edge(i,j))->point()) != POSITIVE)
    return false;

  _tds.flip_flippable(c, i, j);
  return true;
}

template < class GT, class Tds, class Lds >
void
Triangulation_3<GT,Tds,Lds>::
flip_flippable(Cell_handle c, int i, int j)
{
  // flips edge i,j of cell c

#if !defined CGAL_TRIANGULATION_NO_PRECONDITIONS && \
  !defined CGAL_NO_PRECONDITIONS && !defined NDEBUG
  CGAL_precondition((dimension() == 3) &&
                    (0<=i) && (i<4) && (0<=j) && (j<4) &&
                    (i != j) && (number_of_vertices() >= 5));
  int degree = 0;
  Cell_circulator ccir = incident_cells(c,i,j);
  Cell_circulator cdone = ccir;
  do
  {
    CGAL_precondition(! is_infinite(ccir));
    ++degree;
    ++ccir;
  }
  while(ccir != cdone);
  CGAL_precondition(degree == 3);

  Cell_handle n = c->neighbor(next_around_edge(i, j));
  int in = n->index(c->vertex(i));
  int jn = n->index(c->vertex(j));
  CGAL_precondition(orientation(c->vertex(next_around_edge(i,j))->point(),
                                c->vertex(next_around_edge(j,i))->point(),
                                n->vertex(next_around_edge(jn,in))->point(),
                                c->vertex(j)->point()) == POSITIVE);
  CGAL_precondition(orientation(c->vertex(i)->point(),
                                c->vertex(next_around_edge(j,i))->point(),
                                n->vertex(next_around_edge(jn,in))->point(),
                                c->vertex(next_around_edge(i,j))->point()) == POSITIVE);
#endif

  _tds.flip_flippable(c, i, j);
}

template < class GT, class Tds, class Lds >
typename Triangulation_3<GT,Tds,Lds>::Vertex_handle
Triangulation_3<GT,Tds,Lds>::
insert(const Point& p, Cell_handle start)
{
  Locate_type lt;
  int li = -1, lj = -1;
  Cell_handle c = locate(p, lt, li, lj, start);
  return insert(p, lt, c, li, lj);
}

template < class GT, class Tds, class Lds >
typename Triangulation_3<GT,Tds,Lds>::Vertex_handle
Triangulation_3<GT,Tds,Lds>::
insert(const Point& p, Locate_type lt, Cell_handle c, int li, int lj)
{
  switch(lt)
  {
    case VERTEX:
      return c->vertex(li);
    case EDGE:
      return insert_in_edge(p, c, li, lj);
    case FACET:
      return insert_in_facet(p, c, li);
    case CELL:
      return insert_in_cell(p, c);
    case OUTSIDE_CONVEX_HULL:
      return insert_outside_convex_hull(p, c);
    case OUTSIDE_AFFINE_HULL:
    default:
      return insert_outside_affine_hull(p);
  }
}

template < class GT, class Tds, class Lds >
template < class Conflict_tester, class Hidden_points_visitor >
typename Triangulation_3<GT,Tds,Lds>::Vertex_handle
Triangulation_3<GT,Tds,Lds>::
insert_in_conflict(const Point& p,
                   Locate_type lt, Cell_handle c, int li, int /*lj*/,
                   const Conflict_tester& tester,
                   Hidden_points_visitor& hider,
                   bool *could_lock_zone)
{
  if(could_lock_zone)
    *could_lock_zone = true;

  switch(dimension())
  {
    case 3:
    {
      if((lt == VERTEX) && (tester.compare_weight(c->vertex(li)->point(), p)==0))
      {
        return c->vertex(li);
      }

      // If the new point is not in conflict with its cell, it is hidden.
      if(!tester.test_initial_cell(c))
      {
        hider.hide_point(c,p);
        return Vertex_handle();
      }

      // Ok, we really insert the point now.
      // First, find the conflict region.
      boost::container::small_vector<Cell_handle,32> cells;
      Facet facet;

      boost::container::small_vector<Facet,32> facets;

      // Parallel
      if(could_lock_zone)
      {

        find_conflicts(c,
                       tester,
                       make_triple(std::back_inserter(facets),
                                   std::back_inserter(cells),
                                   Emptyset_iterator()),
                       could_lock_zone);

        if(*could_lock_zone == false)
        {
          for(Cell_handle ch : cells)
          {
            ch->tds_data().clear();
          }

          for(Facet& f : facets)
          {
            f.first->neighbor(f.second)->tds_data().clear();
          }
          return Vertex_handle();
        }
      }
      // Sequential
      else
      {
        find_conflicts(c,
                       tester,
                       make_triple(
                         std::back_inserter(facets),
                         std::back_inserter(cells),
                         Emptyset_iterator()));
      }

      facet = facets.back();

      // Remember the points that are hidden by the conflicting cells,
      // as they will be deleted during the insertion.
      hider.process_cells_in_conflict(cells.begin(), cells.end());

      Vertex_handle v =
        tds().is_small_hole(facets.size()) ?
        _insert_in_small_hole(p, cells, facets) :
        _insert_in_hole(p,
                        cells.begin(), cells.end(),
                        facet.first, facet.second);

      // Store the hidden points in their new cells.
      hider.reinsert_vertices(v);
      return v;
    }
    case 2:
    {
      // This check is added compared to the 3D case
      if(lt == OUTSIDE_AFFINE_HULL)
        return insert_outside_affine_hull (p);

      if((lt == VERTEX) && (tester.compare_weight(c->vertex(li)->point(), p)==0))
      {
        return c->vertex(li);
      }
      // If the new point is not in conflict with its cell, it is hidden.
      if(!tester.test_initial_cell(c))
      {
        hider.hide_point(c,p);
        return Vertex_handle();
      }

      // Ok, we really insert the point now.
      // First, find the conflict region.
      std::vector<Cell_handle> cells;
      cells.reserve(32);
      Facet facet;

      find_conflicts(c, tester, make_triple(Oneset_iterator<Facet>(facet),
                                            std::back_inserter(cells),
                                            Emptyset_iterator()));

      // Remember the points that are hidden by the conflicting cells,
      // as they will be deleted during the insertion.
      hider.process_cells_in_conflict(cells.begin(), cells.end());

      Vertex_handle v = _insert_in_hole(p, cells.begin(), cells.end(),
                                        facet.first, facet.second);

      // Store the hidden points in their new cells.
      hider.reinsert_vertices(v);
      return v;
    }
    default:
    {
      // dimension() <= 1
      if(lt == OUTSIDE_AFFINE_HULL)
        return insert_outside_affine_hull (p);

      if(lt == VERTEX && tester.compare_weight(c->vertex(li)->point(), p) == 0)
        return c->vertex(li);

      // If the new point is not in conflict with its cell, it is hidden.
      if(! tester.test_initial_cell(c))
      {
        hider.hide_point(c,p);
        return Vertex_handle();
      }

      if(dimension() == 0)
        return hider.replace_vertex(c, li, p);

      // dimension() == 1;

      // Ok, we really insert the point now.
      // First, find the conflict region.
      std::vector<Cell_handle> cells;
      Facet facet;
      Cell_handle bound[2];
      // corresponding index: bound[j]->neighbor(1-j) is in conflict.

      // We get all cells in conflict,
      // and remember the 2 external boundaries.
      cells.push_back(c);

      for(int j = 0; j<2; ++j)
      {
        Cell_handle n = c->neighbor(j);
        while(tester(n))
        {
          cells.push_back(n);
          n = n->neighbor(j);
        }
        bound[j] = n;
      }

      // Insertion.
      hider.process_cells_in_conflict(cells.begin(), cells.end());
      tds().delete_cells(cells.begin(), cells.end());

      // We preserve the order (like the orientation in 2D-3D).
      Vertex_handle v = tds().create_vertex();
      Cell_handle c0 = tds().create_face(v, bound[0]->vertex(0), Vertex_handle());
      Cell_handle c1 = tds().create_face(bound[1]->vertex(1), v, Vertex_handle());
      tds().set_adjacency(c0, 1, c1, 0);
      tds().set_adjacency(bound[0], 1, c0, 0);
      tds().set_adjacency(c1, 1, bound[1], 0);
      bound[0]->vertex(0)->set_cell(bound[0]);
      bound[1]->vertex(1)->set_cell(bound[1]);
      v->set_cell(c0);
      v->set_point (p);

      hider.reinsert_vertices(v);

      return v;
    }
  }
}

template < class GT, class Tds, class Lds >
typename Triangulation_3<GT,Tds,Lds>::Vertex_handle
Triangulation_3<GT,Tds,Lds>::
insert_in_cell(const Point& p, Cell_handle c)
{
  CGAL_precondition(dimension() == 3);
  CGAL_precondition_code(
    Locate_type lt;
    int i; int j;
  );
  CGAL_precondition(side_of_tetrahedron(p,
                                        c->vertex(0)->point(),
                                        c->vertex(1)->point(),
                                        c->vertex(2)->point(),
                                        c->vertex(3)->point(),
                                        lt,i,j) == ON_BOUNDED_SIDE);

  Vertex_handle v = _tds.insert_in_cell(c);
  v->set_point(p);
  return v;
}

template < class GT, class Tds, class Lds >
inline
typename Triangulation_3<GT,Tds,Lds>::Vertex_handle
Triangulation_3<GT,Tds,Lds>::
insert_in_facet(const Point& p, Cell_handle c, int i)
{
  CGAL_precondition(dimension() == 2 || dimension() == 3);
  CGAL_precondition((dimension() == 2 && i == 3) ||
                    (dimension() == 3 && i >= 0 && i <= 3));
  CGAL_exactness_precondition_code(
    Locate_type lt;
    int li; int lj;
  );
  CGAL_exactness_precondition(coplanar(p, c->vertex((i+1)&3)->point(),
                                       c->vertex((i+2)&3)->point(),
                                       c->vertex((i+3)&3)->point()) &&
                              side_of_triangle(p,
                                               c->vertex((i+1)&3)->point(),
                                               c->vertex((i+2)&3)->point(),
                                               c->vertex((i+3)&3)->point(),
                                               lt, li, lj) == ON_BOUNDED_SIDE);

  Vertex_handle v = _tds.insert_in_facet(c, i);
  v->set_point(p);
  return v;
}

template < class GT, class Tds, class Lds >
typename Triangulation_3<GT,Tds,Lds>::Vertex_handle
Triangulation_3<GT,Tds,Lds>::
insert_in_edge(const Point& p, Cell_handle c, int i, int j)
{
  CGAL_precondition(i != j);
  CGAL_precondition(dimension() >= 1 && dimension() <= 3);
  CGAL_precondition(i >= 0 && i <= dimension() &&
                    j >= 0 && j <= dimension());
  CGAL_exactness_precondition_code(
    Locate_type lt;
    int li;
  );

  switch(dimension())
  {
    case 3:
    case 2:
    {
      CGAL_precondition(! is_infinite(c, i, j));
      CGAL_exactness_precondition(collinear(c->vertex(i)->point(),
                                            p,
                                            c->vertex(j)->point())
                                  && side_of_segment(p,
                                                     c->vertex(i)->point(),
                                                     c->vertex(j)->point(),
                                                     lt, li) == ON_BOUNDED_SIDE);
      break;
    }
    case 1:
    {
      CGAL_exactness_precondition(side_of_edge(p, c, lt, li) == ON_BOUNDED_SIDE);
      break;
    }
  }

  Vertex_handle v = _tds.insert_in_edge(c, i, j);
  v->set_point(p);
  return v;
}

template < class GT, class Tds, class Lds >
typename Triangulation_3<GT,Tds,Lds>::Vertex_handle
Triangulation_3<GT,Tds,Lds>::
insert_outside_convex_hull(const Point& p, Cell_handle c)
{
  // c is an infinite cell containing p
  // p is strictly outside the convex hull
  // dimension 0 not allowed, use outside-affine-hull

  CGAL_precondition(dimension() > 0);
  CGAL_precondition(c->has_vertex(infinite));
  // the precondition that p is in c is tested in each of the
  // insertion methods called from this method

  switch(dimension())
  {
    case 1:
    {
      //         // p lies in the infinite edge neighboring c
      //         // on the other side of li
      //         return insert_in_edge(p,c->neighbor(1-li),0,1);
      return insert_in_edge(p,c,0,1);
    }
    case 2:
    {
      Conflict_tester_outside_convex_hull_2 tester(p, this);
      Vertex_handle v = insert_conflict(c, tester);
      v->set_point(p);
      return v;
    }
    default: // case 3:
    {
      Conflict_tester_outside_convex_hull_3 tester(p, this);
      Vertex_handle v = insert_conflict(c, tester);
      v->set_point(p);
      return v;
    }
  }
}

template < class GT, class Tds, class Lds >
typename Triangulation_3<GT,Tds,Lds>::Vertex_handle
Triangulation_3<GT,Tds,Lds>::
insert_outside_affine_hull(const Point& p)
{
  CGAL_precondition(dimension() < 3);
  bool reorient;
  switch(dimension())
  {
    case 1:
    {
      Cell_handle c = infinite_cell();
      Cell_handle n = c->neighbor(c->index(infinite_vertex()));
      Orientation o = coplanar_orientation(n->vertex(0)->point(),
                                           n->vertex(1)->point(), p);
      CGAL_precondition(o != COLLINEAR);
      reorient = o == NEGATIVE;
      break;
    }
    case 2:
    {
      Cell_handle c = infinite_cell();
      Cell_handle n = c->neighbor(c->index(infinite_vertex()));
      Orientation o = orientation(n->vertex(0)->point(),
                                  n->vertex(1)->point(),
                                  n->vertex(2)->point(), p);
      CGAL_precondition(o != COPLANAR);
      reorient = o == NEGATIVE;
      break;
    }
    default:
      reorient = false;
  }

  Vertex_handle v = _tds.insert_increase_dimension(infinite_vertex());
  v->set_point(p);

  if(reorient)
    _tds.reorient();

  return v;
}

template < class GT, class Tds, class Lds >
template < class OutputItCells >
typename Triangulation_3<GT,Tds,Lds>::Vertex_handle
Triangulation_3<GT,Tds,Lds>::insert_and_give_new_cells(const Point& p,
                                                       OutputItCells fit,
                                                       Cell_handle start)
{
  Vertex_handle v = insert(p, start);
  int dimension = this->dimension();
  if(dimension == 3) this->incident_cells(v, fit);
  else if(dimension == 2)
  {
    Cell_handle c = v->cell(), end = c;
    do
    {
      *fit++ = c;
      int i = c->index(v);
      c = c->neighbor((i+1)%3);
    }
    while(c != end);
  }
  else if(dimension == 1)
  {
    Cell_handle c = v->cell();
    *fit++ = c;
    *fit++ = c->neighbor((~(c->index(v)))&1);
  }
  else *fit++ = v->cell(); // dimension = 0
  return v;
}

template < class GT, class Tds, class Lds >
template < class OutputItCells >
typename Triangulation_3<GT,Tds,Lds>::Vertex_handle
Triangulation_3<GT,Tds,Lds>::insert_and_give_new_cells(const Point& p,
                                                       OutputItCells fit,
                                                       Vertex_handle hint)
{
  Vertex_handle v = insert(p, hint);
  int dimension = this->dimension();
  if(dimension == 3)
  {
    this->incident_cells(v, fit);
  }
  else if(dimension == 2)
  {
    Cell_handle c = v->cell(), end = c;
    do
    {
      *fit++ = c;
      int i = c->index(v);
      c = c->neighbor((i+1)%3);
    }
    while(c != end);
  }
  else if(dimension == 1)
  {
    Cell_handle c = v->cell();
    *fit++ = c;
    *fit++ = c->neighbor((~(c->index(v)))&1);
  }
  else // dimension = 0
  {
    *fit++ = v->cell();
  }

  return v;
}

template < class GT, class Tds, class Lds >
template < class OutputItCells >
typename Triangulation_3<GT,Tds,Lds>::Vertex_handle
Triangulation_3<GT,Tds,Lds>::insert_and_give_new_cells(const Point& p,
                                                       Locate_type lt,
                                                       Cell_handle c, int li, int lj,
                                                       OutputItCells fit)
{
  Vertex_handle v = insert(p, lt, c, li, lj);
  int dimension = this->dimension();
  if(dimension == 3) this->incident_cells(v, fit);
  else if(dimension == 2)
  {
    Cell_handle c = v->cell(), end = c;
    do {
      *fit++ = c;
      int i = c->index(v);
      c = c->neighbor((i+1)%3);
    }
    while(c != end);
  }
  else if(dimension == 1)
  {
    Cell_handle c = v->cell();
    *fit++ = c;
    *fit++ = c->neighbor((~(c->index(v)))&1);
  }
  else *fit++ = v->cell(); // dimension = 0
  return v;
}

template < class Gt, class Tds, class Lds >
typename Triangulation_3<Gt,Tds,Lds>::Vertex_triple
Triangulation_3<Gt,Tds,Lds>::
make_vertex_triple(const Facet& f)
{
  return vertices(f);
}

template < class Gt, class Tds, class Lds >
void
Triangulation_3<Gt,Tds,Lds>::
make_canonical_oriented_triple(Vertex_triple& t)
{
  int i = (t[0] < t[1]) ? 0 : 1;
  if(i==0)
  {
    i = (t[0] < t[2]) ? 0 : 2;
  } else
  {
    i = (t[1] < t[2]) ? 1 : 2;
  }

  Vertex_handle tmp;
  switch(i)
  {
    case 0: return;
    case 1:
      tmp = t[0];
      t[0] = t[1];
      t[1] = t[2];
      t[2] = tmp;
      return;
    default:
      tmp = t[0];
      t[0] = t[2];
      t[2] = t[1];
      t[1] = tmp;
  }
}

template < class GT, class Tds, class Lds >
bool
Triangulation_3<GT,Tds,Lds>::
test_dim_down(Vertex_handle v) const
{
  // Tests whether removing v decreases the dimension of the triangulation.
  // Returns true iff v is incident to all finite cells/facets
  // and all the other vertices are coplanar/collinear in dim3/2.

  CGAL_precondition(dimension() >= 0);
  CGAL_precondition(! is_infinite(v));

  if(dimension() == 3)
  {
    Finite_cells_iterator cit = finite_cells_begin();

    int iv;
    if(! cit->has_vertex(v,iv))
      return false;

    const Point& p1=cit->vertex((iv+1)&3)->point();
    const Point& p2=cit->vertex((iv+2)&3)->point();
    const Point& p3=cit->vertex((iv+3)&3)->point();
    ++cit;

    for(; cit != finite_cells_end(); ++cit)
    {
      if(! cit->has_vertex(v,iv))
        return false;

      for(int i=1; i<4; i++)
        if(!coplanar(p1,p2,p3,cit->vertex((iv+i)&3)->point()))
          return false;
    }
  }
  else if(dimension() == 2)
  {
    Finite_facets_iterator cit = finite_facets_begin();

    int iv;
    if(! cit->first->has_vertex(v,iv))
      return false;

    const Point& p1 = cit->first->vertex(cw(iv))->point();
    const Point& p2 = cit->first->vertex(ccw(iv))->point();
    ++cit;

    for(; cit != finite_facets_end(); ++cit)
    {
      if(! cit->first->has_vertex(v,iv))
        return false;

      if(!collinear(p1, p2, cit->first->vertex(cw(iv))->point()) ||
         !collinear(p1, p2, cit->first->vertex(ccw(iv))->point()))
        return false;
    }
  }
  else // dimension() == 1 or 0
  {
    return number_of_vertices() == (size_type) dimension() + 1;
  }

  return true;
}

template < class GT, class Tds, class Lds >
bool
Triangulation_3<GT,Tds,Lds>::
test_dim_down_using_incident_cells_3(Vertex_handle v,
                                     std::vector<Cell_handle>& incident_cells,
                                     std::vector<Vertex_handle>& adj_vertices,
                                     bool *could_lock_zone) const
{
  CGAL_precondition(dimension() == 3);
  CGAL_precondition(! is_infinite(v));

  // Collect all vertices on the boundary
  // and all incident cells
  if(could_lock_zone)
  {
    *could_lock_zone = try_lock_and_get_adjacent_vertices_and_cells_3(
                         v, std::back_inserter(adj_vertices), incident_cells);
    if(*could_lock_zone == false)
      return false;
  }
  else
  {
    adjacent_vertices_and_cells_3(v, std::back_inserter(adj_vertices),
                                  incident_cells);
  }

  typedef Filter_iterator< typename std::vector<Vertex_handle>::const_iterator,
                           Infinite_tester> Finite_vertex_iterator;

  Finite_vertex_iterator vit(adj_vertices.end(),
                             Infinite_tester(this),
                             adj_vertices.begin());
  Finite_vertex_iterator vit_end(adj_vertices.end(),
                                 Infinite_tester(this));

  const Point& p1 = (*vit++)->point();
  const Point& p2 = (*vit++)->point();
  const Point& p3 = (*vit++)->point();

  for(; vit != vit_end ; ++vit)
  {
    if(!coplanar(p1, p2, p3, (*vit)->point()))
      return false;
  }

  for(typename std::vector<Cell_handle>::const_iterator it_inc_cell
       = incident_cells.begin() ;
       it_inc_cell != incident_cells.end() ;
       ++it_inc_cell)
  {
    if(!is_infinite(*it_inc_cell))
      return is_infinite(mirror_vertex(*it_inc_cell, (*it_inc_cell)->index(v)));
  }

  return true;
}

template < class Gt, class Tds, class Lds >
template < class VertexRemover >
VertexRemover&
Triangulation_3<Gt, Tds, Lds>::
make_hole_2D(Vertex_handle v, std::list<Edge_2D>& hole, VertexRemover& remover)
{
  std::vector<Cell_handle> to_delete;
  to_delete.reserve(32);

  Face_circulator fc = tds().incident_faces(v);
  Face_circulator done(fc);

  // We prepare for deleting all interior cells.
  // We ->set_cell() pointers to cells outside the hole.
  // We push the Edges_2D of the boundary (seen from outside) in "hole".
  do
  {
    Cell_handle f = fc;
    int i = f->index(v);
    Cell_handle fn = f->neighbor(i);
    int in = fn->index(f);

    f->vertex(cw(i))->set_cell(fn);
    fn->set_neighbor(in, Cell_handle());

    hole.push_back(Edge_2D(fn, in));
    remover.add_hidden_points(f);
    to_delete.push_back(f);

    ++fc;
  }
  while(fc != done);

  tds().delete_cells(to_delete.begin(), to_delete.end());
  return remover;
}

// This method also erases a set of cells, which is useful to the move method
// that outputs newly created cells
template < class Gt, class Tds, class Lds >
template < class VertexRemover >
VertexRemover&
Triangulation_3<Gt, Tds, Lds>::
make_hole_2D(Vertex_handle v, std::list<Edge_2D>& hole, VertexRemover& remover,
             std::set<Cell_handle>& cells_set)
{
  std::vector<Cell_handle> to_delete;
  to_delete.reserve(32);

  Face_circulator fc = tds().incident_faces(v);
  Face_circulator done(fc);

  // We prepare for deleting all interior cells.
  // We ->set_cell() pointers to cells outside the hole.
  // We push the Edges_2D of the boundary (seen from outside) in "hole".
  do
  {
    Cell_handle f = fc;
    int i = f->index(v);
    Cell_handle fn = f->neighbor(i);
    int in = fn->index(f);

    f->vertex(cw(i))->set_cell(fn);
    fn->set_neighbor(in, Cell_handle());

    hole.push_back(Edge_2D(fn, in));
    remover.add_hidden_points(f);
    to_delete.push_back(f);

    ++fc;
  }
  while(fc != done);

  for(typename std::vector<Cell_handle>::const_iterator ib = to_delete.begin(),
                                                        iend = to_delete.end();
      ib != iend; ib++)
  {
    cells_set.erase(*ib);
  }

  tds().delete_cells(to_delete.begin(), to_delete.end());
  return remover;
}

template < class Gt, class Tds, class Lds >
template < class VertexRemover >
void
Triangulation_3<Gt, Tds, Lds>::
fill_hole_2D(std::list<Edge_2D>& first_hole, VertexRemover& remover)
{
  typedef std::list<Edge_2D> Hole;

  std::vector<Hole> hole_list;
  Cell_handle f, ff, fn;
  int i, ii, in;

  hole_list.push_back(first_hole);

  while(! hole_list.empty())
  {
    Hole hole = hole_list.back();
    hole_list.pop_back();

    // If the hole has only three edges, create the triangle
    if(hole.size() == 3)
    {
      typename Hole::iterator hit = hole.begin();
      f = (*hit).first;        i = (*hit).second;
      ff = (* ++hit).first;    ii = (*hit).second;
      fn = (* ++hit).first;    in = (*hit).second;
      tds().create_face(f, i, ff, ii, fn, in);
      continue;
    }

    // Else find an edge with two finite vertices on the hole boundary
    // and the new triangle adjacent to that edge
    // cut the hole and push it back

    // First, ensure that a neighboring face
    // whose vertices on the hole boundary are finite
    // is the first of the hole
    while(1)
    {
      ff = (hole.front()).first;
      ii = (hole.front()).second;
      if(is_infinite(ff->vertex(cw(ii))) || is_infinite(ff->vertex(ccw(ii))))
      {
        hole.push_back(hole.front());
        hole.pop_front();
      }
      else
      {
        break;
      }
    }

    // Take the first neighboring face and pop it;
    ff = (hole.front()).first;
    ii = (hole.front()).second;
    hole.pop_front();

    Vertex_handle v0 = ff->vertex(cw(ii));
    Vertex_handle v1 = ff->vertex(ccw(ii));
    Vertex_handle v2 = infinite_vertex();
    const Point& p0 = v0->point();
    const Point& p1 = v1->point();
    const Point *p2 = nullptr; // Initialize to nullptr to avoid warning.

    typename Hole::iterator hdone = hole.end();
    typename Hole::iterator hit = hole.begin();
    typename Hole::iterator cut_after(hit);

    // If tested vertex is c with respect to the vertex opposite to nullptr neighbor,
    // stop at the before last face;
    hdone--;
    for(; hit != hdone; ++hit)
    {
      fn = hit->first;
      in = hit->second;
      Vertex_handle vv = fn->vertex(ccw(in));
      if(is_infinite(vv))
      {
        if(is_infinite(v2))
          cut_after = hit;
      }
      else // vv is a finite vertex
      {
        const Point& p = vv->point();
        if(coplanar_orientation(p0, p1, p) == COUNTERCLOCKWISE)
        {
          if(is_infinite(v2) ||
             remover.side_of_bounded_circle(p0, p1, *p2, p, true) == ON_BOUNDED_SIDE)
          {
            v2 = vv;
            p2 = &p;
            cut_after = hit;
          }
        }
      }
    }

    // Create new triangle and update adjacency relations
    Cell_handle newf;

    // Update the hole and push back in the Hole_List stack.
    // If v2 belongs to the neighbor following or preceding *f
    // the hole remains a single hole; otherwise it is split in two holes.
    fn = (hole.front()).first;
    in = (hole.front()).second;
    if(fn->has_vertex(v2, i) && i == ccw(in))
    {
      newf = tds().create_face(ff, ii, fn, in);
      hole.pop_front();
      hole.push_front(Edge_2D(newf, 1));
      hole_list.push_back(hole);
    }
    else
    {
      fn = (hole.back()).first;
      in = (hole.back()).second;
      if(fn->has_vertex(v2, i) && i == cw(in))
      {
        newf = tds().create_face(fn, in, ff, ii);
        hole.pop_back();
        hole.push_back(Edge_2D(newf, 1));
        hole_list.push_back(hole);
      }
      else
      {
        // split the hole in two holes
        newf = tds().create_face(ff, ii, v2);
        Hole new_hole;
        ++cut_after;
        while(hole.begin() != cut_after)
        {
          new_hole.push_back(hole.front());
          hole.pop_front();
        }

        hole.push_front(Edge_2D(newf, 1));
        new_hole.push_front(Edge_2D(newf, 0));
        hole_list.push_back(hole);
        hole_list.push_back(new_hole);
      }
    }
  }
}

template < class Gt, class Tds, class Lds >
template < class VertexRemover, class OutputItCells >
void
Triangulation_3<Gt, Tds, Lds>::
fill_hole_2D(std::list<Edge_2D>& first_hole, VertexRemover& remover, OutputItCells fit)
{
  typedef std::list<Edge_2D> Hole;

  std::vector<Hole> hole_list;
  Cell_handle f, ff, fn;
  int i, ii, in;

  hole_list.push_back(first_hole);

  while(! hole_list.empty())
  {
    Hole hole = hole_list.back();
    hole_list.pop_back();

    // If the hole has only three edges, create the triangle
    if(hole.size() == 3)
    {
      typename Hole::iterator hit = hole.begin();
      f = (*hit).first;
      i = (*hit).second;

      ff = (* ++hit).first;
      ii = (*hit).second;

      fn = (* ++hit).first;
      in = (*hit).second;

      *fit++ = tds().create_face(f, i, ff, ii, fn, in);
      continue;
    }

    // Else find an edge with two finite vertices on the hole boundary
    // and the new triangle adjacent to that edge
    //  cut the hole and push it back

    // First, ensure that a neighboring face
    // whose vertices on the hole boundary are finite
    // is the first of the hole
    while(1)
    {
      ff = (hole.front()).first;
      ii = (hole.front()).second;
      if(is_infinite(ff->vertex(cw(ii))) || is_infinite(ff->vertex(ccw(ii))))
      {
        hole.push_back(hole.front());
        hole.pop_front();
      }
      else
      {
        break;
      }
    }

    // take the first neighboring face and pop it;
    ff = (hole.front()).first;
    ii = (hole.front()).second;
    hole.pop_front();

    Vertex_handle v0 = ff->vertex(cw(ii));
    Vertex_handle v1 = ff->vertex(ccw(ii));
    Vertex_handle v2 = infinite_vertex();
    const Point& p0 = v0->point();
    const Point& p1 = v1->point();
    const Point *p2 = nullptr; // Initialize to nullptr to avoid warning.

    typename Hole::iterator hdone = hole.end();
    typename Hole::iterator hit = hole.begin();
    typename Hole::iterator cut_after(hit);

    // if tested vertex is c with respect to the vertex opposite
    // to nullptr neighbor,
    // stop at the before last face;
    hdone--;
    for(; hit != hdone; ++hit)
    {
      fn = hit->first;
      in = hit->second;
      Vertex_handle vv = fn->vertex(ccw(in));
      if(is_infinite(vv))
      {
        if(is_infinite(v2))
          cut_after = hit;
      }
      else // vv is a finite vertex
      {
        const Point& p = vv->point();
        if(coplanar_orientation(p0, p1, p) == COUNTERCLOCKWISE)
        {
          if(is_infinite(v2) ||
              remover.side_of_bounded_circle(p0, p1, *p2, p, true) == ON_BOUNDED_SIDE)
          {
            v2 = vv;
            p2 = &p;
            cut_after = hit;
          }
        }
      }
    }

    // create new triangle and update adjacency relations
    Cell_handle newf;

    //update the hole and push back in the Hole_List stack
    // if v2 belongs to the neighbor following or preceding *f
    // the hole remain a single hole
    // otherwise it is split in two holes

    fn = (hole.front()).first;
    in = (hole.front()).second;
    if(fn->has_vertex(v2, i) && i == ccw(in))
    {
      newf = tds().create_face(ff, ii, fn, in);
      hole.pop_front();
      hole.push_front(Edge_2D(newf, 1));
      hole_list.push_back(hole);
    }
    else
    {
      fn = (hole.back()).first;
      in = (hole.back()).second;
      if(fn->has_vertex(v2, i) && i == cw(in))
      {
        newf = tds().create_face(fn, in, ff, ii);
        hole.pop_back();
        hole.push_back(Edge_2D(newf, 1));
        hole_list.push_back(hole);
      }
      else
      {
        // split the hole in two holes
        newf = tds().create_face(ff, ii, v2);
        Hole new_hole;
        ++cut_after;
        while(hole.begin() != cut_after)
        {
          new_hole.push_back(hole.front());
          hole.pop_front();
        }

        hole.push_front(Edge_2D(newf, 1));
        new_hole.push_front(Edge_2D(newf, 0));
        hole_list.push_back(hole);
        hole_list.push_back(new_hole);
      }
    }

    *fit++ = newf;
  }
}

// When the incident cells are already known
template < class Gt, class Tds, class Lds >
typename Triangulation_3<Gt,Tds,Lds>::Vertex_triple_Facet_map
Triangulation_3<Gt,Tds,Lds>::
create_hole_outer_map(Vertex_handle v, const std::vector<Cell_handle>& incident_cells)
{
  CGAL_expensive_precondition(! test_dim_down(v));

  Vertex_triple_Facet_map outer_map;
  for(auto cit = incident_cells.begin(), end = incident_cells.end();
      cit != end; ++cit)
  {
    int indv = (*cit)->index(v);
    Cell_handle opp_cit = (*cit)->neighbor(indv);
    Facet f(opp_cit, opp_cit->index(*cit));
    Vertex_triple vt = make_vertex_triple(f);
    make_canonical_oriented_triple(vt);
    outer_map[vt] = f;
    for(int i=0; i<4; i++)
    {
      if(i != indv)
        (*cit)->vertex(i)->set_cell(opp_cit);
    }
  }
  return outer_map;
}

template < class Gt, class Tds, class Lds >
template < class Triangulation >
typename Triangulation_3<Gt,Tds,Lds>::Vertex_triple_Facet_map
Triangulation_3<Gt,Tds,Lds>::
create_triangulation_inner_map(const Triangulation& t,
                               const Vertex_handle_unique_hash_map& vmap,
                               bool all_cells) {
  Vertex_triple_Facet_map inner_map;
<<<<<<< HEAD
  auto create_triangulation_inner_map_aux = [&](const auto& cells_range) {
    for(auto ch : cells_range) {
      for(unsigned int index = 0; index < 4; index++) {
        Facet f = std::pair<Cell_handle, int>(ch, index);
=======

  if(all_cells)
  {
    for(All_cells_iterator it = t.all_cells_begin(),
                           end = t.all_cells_end(); it != end; ++it)
    {
      for(unsigned int index=0; index < 4; index++)
      {
        Facet f = std::pair<Cell_handle,int>(it,index);
        Vertex_triple vt_aux = make_vertex_triple(f);
        Vertex_triple vt{vmap[vt_aux[0]], vmap[vt_aux[2]], vmap[vt_aux[1]]};
        make_canonical_oriented_triple(vt);
        inner_map[vt] = f;
      }
    }
  } else
  {
    for(Finite_cells_iterator it = t.finite_cells_begin(),
                              end = t.finite_cells_end(); it != end; ++it)
    {
      for(unsigned int index=0; index < 4; index++)
      {
        Facet f = std::pair<Cell_handle,int>(it,index);
>>>>>>> 29675319
        Vertex_triple vt_aux = make_vertex_triple(f);
        Vertex_triple vt{vmap[vt_aux[0]], vmap[vt_aux[2]], vmap[vt_aux[1]]};
        make_canonical_oriented_triple(vt);
        inner_map[vt] = f;
      }
    }
  };

  if(all_cells) {
    create_triangulation_inner_map_aux(t.all_cell_handles());
  } else {
    create_triangulation_inner_map_aux(t.finite_cell_handles());
  }
  return inner_map;
}

template < class Gt, class Tds, class Lds >
template < class Triangulation >
typename Triangulation_3<Gt,Tds,Lds>::Fill_auxiliary_return_type
Triangulation_3<Gt,Tds,Lds>::
fill_auxiliary_triangulation_with_vertices_around_v(Triangulation& t,
                                                    Vertex_handle v,
                                                    std::vector<Vertex_handle>& adj_vertices) const
{
  Fill_auxiliary_return_type result;
  Vertex_handle_unique_hash_map& vmap = result.vmap;
  unsigned int i = 0;
  Cell_handle ch = Cell_handle();
#ifdef CGAL_TRIANGULATION_3_USE_THE_4_POINTS_CONSTRUCTOR
  size_t num_vertices = adj_vertices.size();
  if(num_vertices >= 5)
  {
    for(int j = 0 ; j < 4 ; ++j)
    {
      if(is_infinite(adj_vertices[j]))
      {
        std::swap(adj_vertices[j], adj_vertices[4]);
        break;
      }
    }

    Orientation o = orientation(adj_vertices[0]->point(),
                                adj_vertices[1]->point(),
                                adj_vertices[2]->point(),
                                adj_vertices[3]->point());

    if(o == NEGATIVE)
      std::swap(adj_vertices[0], adj_vertices[1]);

    if(o != ZERO)
    {
      Vertex_handle vh1, vh2, vh3, vh4;
      t.init_tds(adj_vertices[0]->point(), adj_vertices[1]->point(),
                           adj_vertices[2]->point(), adj_vertices[3]->point(),
                           vh1, vh2, vh3, vh4);

      ch = vh1->cell();
      vmap[vh1] = adj_vertices[0];
      vmap[vh2] = adj_vertices[1];
      vmap[vh3] = adj_vertices[2];
      vmap[vh4] = adj_vertices[3];
      i = 4;
    }
  }
#endif

  for(; i < adj_vertices.size(); i++)
  {
    if(! is_infinite(adj_vertices[i]))
    {
      Vertex_handle vh = t.insert(adj_vertices[i]->point(), ch);
      ch = vh->cell();
      vmap[vh] = adj_vertices[i];
    }
    else
    {
      result.vertex_is_incident_to_infinity = true;
    }
  }

  if(t.dimension() == 2)
  {
    Vertex_handle fake_inf = t.insert(v->point());
    vmap[fake_inf] = infinite_vertex();
  }
  else
  {
    vmap[t.infinite_vertex()] = infinite_vertex();
  }

  CGAL_assertion(t.dimension() == 3);

  return result;
}

template < class Gt, class Tds, class Lds >
template < class OutputItCells >
OutputItCells
Triangulation_3<Gt,Tds,Lds>::
copy_triangulation_into_hole(const Vertex_handle_unique_hash_map& vmap,
                             Vertex_triple_Facet_map&& outer_map,
                             const Vertex_triple_Facet_map& inner_map,
                             OutputItCells fit)
{
  while(! outer_map.empty())
  {
    typename Vertex_triple_Facet_map::iterator oit = outer_map.begin();
    while(is_infinite(oit->first[0]) ||
          is_infinite(oit->first[1]) ||
          is_infinite(oit->first[2]))
    {
      ++oit;
      // Otherwise the lookup in the inner_map fails
      // because the infinite vertices are different
    }

    const auto vertex_triple = oit->first;
    const auto facet = oit->second;
    outer_map.erase(oit);
    const Cell_handle o_ch = facet.first;
    const unsigned int o_i = facet.second;

    const auto iit = inner_map.find(vertex_triple);
    CGAL_assertion(iit != inner_map.end());
    const auto i_facet = iit->second;
    const Cell_handle i_ch = i_facet.first;
    const unsigned int i_i = i_facet.second;

    // Create a new cell and glue it to the outer surface
    Cell_handle new_ch = tds().create_cell();
    *fit++ = new_ch;
    new_ch->set_vertices(vmap[i_ch->vertex(0)], vmap[i_ch->vertex(1)],
                         vmap[i_ch->vertex(2)], vmap[i_ch->vertex(3)]);

    o_ch->set_neighbor(o_i,new_ch);
    new_ch->set_neighbor(i_i, o_ch);

    for(int j=0; j<4; j++)
     new_ch->vertex(j)->set_cell(new_ch);

    // For the other faces check, if they can also be glued
    for(unsigned int index = 0; index < 4; index++)
    {
      if(index != i_i)
      {
        Facet f{new_ch, index};
        Vertex_triple vt = make_vertex_triple(f);
        make_canonical_oriented_triple(vt);
        std::swap(vt[1], vt[2]);

        typename Vertex_triple_Facet_map::iterator oit2 = outer_map.find(vt);
        if(oit2 == outer_map.end())
        {
          std::swap(vt[1], vt[2]);
          outer_map[vt] = f;
        }
        else
        {
          // glue the faces
          const auto facet2 = oit2->second;
          const Cell_handle o_ch2 = facet2.first;
          const int o_i2 = facet2.second;
          o_ch2->set_neighbor(o_i2, new_ch);
          new_ch->set_neighbor(index, o_ch2);
          outer_map.erase(oit2);
        }
      }
    }
  }
  return fit;
}


template < class Gt, class Tds, class Lds >
template < class VertexRemover >
VertexRemover&
Triangulation_3<Gt,Tds,Lds>::
remove_dim_down(Vertex_handle v, VertexRemover& remover)
{
  CGAL_precondition (dimension() >= 0);

  // Collect all the hidden points.
  for(All_cells_iterator ci = tds().raw_cells_begin(),
                         end = tds().raw_cells_end(); ci != end; ++ci)
    remover.add_hidden_points(ci);

  tds().remove_decrease_dimension(v, infinite_vertex());

  // Now try to see if we need to re-orient.
  if(dimension() == 2)
  {
    Facet f = *finite_facets_begin();
    if(coplanar_orientation(f.first->vertex(0)->point(),
                            f.first->vertex(1)->point(),
                            f.first->vertex(2)->point()) == NEGATIVE)
    {
      tds().reorient();
    }
  }

  return remover;
}

template < class Gt, class Tds, class Lds >
template < class VertexRemover >
VertexRemover&
Triangulation_3<Gt,Tds,Lds>::
remove_1D(Vertex_handle v, VertexRemover& remover)
{
  CGAL_precondition (dimension() == 1);

  Cell_handle c1 = v->cell();
  Cell_handle c2 = c1->neighbor(c1->index(v) == 0 ? 1 : 0);
  remover.add_hidden_points(c1);
  remover.add_hidden_points(c2);

  tds().remove_from_maximal_dimension_simplex (v);

  return remover;
}

template < class Gt, class Tds, class Lds >
template < class VertexRemover >
VertexRemover&
Triangulation_3<Gt,Tds,Lds>::
remove_2D(Vertex_handle v, VertexRemover& remover)
{
  CGAL_precondition(dimension() == 2);
  std::list<Edge_2D> hole;
  make_hole_2D(v, hole, remover);
  fill_hole_2D(hole, remover);
  tds().delete_vertex(v);
  return remover;
}

template < class Gt, class Tds, class Lds >
template < class VertexRemover >
VertexRemover&
Triangulation_3<Gt,Tds,Lds>::
remove_3D(Vertex_handle v, VertexRemover& remover)
{
  return remove_3D(v, remover, Emptyset_iterator());
}

template < class Gt, class Tds, class Lds >
template < class VertexRemover >
VertexRemover&
Triangulation_3<Gt,Tds,Lds>::
remove_3D(Vertex_handle v, VertexRemover& remover,
          const std::vector<Cell_handle>& inc_cells,
          std::vector<Vertex_handle>& adj_vertices)
{
  const auto& hole = inc_cells;

  // Construct the set of vertex triples on the boundary
  // with the facet just behind
  Vertex_triple_Facet_map outer_map = create_hole_outer_map(v, hole);

  CGAL_assertion(remover.hidden_points_begin() == remover.hidden_points_end());

  // Output the hidden points.
  for(auto ch: hole)
  {
    remover.add_hidden_points(ch);
  }

  // Create a Delaunay triangulation of the points on the boundary
  // and make a map from the vertices in remover.tmp towards the vertices
  // in *this
  const auto ret = fill_auxiliary_triangulation_with_vertices_around_v(remover.tmp, v, adj_vertices);
  const auto& vmap = ret.vmap;
  const bool inf = ret.vertex_is_incident_to_infinity;

  // Construct the set of vertex triples of remover.tmp
  // We reorient the vertex triple so that it matches those from outer_map
  // Also note that we use the vertices of *this, not of remover.tmp
  const Vertex_triple_Facet_map inner_map = create_triangulation_inner_map(remover.tmp, vmap, inf);

  // Grow inside the hole, by extending the surface
  copy_triangulation_into_hole(vmap, std::move(outer_map), inner_map, Emptyset_iterator{});

  tds().delete_vertex(v);
  tds().delete_cells(hole.begin(), hole.end());

  return remover;
}

template < class Gt, class Tds, class Lds >
template < class VertexRemover >
void
Triangulation_3<Gt, Tds, Lds>::
remove(Vertex_handle v, VertexRemover& remover)
{
  CGAL_precondition(v != Vertex_handle());
  CGAL_precondition(!is_infinite(v));
  CGAL_expensive_precondition(tds().is_vertex(v));

  if(test_dim_down (v))
  {
    remove_dim_down (v, remover);
  }
  else
  {
    switch(dimension())
    {
      case 1: remove_1D (v, remover);
        break;
      case 2: remove_2D (v, remover);
        break;
      case 3: remove_3D (v, remover);
        break;
      default:
        CGAL_assertion (false);
    }
  }
}

template < class Gt, class Tds, class Lds >
template < class VertexRemover >
bool
Triangulation_3<Gt, Tds, Lds>::
remove(Vertex_handle v, VertexRemover& remover, bool *could_lock_zone)
{
  // N.B.: dimension doesn't need to be atomic since the parallel removal
  //       will never decrease the dimension (the last few removes are done
  //       sequentially)
  CGAL_precondition(v != Vertex_handle());
  CGAL_precondition(!is_infinite(v));
  CGAL_precondition(dimension() == 3);
  CGAL_expensive_precondition(tds().is_vertex(v));

#ifdef CGAL_CONCURRENT_TRIANGULATION_3_PROFILING
  static Profile_branch_counter_3 bcounter(
        "early withdrawals / late withdrawals / successes [Delaunay_tri_3::remove]");
#endif

  bool removed = true;

  // Locking vertex v is a good start
  if(!this->try_lock_vertex(v))
  {
    *could_lock_zone = false;
#ifdef CGAL_CONCURRENT_TRIANGULATION_3_PROFILING
    bcounter.increment_branch_2(); // THIS is an early withdrawal!
#endif
  }
  else
  {
    std::vector<Cell_handle> incident_cells;
    incident_cells.reserve(64);
    std::vector<Vertex_handle> adj_vertices;
    adj_vertices.reserve(64);
    bool dim_down = test_dim_down_using_incident_cells_3(
                      v, incident_cells, adj_vertices, could_lock_zone);

    if(*could_lock_zone)
    {
      if(dim_down)
        removed = false;
      else
        remove_3D (v, remover, incident_cells, adj_vertices);
    }
  }

#ifdef CGAL_CONCURRENT_TRIANGULATION_3_PROFILING
  if(could_lock_zone)
  {
    if(*could_lock_zone)
      ++bcounter;
    else
      bcounter.increment_branch_1(); // THIS is a late withdrawal!
  }
#endif

  return removed;
}

// The remove here uses the remover, but
// no function envolving hidden points
// will be used in this internal version
template < class Gt, class Tds, class Lds >
template < class VertexRemover, class OutputItCells >
VertexRemover&
Triangulation_3<Gt, Tds, Lds>::
remove_dim_down(Vertex_handle v, VertexRemover& remover, OutputItCells fit)
{
  remove_dim_down(v, remover);
  for(All_cells_iterator afi = tds().raw_cells_begin();
                         afi != tds().raw_cells_end(); afi++)
  {
    *fit++ = afi;
  }
  return remover;
}

template < class Gt, class Tds, class Lds >
template < class VertexRemover, class OutputItCells >
VertexRemover&
Triangulation_3<Gt, Tds, Lds>::
remove_1D(Vertex_handle v, VertexRemover& remover, OutputItCells fit)
{
  Point p = v->point();
  remove_1D(v, remover);
  *fit++ = locate(p);
  return remover;
}

template < class Gt, class Tds, class Lds >
template < class VertexRemover, class OutputItCells >
VertexRemover&
Triangulation_3<Gt, Tds, Lds>::
remove_2D(Vertex_handle v, VertexRemover& remover, OutputItCells fit)
{
  CGAL_precondition(dimension() == 2);
  std::list<Edge_2D> hole;
  make_hole_2D(v, hole, remover);
  fill_hole_2D(hole, remover, fit);
  tds().delete_vertex(v);
  return remover;
}

template < class Gt, class Tds, class Lds >
template < class VertexRemover, class OutputItCells >
VertexRemover&
Triangulation_3<Gt, Tds, Lds>::
remove_3D(Vertex_handle v, VertexRemover& remover, OutputItCells fit)
{
  CGAL_precondition(dimension() == 3);

  // Collect all vertices on the boundary of the hole
  std::vector<Vertex_handle> adj_vertices;
  adj_vertices.reserve(64);
  adjacent_vertices(v, std::back_inserter(adj_vertices));

  std::vector<Cell_handle> hole;
  hole.reserve(64);
  incident_cells(v, std::back_inserter(hole));

  // Construct the set of vertex triples on the boundary
  // with the facet just behind
  Vertex_triple_Facet_map outer_map = create_hole_outer_map(v, hole);

  CGAL_assertion(remover.hidden_points_begin() == remover.hidden_points_end());

  // Output the hidden points.
  for(auto ch: hole)
  {
    remover.add_hidden_points(ch);
  }

  // Create a Delaunay triangulation of the points on the boundary
  // and make a map from the vertices in remover.tmp towards the vertices
  // in *this
  const auto ret = fill_auxiliary_triangulation_with_vertices_around_v(remover.tmp, v, adj_vertices);
  const auto& vmap = ret.vmap;
  const bool inf = ret.vertex_is_incident_to_infinity;

  // Construct the set of vertex triples of remover.tmp
  // We reorient the vertex triple so that it matches those from outer_map
  // Also note that we use the vertices of *this, not of remover.tmp
  const Vertex_triple_Facet_map inner_map = create_triangulation_inner_map(remover.tmp, vmap, inf);

  // Grow inside the hole, by extending the surface
  copy_triangulation_into_hole(vmap, std::move(outer_map), inner_map, fit);

  tds().delete_vertex(v);
  tds().delete_cells(hole.begin(), hole.end());

  return remover;
}


template < class Gt, class Tds, class Lds >
template < class VertexRemover, class OutputItCells >
void
Triangulation_3<Gt, Tds, Lds>::
remove_and_give_new_cells(Vertex_handle v, VertexRemover& remover,
                          OutputItCells fit)
{
  CGAL_precondition(v != Vertex_handle());
  CGAL_precondition(!is_infinite(v));
  CGAL_expensive_precondition(tds().is_vertex(v));

  if(test_dim_down (v))
  {
    remove_dim_down (v, remover, fit);
  }
  else
  {
    switch(dimension())
    {
      case 1: remove_1D (v, remover, fit);
        break;
      case 2: remove_2D (v, remover, fit);
        break;
      case 3: remove_3D (v, remover, fit);
        break;
      default:
        CGAL_assertion (false);
    }
  }
}

// The VertexInserter is needed so as to
// allow us the usage of the insertion method
// from the particular triangulation
template < class Gt, class Tds, class Lds >
template < class VertexRemover, class VertexInserter >
typename Triangulation_3<Gt,Tds,Lds>::Vertex_handle
Triangulation_3<Gt,Tds,Lds>::
move_if_no_collision(Vertex_handle v, const Point& p,
                     VertexRemover& remover, VertexInserter& inserter)
{
  CGAL_assertion(remover.hidden_points_begin() == remover.hidden_points_end());
  CGAL_precondition(!is_infinite(v));
  if(v->point() == p)
    return v;
  const int dim = dimension();

  // If displacements are known to be small, we might want to optimize by checking
  // whether there is a topological change or not before.
  // In this version, this will not be put inside this method because
  // it is for general purposes, and remaining Delaunay after motion
  // is a bit too restrictive.
  //
  // In the filtered version optimized for displacements, it will be used
  // as an a priori. However, a non-fully optimized but good version of
  // is_delaunay_after_displacement is provided as an internal method of
  // Delaunay_triangulation_3 (see the class for more details).

  Locate_type lt;
  int li, lj;
  Cell_handle loc = locate(p, lt, li, lj, v->cell());

  if(lt == VERTEX)
    return loc->vertex(li);

  if(dim == 0)
  {
    v->set_point(p);
    return v;
  }

  size_type n_vertices = tds().number_of_vertices();

  if((lt == OUTSIDE_AFFINE_HULL) && (dim == 1) && (n_vertices == 3))
  {
    v->set_point(p);
    return v;
  }

  if((lt == OUTSIDE_AFFINE_HULL) && (dim == 2) && (n_vertices == 4))
  {
    v->set_point(p);
    return v;
  }

  if((lt != OUTSIDE_AFFINE_HULL) && (dim == 1))
  {
    if(loc->has_vertex(v))
    {
      v->set_point(p);
    }
    else
    {
      Vertex_handle inserted = insert(p, lt, loc, li, lj);
      Cell_handle f = v->cell();
      int i = f->index(v);
      if(i == 0)
        f = f->neighbor(1);

      CGAL_assertion(f->index(v) == 1);
      Cell_handle g= f->neighbor(0);
      f->set_vertex(1, g->vertex(1));
      f->set_neighbor(0,g->neighbor(0));
      g->neighbor(0)->set_neighbor(1,f);
      g->vertex(1)->set_cell(f);
      tds().delete_cell(g);
      Cell_handle f_ins = inserted->cell();
      i = f_ins->index(inserted);
      if(i == 0)
        f_ins = f_ins->neighbor(1);

      CGAL_assertion(f_ins->index(inserted) == 1);
      Cell_handle g_ins = f_ins->neighbor(0);
      f_ins->set_vertex(1, v);
      g_ins->set_vertex(0, v);
      v->set_point(p);
      v->set_cell(inserted->cell());
      tds().delete_vertex(inserted);
    }
    return v;
  }

  bool dim_down = test_dim_down(v);
  if((lt != OUTSIDE_AFFINE_HULL) && dim_down && (dim == 2))
  {
    // verify if p and two static vertices are collinear in this case
    int iinf;
    Cell_handle finf = infinite_vertex()->cell(), fdone;
    fdone = finf;
    do
    {
      iinf = finf->index(infinite_vertex());
      if(!finf->has_vertex(v))
        break;

      finf = finf->neighbor((iinf+1)%3);
    }
    while(finf != fdone);

    iinf = ~iinf;
    if(this->collinear(finf->vertex(iinf&1)->point(),
                       finf->vertex(iinf&2)->point(),
                       p))
    {
      v->set_point(p);
      _tds.decrease_dimension(loc, loc->index(v));
      return v;
    }
  }

  if(((dim == 2) && (lt != OUTSIDE_AFFINE_HULL)) ||
     ((lt == OUTSIDE_AFFINE_HULL) && (dim == 1)))
  {
    // This is insert must be from Delaunay (or the particular trian.)
    // not Triangulation_3 !
    Vertex_handle inserted = inserter.insert(p, lt, loc, li, lj);

    std::list<Edge_2D> hole;
    make_hole_2D(v, hole, remover);
    fill_hole_2D(hole, remover);

    // fixing pointer
    Cell_handle fc = inserted->cell(), done(fc);
    std::vector<Cell_handle> faces_pt;
    faces_pt.reserve(16);
    do
    {
      faces_pt.push_back(fc);
      fc = fc->neighbor((fc->index(inserted) + 1)%3);
    }
    while(fc != done);

    std::size_t ss = faces_pt.size();
    for(std::size_t k=0; k<ss; k++)
    {
      Cell_handle f = faces_pt[k];
      int i = f->index(inserted);
      f->set_vertex(i, v);
    }
    v->set_point(p);
    v->set_cell(inserted->cell());

    tds().delete_vertex(inserted);

    return v;
  }

  if((lt != OUTSIDE_AFFINE_HULL) && dim_down && (dim == 3))
  {
    // verify if p and two static vertices are collinear in this case
    std::vector<Cell_handle> ics;
    incident_cells(infinite_vertex(), std::back_inserter(ics));
    std::size_t size = ics.size();
    Cell_handle finf;
    for(std::size_t i=0; i<size; i++)
    {
      finf = ics[i];
      if(!finf->has_vertex(v))
        break;
    }

    int iinf = finf->index(infinite_vertex());
    if(remover.tmp.coplanar(finf->vertex((iinf+1)&3)->point(),
                            finf->vertex((iinf+2)&3)->point(),
                            finf->vertex((iinf+3)&3)->point(),
                            p))
    {
      v->set_point(p);
      _tds.decrease_dimension(loc, loc->index(v));
      Facet f = *finite_facets_begin();
      if(coplanar_orientation(f.first->vertex(0)->point(),
                               f.first->vertex(1)->point(),
                               f.first->vertex(2)->point()) == NEGATIVE)
      {
        tds().reorient();
      }

      restore_edges_after_decrease_dimension(v, remover,inserter);
      return v;
    }
  }

  // This is insert must be from Delaunay (or the particular trian.)
  // not Triangulation_3 !
  Vertex_handle inserted = inserter.insert(p, lt, loc, li, lj);

  std::vector<Cell_handle> hole;
  hole.reserve(64);
  incident_cells(v, std::back_inserter(hole));

  // Construct the set of vertex triples on the boundary
  // with the facet just behind
  Vertex_triple_Facet_map outer_map = create_hole_outer_map(v, hole);

  CGAL_assertion(remover.hidden_points_begin() == remover.hidden_points_end());

  // Output the hidden points.
  for(auto ch: hole)
  {
    remover.add_hidden_points(ch);
  }

  // collect all vertices on the boundary
  std::vector<Vertex_handle> adj_vertices;
  adj_vertices.reserve(64);
  adjacent_vertices(v, std::back_inserter(adj_vertices));

  // create a Delaunay triangulation of the points on the boundary
  // and make a map from the vertices in remover.tmp towards the vertices
  // in *this
  const auto ret = fill_auxiliary_triangulation_with_vertices_around_v(remover.tmp, v, adj_vertices);
  const auto& vmap = ret.vmap;
  const bool inf = ret.vertex_is_incident_to_infinity;

  // Construct the set of vertex triples of remover.tmp
  // We reorient the vertex triple so that it matches those from outer_map
  // Also note that we use the vertices of *this, not of remover.tmp
  const Vertex_triple_Facet_map inner_map = create_triangulation_inner_map(remover.tmp, vmap, inf);

  // Grow inside the hole, by extending the surface
  copy_triangulation_into_hole(vmap, std::move(outer_map), inner_map, Emptyset_iterator{});

  // fixing pointer
  std::vector<Cell_handle> cells_pt;
  cells_pt.reserve(64);
  incident_cells(inserted, std::back_inserter(cells_pt));
  for(std::size_t i=0, size = cells_pt.size(); i<size; i++)
  {
    Cell_handle c = cells_pt[i];
    c->set_vertex(c->index(inserted), v);
  }

  v->set_point(p);
  v->set_cell(inserted->cell());
  tds().delete_vertex(inserted);
  tds().delete_cells(hole.begin(), hole.end());
  return v;
} // end of Vertex_handle

template < class Gt, class Tds, class Lds >
template < class VertexRemover, class VertexInserter >
typename Triangulation_3<Gt,Tds,Lds>::Vertex_handle
Triangulation_3<Gt,Tds,Lds>::
move(Vertex_handle v, const Point& p,
     VertexRemover& remover, VertexInserter& inserter)
{
  CGAL_assertion(remover.hidden_points_begin() == remover.hidden_points_end());
  CGAL_precondition(!is_infinite(v));

  if(v->point() == p)
    return v;

  Vertex_handle w = move_if_no_collision(v,p,remover,inserter);
  if(w != v)
  {
    remove(v, remover);
    return w;
  }

  return v;
}

// The VertexInserter is needed so as to allow us the usage of the insertion method
// from the particular triangulation
template < class Gt, class Tds, class Lds >
template < class VertexRemover, class VertexInserter, class OutputItCells >
typename Triangulation_3<Gt,Tds,Lds>::Vertex_handle
Triangulation_3<Gt,Tds,Lds>::
move_if_no_collision_and_give_new_cells(Vertex_handle v, const Point& p,
                                        VertexRemover& remover, VertexInserter& inserter,
                                        OutputItCells fit)
{
  CGAL_assertion(remover.hidden_points_begin() == remover.hidden_points_end());
  CGAL_precondition(!is_infinite(v));

  if(v->point() == p)
    return v;

  const int dim = dimension();

  // If displacements are known to be small, we might want to optimize by checking
  // whether there is a topological change or not before.
  //
  // In this version this will not be put inside this method because it is
  // for general purposes, and remaining Delaunay after motion is a bit
  // too restrictive.
  //
  // In the filtered version optimized for displacements, it will be used
  // as an a priori. However, a non-fully optimized but good version of
  // is_delaunay_after_displacement is provided as an internal method of
  // Delaunay_triangulation_3 (see the class for more details).

  Locate_type lt;
  int li, lj;
  Cell_handle loc = locate(p, lt, li, lj, v->cell());

  if(lt == VERTEX) return loc->vertex(li);

  if(dim == 0)
  {
    v->set_point(p);
    return v;
  }

  int n_vertices = tds().number_of_vertices();

  if((lt == OUTSIDE_AFFINE_HULL) && (dim == 1) && (n_vertices == 3))
  {
    v->set_point(p);
    for(All_cells_iterator afi = tds().raw_cells_begin();
                           afi != tds().raw_cells_end(); afi++)
    {
      *fit++ = afi;
    }
    return v;
  }

  if((lt == OUTSIDE_AFFINE_HULL) && (dim == 2) && (n_vertices == 4))
  {
    v->set_point(p);
    for(All_cells_iterator afi = tds().raw_cells_begin();
                           afi != tds().raw_cells_end(); afi++)
    {
      *fit++ = afi;
    }
    return v;
  }

  if((lt != OUTSIDE_AFFINE_HULL) && (dim == 1))
  {
    if(loc->has_vertex(v))
    {
      v->set_point(p);
    }
    else
    {
      Vertex_handle inserted = insert(p, lt, loc, li, lj);
      Cell_handle f = v->cell();
      int i = f->index(v);
      if(i==0)
        f = f->neighbor(1);

      CGAL_assertion(f->index(v) == 1);
      Cell_handle g = f->neighbor(0);
      f->set_vertex(1, g->vertex(1));
      f->set_neighbor(0,g->neighbor(0));
      g->neighbor(0)->set_neighbor(1,f);
      g->vertex(1)->set_cell(f);
      tds().delete_cell(g);
      *fit++ = f;
      Cell_handle f_ins = inserted->cell();
      i = f_ins->index(inserted);
      if(i==0)
        f_ins = f_ins->neighbor(1);

      CGAL_assertion(f_ins->index(inserted) == 1);
      Cell_handle g_ins = f_ins->neighbor(0);
      f_ins->set_vertex(1, v);
      g_ins->set_vertex(0, v);
      v->set_point(p);
      v->set_cell(inserted->cell());
      tds().delete_vertex(inserted);
    }

    *fit++ = v->cell();
    if(v->cell()->neighbor(0)->has_vertex(v))
      *fit++ = v->cell()->neighbor(0);

    if(v->cell()->neighbor(1)->has_vertex(v))
      *fit++ = v->cell()->neighbor(1);

    return v;
  }

  bool dim_down = test_dim_down(v);

  if((lt != OUTSIDE_AFFINE_HULL) && dim_down && (dim == 2))
  {
    // Verify if p and two static vertices are collinear in this case
    int iinf;
    Cell_handle finf = infinite_vertex()->cell(), fdone;
    fdone = finf;
    do
    {
      iinf = finf->index(infinite_vertex());
      if(!finf->has_vertex(v)) break;
      finf = finf->neighbor((iinf+1)%3);
    }
    while(finf != fdone);

    iinf = ~iinf;
    if(this->collinear(finf->vertex(iinf&1)->point(),
                       finf->vertex(iinf&2)->point(),
                       p))
    {
      v->set_point(p);
      _tds.decrease_dimension(loc, loc->index(v));
      for(All_cells_iterator afi = tds().raw_cells_begin();
                             afi != tds().raw_cells_end(); afi++)
      {
        *fit++ = afi;
      }
      return v;
    }
  }

  if(((dim == 2) && (lt != OUTSIDE_AFFINE_HULL)) ||
     ((lt == OUTSIDE_AFFINE_HULL) && (dim == 1)))
  {
    std::set<Cell_handle> cells_set;
    // This is insert must be from Delaunay (or the particular trian.)
    // not Triangulation_3 !
    Vertex_handle inserted = inserter.insert(p, lt, loc, li, lj);
    Cell_handle c = inserted->cell(), end = c;
    do
    {
      cells_set.insert(c);
      int i = c->index(inserted);
      c = c->neighbor((i+1)%3);
    }
    while(c != end);

    std::list<Edge_2D> hole;
    make_hole_2D(v, hole, remover, cells_set);
    fill_hole_2D(hole, remover, fit);

    // fixing pointer
    Cell_handle fc = inserted->cell(), done(fc);
    std::vector<Cell_handle> faces_pt;
    faces_pt.reserve(16);
    do
    {
      faces_pt.push_back(fc);
      fc = fc->neighbor((fc->index(inserted) + 1)%3);
    }
    while(fc != done);

    int ss = faces_pt.size();
    for(int k=0; k<ss; k++)
    {
      Cell_handle f = faces_pt[k];
      int i = f->index(inserted);
      f->set_vertex(i, v);
    }
    v->set_point(p);
    v->set_cell(inserted->cell());

    tds().delete_vertex(inserted);

    for(typename std::set<Cell_handle>::const_iterator ib = cells_set.begin(),
                                                       iend = cells_set.end();
        ib != iend; ib++)
    {
      *fit++ = *ib;
    }
    return v;
  }

  if((lt != OUTSIDE_AFFINE_HULL) && dim_down && (dim == 3))
  {
    // verify if p and two static vertices are collinear in this case
    std::vector<Cell_handle> ics;
    incident_cells(infinite_vertex(), std::back_inserter(ics));
    int size = ics.size();
    Cell_handle finf;
    for(int i=0; i<size; i++)
    {
      finf = ics[i];
      if(!finf->has_vertex(v)) break;
    }

    int iinf = finf->index(infinite_vertex());
    if(remover.tmp.coplanar(finf->vertex((iinf+1)&3)->point(),
                            finf->vertex((iinf+2)&3)->point(),
                            finf->vertex((iinf+3)&3)->point(),
                            p))
    {
      v->set_point(p);
      _tds.decrease_dimension(loc, loc->index(v));
      Facet f = *finite_facets_begin();
      if(coplanar_orientation(f.first->vertex(0)->point(),
                               f.first->vertex(1)->point(),
                               f.first->vertex(2)->point()) == NEGATIVE)
      {
        tds().reorient();
      }

      restore_edges_after_decrease_dimension(v, remover,inserter);
      for(All_cells_iterator afi = tds().raw_cells_begin();
                             afi != tds().raw_cells_end(); afi++)
      {
        *fit++ = afi;
      }
      return v;
    }
  }

  std::set<Cell_handle> cells_set;

  // This is insert must be from Delaunay (or the particular trian.)
  // not Triangulation_3 !
  Vertex_handle inserted = inserter.insert(p, lt, loc, li, lj);

  std::vector<Cell_handle> cells_tmp;
  cells_tmp.reserve(64);
  incident_cells(inserted, std::back_inserter(cells_tmp));
  for(int i=0, size = cells_tmp.size(); i<size; i++)
  {
    cells_set.insert(cells_tmp[i]);
  }

  std::vector<Cell_handle> hole;
  hole.reserve(64);
  incident_cells(v, std::back_inserter(hole));

  for(auto ch : hole)
  {
    cells_set.erase(ch);
  }

  // Construct the set of vertex triples on the boundary
  // with the facet just behind
  Vertex_triple_Facet_map outer_map = create_hole_outer_map(v, hole);

  CGAL_assertion(remover.hidden_points_begin() == remover.hidden_points_end());

  // Output the hidden points.
  for(auto ch: hole)
  {
    remover.add_hidden_points(ch);
  }

  // Collect all vertices on the boundary
  std::vector<Vertex_handle> adj_vertices;
  adj_vertices.reserve(64);
  adjacent_vertices(v, std::back_inserter(adj_vertices));

  // Create a Delaunay triangulation of the points on the boundary
  // and make a map from the vertices in remover.tmp towards the vertices
  // in *this
  const auto ret = fill_auxiliary_triangulation_with_vertices_around_v(remover.tmp, v, adj_vertices);
  const auto& vmap = ret.vmap;
  const bool inf = ret.vertex_is_incident_to_infinity;

  // Construct the set of vertex triples of remover.tmp
  // We reorient the vertex triple so that it matches those from outer_map
  // Also note that we use the vertices of *this, not of remover.tmp
  const Vertex_triple_Facet_map inner_map = create_triangulation_inner_map(remover.tmp, vmap, inf);

  // Grow inside the hole, by extending the surface
  copy_triangulation_into_hole(vmap, std::move(outer_map), inner_map, fit);

  // fixing pointer
  std::vector<Cell_handle> cells_pt;
  cells_pt.reserve(64);
  incident_cells(inserted, std::back_inserter(cells_pt));
  for(std::size_t i=0, size = cells_pt.size(); i<size; i++)
  {
    Cell_handle c = cells_pt[i];
    c->set_vertex(c->index(inserted), v);
  }

  v->set_point(p);
  v->set_cell(inserted->cell());
  tds().delete_vertex(inserted);
  tds().delete_cells(hole.begin(), hole.end());

  for(typename std::set<Cell_handle>::const_iterator ib = cells_set.begin(),
                                                     iend = cells_set.end();
      ib != iend; ib++)
  {
    *fit++ = *ib;
  }
  return v;
}

template < class Gt, class Tds, class Lds >
void
Triangulation_3<Gt,Tds,Lds>::
_make_big_hole_3D(Vertex_handle v,
                  Vertex_triple_Facet_map& outer_map,
                  std::vector<Cell_handle>& hole,
                  std::vector<Vertex_handle>& vertices,
                  std::map<Vertex_handle, REMOVE_VERTEX_STATE>& vstates)
{
  Cell_handle start = v->cell();
  start->tds_data().mark_processed();
  hole.push_back(start);
  std::size_t i=0, n=1;
  while(i < n)
  {
    Cell_handle c = hole[i++];
    for(int k=0; k<4; k++)
    {
      Vertex_handle v0 = c->vertex(k);
      const REMOVE_VERTEX_STATE vst = vstates[v0];

      if(vst == CLEAR)
      {
        vstates[v0] = EXTREMITY;
        vertices.push_back(v0);
      }
      else if(vst == TO_REMOVE)
      {
        // we mark the vertices, so all the vertices
        // from the same cluster will be skipped
        // in the remove_cluster_3D function
        vstates[v0] = PROCESSED;
      }

      int i1 = vertex_triple_index(k, 0);
      int i2 = vertex_triple_index(k, 1);
      int i3 = vertex_triple_index(k, 2);

      Vertex_handle v1 = c->vertex(i1);
      Vertex_handle v2 = c->vertex(i2);
      Vertex_handle v3 = c->vertex(i3);

      Cell_handle opp_cit = c->neighbor(k);
      int opp_i = tds().mirror_index(c, k);
      Vertex_handle vm = opp_cit->vertex(opp_i);

      bool pb1 = false, pb2 = false, pb3 = false, pbm = false;

      const REMOVE_VERTEX_STATE vst1 = vstates[v1];
      pb1 = vst1 == TO_REMOVE || vst1 == PROCESSED;

      if(!pb1)
      {
        const REMOVE_VERTEX_STATE vst2 = vstates[v2];
        pb2 = vst2 == TO_REMOVE || vst2 == PROCESSED;
        if(!pb2)
        {
          const REMOVE_VERTEX_STATE vst3 = vstates[v3];
          pb3 = vst3 == TO_REMOVE || vst3 == PROCESSED;
          if(!pb3)
          {
            const REMOVE_VERTEX_STATE vstm = vstates[vm];
            pbm = vstm == TO_REMOVE || vstm == PROCESSED;
          }
        }
      }

      bool bad_opposite_cell = pb1 || pb2 || pb3 || pbm;

      // update the hole if needed
      // when the vertex is not to be removed
      if(bad_opposite_cell)
      {
        if(opp_cit->tds_data().is_clear())
        {
          hole.push_back(opp_cit);
          opp_cit->tds_data().mark_processed();
          n++;
        }
        continue;
      }

      Facet f(opp_cit, opp_i);
      Vertex_triple vt = make_vertex_triple(f);
      make_canonical_oriented_triple(vt);
      outer_map[vt] = f;
      v1->set_cell(opp_cit);
      v2->set_cell(opp_cit);
      v3->set_cell(opp_cit);
      vm->set_cell(opp_cit);
    }
  }

  std::size_t vsize = vertices.size();
  for(std::size_t i=0; i<vsize; i++)
    vstates[vertices[i]] = CLEAR;
}

template < class Gt, class Tds, class Lds >
template < class InputIterator, class VertexRemover >
bool
Triangulation_3<Gt, Tds, Lds>::
_remove_cluster_3D(InputIterator first, InputIterator beyond, VertexRemover& remover,
                   std::map<Vertex_handle, REMOVE_VERTEX_STATE>& vstates)
{
  InputIterator init = first;
  while(first != beyond)
  {
    Vertex_handle v = *first++;

    if(vstates[v] == PROCESSED)
      continue;

    // _make_big_hole_3D and we fill the hole for each cluster
    vstates[v] = PROCESSED;

    // here, we make the hole for the cluster with v inside
    std::vector<Cell_handle> hole;
    std::vector<Vertex_handle> adj_vertices;
    hole.reserve(64);
    adj_vertices.reserve(32);
    Vertex_triple_Facet_map outer_map;
    _make_big_hole_3D(v, outer_map, hole, adj_vertices, vstates);

    // the connectivity is totally lost, we need to rebuild
    if(!outer_map.size())
    {
      std::size_t nh = hole.size();
      for(std::size_t i=0; i<nh; i++) hole[i]->tds_data().clear();
      return false;
    }

    std::size_t vsi = adj_vertices.size();

    bool inf = false;
    std::size_t i;
    Vertex_handle_unique_hash_map vmap;
    Cell_handle ch = Cell_handle();

    if(vsi > 100)
    {
      // spatial sort if too many points
      std::vector<Point> vps;
      std::map<Point, Vertex_handle> mp_vps;
      for(i=0; i<vsi;i++)
      {
        Vertex_handle vv = adj_vertices[i];
        if(! this->is_infinite(vv))
        {
          vps.push_back(vv->point());
          mp_vps[vv->point()] = vv;
        }
        else
        {
          inf = true;
        }
      }

      // Spatial sorting can only be applied to bare points, so we need an adaptor
      typedef typename Geom_traits::Construct_point_3 Construct_point_3;
      typedef typename boost::result_of<const Construct_point_3(const Point&)>::type Ret;
      typedef boost::function_property_map<Construct_point_3, Point, Ret> fpmap;
      typedef CGAL::Spatial_sort_traits_adapter_3<Geom_traits, fpmap> Search_traits_3;

      spatial_sort(vps.begin(), vps.end(),
                   Search_traits_3(
                     boost::make_function_property_map<Point, Ret, Construct_point_3>(
                       geom_traits().construct_point_3_object()), geom_traits()));

      std::size_t svps = vps.size();

      for(i=0; i < svps; i++)
      {
        Vertex_handle vv = mp_vps[vps[i]];
        Vertex_handle vh = remover.tmp.insert(vv->point(), ch);
        ch = vh->cell();
        vmap[vh] = vv;
      }

      if(remover.tmp.dimension() == 2)
      {
        Vertex_handle fake_inf = remover.tmp.insert(v->point());
        vmap[fake_inf] = this->infinite_vertex();
      }
      else
      {
        vmap[remover.tmp.infinite_vertex()] = this->infinite_vertex();
      }
    }
    else
    {
      for(i=0; i < vsi; i++)
      {
        if(!this->is_infinite(adj_vertices[i]))
        {
          Vertex_handle vh = remover.tmp.insert(adj_vertices[i]->point(), ch);
          ch = vh->cell();
          vmap[vh] = adj_vertices[i];
        }
        else
        {
          inf = true;
        }
      }

      if(remover.tmp.dimension() == 2)
      {
        Vertex_handle fake_inf = remover.tmp.insert(v->point());
        vmap[fake_inf] = this->infinite_vertex();
      }
      else
      {
        vmap[remover.tmp.infinite_vertex()] = this->infinite_vertex();
      }
    }

    const Vertex_triple_Facet_map inner_map = create_triangulation_inner_map(remover.tmp, vmap, inf);

    // Grow inside the hole, by extending the surface
    copy_triangulation_into_hole(vmap, std::move(outer_map), inner_map, Emptyset_iterator{});

    this->tds().delete_cells(hole.begin(), hole.end());
    remover.tmp.clear();
  }

  this->tds().delete_vertices(init, beyond);

  return true;
}

template < class Gt, class Tds, class Lds >
template < class InputIterator >
bool
Triangulation_3<Gt, Tds, Lds>::
does_repeat_in_range(InputIterator first, InputIterator beyond) const
{
  std::set<Vertex_handle> s;
  while(first != beyond)
    if(! s.insert(*first++).second)
      return true;

  return false;
}

template < class Gt, class Tds, class Lds >
template < class InputIterator >
bool
Triangulation_3<Gt, Tds, Lds>::
infinite_vertex_in_range(InputIterator first, InputIterator beyond) const
{
  while(first != beyond)
    if(is_infinite(*first++))
      return true;

  return false;
}

template < class Gt, class Tds, class Lds >
template < class InputIterator, class VertexRemover >
typename Triangulation_3<Gt, Tds, Lds>::size_type
Triangulation_3<Gt, Tds, Lds>::
remove(InputIterator first, InputIterator beyond, VertexRemover& remover)
{
  CGAL_precondition(!does_repeat_in_range(first, beyond));
  CGAL_precondition(!infinite_vertex_in_range(first, beyond));

  size_type n = number_of_vertices();
  InputIterator init = first, init2 = first;
  if(dimension() == 3 && n > 4)
  {
    // If we could add states on a vertex base as it is done
    // for cells, it would improve the performance.
    std::map<Vertex_handle, REMOVE_VERTEX_STATE> vstates;
    _mark_vertices_to_remove(first, beyond, vstates);
    if(!_test_dim_down_cluster(vstates))
    {
      if(_remove_cluster_3D(init, beyond, remover, vstates))
        return n - number_of_vertices();
    }
  }

  // dimension() < 3 or no connectivity of the remaining vertices
  // we remove one by one
  while(init2 != beyond)
  {
    Vertex_handle v = *init2++;
    remover.tmp.clear();
    remove(v, remover);
  }
  return n - number_of_vertices();
}

template < class GT, class Tds, class Lds >
bool
Triangulation_3<GT,Tds,Lds>::
is_valid(bool verbose, int level) const
{
  if(! _tds.is_valid(verbose,level))
  {
    if(verbose)
      std::cerr << "invalid data structure" << std::endl;

    CGAL_assertion(false);
    return false;
  }

  if(infinite_vertex() == Vertex_handle())
  {
    if(verbose)
      std::cerr << "no infinite vertex" << std::endl;

    CGAL_assertion(false);
    return false;
  }

  switch(dimension())
  {
    case 3:
    {
      for(Finite_cells_iterator it = finite_cells_begin(),
                                end = finite_cells_end(); it != end; ++it)
        is_valid_finite(it, verbose, level);
      break;
    }
    case 2:
    {
      for(Finite_facets_iterator it = finite_facets_begin(),
                                 end = finite_facets_end(); it != end; ++it)
        is_valid_finite(it->first,verbose,level);
      break;
    }
    case 1:
    {
      for(Finite_edges_iterator it = finite_edges_begin(),
                                end = finite_edges_end(); it != end; ++it)
        is_valid_finite(it->first,verbose,level);
      break;
    }
  }

  if(verbose)
    std::cerr << "valid triangulation" << std::endl;
  return true;
}

template < class GT, class Tds, class Lds >
bool
Triangulation_3<GT,Tds,Lds>::
is_valid(Cell_handle c, bool verbose, int level) const
{
  if(! _tds.is_valid(c,verbose,level))
  {
    if(verbose)
    {
      std::cerr << "combinatorially invalid cell";
      for(int i=0; i <= dimension(); i++)
        std::cerr << c->vertex(i)->point() << ", ";

      std::cerr << std::endl;
    }

    CGAL_assertion(false);
    return false;
  }

  if(! is_infinite(c))
    is_valid_finite(c, verbose, level);

  if(verbose)
    std::cerr << "geometrically valid cell" << std::endl;

  return true;
}


template < class GT, class Tds, class Lds >
bool
Triangulation_3<GT,Tds,Lds>::
is_valid_finite(Cell_handle c, bool verbose, int) const
{
  switch(dimension())
  {
    case 3:
    {
      if(orientation(c->vertex(0)->point(),
                     c->vertex(1)->point(),
                     c->vertex(2)->point(),
                     c->vertex(3)->point()) != POSITIVE)
      {
        if(verbose)
        {
          std::cerr << "badly oriented cell "
                    << c->vertex(0)->point() << ", "
                    << c->vertex(1)->point() << ", "
                    << c->vertex(2)->point() << ", "
                    << c->vertex(3)->point() << std::endl;
        }
        CGAL_assertion(false);
        return false;
      }
      break;
    }
    case 2:
    {
      if(coplanar_orientation(c->vertex(0)->point(),
                              c->vertex(1)->point(),
                              c->vertex(2)->point()) != POSITIVE)
      {
        if(verbose)
        {
          std::cerr << "badly oriented face "
                    << c->vertex(0)->point() << ", "
                    << c->vertex(1)->point() << ", "
                    << c->vertex(2)->point() << std::endl;
        }
        CGAL_assertion(false);
        return false;
      }
      break;
    }
    case 1:
    {
      const Point& p0 = c->vertex(0)->point();
      const Point& p1 = c->vertex(1)->point();

      Vertex_handle v = c->neighbor(0)->vertex(c->neighbor(0)->index(c));
      if(! is_infinite(v))
      {
        if(collinear_position(p0, p1, v->point()) != MIDDLE)
        {
          if(verbose)
          {
            std::cerr << "badly oriented edge " << p0 << ", " << p1 << std::endl
                      << "with neighbor 0"
                      << c->neighbor(0)->vertex(1-c->neighbor(0)->index(c))->point()
                      << ", " << v->point() << std::endl;
          }
          CGAL_assertion(false);
          return false;
        }
      }

      v = c->neighbor(1)->vertex(c->neighbor(1)->index(c));
      if(! is_infinite(v))
      {
        if(collinear_position(p1, p0, v->point()) != MIDDLE)
        {
          if(verbose)
          {
            std::cerr << "badly oriented edge " << p0 << ", " << p1 << std::endl
                      << "with neighbor 1"
                      << c->neighbor(1)->vertex(1-c->neighbor(1)->index(c))->point()
                      << ", " << v->point() << std::endl;
          }
          CGAL_assertion(false);
          return false;
        }
      }
      break;
    }
  }
  return true;
}


namespace internal {

// Internal function used by operator==.
template < class GT, class Tds1, class Tds2, class Lds, typename CMAP, typename VMAP >
bool
test_next(const Triangulation_3<GT, Tds1, Lds>& t1,
          const Triangulation_3<GT, Tds2, Lds>& t2,
          typename Triangulation_3<GT, Tds1, Lds>::Cell_handle c1,
          typename Triangulation_3<GT, Tds2, Lds>::Cell_handle c2,
          CMAP& Cmap,
          VMAP& Vmap)
{
  // This function tests and registers the 4 neighbors of c1/c2,
  // and recursively calls itself over them.
  // We don't use the call stack as it may overflow
  // Returns false if an inequality has been found.

  // Precondition: c1, c2 have been registered as well as their 4 vertices.
  CGAL_precondition(t1.dimension() >= 2);
  CGAL_precondition(Cmap[c1] == c2);
  CGAL_precondition(Vmap.find(c1->vertex(0)) != Vmap.end());
  CGAL_precondition(Vmap.find(c1->vertex(1)) != Vmap.end());
  CGAL_precondition(Vmap.find(c1->vertex(2)) != Vmap.end());
  CGAL_precondition(t1.dimension() == 2 ||
                                  Vmap.find(c1->vertex(3)) != Vmap.end());

  typedef Triangulation_3<GT, Tds1, Lds>          Tr1;
  typedef Triangulation_3<GT, Tds2, Lds>          Tr2;
  typedef typename Tr1::Vertex_handle             Vertex_handle1;
  typedef typename Tr1::Cell_handle               Cell_handle1;
  typedef typename Tr2::Vertex_handle             Vertex_handle2;
  typedef typename Tr2::Cell_handle               Cell_handle2;

  typedef typename std::unordered_map<Vertex_handle1, Vertex_handle2>::const_iterator Vit;
  typedef typename std::unordered_map<Cell_handle1, Cell_handle2>::const_iterator     Cit;

  typedef typename Tr1::Geom_traits::Construct_point_3    Construct_point_3;
  typedef typename Tr1::Geom_traits::Compare_xyz_3        Compare_xyz_3;

  Compare_xyz_3 cmp1 = t1.geom_traits().compare_xyz_3_object();
  Construct_point_3 cp = t1.geom_traits().construct_point_3_object();

  std::vector<std::pair<Cell_handle1, Cell_handle2> > cell_stack;
  cell_stack.emplace_back(c1, c2);

  while(! cell_stack.empty())
  {
    Cell_handle1 c1 = cell_stack.back().first;
    Cell_handle2 c2 = cell_stack.back().second;
    cell_stack.pop_back();

    for(int i=0; i <= t1.dimension(); ++i)
    {
      Cell_handle1 n1 = c1->neighbor(i);
      Cit cit = Cmap.find(n1);
      Vertex_handle1 v1 = c1->vertex(i);
      Vertex_handle2 v2 = Vmap[v1];
      Cell_handle2 n2 = c2->neighbor(c2->index(v2));
      if(cit != Cmap.end())
      {
        // n1 was already registered.
        if(cit->second != n2)
          return false;

        continue;
      }

      // n1 has not yet been registered.
      // We check that the new vertices match geometrically.
      // And we register them.
      Vertex_handle1 vn1 = n1->vertex(n1->index(c1));
      Vertex_handle2 vn2 = n2->vertex(n2->index(c2));
      Vit vit = Vmap.find(vn1);
      if(vit != Vmap.end())
      {
        // vn1 already registered
        if(vit->second != vn2)
          return false;
      }
      else
      {
        if(t2.is_infinite(vn2))
          return false; // vn1 can't be infinite,

        // since it would have been registered.
        if(cmp1(cp(vn1->point()), cp(vn2->point())) != 0)
          return false;

        // We register vn1/vn2.
        Vmap.emplace(vn1, vn2);
      }

      // We register n1/n2.
      Cmap.emplace(n1, n2);
      cell_stack.emplace_back(n1, n2);
    }
  }

  return true;
}

} // namespace internal

template < class GT, class Tds1, class Tds2, class Lds >
bool
operator==(const Triangulation_3<GT, Tds1, Lds>& t1,
           const Triangulation_3<GT, Tds2, Lds>& t2)
{
  typedef typename Triangulation_3<GT, Tds1>::Vertex_handle Vertex_handle1;
  typedef typename Triangulation_3<GT, Tds1>::Cell_handle   Cell_handle1;
  typedef typename Triangulation_3<GT, Tds2>::Vertex_handle Vertex_handle2;
  typedef typename Triangulation_3<GT, Tds2>::Cell_handle   Cell_handle2;

  typedef typename Triangulation_3<GT, Tds1>::Point                          Point;

  typedef typename Triangulation_3<GT, Tds1>::Geom_traits::Equal_3           Equal_3;
  typedef typename Triangulation_3<GT, Tds1>::Geom_traits::Compare_xyz_3     Compare_xyz_3;
  typedef typename Triangulation_3<GT, Tds1>::Geom_traits::Construct_point_3 Construct_point_3;

  Equal_3 equal = t1.geom_traits().equal_3_object();
  Compare_xyz_3 cmp1 = t1.geom_traits().compare_xyz_3_object();
  Compare_xyz_3 cmp2 = t2.geom_traits().compare_xyz_3_object();
  Construct_point_3 cp = t1.geom_traits().construct_point_3_object();

  // Some quick checks.
  if(t1.dimension() != t2.dimension() ||
     t1.number_of_vertices() != t2.number_of_vertices() ||
     t1.number_of_cells() != t2.number_of_cells())
    return false;

  int dim = t1.dimension();
  // Special case for dimension < 1.
  // The triangulation is uniquely defined in these cases.
  if(dim == - 1)
    return true;

  // Special case for dimensions 0 and 1.
  if(dim < 2)
  {
    // It's enough to test that the points are the same,
    // since the triangulation is uniquely defined in this case.
    std::vector<Point> V1 (t1.points_begin(), t1.points_end());
    std::vector<Point> V2 (t2.points_begin(), t2.points_end());

    std::sort(V1.begin(), V1.end(),
              [&cmp1, &cp](const Point& p1, const Point& p2){ return cmp1(cp(p1), cp(p2))==SMALLER; });

    std::sort(V2.begin(), V2.end(),
              [&cmp2, &cp](const Point& p1, const Point& p2){ return cmp2(cp(p1), cp(p2))==SMALLER; });

    return V1 == V2;
  }

  // We will store the mapping between the 2 triangulations vertices and
  // cells in 2 maps.
  std::unordered_map<Vertex_handle1, Vertex_handle2> Vmap;
  std::unordered_map<Cell_handle1, Cell_handle2> Cmap;

  // Handle the infinite vertex.
  Vertex_handle1 v1 = t1.infinite_vertex();
  Vertex_handle2 iv2 = t2.infinite_vertex();
  Vmap.emplace(v1, iv2);

  // We pick one infinite cell of t1, and try to match it against the
  // infinite cells of t2.
  Cell_handle1 c = v1->cell();
  Vertex_handle1 v2 = c->vertex((c->index(v1)+1)%(dim+1));
  Vertex_handle1 v3 = c->vertex((c->index(v1)+2)%(dim+1));
  Vertex_handle1 v4 = c->vertex((c->index(v1)+3)%(dim+1));
  const Point& p2 = v2->point();
  const Point& p3 = v3->point();
  const Point& p4 = v4->point();

  std::vector<Cell_handle2> ics;
  t2.incident_cells(iv2, std::back_inserter(ics));
  for(typename std::vector<Cell_handle2>::const_iterator cit = ics.begin();
                                                         cit != ics.end(); ++cit)
  {
    int inf = (*cit)->index(iv2);

    if(equal(cp(p2), cp((*cit)->vertex((inf+1)%(dim+1))->point())))
      Vmap.insert(std::make_pair(v2, (*cit)->vertex((inf+1)%(dim+1))));
    else if(equal(cp(p2), cp((*cit)->vertex((inf+2)%(dim+1))->point())))
      Vmap.insert(std::make_pair(v2, (*cit)->vertex((inf+2)%(dim+1))));
    else if(dim == 3 && equal(cp(p2), cp((*cit)->vertex((inf+3)%(dim+1))->point())))
      Vmap.insert(std::make_pair(v2, (*cit)->vertex((inf+3)%(dim+1))));
    else
      continue; // None matched v2.

    if(equal(cp(p3), cp((*cit)->vertex((inf+1)%(dim+1))->point())))
      Vmap.insert(std::make_pair(v3, (*cit)->vertex((inf+1)%(dim+1))));
    else if(equal(cp(p3), cp((*cit)->vertex((inf+2)%(dim+1))->point())))
      Vmap.insert(std::make_pair(v3, (*cit)->vertex((inf+2)%(dim+1))));
    else if(dim == 3 && equal(cp(p3), cp((*cit)->vertex((inf+3)%(dim+1))->point())))
      Vmap.insert(std::make_pair(v3, (*cit)->vertex((inf+3)%(dim+1))));
    else
      continue; // None matched v3.

    if(dim == 3)
    {
      if(equal(cp(p4), cp((*cit)->vertex((inf+1)%(dim+1))->point())))
        Vmap.insert(std::make_pair(v4, (*cit)->vertex((inf+1)%(dim+1))));
      else if(equal(cp(p4), cp((*cit)->vertex((inf+2)%(dim+1))->point())))
        Vmap.insert(std::make_pair(v4, (*cit)->vertex((inf+2)%(dim+1))));
      else if(equal(cp(p4), cp((*cit)->vertex((inf+3)%(dim+1))->point())))
        Vmap.insert(std::make_pair(v4, (*cit)->vertex((inf+3)%(dim+1))));
      else
        continue; // None matched v4.
    }

    // Found it !
    Cmap.emplace(c, *cit);
    break;
  }

  if(Cmap.size() == 0)
    return false;

  // We now have one cell, we need to propagate recursively.
  return internal::test_next(t1, t2,
                             Cmap.begin()->first, Cmap.begin()->second, Cmap, Vmap);
}

template < class GT, class Tds1, class Tds2 >
inline
bool
operator!=(const Triangulation_3<GT, Tds1>& t1,
           const Triangulation_3<GT, Tds2>& t2)
{
  return ! (t1 == t2);
}

} //namespace CGAL

#include <CGAL/enable_warnings.h>

#endif // CGAL_TRIANGULATION_3_H<|MERGE_RESOLUTION|>--- conflicted
+++ resolved
@@ -4991,36 +4991,10 @@
                                const Vertex_handle_unique_hash_map& vmap,
                                bool all_cells) {
   Vertex_triple_Facet_map inner_map;
-<<<<<<< HEAD
   auto create_triangulation_inner_map_aux = [&](const auto& cells_range) {
     for(auto ch : cells_range) {
       for(unsigned int index = 0; index < 4; index++) {
         Facet f = std::pair<Cell_handle, int>(ch, index);
-=======
-
-  if(all_cells)
-  {
-    for(All_cells_iterator it = t.all_cells_begin(),
-                           end = t.all_cells_end(); it != end; ++it)
-    {
-      for(unsigned int index=0; index < 4; index++)
-      {
-        Facet f = std::pair<Cell_handle,int>(it,index);
-        Vertex_triple vt_aux = make_vertex_triple(f);
-        Vertex_triple vt{vmap[vt_aux[0]], vmap[vt_aux[2]], vmap[vt_aux[1]]};
-        make_canonical_oriented_triple(vt);
-        inner_map[vt] = f;
-      }
-    }
-  } else
-  {
-    for(Finite_cells_iterator it = t.finite_cells_begin(),
-                              end = t.finite_cells_end(); it != end; ++it)
-    {
-      for(unsigned int index=0; index < 4; index++)
-      {
-        Facet f = std::pair<Cell_handle,int>(it,index);
->>>>>>> 29675319
         Vertex_triple vt_aux = make_vertex_triple(f);
         Vertex_triple vt{vmap[vt_aux[0]], vmap[vt_aux[2]], vmap[vt_aux[1]]};
         make_canonical_oriented_triple(vt);
