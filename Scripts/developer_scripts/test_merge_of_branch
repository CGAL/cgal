--- conflicted
+++ resolved
@@ -220,11 +220,7 @@
 tmp_dir=`mktemp -d`
 cd $tmp_dir
 echo $tmp_dir
-<<<<<<< HEAD
-echo "#include <CGAL/Named_function_parameters.h>\nstruct A{};\nint main(){" > main.cpp
-=======
 echo "#include <CGAL/Named_function_parameters.h>\nstruct A{};\nint main(){\nA a;\n" > main.cpp
->>>>>>> 7e2e4448
 for i in `echo $nps`; do
   echo "  CGAL::parameters::${i}(a).${i}(a);" >> main.cpp
 done
