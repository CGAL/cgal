--- conflicted
+++ resolved
@@ -390,27 +390,6 @@
   RESULT_FILE=./"results_${CGAL_TESTER}_${PLATFORM}.txt"
   rm -f "$RESULT_FILE"
   touch "$RESULT_FILE"
-<<<<<<< HEAD
-  if [ -z "${SCRIPTS_DIR}" ]; then
-    sed -n '/CGAL_VERSION /s/#define //p' < "$CGAL_DIR/${INSTALLATION_DIR}include/CGAL/version.h" >> "$RESULT_FILE"
-  else
-    echo "CGAL_VERSION ${CGAL_GIT_VERSION}">> "$RESULT_FILE"
-  fi
-  sed -n '/The CXX compiler/s/-- The CXX compiler identification is/COMPILER_VERSION =/p' < "${CGAL_BINARY_DIR}/installation.log" |sed -E "s/ = (.*)/\ = '\1\'/">> "$RESULT_FILE"
-if [ -n "${CGAL_SUMMARY_NAME}" ]; then
-  echo "CGAL_SUMMARY_NAME ${CGAL_SUMMARY_NAME}" >> "$RESULT_FILE"
-fi
-  echo "TESTER ${CGAL_TESTER}" >> "$RESULT_FILE"
-  echo "TESTER_NAME ${CGAL_TESTER}" >> "$RESULT_FILE"
-  echo "TESTER_ADDRESS ${TESTER_ADDRESS}" >> "$RESULT_FILE"
-  echo "CGAL_TEST_PLATFORM ${PLATFORM}" >> "$RESULT_FILE"
-  grep -e "^-- Operating system: " "${CGAL_BINARY_DIR}/installation.log" >> "$RESULT_FILE"
-  grep -e "^-- USING " "${CGAL_BINARY_DIR}/installation.log"|sort -u >> $RESULT_FILE
-  #Use sed to get the content of DEBUG or RELEASE CXX FLAGS so that Multiconfiguration platforms do provide their CXXXFLAGS to the testsuite page (that greps USING CXXFLAGS to get info)
-  sed -i -E 's/(^-- USING )(DEBUG|RELEASE) (CXXFLAGS)/\1\3/' $RESULT_FILE
-  sed -n '/^-- Third-party library /p' "${CGAL_BINARY_DIR}/installation.log" >> $RESULT_FILE
-  echo "------------" >> "$RESULT_FILE"
-=======
   {
     if [ -z "${SCRIPTS_DIR}" ]; then
       sed -n '/CGAL_VERSION /s/#define //p' < "$CGAL_DIR/${INSTALLATION_DIR}include/CGAL/version.h"
@@ -434,7 +413,6 @@
     sed -n '/^-- Third-party library /p' "${CGAL_BINARY_DIR}/installation.log"
     echo "------------"
   } >> "$RESULT_FILE"
->>>>>>> 0a8ca426
   #if git branch, create empty scm file for python script
   if [ -n "${SCRIPTS_DIR}" ]; then
     touch ../../../../../.scm-branch
