// Copyright (c) 1997-2000  Max-Planck-Institute Saarbruecken (Germany).
// All rights reserved.
//
// This file is part of CGAL (www.cgal.org).
//
// $URL$
// $Id$
// SPDX-License-Identifier: GPL-3.0-or-later OR LicenseRef-Commercial
//
//
// Author(s)     : Miguel Granados <granados@mpi-sb.mpg.de>

#ifndef CGAL_NEF_SNC_POINT_LOCATOR_H
#define CGAL_NEF_SNC_POINT_LOCATOR_H

#include <CGAL/license/Nef_3.h>


#include <CGAL/basic.h>
#include <CGAL/Nef_3/SNC_intersection.h>
#include <CGAL/Nef_3/SNC_k3_tree_traits.h>
#include <CGAL/Nef_3/K3_tree.h>
#include <CGAL/Unique_hash_map.h>
#include <CGAL/Timer.h>
#include <string>


#undef CGAL_NEF_DEBUG
#define CGAL_NEF_DEBUG 509
#include <CGAL/Nef_2/debug.h>

#undef _CGAL_NEF_TRACEN
#define _CGAL_NEF_TRACEN(msg) CGAL_NEF_TRACEN( "SNC_point_locator: " << msg)

// TODO: find out the proper CGAL replacement for this macro and remove it
#define CGAL_for_each( i, C) for( i = C.begin(); i != C.end(); ++i)

// #define CGAL_NEF_TIMER(instruction) instruction
#define CGAL_NEF_TIMER(instruction)

// #define CGAL_NEF_CLOG(t) std::clog <<" "<<t<<std::endl; std::clog.flush()
#define CGAL_NEF_CLOG(t)

namespace CGAL {

template <typename SNC_decorator>
class SNC_point_locator
{
 public:
  class Intersection_call_back;
  typedef SNC_decorator Base;
  typedef SNC_point_locator<SNC_decorator> Self;
  typedef typename SNC_decorator::Decorator_traits Decorator_traits;
  typedef typename SNC_decorator::SNC_structure SNC_structure;
protected:
  std::string version_;
  // time for construction, point location, ray shooting and intersection test
  mutable Timer ct_t, pl_t, rs_t, it_t;

public:
  typedef typename SNC_structure::Object_handle Object_handle;

  typedef typename SNC_structure::Point_3 Point_3;
  typedef typename SNC_structure::Segment_3 Segment_3;
  typedef typename SNC_structure::Ray_3 Ray_3;
  typedef typename SNC_structure::Vector_3 Vector_3;
  typedef typename SNC_structure::Aff_transformation_3
                                  Aff_transformation_3;

  typedef typename Decorator_traits::Vertex_handle Vertex_handle;
  typedef typename Decorator_traits::Halfedge_handle Halfedge_handle;
  typedef typename Decorator_traits::Halffacet_handle Halffacet_handle;
  typedef typename Decorator_traits::Volume_handle Volume_handle;
  typedef typename Decorator_traits::Vertex_iterator Vertex_iterator;
  typedef typename Decorator_traits::Halfedge_iterator Halfedge_iterator;
  typedef typename Decorator_traits::Halffacet_iterator Halffacet_iterator;


  const std::string& version() const { return version_; }

  virtual Object_handle locate(const Point_3& p) const = 0;

  virtual Object_handle shoot(const Ray_3& s, int mask=255) const = 0;

  virtual Object_handle shoot(const Ray_3& s, Vertex_handle ray_source_vertex, int mask=255) const = 0;

  virtual void intersect_with_edges( Halfedge_handle edge,
                                     const Intersection_call_back& call_back)
    const = 0;

  virtual void intersect_with_facets( Halfedge_handle edge,
                                      const Intersection_call_back& call_back)
    const = 0;

  virtual void intersect_with_edges_and_facets( Halfedge_handle edge,
                                                const Intersection_call_back& call_back) const = 0;

  class Intersection_call_back
  {
  public:
    virtual void operator()( Halfedge_handle edge0, Halfedge_handle edge1,
                             const Point_3& intersection_point) const = 0;
    virtual void operator()( Halfedge_handle edge0, Halffacet_handle facet1,
                             const Point_3& intersection_point) const = 0;
    virtual ~Intersection_call_back() {}
  };

  virtual void initialize(SNC_structure* W) = 0;

  virtual Self* clone() const = 0;

  virtual void transform(const Aff_transformation_3& t) = 0;

  virtual void add_facet(Halffacet_handle) {}

  virtual void add_edge(Halfedge_handle) {}

  virtual void add_vertex(Vertex_handle) {}

  virtual ~SNC_point_locator() noexcept(!CGAL_ASSERTIONS_ENABLED)
  {
    CGAL_NEF_CLOG("");
    CGAL_NEF_CLOG("construction_time:  "<<ct_t.time());
    CGAL_NEF_CLOG("pointlocation_time: "<<pl_t.time());
    CGAL_NEF_CLOG("rayshooting_time:   "<<rs_t.time());
    CGAL_NEF_CLOG("intersection_time:  "<<it_t.time());
    // warning: the total time showed here could be actually larger
    // that the real time used by this class, since point location
    // and intersection test use the ray shooter and so the same time
    // could be account to more than one timer
    CGAL_NEF_CLOG("pltotal_time:       "<<
      ct_t.time()+pl_t.time()+rs_t.time()+it_t.time());
  };
};

template <typename SNC_decorator>
class SNC_point_locator_by_spatial_subdivision :
  public SNC_point_locator<SNC_decorator>,
  public SNC_decorator
{
  typedef SNC_decorator Base;
  typedef CGAL::SNC_point_locator<SNC_decorator> SNC_point_locator;
  typedef CGAL::SNC_point_locator_by_spatial_subdivision<SNC_decorator> Self;
  typedef typename SNC_decorator::SNC_structure SNC_structure;
  typedef typename SNC_decorator::Decorator_traits Decorator_traits;
  typedef typename Decorator_traits::SM_decorator SM_decorator;
  typedef CGAL::SNC_intersection<SNC_structure> SNC_intersection;
  typedef typename SNC_decorator::SM_point_locator SM_point_locator;
  typedef typename SNC_decorator::Kernel Kernel;

public:
  typedef typename CGAL::SNC_k3_tree_traits<SNC_decorator> K3_tree_traits;

  typedef typename CGAL::K3_tree<K3_tree_traits> K3_tree;
  typedef K3_tree SNC_candidate_provider;

  typedef typename SNC_structure::Object_handle Object_handle;
  typedef typename SNC_structure::Point_3 Point_3;
  typedef typename SNC_structure::Plane_3 Plane_3;
  typedef typename SNC_structure::Segment_3 Segment_3;
  typedef typename SNC_structure::Ray_3 Ray_3;
  typedef typename SNC_structure::Vector_3 Vector_3;
  typedef typename SNC_structure::Triangle_3 Triangle_3;
  typedef typename SNC_structure::Aff_transformation_3
                                  Aff_transformation_3;

  typedef typename SNC_structure::Infi_box Infi_box;

  typedef typename Decorator_traits::Vertex_handle Vertex_handle;
  typedef typename Decorator_traits::Halfedge_handle Halfedge_handle;
  typedef typename Decorator_traits::Halffacet_handle Halffacet_handle;
  typedef typename Decorator_traits::SHalfedge_handle SHalfedge_handle;
  typedef typename Decorator_traits::SFace_handle SFace_handle;
  typedef typename Decorator_traits::Vertex_iterator Vertex_iterator;
  typedef typename Decorator_traits::Halfedge_iterator Halfedge_iterator;
  typedef typename Decorator_traits::Halffacet_iterator Halffacet_iterator;
  typedef typename Decorator_traits::Volume_handle Volume_handle;

  typedef typename Decorator_traits::Halffacet_cycle_iterator
                                     Halffacet_cycle_iterator;
  typedef typename Decorator_traits::SHalfedge_around_facet_circulator
                                     SHalfedge_around_facet_circulator;

  typedef typename SNC_candidate_provider::Object_list Object_list;
  typedef typename Object_list::iterator Object_list_iterator;

  typedef typename SNC_candidate_provider::Node_handle Node_handle;
  typedef typename SNC_candidate_provider::Node_list Node_list;
  typedef typename SNC_candidate_provider::Vertex_list Vertex_list;
  typedef typename SNC_candidate_provider::Halfedge_list Halfedge_list;
  typedef typename SNC_candidate_provider::Halffacet_list Halffacet_list;
  typedef typename SNC_point_locator::Intersection_call_back Intersection_call_back;


  using Base::get_visible_facet;
public:
  SNC_point_locator_by_spatial_subdivision() :
    initialized(false), candidate_provider(0) {}


  virtual void initialize(SNC_structure* W) {

    if(initialized)
      delete candidate_provider;

    this->set_snc(*W);
    candidate_provider = new SNC_candidate_provider(W);

    initialized = true;
  }

  virtual Self* clone() const {
    return new Self;
  }

  virtual void transform(const Aff_transformation_3& t) {
    candidate_provider->transform(t);
  }

  virtual ~SNC_point_locator_by_spatial_subdivision() noexcept(!CGAL_ASSERTIONS_ENABLED)
  {
    CGAL_destructor_warning(initialized ||
                 candidate_provider == 0); // required?
    if(initialized)
      delete candidate_provider;
  }

  virtual Object_handle shoot(const Ray_3& ray, int mask=255) const {
    Vertex_handle null_handle;
    return this->shoot(ray, null_handle, mask);
  }

<<<<<<< HEAD
=======
  enum SOLUTION { is_vertex_, is_edge_, is_facet_ , is_none_};

>>>>>>> 561cc662
  virtual Object_handle shoot(const Ray_3& ray, Vertex_handle ray_source_vertex, int mask=255) const {
    CGAL_NEF_TIMER(rs_t.start());
    CGAL_assertion( initialized);
    _CGAL_NEF_TRACEN( "shooting: "<<ray);

    SOLUTION solution = is_none_;
    Vertex_handle v_res;
    Halfedge_handle e_res;
    Halffacet_handle f_res;
    bool hit = false;
    Point_3 eor = CGAL::ORIGIN; // 'end of ray', the latest ray's hit point

    Node_list nodes = candidate_provider->nodes_along_ray(ray);
    typename Node_list::iterator nodes_iterator = nodes.begin();

    while( !hit && nodes_iterator != nodes.end()) {
      Node_handle n(*nodes_iterator);
      if((mask&1)!=0) {
        for(typename Vertex_list::const_iterator vi=n->vertices_begin(); vi!=n->vertices_end(); ++vi) {
          Vertex_handle v(*vi);
          _CGAL_NEF_TRACEN("trying vertex on "<<v->point());
          if( (ray.source() != v->point()) && ray.has_on(v->point())) {
            _CGAL_NEF_TRACEN("the ray intersects the vertex");
            _CGAL_NEF_TRACEN("prev. intersection? "<<hit);
            CGAL_assertion_code
                (if( hit)_CGAL_NEF_TRACEN("prev. intersection on "<<eor));
            if( hit && !Segment_3( ray.source(), eor).has_on(v->point()))
              continue;
            eor = v->point();
            v_res = v;
            solution = is_vertex_;
            hit = true;
            _CGAL_NEF_TRACEN("the vertex becomes the new hit object");
          }
        }
      }
      if((mask&2)!=0) {
        for(typename Halfedge_list::const_iterator ei=n->edges_begin(); ei!=n->edges_end(); ++ei) {
          Halfedge_handle e(*ei);
          Point_3 q;
          _CGAL_NEF_TRACEN("trying edge on "<< Segment_3(e->source()->point(),e->twin()->source()->point()));
          if ( (ray_source_vertex == Vertex_handle()) || ( (ray_source_vertex != e->source()) && (ray_source_vertex != e->twin()->source())) ) {
<<<<<<< HEAD

              if( SNC_intersection::does_intersect_internally( ray, Segment_3(e->source()->point(),
                                                                          e->twin()->source()->point()), q)) {
                  _CGAL_NEF_TRACEN("ray intersects edge on " << q);
                  _CGAL_NEF_TRACEN("prev. intersection? " << hit);
                  CGAL_assertion_code
                  (if (hit) _CGAL_NEF_TRACEN("prev. intersection on " << eor));
                  if (hit && !has_smaller_distance_to_point(ray.source(), q, eor))
                      continue;
                  _CGAL_NEF_TRACEN("is the intersection point on the current cell? " <<
                      candidate_provider->is_point_on_cell(q, objects_iterator));
                  if (!candidate_provider->is_point_on_cell(q, objects_iterator))
                      continue;
                  eor = q;
                  result = make_object(e);
                  hit = true;
                  _CGAL_NEF_TRACEN("the edge becomes the new hit object");
              }
=======
            if( SNC_intersection::does_intersect_internally( ray, Segment_3(e->source()->point(),
                                                                            e->twin()->source()->point()), q)) {
              _CGAL_NEF_TRACEN("ray intersects edge on "<<q);
              _CGAL_NEF_TRACEN("prev. intersection? "<<hit);
              CGAL_assertion_code
                  (if( hit) _CGAL_NEF_TRACEN("prev. intersection on "<<eor));
              if( hit && !has_smaller_distance_to_point( ray.source(), q, eor))
                continue;
              _CGAL_NEF_TRACEN("is the intersection point on the current cell? "<<
                               candidate_provider->is_point_in_node( q, n));
              if( !candidate_provider->is_point_in_node( q, n))
                continue;
              eor = q;
              e_res = e;
              solution = is_edge_;
              hit = true;
              _CGAL_NEF_TRACEN("the edge becomes the new hit object");
            }
>>>>>>> 561cc662
          }
        }
      }
      if((mask&4)!=0) {
        for(typename Halffacet_list::const_iterator fi=n->facets_begin(); fi!=n->facets_end(); ++fi) {
          Halffacet_handle f(*fi);
          Point_3 q;
          _CGAL_NEF_TRACEN("trying facet with on plane "<<f->plane()<<
<<<<<<< HEAD
                  " with point on "<<f->plane().point());
=======
                           " with point on "<<f->plane().point());
>>>>>>> 561cc662
          if( SNC_intersection::does_intersect_internally( ray, f, q) ) {
            _CGAL_NEF_TRACEN("ray intersects facet on "<<q);
            _CGAL_NEF_TRACEN("prev. intersection? "<<hit);
            if( hit) { _CGAL_NEF_TRACEN("prev. intersection on "<<eor); }
            if( hit && !has_smaller_distance_to_point( ray.source(), q, eor))
              continue;
            _CGAL_NEF_TRACEN("is the intersection point on the current cell? "<<
                             candidate_provider->is_point_in_node( q, n));
            if( !candidate_provider->is_point_in_node( q, n))
              continue;
            eor = q;
            f_res = f;
            solution = is_facet_;
            hit = true;
            _CGAL_NEF_TRACEN("the facet becomes the new hit object");
          }
        }
      }
      if(!hit)
        ++nodes_iterator;
    }

    CGAL_NEF_TIMER(rs_t.stop());
    switch (solution) {
      case is_vertex_: return make_object(v_res);
      case is_edge_: return make_object(e_res);
      case is_facet_: return make_object(f_res);
      case is_none_ : break;
    }
    return Object_handle();
  }

  virtual Object_handle locate( const Point_3& p) const {
    if(Infi_box::extended_kernel()) {
      CGAL_NEF_TIMER(pl_t.start());
      CGAL_assertion( initialized);
      _CGAL_NEF_TRACEN( "locate "<<p);

      Node_handle n = candidate_provider->locate_node_containing(p);
      for(typename Vertex_list::const_iterator vi=n->vertices_begin(); vi!=n->vertices_end(); ++vi) {
        Vertex_handle v(*vi);
        if ( p == v->point()) {
          _CGAL_NEF_TRACEN("found on vertex "<<v->point());
          return make_object(v);
        }
      }
<<<<<<< HEAD
      else if( CGAL::assign( e, *o)) {
        if ( SNC_intersection::does_contain_internally(e->source()->point(), e->twin()->source()->point(), p) ) {
=======
      for(typename Halfedge_list::const_iterator ei=n->edges_begin(); ei!=n->edges_end(); ++ei) {
        Halfedge_handle e(*ei);
        if (SNC_intersection::does_contain_internally(e->source()->point(),e->twin()->source()->point(), p) ) {
>>>>>>> 561cc662
          _CGAL_NEF_TRACEN("found on edge "<<Segment_3(e->source()->point(),e->twin()->source()->point()));
          return make_object(e);
        }
      }
<<<<<<< HEAD
      else if( CGAL::assign( f, *o)) {
=======
      for(typename Halffacet_list::const_iterator fi=n->facets_begin(); fi!=n->facets_end(); ++fi) {
        Halffacet_handle f(*fi);
>>>>>>> 561cc662
        if (SNC_intersection::does_contain_internally( f, p) ) {
          _CGAL_NEF_TRACEN("found on facet...");
          return make_object(f);
        }
      }

      _CGAL_NEF_TRACEN("point not found in 2-skeleton");
      _CGAL_NEF_TRACEN("shooting ray to determine the volume");
      Ray_3 r( p, Vector_3( -1, 0, 0));
      return make_object(determine_volume(r));

    } else {   // standard kernel


      CGAL_assertion( initialized);
      _CGAL_NEF_TRACEN( "locate "<<p);
      SOLUTION solution = is_none_;

<<<<<<< HEAD
    CGAL_assertion( initialized);
    _CGAL_NEF_TRACEN( "locate "<<p);
    Object_handle result;
    Vertex_handle v, closest;
    Halfedge_handle e;
    Halffacet_handle f;
    Object_list candidates = candidate_provider->objects_around_point(p);
    Object_list_iterator o = candidates.begin();

    if(candidates.empty())
      return make_object(Base(*this).volumes_begin());

    CGAL::assign(v,*o);
    CGAL_assertion(CGAL::assign(v,*o));
    if(p==v->point())
      return make_object(v);

    closest = v;
    ++o;
    while(o!=candidates.end() && CGAL::assign(v,*o)) {
      if ( p == v->point()) {
        _CGAL_NEF_TRACEN("found on vertex "<<v->point());
        return make_object(v);
      }

      if(CGAL::has_smaller_distance_to_point(p, v->point(), closest->point())){
        closest = v;
      }
      ++o;
    }

    v = closest;
    result = make_object(v);

    Segment_3 s(p,v->point());
    // bool first = true;
    Point_3 ip;

    /*
    // TODO: das geht effizienter
    Object_list_iterator of(o);
    while(of != candidates.end() && assign(e, *of)) ++of;

    typename SNC_structure::SHalfedge_iterator sei;
    for(sei=v->shalfedges_begin(); sei!=v->shalfedges_end(); ++sei){
      if(sei->is_twin()) continue;
      Halffacet_handle fout = sei->facet();
      if(fout->is_twin()) fout = fout->twin();
      Object_list_iterator ofc(of);
      for(;ofc!=candidates.end();++ofc) {
        if(CGAL::assign(f,*ofc)) {
          if(f == fout->twin())
            std::cerr << "shit" << std::endl;
          if(f == fout) {
            Object_list_iterator oe(ofc);
            --ofc;
            candidates.erase(oe);
          }
=======
      Node_handle n = candidate_provider->locate_node_containing(p);
      typename Vertex_list::const_iterator vi = n->vertices_begin();

      if(n->empty())
        return make_object(Base(*this).volumes_begin());

      Vertex_handle v(*vi),closest;
      if(p==v->point())
        return make_object(v);

      closest = v;
      ++vi;
      while(vi!=n->vertices_end()) {
        v = *vi;
        if ( p == v->point()) {
          _CGAL_NEF_TRACEN("found on vertex "<<v->point());
          return make_object(v);
        }

        if(CGAL::has_smaller_distance_to_point(p, v->point(), closest->point())){
          closest = v;
>>>>>>> 561cc662
        }
        ++vi;
      }

      v = closest;
      Vertex_handle v_res;
      Halfedge_handle e_res;
      Halffacet_handle f_res;
      v_res = v;
      solution = is_vertex_;

      Segment_3 s(p,v->point());
      Point_3 ip;

      Halfedge_handle e;
      for(typename Halfedge_list::const_iterator ei=n->edges_begin(); ei!=n->edges_end(); ++ei) {
        e = *ei;
        CGAL_NEF_TRACEN("test edge " << e->source()->point() << "->" << e->twin()->source()->point());
        if (SNC_intersection::does_contain_internally(e->source()->point(), e->twin()->source()->point(), p)) {
<<<<<<< HEAD
        _CGAL_NEF_TRACEN("found on edge "<< ss);
          return make_object(e);
        }
        if((e->source() != v)  && (e->twin()->source() != v) && SNC_intersection::does_intersect_internally(s, ss, ip)) {
          // first = false;
=======
          _CGAL_NEF_TRACEN("found on edge "<< ss);
          return make_object(e);
        }
        if((e->source() != v)  && (e->twin()->source() != v) &&
           SNC_intersection::does_intersect_internally(s, Segment_3(e->source()->point(),e->twin()->source()->point()), ip)) {
>>>>>>> 561cc662
          s = Segment_3(p, normalized(ip));
          e_res = e;
          solution = is_edge_;
        }
      }

      Halffacet_handle f;
      for(typename Halffacet_list::const_iterator fi=n->facets_begin(); fi!=n->facets_end(); ++fi) {
        f = *fi;
        CGAL_NEF_TRACEN("test facet " << f->plane());
        if (SNC_intersection::does_contain_internally(f,p) ) {
          _CGAL_NEF_TRACEN("found on facet...");
          return make_object(f);
        }

        // We next check if v is a vertex on the face to avoid a geometric test
        bool v_vertex_of_f = false;
        Halffacet_cycle_iterator fci;
        for(fci=f->facet_cycles_begin(); (! v_vertex_of_f) && (fci!=f->facet_cycles_end()); ++fci) {
          if(fci.is_shalfedge()) {
            SHalfedge_around_facet_circulator sfc(fci), send(sfc);
            CGAL_For_all(sfc,send) {
              if(sfc->source()->center_vertex() ==  v){
                v_vertex_of_f = true;
                break;
              }
            }
          }
        }

<<<<<<< HEAD

        if( (! v_vertex_of_f) &&  SNC_intersection::does_intersect_internally(s,f,ip) ) {
=======
        if( (! v_vertex_of_f) && SNC_intersection::does_intersect_internally(s,f,ip) ) {
>>>>>>> 561cc662
          s = Segment_3(p, normalized(ip));
          f_res = f;
          solution = is_facet_;
        }
      }

<<<<<<< HEAD
    //CGAL_warning("altered code in SNC_point_locator");
    /*
      Halffacet_iterator fc;
      CGAL_forall_facets(fc, *this->sncp()) {
        CGAL_assertion(!SNC_intersection::does_intersect_internally(s,f,ip));
      }

      Halfedge_iterator ec;
      CGAL_forall_edges(ec, *this->sncp()) {
        Segment_3 ss(ec->source()->point(), ec->twin()->source()->point());
        CGAL_assertion(!SNC_intersection::does_intersect_internally(s,ss,ip));
      }

      Vertex_iterator vc;
      CGAL_forall_vertices(vc, *this->sncp()) {
        std::cerr << "test vertex " << vc->point() << std::endl;
        CGAL_assertion(vc->point() == s.target() || !s.has_on(vc->point()));
      }
    */

    if( CGAL::assign( v, result)) {
      _CGAL_NEF_TRACEN("vertex hit, obtaining volume..." << v->point());

      //CGAL_warning("altered code in SNC_point_locator");
      SM_point_locator L(&*v);
      Object_handle so = L.locate(s.source()-s.target(), true);
      SFace_handle sf;
      if(CGAL::assign(sf,so))
        return make_object(sf->volume());
      CGAL_error_msg( "wrong handle type");
      return Object_handle();
/*
      SHalfedge_handle se;
      CGAL_assertion(CGAL::assign(se,so));
      CGAL_NEF_TRACEN("intersect segment " << s << " with edges");
      for(;ox!=candidates.end();++ox) {
        if(!CGAL::assign(e,*ox)) continue;
        CGAL_NEF_TRACEN("test edge " << e->source()->point() << "->" << e->twin()->source()->point());
        if(SNC_intersection::does_intersect_internally(s,Segment_3(e->source()->point(),e->twin()->source()->point()),ip)) {
          s = Segment_3(p, normalized(ip));
          result = make_object(e);
        }
      }
      CGAL_assertion(CGAL::assign(e,result));
      CGAL::assign(e,result);
      f = get_visible_facet(e, Ray_3(p, s.target()));
      if( f != Halffacet_handle())
        return f->incident_volume();
      SM_decorator SD(&*v); // now, the vertex has no incident facets
      CGAL_assertion( SD.number_of_sfaces() == 1);
      return SD.sfaces_begin()->volume();
*/
    } else if( CGAL::assign( f, result)) {
      _CGAL_NEF_TRACEN("facet hit, obtaining volume...");
      if(f->plane().oriented_side(p) == ON_NEGATIVE_SIDE)
        f = f->twin();
      return make_object(f->incident_volume());
    } else if( CGAL::assign(e, result)) {
      SM_decorator SD(&*e->source());
      if( SD.is_isolated(e))
        return make_object(e->incident_sface()->volume());
      return make_object(get_visible_facet(e,Ray_3(s.source(),s.to_vector()))->incident_volume());
=======
      if( solution == is_vertex_) {
        _CGAL_NEF_TRACEN("vertex hit, obtaining volume..." << v_res->point());

        //CGAL_warning("altered code in SNC_point_locator");
        SM_point_locator L(&*v_res);
        Object_handle so = L.locate(s.source()-s.target(), true);
        SFace_handle sf;
        if(CGAL::assign(sf,so))
          return make_object(sf->volume());
        CGAL_error_msg( "wrong handle type");
        return Object_handle();

      } else if( solution == is_facet_) {
        _CGAL_NEF_TRACEN("facet hit, obtaining volume...");
        if(f_res->plane().oriented_side(p) == ON_NEGATIVE_SIDE)
          f_res = f_res->twin();
        return make_object(f_res->incident_volume());
      } else if( solution == is_edge_) {
        SM_decorator SD(&*e_res->source());
        if( SD.is_isolated(e_res))
          return make_object(e_res->incident_sface()->volume());
        return make_object(get_visible_facet(e_res,Ray_3(s.source(),s.to_vector()))->incident_volume());
      }
      CGAL_error_msg( "wrong handle type");
      return Object_handle();
>>>>>>> 561cc662
    }
  }

  virtual void intersect_with_edges_and_facets( Halfedge_handle e0,
                                                const Intersection_call_back& call_back) const {
    _CGAL_NEF_TRACEN( "intersecting edge: "<<&*e0<<' '<<Segment_3(e0->source()->point(),
<<<<<<< HEAD
                                                         e0->twin()->source()->point()));


    Segment_3 s(Segment_3(e0->source()->point(),e0->twin()->source()->point()));
    Vertex_handle v;
    Halfedge_handle e;
    Halffacet_handle f;
    Object_list_iterator o;
    Object_list objects = candidate_provider->objects_around_segment(s);
    CGAL_for_each( o, objects) {
      if( CGAL::assign( v, *o)) {
        /* do nothing */
      }
      else if( CGAL::assign( e, *o)) {

#ifdef CGAL_NEF3_DUMP_STATISTICS
      ++number_of_intersection_candidates;
#endif

        Point_3 q;
        if( SNC_intersection::does_intersect_internally( s, Segment_3(e->source()->point(),
                                                                      e->twin()->source()->point()), q)) {
          q = normalized(q);
          call_back( e0, make_object(Halfedge_handle(e)), q);
          _CGAL_NEF_TRACEN("edge intersects edge "<<' '<<&*e<< Segment_3(e->source()->point(),
                                                                e->twin()->source()->point())<<" on "<<q);
        }
      }
      else if( CGAL::assign( f, *o)) {
#ifdef CGAL_NEF3_DUMP_STATISTICS
      ++number_of_intersection_candidates;
#endif

        Point_3 q;
        if( SNC_intersection::does_intersect_internally( s, f, q) ) {
          q = normalized(q);
          call_back( e0, make_object(Halffacet_handle(f)), q);
          _CGAL_NEF_TRACEN("edge intersects facet on plane "<<f->plane()<<" on "<<q);
        }
      }
      else
        CGAL_error_msg( "wrong handle");
    }
    CGAL_NEF_TIMER(it_t.stop());
=======
                                                                  e0->twin()->source()->point()));
    Segment_3 s(e0->source()->point(),e0->twin()->source()->point());
    Node_list nodes = candidate_provider->nodes_around_segment(s);
    intersect_with_edges(e0,call_back,s,nodes);
    intersect_with_facets(e0,call_back,s,nodes);
>>>>>>> 561cc662
  }

  virtual void intersect_with_edges( Halfedge_handle e0,
                                     const Intersection_call_back& call_back) const {
    CGAL_NEF_TIMER(it_t.start());
    _CGAL_NEF_TRACEN( "intersecting edge: "<<&*e0<<' '<<Segment_3(e0->source()->point(),
                                                                  e0->twin()->source()->point()));
    Segment_3 s(e0->source()->point(),e0->twin()->source()->point());
    Node_list nodes = candidate_provider->nodes_around_segment(s);
    intersect_with_edges(e0,call_back,s,nodes);
  }

  virtual void intersect_with_facets( Halfedge_handle e0,
                                      const Intersection_call_back& call_back) const {
    CGAL_assertion( initialized);
    _CGAL_NEF_TRACEN( "intersecting edge: "<< Segment_3(e0->source()->point(),
                                                        e0->twin()->source()->point()));
    Segment_3 s(e0->source()->point(),e0->twin()->source()->point());
    Node_list nodes = candidate_provider->nodes_around_segment(s);
    intersect_with_facets(e0,call_back,s,nodes);
  }

private:

  void intersect_with_edges( Halfedge_handle e0,
                             const Intersection_call_back& call_back, Segment_3& s, Node_list& nodes) const {
    Unique_hash_map<Halfedge_handle,bool> visited(false);
    for(typename Node_list::iterator ni = nodes.begin(); ni!=nodes.end(); ++ni) {
      Node_handle n(*ni);
      for(typename Halfedge_list::const_iterator e = n->edges_begin(); e!=n->edges_end(); ++e) {
        if(!visited[*e]) {
#ifdef CGAL_NEF3_DUMP_STATISTICS
          ++number_of_intersection_candidates;
#endif
<<<<<<< HEAD

        Point_3 q;
        if( SNC_intersection::does_intersect_internally( s, Segment_3(e->source()->point(),
                                                                      e->twin()->source()->point()), q)) {
          q = normalized(q);
          call_back( e0, make_object(Halfedge_handle(e)), q);
          _CGAL_NEF_TRACEN("edge intersects edge "<<' '<<&*e<< Segment_3(e->source()->point(),
                                                                e->twin()->source()->point())<<" on "<<q);
=======
          Point_3 q;
          if(SNC_intersection::does_intersect_internally( s, Segment_3((*e)->source()->point(),
                                                                       (*e)->twin()->source()->point()), q)) {
            q = normalized(q);
            call_back( e0, *e, q);
            _CGAL_NEF_TRACEN("edge intersects edge "<<' '<<&*e<< Segment_3((*e)->source()->point(),
                                                                           (*e)->twin()->source()->point())<<" on "<<q);
          }
          visited[*e] = true;
>>>>>>> 561cc662
        }
      }
    }
  }

  void intersect_with_facets( Halfedge_handle e0,
                              const Intersection_call_back& call_back,Segment_3& s, Node_list& nodes) const {
    Unique_hash_map<Halffacet_handle,bool> visited(false);
    for(typename Node_list::iterator ni = nodes.begin(); ni!=nodes.end(); ++ni) {
      Node_handle n(*ni);
      for(typename Halffacet_list::const_iterator f = n->facets_begin(); f!=n->facets_end(); ++f) {
        if(!visited[*f]) {
#ifdef CGAL_NEF3_DUMP_STATISTICS
          ++number_of_intersection_candidates;
#endif
<<<<<<< HEAD

        Point_3 q;
        if( SNC_intersection::does_intersect_internally( s, f, q) ) {
          q = normalized(q);
          call_back( e0, make_object(Halffacet_handle(f)), q);
          _CGAL_NEF_TRACEN("edge intersects facet on plane "<<f->plane()<<" on "<<q);
=======
          Point_3 q;
          if(SNC_intersection::does_intersect_internally( s, *f, q) ) {
            q = normalized(q);
            call_back( e0, *f, q);
            _CGAL_NEF_TRACEN("edge intersects facet on plane "<<f->plane()<<" on "<<q);
          }
          visited[*f] = true;
>>>>>>> 561cc662
        }
      }
    }
  }

  Volume_handle determine_volume( const Ray_3& ray) const {
    Halffacet_handle f_below;
    Object_handle o = shoot(ray);
    Vertex_handle v;
    Halfedge_handle e;
    Halffacet_handle f;
    if( CGAL::assign( v, o)) {
      _CGAL_NEF_TRACEN("vertex hit, obtaining volume...");
      f_below = get_visible_facet( v, ray);
      if( f_below != Halffacet_handle())
        return f_below->incident_volume();
      SM_decorator SD(&*v); // now, the vertex has no incident facets
      CGAL_assertion( SD.number_of_sfaces() == 1);
      return SD.sfaces_begin()->volume();
    }
    else if( CGAL::assign( e, o)) {
      _CGAL_NEF_TRACEN("edge hit, obtaining volume...");
      f_below = get_visible_facet( e, ray);
      if( f_below != Halffacet_handle())
        return f_below->incident_volume();
      CGAL_assertion_code(SM_decorator SD(&*e->source())); // now, the edge has no incident facets
      CGAL_assertion(SD.is_isolated(e));
      return e->incident_sface()->volume();
    }
    else if( CGAL::assign( f, o)) {
      _CGAL_NEF_TRACEN("facet hit, obtaining volume...");
      f_below = get_visible_facet(f, ray);
      CGAL_assertion( f_below != Halffacet_handle());
      return f_below->incident_volume();
    }
    return Base(*this).volumes_begin(); // TODO: Comment this hack!
  }

public:
  void add_facet(Halffacet_handle f) {
    candidate_provider->add_facet(f);
  }

  void add_edge(Halfedge_handle e) {
    candidate_provider->add_edge(e);
  }

  void add_vertex(Vertex_handle v) {
    candidate_provider->add_vertex(v);
  }

private:
  bool initialized;
  SNC_candidate_provider* candidate_provider;
};


} //namespace CGAL
#endif // CGAL_NEF_SNC_POINT_LOCATOR_H<|MERGE_RESOLUTION|>--- conflicted
+++ resolved
@@ -230,11 +230,8 @@
     return this->shoot(ray, null_handle, mask);
   }
 
-<<<<<<< HEAD
-=======
   enum SOLUTION { is_vertex_, is_edge_, is_facet_ , is_none_};
 
->>>>>>> 561cc662
   virtual Object_handle shoot(const Ray_3& ray, Vertex_handle ray_source_vertex, int mask=255) const {
     CGAL_NEF_TIMER(rs_t.start());
     CGAL_assertion( initialized);
@@ -277,26 +274,6 @@
           Point_3 q;
           _CGAL_NEF_TRACEN("trying edge on "<< Segment_3(e->source()->point(),e->twin()->source()->point()));
           if ( (ray_source_vertex == Vertex_handle()) || ( (ray_source_vertex != e->source()) && (ray_source_vertex != e->twin()->source())) ) {
-<<<<<<< HEAD
-
-              if( SNC_intersection::does_intersect_internally( ray, Segment_3(e->source()->point(),
-                                                                          e->twin()->source()->point()), q)) {
-                  _CGAL_NEF_TRACEN("ray intersects edge on " << q);
-                  _CGAL_NEF_TRACEN("prev. intersection? " << hit);
-                  CGAL_assertion_code
-                  (if (hit) _CGAL_NEF_TRACEN("prev. intersection on " << eor));
-                  if (hit && !has_smaller_distance_to_point(ray.source(), q, eor))
-                      continue;
-                  _CGAL_NEF_TRACEN("is the intersection point on the current cell? " <<
-                      candidate_provider->is_point_on_cell(q, objects_iterator));
-                  if (!candidate_provider->is_point_on_cell(q, objects_iterator))
-                      continue;
-                  eor = q;
-                  result = make_object(e);
-                  hit = true;
-                  _CGAL_NEF_TRACEN("the edge becomes the new hit object");
-              }
-=======
             if( SNC_intersection::does_intersect_internally( ray, Segment_3(e->source()->point(),
                                                                             e->twin()->source()->point()), q)) {
               _CGAL_NEF_TRACEN("ray intersects edge on "<<q);
@@ -315,7 +292,6 @@
               hit = true;
               _CGAL_NEF_TRACEN("the edge becomes the new hit object");
             }
->>>>>>> 561cc662
           }
         }
       }
@@ -324,11 +300,7 @@
           Halffacet_handle f(*fi);
           Point_3 q;
           _CGAL_NEF_TRACEN("trying facet with on plane "<<f->plane()<<
-<<<<<<< HEAD
-                  " with point on "<<f->plane().point());
-=======
                            " with point on "<<f->plane().point());
->>>>>>> 561cc662
           if( SNC_intersection::does_intersect_internally( ray, f, q) ) {
             _CGAL_NEF_TRACEN("ray intersects facet on "<<q);
             _CGAL_NEF_TRACEN("prev. intersection? "<<hit);
@@ -375,24 +347,15 @@
           return make_object(v);
         }
       }
-<<<<<<< HEAD
-      else if( CGAL::assign( e, *o)) {
-        if ( SNC_intersection::does_contain_internally(e->source()->point(), e->twin()->source()->point(), p) ) {
-=======
       for(typename Halfedge_list::const_iterator ei=n->edges_begin(); ei!=n->edges_end(); ++ei) {
         Halfedge_handle e(*ei);
         if (SNC_intersection::does_contain_internally(e->source()->point(),e->twin()->source()->point(), p) ) {
->>>>>>> 561cc662
           _CGAL_NEF_TRACEN("found on edge "<<Segment_3(e->source()->point(),e->twin()->source()->point()));
           return make_object(e);
         }
       }
-<<<<<<< HEAD
-      else if( CGAL::assign( f, *o)) {
-=======
       for(typename Halffacet_list::const_iterator fi=n->facets_begin(); fi!=n->facets_end(); ++fi) {
         Halffacet_handle f(*fi);
->>>>>>> 561cc662
         if (SNC_intersection::does_contain_internally( f, p) ) {
           _CGAL_NEF_TRACEN("found on facet...");
           return make_object(f);
@@ -411,66 +374,6 @@
       _CGAL_NEF_TRACEN( "locate "<<p);
       SOLUTION solution = is_none_;
 
-<<<<<<< HEAD
-    CGAL_assertion( initialized);
-    _CGAL_NEF_TRACEN( "locate "<<p);
-    Object_handle result;
-    Vertex_handle v, closest;
-    Halfedge_handle e;
-    Halffacet_handle f;
-    Object_list candidates = candidate_provider->objects_around_point(p);
-    Object_list_iterator o = candidates.begin();
-
-    if(candidates.empty())
-      return make_object(Base(*this).volumes_begin());
-
-    CGAL::assign(v,*o);
-    CGAL_assertion(CGAL::assign(v,*o));
-    if(p==v->point())
-      return make_object(v);
-
-    closest = v;
-    ++o;
-    while(o!=candidates.end() && CGAL::assign(v,*o)) {
-      if ( p == v->point()) {
-        _CGAL_NEF_TRACEN("found on vertex "<<v->point());
-        return make_object(v);
-      }
-
-      if(CGAL::has_smaller_distance_to_point(p, v->point(), closest->point())){
-        closest = v;
-      }
-      ++o;
-    }
-
-    v = closest;
-    result = make_object(v);
-
-    Segment_3 s(p,v->point());
-    // bool first = true;
-    Point_3 ip;
-
-    /*
-    // TODO: das geht effizienter
-    Object_list_iterator of(o);
-    while(of != candidates.end() && assign(e, *of)) ++of;
-
-    typename SNC_structure::SHalfedge_iterator sei;
-    for(sei=v->shalfedges_begin(); sei!=v->shalfedges_end(); ++sei){
-      if(sei->is_twin()) continue;
-      Halffacet_handle fout = sei->facet();
-      if(fout->is_twin()) fout = fout->twin();
-      Object_list_iterator ofc(of);
-      for(;ofc!=candidates.end();++ofc) {
-        if(CGAL::assign(f,*ofc)) {
-          if(f == fout->twin())
-            std::cerr << "shit" << std::endl;
-          if(f == fout) {
-            Object_list_iterator oe(ofc);
-            --ofc;
-            candidates.erase(oe);
-          }
-=======
       Node_handle n = candidate_provider->locate_node_containing(p);
       typename Vertex_list::const_iterator vi = n->vertices_begin();
 
@@ -492,7 +395,6 @@
 
         if(CGAL::has_smaller_distance_to_point(p, v->point(), closest->point())){
           closest = v;
->>>>>>> 561cc662
         }
         ++vi;
       }
@@ -512,19 +414,11 @@
         e = *ei;
         CGAL_NEF_TRACEN("test edge " << e->source()->point() << "->" << e->twin()->source()->point());
         if (SNC_intersection::does_contain_internally(e->source()->point(), e->twin()->source()->point(), p)) {
-<<<<<<< HEAD
-        _CGAL_NEF_TRACEN("found on edge "<< ss);
-          return make_object(e);
-        }
-        if((e->source() != v)  && (e->twin()->source() != v) && SNC_intersection::does_intersect_internally(s, ss, ip)) {
-          // first = false;
-=======
           _CGAL_NEF_TRACEN("found on edge "<< ss);
           return make_object(e);
         }
         if((e->source() != v)  && (e->twin()->source() != v) &&
            SNC_intersection::does_intersect_internally(s, Segment_3(e->source()->point(),e->twin()->source()->point()), ip)) {
->>>>>>> 561cc662
           s = Segment_3(p, normalized(ip));
           e_res = e;
           solution = is_edge_;
@@ -555,82 +449,13 @@
           }
         }
 
-<<<<<<< HEAD
-
-        if( (! v_vertex_of_f) &&  SNC_intersection::does_intersect_internally(s,f,ip) ) {
-=======
         if( (! v_vertex_of_f) && SNC_intersection::does_intersect_internally(s,f,ip) ) {
->>>>>>> 561cc662
           s = Segment_3(p, normalized(ip));
           f_res = f;
           solution = is_facet_;
         }
       }
 
-<<<<<<< HEAD
-    //CGAL_warning("altered code in SNC_point_locator");
-    /*
-      Halffacet_iterator fc;
-      CGAL_forall_facets(fc, *this->sncp()) {
-        CGAL_assertion(!SNC_intersection::does_intersect_internally(s,f,ip));
-      }
-
-      Halfedge_iterator ec;
-      CGAL_forall_edges(ec, *this->sncp()) {
-        Segment_3 ss(ec->source()->point(), ec->twin()->source()->point());
-        CGAL_assertion(!SNC_intersection::does_intersect_internally(s,ss,ip));
-      }
-
-      Vertex_iterator vc;
-      CGAL_forall_vertices(vc, *this->sncp()) {
-        std::cerr << "test vertex " << vc->point() << std::endl;
-        CGAL_assertion(vc->point() == s.target() || !s.has_on(vc->point()));
-      }
-    */
-
-    if( CGAL::assign( v, result)) {
-      _CGAL_NEF_TRACEN("vertex hit, obtaining volume..." << v->point());
-
-      //CGAL_warning("altered code in SNC_point_locator");
-      SM_point_locator L(&*v);
-      Object_handle so = L.locate(s.source()-s.target(), true);
-      SFace_handle sf;
-      if(CGAL::assign(sf,so))
-        return make_object(sf->volume());
-      CGAL_error_msg( "wrong handle type");
-      return Object_handle();
-/*
-      SHalfedge_handle se;
-      CGAL_assertion(CGAL::assign(se,so));
-      CGAL_NEF_TRACEN("intersect segment " << s << " with edges");
-      for(;ox!=candidates.end();++ox) {
-        if(!CGAL::assign(e,*ox)) continue;
-        CGAL_NEF_TRACEN("test edge " << e->source()->point() << "->" << e->twin()->source()->point());
-        if(SNC_intersection::does_intersect_internally(s,Segment_3(e->source()->point(),e->twin()->source()->point()),ip)) {
-          s = Segment_3(p, normalized(ip));
-          result = make_object(e);
-        }
-      }
-      CGAL_assertion(CGAL::assign(e,result));
-      CGAL::assign(e,result);
-      f = get_visible_facet(e, Ray_3(p, s.target()));
-      if( f != Halffacet_handle())
-        return f->incident_volume();
-      SM_decorator SD(&*v); // now, the vertex has no incident facets
-      CGAL_assertion( SD.number_of_sfaces() == 1);
-      return SD.sfaces_begin()->volume();
-*/
-    } else if( CGAL::assign( f, result)) {
-      _CGAL_NEF_TRACEN("facet hit, obtaining volume...");
-      if(f->plane().oriented_side(p) == ON_NEGATIVE_SIDE)
-        f = f->twin();
-      return make_object(f->incident_volume());
-    } else if( CGAL::assign(e, result)) {
-      SM_decorator SD(&*e->source());
-      if( SD.is_isolated(e))
-        return make_object(e->incident_sface()->volume());
-      return make_object(get_visible_facet(e,Ray_3(s.source(),s.to_vector()))->incident_volume());
-=======
       if( solution == is_vertex_) {
         _CGAL_NEF_TRACEN("vertex hit, obtaining volume..." << v_res->point());
 
@@ -656,65 +481,17 @@
       }
       CGAL_error_msg( "wrong handle type");
       return Object_handle();
->>>>>>> 561cc662
     }
   }
 
   virtual void intersect_with_edges_and_facets( Halfedge_handle e0,
                                                 const Intersection_call_back& call_back) const {
     _CGAL_NEF_TRACEN( "intersecting edge: "<<&*e0<<' '<<Segment_3(e0->source()->point(),
-<<<<<<< HEAD
-                                                         e0->twin()->source()->point()));
-
-
-    Segment_3 s(Segment_3(e0->source()->point(),e0->twin()->source()->point()));
-    Vertex_handle v;
-    Halfedge_handle e;
-    Halffacet_handle f;
-    Object_list_iterator o;
-    Object_list objects = candidate_provider->objects_around_segment(s);
-    CGAL_for_each( o, objects) {
-      if( CGAL::assign( v, *o)) {
-        /* do nothing */
-      }
-      else if( CGAL::assign( e, *o)) {
-
-#ifdef CGAL_NEF3_DUMP_STATISTICS
-      ++number_of_intersection_candidates;
-#endif
-
-        Point_3 q;
-        if( SNC_intersection::does_intersect_internally( s, Segment_3(e->source()->point(),
-                                                                      e->twin()->source()->point()), q)) {
-          q = normalized(q);
-          call_back( e0, make_object(Halfedge_handle(e)), q);
-          _CGAL_NEF_TRACEN("edge intersects edge "<<' '<<&*e<< Segment_3(e->source()->point(),
-                                                                e->twin()->source()->point())<<" on "<<q);
-        }
-      }
-      else if( CGAL::assign( f, *o)) {
-#ifdef CGAL_NEF3_DUMP_STATISTICS
-      ++number_of_intersection_candidates;
-#endif
-
-        Point_3 q;
-        if( SNC_intersection::does_intersect_internally( s, f, q) ) {
-          q = normalized(q);
-          call_back( e0, make_object(Halffacet_handle(f)), q);
-          _CGAL_NEF_TRACEN("edge intersects facet on plane "<<f->plane()<<" on "<<q);
-        }
-      }
-      else
-        CGAL_error_msg( "wrong handle");
-    }
-    CGAL_NEF_TIMER(it_t.stop());
-=======
                                                                   e0->twin()->source()->point()));
     Segment_3 s(e0->source()->point(),e0->twin()->source()->point());
     Node_list nodes = candidate_provider->nodes_around_segment(s);
     intersect_with_edges(e0,call_back,s,nodes);
     intersect_with_facets(e0,call_back,s,nodes);
->>>>>>> 561cc662
   }
 
   virtual void intersect_with_edges( Halfedge_handle e0,
@@ -749,16 +526,6 @@
 #ifdef CGAL_NEF3_DUMP_STATISTICS
           ++number_of_intersection_candidates;
 #endif
-<<<<<<< HEAD
-
-        Point_3 q;
-        if( SNC_intersection::does_intersect_internally( s, Segment_3(e->source()->point(),
-                                                                      e->twin()->source()->point()), q)) {
-          q = normalized(q);
-          call_back( e0, make_object(Halfedge_handle(e)), q);
-          _CGAL_NEF_TRACEN("edge intersects edge "<<' '<<&*e<< Segment_3(e->source()->point(),
-                                                                e->twin()->source()->point())<<" on "<<q);
-=======
           Point_3 q;
           if(SNC_intersection::does_intersect_internally( s, Segment_3((*e)->source()->point(),
                                                                        (*e)->twin()->source()->point()), q)) {
@@ -768,7 +535,6 @@
                                                                            (*e)->twin()->source()->point())<<" on "<<q);
           }
           visited[*e] = true;
->>>>>>> 561cc662
         }
       }
     }
@@ -784,14 +550,6 @@
 #ifdef CGAL_NEF3_DUMP_STATISTICS
           ++number_of_intersection_candidates;
 #endif
-<<<<<<< HEAD
-
-        Point_3 q;
-        if( SNC_intersection::does_intersect_internally( s, f, q) ) {
-          q = normalized(q);
-          call_back( e0, make_object(Halffacet_handle(f)), q);
-          _CGAL_NEF_TRACEN("edge intersects facet on plane "<<f->plane()<<" on "<<q);
-=======
           Point_3 q;
           if(SNC_intersection::does_intersect_internally( s, *f, q) ) {
             q = normalized(q);
@@ -799,7 +557,6 @@
             _CGAL_NEF_TRACEN("edge intersects facet on plane "<<f->plane()<<" on "<<q);
           }
           visited[*f] = true;
->>>>>>> 561cc662
         }
       }
     }
