// Copyright (c) 1997-2000  Max-Planck-Institute Saarbruecken (Germany).
// All rights reserved.
//
// This file is part of CGAL (www.cgal.org).
//
// $URL$
// $Id$
// SPDX-License-Identifier: GPL-3.0-or-later OR LicenseRef-Commercial
//
//
// Author(s)     : Miguel Granados <granados@mpi-sb.mpg.de>

#ifndef CGAL_NEF_SNC_K3_TREE_TRAITS_H
#define CGAL_NEF_SNC_K3_TREE_TRAITS_H

#include <CGAL/license/Nef_3.h>


#include <CGAL/Nef_3/Bounding_box_3.h>
#include <CGAL/Lazy_kernel.h>
#include <CGAL/Unique_hash_map.h>
#include <list>

#undef CGAL_NEF_DEBUG
#define CGAL_NEF_DEBUG 503
#include <CGAL/Nef_2/debug.h>

namespace CGAL {


template <typename Kernel, typename Coordinate>
class Compare_points {

  typedef typename Kernel::Point_3  Point_3;
 public:
  Compare_points(Coordinate c) : coord(c) {
    CGAL_assertion( c >= 0 && c <=2);
  }
  CGAL::Comparison_result operator()(const Point_3& p1, const Point_3& p2) {
    switch(coord) {
    case 0:
      CGAL_NEF_TRACEN("compare_x " << p1 << ", " << p2 << "=" << (int) CGAL::compare_x(p1, p2));
      return CGAL::compare_x(p1, p2);
    case 1:
      CGAL_NEF_TRACEN("compare_y " << p1 << ", " << p2 << "=" << (int) CGAL::compare_y(p1, p2));
      return CGAL::compare_y(p1, p2);
    case 2:
      CGAL_NEF_TRACEN("compare_z " << p1 << ", " << p2 << "=" << (int) CGAL::compare_z(p1, p2));
      return CGAL::compare_z(p1, p2);
    default: CGAL_error();
    }
    return CGAL::EQUAL;
  }
private:
  Coordinate coord;
};


template <class SNC_decorator>
class Side_of_plane {

  typedef typename SNC_decorator::Decorator_traits Decorator_traits;

  typedef typename Decorator_traits::Vertex_handle Vertex_handle;
  typedef typename Decorator_traits::Halfedge_handle Halfedge_handle;
  typedef typename Decorator_traits::Halffacet_handle Halffacet_handle;

  typedef typename Decorator_traits::Halffacet_cycle_iterator
    Halffacet_cycle_iterator;
  typedef typename Decorator_traits::SHalfedge_around_facet_circulator
    SHalfedge_around_facet_circulator;
  typedef typename Decorator_traits::SHalfedge_handle SHalfedge_handle;

  typedef typename SNC_decorator::Kernel Kernel;
  typedef typename Kernel::Point_3 Point_3;
#ifdef CGAL_NEF_EXPLOIT_REFERENCE_COUNTING
  typedef typename Kernel::RT RT;
#endif
  typedef Compare_points<Kernel, int> Compare;
  static constexpr Oriented_side unknown_side = static_cast<Oriented_side>(-2);

public:
#ifdef CGAL_NEF_EXPLOIT_REFERENCE_COUNTING
  Side_of_plane(const Point_3& p, int c, bool rc = false) : reference_counted(rc), coord(c), pop(p) {}
#else
  Side_of_plane(const Point_3& p, int c) : OnSideMap(unknown_side), coord(c), pop(p) {}
#endif
  void reserve(std::size_t n) { OnSideMap.reserve(n); }
  Oriented_side operator()(Vertex_handle v);
  Oriented_side operator()(Halfedge_handle e);
  Oriented_side operator()(Halffacet_handle f);
private:
  Unique_hash_map<Vertex_handle,Oriented_side> OnSideMap;
#ifdef CGAL_NEF_EXPLOIT_REFERENCE_COUNTING
  Unique_hash_map<const RT*, Oriented_side> OnSideMapRC;
  bool reference_counted;
#endif
  int coord;
  const Point_3 pop;
};

template <class SNC_decorator>
constexpr Oriented_side Side_of_plane<SNC_decorator>::unknown_side;

template <class Decorator>
class SNC_k3_tree_traits {

public:
  typedef Decorator SNC_decorator;
  typedef typename SNC_decorator::SNC_structure SNC_structure;
  typedef typename SNC_structure::Kernel Kernel;

  typedef typename SNC_structure::Infi_box Infimaximal_box;
  typedef typename SNC_decorator::Decorator_traits Decorator_traits;
  typedef typename Decorator_traits::Vertex_handle Vertex_handle;
  typedef typename Decorator_traits::Halfedge_handle Halfedge_handle;
  typedef typename Decorator_traits::Halffacet_handle Halffacet_handle;

  typedef typename SNC_structure::Object_handle Object_handle;
  typedef std::vector<Object_handle> Object_list;
  typedef std::vector<Vertex_handle> Vertex_list;
  typedef std::vector<Halfedge_handle> Halfedge_list;
  typedef std::vector<Halffacet_handle> Halffacet_list;

  typedef typename Kernel::Point_3 Point_3;
  typedef typename Kernel::Segment_3 Segment_3;
  typedef typename Kernel::Ray_3 Ray_3;
  typedef typename Kernel::Vector_3 Vector_3;
  typedef typename Kernel::Plane_3 Plane_3;
  typedef typename Kernel::Triangle_3 Triangle_3;
  typedef typename Kernel::Aff_transformation_3 Aff_transformation_3;

  typedef typename Kernel::RT RT;
  typedef typename Kernel::Kernel_tag Kernel_tag;
  typedef CGAL::Bounding_box_3<Tag_true, Kernel> Bounding_box_3;
  typedef typename Kernel::Intersect_3 Intersect;
  typedef CGAL::Side_of_plane<SNC_decorator> Side_of_plane;

  Intersect intersect_object() const {
    return Intersect();
  }

};

template <class SNC_decorator>
Oriented_side
Side_of_plane<SNC_decorator>::operator()(Vertex_handle v) {
Comparison_result cr;
#ifdef CGAL_NEF_EXPLOIT_REFERENCE_COUNTING
  if(reference_counted) {
    if(!OnSideMapRC.is_defined(&(v->point().hw())))
      switch(coord) {
      case 0:
        cr = CGAL::compare_x(v->point(), pop);
        OnSideMapRC[&(v->point().hw())] = cr == LARGER ? ON_POSITIVE_SIDE :
                         cr == SMALLER ? ON_NEGATIVE_SIDE : ON_ORIENTED_BOUNDARY;
        break;
      case 1:
        cr = CGAL::compare_y(v->point(), pop);
        OnSideMapRC[&(v->point().hw())] = cr == LARGER ? ON_POSITIVE_SIDE :
                         cr == SMALLER ? ON_NEGATIVE_SIDE : ON_ORIENTED_BOUNDARY;
        break;
      case 2:
        cr = CGAL::compare_z(v->point(), pop);
        OnSideMapRC[&(v->point().hw())] = cr == LARGER ? ON_POSITIVE_SIDE :
                         cr == SMALLER ? ON_NEGATIVE_SIDE : ON_ORIENTED_BOUNDARY;
        break;
      default: CGAL_error_msg( "wrong value");
      }
    return OnSideMapRC[&(v->point().hw())];
  } else {
#endif
  Oriented_side& side = OnSideMap[v];
  if(side == unknown_side) {
    Compare compare(coord);
    cr = compare(v->point(), pop);
    side = cr == LARGER ? ON_POSITIVE_SIDE :
           cr == SMALLER ? ON_NEGATIVE_SIDE : ON_ORIENTED_BOUNDARY;
  }
  return side;
#ifdef CGAL_NEF_EXPLOIT_REFERENCE_COUNTING
  }
#endif
}

/*
   An edge is considered intersecting a plane if its endpoints lie on the
   plane or if they lie on different sides.  Partial tangency is not considered
   as intersection, due the fact that a lower dimensional face (the vertex)
   should be already reported as an object intersecting the plane.
 */

template <class SNC_decorator>
Oriented_side
Side_of_plane<SNC_decorator>::operator()(Halfedge_handle e) {
  Vertex_handle v = e->source();
  Vertex_handle vt = e->twin()->source();

  Oriented_side src_side = (*this) (v);
  Oriented_side tgt_side = (*this) (vt);
  if( src_side == tgt_side)
    return src_side;
  if( src_side == ON_ORIENTED_BOUNDARY)
    return tgt_side;
  if( tgt_side == ON_ORIENTED_BOUNDARY)
    return src_side;
  return ON_ORIENTED_BOUNDARY;
}


/*
   As for the edges, if a facet is tangent to the plane it is not considered as
<<<<<<< HEAD
   a interesection since lower dimensional faces, like the edges and vertices
   where the tangency occurrs, should be reported as the objects intersecting
=======
   a intersection since lower dimensional faces, like the edges and vertices
   where the tangency occurs, should be reported as the objects intersecting
>>>>>>> 5f205d35
   the plane.
   So, an intersection is reported if all vertices of the facet lie on plane,
   for which it is only necessary to check three vertices, or if the facet
   has vertices on both sides of the plane, so the intersection is known
   as far as two vertices located on different sides of the plane.
*/


template <class SNC_decorator>
Oriented_side
Side_of_plane<SNC_decorator>::operator()(Halffacet_handle f) {
    CGAL_assertion( std::distance( f->facet_cycles_begin(), f->facet_cycles_end()) > 0);

  Halffacet_cycle_iterator fc(f->facet_cycles_begin());
  SHalfedge_handle e;
  CGAL_assertion(fc.is_shalfedge());
  e = SHalfedge_handle(fc);
  SHalfedge_around_facet_circulator sc(e), send(sc);
  //CGAL_assertion( iterator_distance( sc, send) >= 3); // TODO: facet with 2 vertices was found, is it possible?

  Oriented_side facet_side;
  Vertex_handle v;
  do {
    v = sc->source()->center_vertex();
    facet_side = (*this) (v);
    ++sc;
  }
  while( facet_side == ON_ORIENTED_BOUNDARY && sc != send);
  if( facet_side == ON_ORIENTED_BOUNDARY)
    return ON_ORIENTED_BOUNDARY;
  CGAL_assertion( facet_side != ON_ORIENTED_BOUNDARY);
  Oriented_side point_side;
  while( sc != send) {
    v = sc->source()->center_vertex();
    point_side = (*this) (v);
    ++sc;
    if( point_side == ON_ORIENTED_BOUNDARY)
      continue;
    if( point_side != facet_side)
      return ON_ORIENTED_BOUNDARY;
  }
  return facet_side;
  //#endif
}

} //namespace CGAL

#endif // CGAL_NEF_SNC_K3_TREE_TRAITS_H<|MERGE_RESOLUTION|>--- conflicted
+++ resolved
@@ -210,13 +210,8 @@
 
 /*
    As for the edges, if a facet is tangent to the plane it is not considered as
-<<<<<<< HEAD
-   a interesection since lower dimensional faces, like the edges and vertices
-   where the tangency occurrs, should be reported as the objects intersecting
-=======
    a intersection since lower dimensional faces, like the edges and vertices
    where the tangency occurs, should be reported as the objects intersecting
->>>>>>> 5f205d35
    the plane.
    So, an intersection is reported if all vertices of the facet lie on plane,
    for which it is only necessary to check three vertices, or if the facet
