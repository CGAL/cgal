// Copyright (c) 2019 Max-Planck-Institute Saarbruecken (Germany).
// All rights reserved.
//
// This file is part of CGAL (www.cgal.org).
//
// $URL$
// $Id$
// SPDX-License-Identifier: GPL-3.0-or-later OR LicenseRef-Commercial
//
//
// Author(s)     : Jasmeet Singh    <jasmeet.singh.mec11@iitbhu.ac.in>

#ifndef DRAW_NEF_3_H
#define DRAW_NEF_3_H

#include <CGAL/license/Nef_3.h>
#include <CGAL/Qt/Basic_viewer_qt.h>

#ifdef CGAL_USE_BASIC_VIEWER

#include <CGAL/Qt/init_ogl_context.h>
#include <CGAL/Nef_3/SNC_iteration.h>
#include <CGAL/circulator.h>
#include <CGAL/Random.h>
#include <CGAL/assertions.h>

#include <unordered_map>

namespace CGAL {

// Default color functor; user can change it to have its own face color
struct DefaultColorFunctorNefPolyhedron
{
  template<typename NefPolyhedron>
  static CGAL::IO::Color run(const NefPolyhedron&,
                         typename NefPolyhedron::Halffacet_const_handle fh)
  {
    if (fh == nullptr) // use to get the mono color
      return CGAL::IO::Color(100, 125, 200); // R G B between 0-255

    CGAL::Random random((unsigned int)(std::size_t)(&(*fh)));
    return get_random_color(random);
  }
};

// Viewer class for Nef Polyhedron
template<class Nef_Polyhedron, class ColorFunctor>
class SimpleNefPolyhedronViewerQt : public Basic_viewer_qt
{
  typedef Basic_viewer_qt                                   Base;
  typedef typename Nef_Polyhedron::Kernel                   Kernel;

  typedef typename Nef_Polyhedron::Halffacet_cycle_const_iterator            Halffacet_cycle_const_iterator;
  typedef typename Nef_Polyhedron::SHalfedge_around_facet_const_circulator   SHalfedge_around_facet_const_circulator;

  typedef typename Nef_Polyhedron::Shell_entry_const_iterator   Shell_entry_const_iterator;
  typedef typename Nef_Polyhedron::SHalfedge_const_iterator     SHalfedge_const_iterator;
  typedef typename Nef_Polyhedron::Volume_const_iterator        Volume_const_iterator;

  typedef typename Nef_Polyhedron::Vertex_const_handle       Vertex_const_handle;
  typedef typename Nef_Polyhedron::SFace_const_handle        SFace_const_handle;
  typedef typename Nef_Polyhedron::Halfedge_const_handle     Halfedge_const_handle;
  typedef typename Nef_Polyhedron::Halffacet_const_handle    Halffacet_const_handle;
  typedef typename Nef_Polyhedron::SHalfedge_const_handle    SHalfedge_const_handle;
  typedef typename Nef_Polyhedron::SHalfloop_const_handle    SHalfloop_const_handle;

public:
  /// Construct the viewer
  /// @param anef the nef polyhedron to view
  /// @param title the title of the window
  /// @param anofaces if true, do not draw faces (faces are not
  ///        computed: this can be useful for big objects)
  SimpleNefPolyhedronViewerQt(QWidget* parent,
                              const Nef_Polyhedron& anef,
                              const char* title="Basic Nef Polyhedron Viewer",
                              bool anofaces=false,
                              const ColorFunctor& fcolor=ColorFunctor()) :
  //First draw: vertex; edges, faces; mon-color; inverse normal
    Base(parent, title, false, true, true, true, false),
    nef(anef),
    m_nofaces(anofaces),
    m_fcolor(fcolor)
  {
    compute_elements();
  }
protected:
  // Visitor class to iterate through shell objects
  class Nef_Visitor {
  public:
    Nef_Visitor(SimpleNefPolyhedronViewerQt &v)
      : n_faces(0), n_edges(0), viewer(v) {}

    void visit(Vertex_const_handle vh) {
      viewer.add_point(vh->point());
    }

    void visit(Halffacet_const_handle opposite_facet)
    {
      Halffacet_const_handle f = opposite_facet->twin();

      if (facets_done.find(f) != facets_done.end() ||
          facets_done.find(opposite_facet) != facets_done.end()) {
        return;
      }



      SHalfedge_const_handle se;
      Halffacet_cycle_const_iterator fc=f->facet_cycles_begin();

      se = SHalfedge_const_handle(fc); // non-zero if shalfedge is returned
      if(se == 0)
      { //return if not-shalfedge
        return;
      }

      CGAL::IO::Color c = viewer.run_color(f);
      viewer.face_begin(c);

      SHalfedge_around_facet_const_circulator hc_start(se);
      SHalfedge_around_facet_const_circulator hc_end(hc_start);
      Vertex_const_handle lastvh;
      CGAL_For_all(hc_start, hc_end) {
        Vertex_const_handle vh=hc_start->source()->center_vertex();
        lastvh=vh;
        viewer.add_point_in_face(vh->point(),
                                 viewer.get_vertex_normal(vh));
      }

      // Now iterate through holes of the face
      ++fc;
      while(fc!=f->facet_cycles_end())
      {
<<<<<<< HEAD
        se = SHalfedge_const_handle(fc);
        hc_start=se;
        hc_end=hc_start;
        CGAL_For_all(hc_start, hc_end) {
          Vertex_const_handle vh=hc_start->source()->center_vertex();
          viewer.add_point_in_face(vh->point(),
                                   viewer.get_vertex_normal(vh));
        }
        viewer.add_point_in_face(hc_start->source()->center_vertex()->point(),
                                 viewer.get_vertex_normal(hc_start->source()->center_vertex()));
        viewer.add_point_in_face(lastvh->point(),
                                 viewer.get_vertex_normal(lastvh));
        ++fc;
      }

=======
        if(fc.is_shalfedge())
        {
          se = SHalfedge_const_handle(fc);
          hc_start=se;
          hc_end=hc_start;
          CGAL_For_all(hc_start, hc_end) {
            Vertex_const_handle vh=hc_start->source()->center_vertex();
            viewer.add_point_in_face(vh->point(),
                                     viewer.get_vertex_normal(vh));
          }
          viewer.add_point_in_face(hc_start->source()->center_vertex()->point(),
                                   viewer.get_vertex_normal(hc_start->source()->center_vertex()));
          viewer.add_point_in_face(lastvh->point(),
                                   viewer.get_vertex_normal(lastvh));
        }
        ++fc;
      }
>>>>>>> 7e2e4448
      viewer.face_end();
      facets_done[f]=true;
      n_faces++;
    }

    void visit(Halfedge_const_handle he)
    {
      Halfedge_const_handle twin = he->twin();
      if (edges_done.find(he) != edges_done.end() ||
          edges_done.find(twin) != edges_done.end())
      {
        // Edge already added
        return;
      }

      viewer.add_segment(he->source()->point(), he->target()->point());
      edges_done[he] = true;
      n_edges++;
    }

    void visit(SHalfedge_const_handle ) {}
    void visit(SHalfloop_const_handle ) {}
    void visit(SFace_const_handle ) {}
    int n_faces;
    int n_edges;
  protected:
    std::unordered_map<Halffacet_const_handle, bool> facets_done;
    std::unordered_map<Halfedge_const_handle, bool> edges_done;
    SimpleNefPolyhedronViewerQt& viewer;
  };

  void compute_elements()
  {
    clear();

    Volume_const_iterator c;

    Nef_Visitor V(*this);
    CGAL_forall_volumes(c, nef)
    {
      Shell_entry_const_iterator it;
      CGAL_forall_shells_of(it, c)
      {
        nef.visit_shell_objects(SFace_const_handle(it), V);
      }
    }

    negate_all_normals();
  }

  CGAL::IO::Color run_color(Halffacet_const_handle fh)
  {
    return m_fcolor.run(nef, fh);
  }

  virtual void keyPressEvent(QKeyEvent *e)
  {
    // Test key pressed:
    //    const ::Qt::KeyboardModifiers modifiers = e->modifiers();
    //    if ((e->key()==Qt::Key_PageUp) && (modifiers==Qt::NoButton)) { ... }

    // Call: * compute_elements() if the model changed, followed by
    //       * redraw() if some viewing parameters changed that implies some
    //                  modifications of the buffers
    //                  (eg. type of normal, color/mono)
    //       * update() just to update the drawing

    // Call the base method to process others/classicals key
    Base::keyPressEvent(e);
  }

protected:
  Local_vector get_face_normal(SHalfedge_const_handle she)
  {
    SHalfedge_around_facet_const_circulator he(she);
    Local_vector normal = CGAL::NULL_VECTOR;
    SHalfedge_around_facet_const_circulator end = he;
    unsigned int nb = 0;

    CGAL_For_all(he, end)
    {
      internal::newell_single_step_3(this->get_local_point
                                     (he->next()->source()->center_vertex()->point()),
                                     this->get_local_point(he->source()->center_vertex()->
                                                           point()), normal);
      ++nb;
    }

    CGAL_assertion(nb > 0);
    return (typename Local_kernel::Construct_scaled_vector_3()(normal, 1.0 / nb));
  }

  Local_vector get_vertex_normal(Vertex_const_handle vh)
  {
    Local_vector normal = CGAL::NULL_VECTOR;

    SHalfedge_const_iterator it = vh->shalfedges_begin();
    SHalfedge_const_handle end = it;
    do {
      Local_vector n = get_face_normal(it);
      normal = typename Local_kernel::Construct_sum_of_vectors_3()(normal, n);
      it = it->snext();
    } while( it != end );

    if (!typename Local_kernel::Equal_3()(normal, CGAL::NULL_VECTOR))
    {
      normal = (typename Local_kernel::Construct_scaled_vector_3()(
          normal, 1.0 / CGAL::sqrt(normal.squared_length())));
    }

    return normal;
  }

protected:
  const Nef_Polyhedron &nef;
  bool m_nofaces;
  const ColorFunctor &m_fcolor;
};

#define CGAL_NEF3_TYPE Nef_polyhedron_3<Kernel_, Items_, Mark_>

template <typename Kernel_, typename Items_, typename Mark_>
void draw(const CGAL_NEF3_TYPE &anef,
          const char *title = "Nef Polyhedron Viewer",
          bool nofill = false) {
#if defined(CGAL_TEST_SUITE)
  bool cgal_test_suite = true;
#else
  bool cgal_test_suite = qEnvironmentVariableIsSet("CGAL_TEST_SUITE");
#endif

  if (!cgal_test_suite)
  {
    CGAL::Qt::init_ogl_context(4,3);
    int argc = 1;
    const char *argv[2] = {"nef_polyhedron_viewer", nullptr};
    QApplication app(argc, const_cast<char **>(argv));
    DefaultColorFunctorNefPolyhedron fcolor;
    SimpleNefPolyhedronViewerQt<CGAL_NEF3_TYPE,
                                DefaultColorFunctorNefPolyhedron>
        mainwindow(app.activeWindow(), anef, title, nofill, fcolor);
    mainwindow.show();
    app.exec();
  }
}

} // End namespace CGAL

#endif // CGAL_USE_BASIC_VIEWER

#endif // DRAW_NEF_3_H<|MERGE_RESOLUTION|>--- conflicted
+++ resolved
@@ -131,23 +131,6 @@
       ++fc;
       while(fc!=f->facet_cycles_end())
       {
-<<<<<<< HEAD
-        se = SHalfedge_const_handle(fc);
-        hc_start=se;
-        hc_end=hc_start;
-        CGAL_For_all(hc_start, hc_end) {
-          Vertex_const_handle vh=hc_start->source()->center_vertex();
-          viewer.add_point_in_face(vh->point(),
-                                   viewer.get_vertex_normal(vh));
-        }
-        viewer.add_point_in_face(hc_start->source()->center_vertex()->point(),
-                                 viewer.get_vertex_normal(hc_start->source()->center_vertex()));
-        viewer.add_point_in_face(lastvh->point(),
-                                 viewer.get_vertex_normal(lastvh));
-        ++fc;
-      }
-
-=======
         if(fc.is_shalfedge())
         {
           se = SHalfedge_const_handle(fc);
@@ -165,7 +148,6 @@
         }
         ++fc;
       }
->>>>>>> 7e2e4448
       viewer.face_end();
       facets_done[f]=true;
       n_faces++;
