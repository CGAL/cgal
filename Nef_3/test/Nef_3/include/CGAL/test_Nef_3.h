// ============================================================================
//
// Copyright (c) 1997-2002 The CGAL Consortium
//
// This software and related documentation is part of an INTERNAL release
// of the Computational Geometry Algorithms Library (CGAL). It is not
// intended for general use.
//
// ----------------------------------------------------------------------------
//
// release       : $CGAL_Revision: $
// release_date  : $CGAL_Date: $
//
// file          : test/Nef_3/include/Nef_3/test_with_homogeneous.h
// package       : Nef_3
// chapter       : 3D-Nef Polyhedra
//
// revision      : $Id$
// revision_date : $Date$
//
// author(s)     : Peter Hachenberger <hachenberger@mpi-sb.mpg.de>
// maintainer    : Peter Hachenberger <hachenberger@mpi-sb.mpg.de>
// coordinator   : MPI Saarbruecken
//
// ============================================================================
#ifndef CGAL_TEST_TEST_NEF_3
#define CGAL_TEST_TEST_NEF_3

#include <CGAL/Polyhedron_3.h>
#include <CGAL/IO/Polyhedron_iostream.h>
#include <CGAL/IO/Nef_polyhedron_iostream_3.h>
#include <CGAL/Nef_polyhedron_3.h>
#include <CGAL/Nef_3/SNC_intersection.h>
#include <CGAL/Nef_S2/SM_point_locator.h>
#include <fstream>
#include <cassert>
#include <string>

#include <CGAL/disable_warnings.h>

namespace CGAL {

template<typename Kernel>
class test_Nef_3 {

  typedef CGAL::Nef_polyhedron_3<Kernel>                    Nef_polyhedron;
  typedef typename Nef_polyhedron::Items                    Items;
  typedef typename Nef_polyhedron::Mark                     Mark;
  typedef typename Kernel::RT                               RT;
  typedef typename Kernel::FT                               FT;
  typedef typename Kernel::Point_3                          Point_3;
  typedef typename Kernel::Plane_3                          Plane_3;
  typedef typename Kernel::Vector_3                         Vector_3;
  typedef typename Kernel::Segment_3                        Segment_3;
  typedef typename Kernel::Aff_transformation_3             Aff_transformation_3;
  typedef CGAL::Polyhedron_3<Kernel>                        Polyhedron;
  typedef CGAL::SNC_structure<Kernel, Items, Mark>          SNC_structure;

  typedef typename SNC_structure::Vertex_const_iterator     Vertex_const_iterator;
  typedef typename SNC_structure::Vertex_const_handle       Vertex_const_handle;
  typedef typename SNC_structure::Halfedge_const_iterator   Halfedge_const_iterator;
  typedef typename SNC_structure::Halfedge_const_handle     Halfedge_const_handle;
  typedef typename SNC_structure::Halffacet_const_iterator  Halffacet_const_iterator;
  typedef typename SNC_structure::Halffacet_const_handle    Halffacet_const_handle;
  typedef typename SNC_structure::Halffacet_cycle_const_iterator
                                  Halffacet_cycle_const_iterator;
  typedef typename SNC_structure::Volume_const_iterator     Volume_const_iterator;
  typedef typename SNC_structure::Volume_const_handle       Volume_const_handle;
  typedef typename SNC_structure::Object_handle             Object_handle;
  typedef typename SNC_structure::SHalfedge_const_handle    SHalfedge_const_handle;
  typedef typename SNC_structure::SHalfloop_const_handle    SHalfloop_const_handle;
  typedef typename SNC_structure::SFace_const_handle        SFace_const_handle;
  typedef typename SNC_structure::Shell_entry_const_iterator
                                  Shell_entry_const_iterator;
  typedef typename SNC_structure::SHalfedge_around_facet_const_circulator
                                  SHalfedge_around_facet_const_circulator;

  typedef typename SNC_structure::Infi_box                  Infi_box;

  typedef typename Nef_polyhedron::SM_explorer           SM_explorer;
  typedef CGAL::SNC_intersection<SNC_structure>          SNC_intersection;
  typedef typename SNC_structure::Sphere_map             Sphere_map;
  typedef CGAL::SM_const_decorator<Sphere_map>           SM_decorator;
  typedef CGAL::SM_point_locator<SM_decorator>           SM_point_locator;

private:
  bool cubes_tested;
  bool isolated_edge_tested;

public:
  test_Nef_3() {cubes_tested=false; isolated_edge_tested=false;};

private:

  typedef CGAL::Unique_hash_map<SFace_const_handle,bool> SFace_visited_hash;

  struct Shell_explorer {
    bool first;
    const Nef_polyhedron& N;
    SFace_visited_hash& Done;
    Vertex_const_handle v_min;

    Shell_explorer(const Nef_polyhedron& NN, SFace_visited_hash& Vi)
      : first(true), N(NN), Done(Vi) {}

    void visit(SFace_const_handle h) {
      Done[h]=true;
    }

    void visit(Vertex_const_handle h) {
      if(first) {
        v_min = h;
        first=false;
      } else if ( CGAL::lexicographically_xyz_smaller(
                h->point(),v_min->point()) )
        v_min = h;
    }

    void visit(Halfedge_const_handle) {}
    void visit(Halffacet_const_handle) {}
    void visit(SHalfedge_const_handle) {}
    void visit(SHalfloop_const_handle) {}

    Vertex_const_handle& minimal_vertex() { return v_min; }
  };

  static const char* datadir;

  bool are_files_equal(const char* name1, const char* name2) {
    std::ifstream in1(name1);
    std::ifstream in2(name2);
    std::string s1;
    std::string s2;
    while(in1) {
      in1 >> s1;
      in2 >> s2;
      if(s1 != s2) {
        std::cerr << s1 << std::endl;
        std::cerr << s2 << std::endl;
        return false;
      }
    }
    if(in2)
      return false;
    return true;
  }

  bool does_nef3_equals_file(Nef_polyhedron& N, const char* name) {
    std::string fullname = std::string(datadir) + std::string(name);
    std::ofstream out("data/temp.nef3");
    out << N;
    bool b = are_files_equal("data/temp.nef3",fullname.c_str());
    return b;
  }

  Nef_polyhedron load_off(const char* name) {
    Polyhedron poly;
    std::ifstream off_file(name);
    assert(off_file.good());
    off_file >> poly;
    Nef_polyhedron N(poly);
    return N;
  }

  Nef_polyhedron load_nef3(const char* name) {
    std::string fullname = std::string(datadir) + std::string(name);
    std::ifstream input(fullname.c_str());
    assert(input.good());
    Nef_polyhedron tmp;
    input >> tmp;
    return tmp;
  }

  void test_cubes() {
    if(!cubes_tested) {
      Nef_polyhedron N = load_off("data/cube.off");
      assert(N.is_valid(0,0));
      assert(does_nef3_equals_file(N,"cube.nef3.SH"));

      N = load_off("data/wrongly_oriented_cube.off");
      assert(N.is_valid(0,0));
      assert(does_nef3_equals_file(N,"cube.nef3.SH"));

      N = load_off("data/cube+v.off");
      assert(N.is_valid(0,0));
      assert(does_nef3_equals_file(N,"cube.nef3.SH"));

      N = load_off("data/cube+vee.off");
      assert(N.is_valid(0,0));
      assert(does_nef3_equals_file(N,"cube.nef3.SH"));

      N = load_off("data/cube+veeee.off");
      assert(N.is_valid(0,0));
      assert(does_nef3_equals_file(N,"cube.nef3.SH"));

      N = load_off("data/cube+vONe.off");
      assert(N.is_valid(0,0));
      assert(does_nef3_equals_file(N,"cube.nef3.SH"));
      cubes_tested = true;
    }
  }

  void intersect_with_isolated_edge() {
    if(!isolated_edge_tested) {
      Nef_polyhedron N1 = load_nef3("single_edge.nef3.SH");
      N1.is_valid(0,0);
      Nef_polyhedron N2 = load_nef3("intersWithIsolatedEdge.nef3.SH");
      N2.is_valid(0,0);
      Nef_polyhedron N3 = N1.intersection(N2);
      N3.is_valid(0,0);
      assert(does_nef3_equals_file(N3,"intersWithIsolatedEdgeRef1.nef3.SH"));
      N3 = N1.symmetric_difference(N2);
      N3.is_valid(0,0);
      assert(does_nef3_equals_file(N3,"intersWithIsolatedEdgeRef2.nef3.SH"));
      isolated_edge_tested = true;
    }
  }

  void loadSave() {

    test_cubes();
    return;
    Polyhedron P;
    Nef_polyhedron N = load_off("data/cube.off");
    N.convert_to_Polyhedron(P);
    std::ofstream out("data/temp.off");
    out << P;
    N = load_off("data/temp.off");
    assert(does_nef3_equals_file(N,"cube.nef3.SH"));

    N = load_nef3("topology.nef3.SH");
    assert(N.is_valid(0,0));
    assert(does_nef3_equals_file(N,"topology.nef3.SH"));

    if(Infi_box::extended_kernel()) {
      N = load_nef3("topology.nef3.EH");
      assert(N.is_valid(0,0));
      assert(does_nef3_equals_file(N,"topology.nef3.EH"));
    }
  }

  void newell() {
    Nef_polyhedron N = load_off("data/star.off");
    assert(N.is_valid(0,0));
    assert(does_nef3_equals_file(N,"newell.nef3.SH"));
  }

  void transformation() {
    Nef_polyhedron C = load_off("data/cube.off");
    Nef_polyhedron N(C);

    N.transform(Aff_transformation_3(-1,0,0,
                                      0,1,0,
                                      0,0,1,1));
    N.transform(Aff_transformation_3( CGAL::TRANSLATION, Vector_3(4,0,0,1)));

    assert(N.is_valid(0,0));
    assert(does_nef3_equals_file(N,"cube.nef3.SH"));
    assert(N == C);

    double alpha = CGAL_PI * 20 / 180.0;
    int tmpy = static_cast<int>(std::sin( alpha) * 128*256);
    int tmpx = static_cast<int>(std::cos( alpha) * 128*256);
    RT diry = tmpy;
    RT dirx = tmpx;
    RT sin_alpha;
    RT cos_alpha;
    RT w;
    CGAL::rational_rotation_approximation( dirx, diry,
                                           sin_alpha, cos_alpha, w,
                                           RT(1), RT( 1000000));
    Aff_transformation_3 rotx20( w, RT(0), RT(0),
                                 RT(0), cos_alpha,-sin_alpha,
                                 RT(0), sin_alpha, cos_alpha,
                                 w);
    N = C;
    N.transform(Aff_transformation_3( CGAL::TRANSLATION, Vector_3(2,1,0,1)));
    N.transform(Aff_transformation_3( CGAL::SCALING, 6, 4));
    N.transform(Aff_transformation_3(0,-1,0,1,0,0,0,0,1,1));
    N.transform(Aff_transformation_3( CGAL::TRANSLATION, Vector_3(0,-4,-1,1)));
    N.transform(Aff_transformation_3( CGAL::SCALING, 5, 12));
    N.transform(Aff_transformation_3(0,-1,0,1,0,0,0,0,1,1));
    N.transform(rotx20);
    N.transform(Aff_transformation_3( CGAL::SCALING, 8, 5));
    N.transform(Aff_transformation_3( CGAL::TRANSLATION, Vector_3(-2,0,0,1)));
    N.transform(rotx20.inverse());
    N.transform(Aff_transformation_3( CGAL::TRANSLATION, Vector_3(16,21,2,3)));
    assert(N.is_valid(0,0));
    assert(N == C);

    if(Infi_box::extended_kernel()) {
      N = Nef_polyhedron(Plane_3(1,1,0,0));
      assert(N.is_valid(0,0));
      Nef_polyhedron N1(Plane_3(1,-2,3,0));
      assert(N1.is_valid(0,0));
      N = N.join(N1);
      N1 = N;
      N.transform(rotx20);
      N.transform(Aff_transformation_3( CGAL::TRANSLATION, Vector_3(1,0,0,1)));
      N.transform(Aff_transformation_3( CGAL::SCALING, 2, 1));
      N.transform(rotx20.inverse());
      N.transform(Aff_transformation_3( CGAL::TRANSLATION, Vector_3(-2,0,0,1)));
      assert(N.is_valid(0,0));
      assert(N == N1);
    }
  }

  void construction() {

    Nef_polyhedron N = Nef_polyhedron(Nef_polyhedron::EMPTY);
    assert(N.is_valid(0,0));
    assert(does_nef3_equals_file(N,"empty.nef3.SH"));
    N.clear();
    assert(N.is_valid(0,0));
    assert(does_nef3_equals_file(N,"empty.nef3.SH"));

    N = Nef_polyhedron(Nef_polyhedron::COMPLETE);
    assert(N.is_valid(0,0));
    assert(does_nef3_equals_file(N,"complete.nef3.SH"));

     if(Infi_box::extended_kernel()) {
      N = Nef_polyhedron(Plane_3(3,4,5,0));
      assert(N.is_valid(0,0));
      assert(does_nef3_equals_file(N,"cube+p3-4-5-0.nef3.EH"));

      N = Nef_polyhedron(Plane_3(3,4,5,31));
      assert(N.is_valid(0,0));
      assert(does_nef3_equals_file(N,"cube+p3-4-5-31.nef3.EH"));

      N = Nef_polyhedron(Plane_3(0,2,2,0));
      assert(N.is_valid(0,0));
      assert(does_nef3_equals_file(N,"cube+p0-2-2-0.nef3.EH"));

      N = Nef_polyhedron(Plane_3(0,2,2,29));
      assert(N.is_valid(0,0));
      assert(does_nef3_equals_file(N,"cube+p0-2-2-29.nef3.EH"));

      N = Nef_polyhedron(Plane_3(1,2,3,0));
      assert(N.is_valid(0,0));
      assert(does_nef3_equals_file(N,"cube+p1-2-3-0.nef3.EH"));

      N = Nef_polyhedron(Plane_3(1,2,3,23));
      assert(N.is_valid(0,0));
      assert(does_nef3_equals_file(N,"cube+p1-2-3-23.nef3.EH"));

      N = Nef_polyhedron(Plane_3(1,2,4,0));
      assert(N.is_valid(0,0));
      assert(does_nef3_equals_file(N,"cube+p1-2-4-0.nef3.EH"));

      N = Nef_polyhedron(Plane_3(1,2,4,23));
      assert(N.is_valid(0,0));
      assert(does_nef3_equals_file(N,"cube+p1-2-4-23.nef3.EH"));

      N = Nef_polyhedron(Plane_3(4,2,1,17));
      assert(N.is_valid(0,0));
      assert(does_nef3_equals_file(N,"cube+p4-2-1-17.nef3.EH"));

      N = Nef_polyhedron(Plane_3(2,4,1,17));
      assert(N.is_valid(0,0));
      assert(does_nef3_equals_file(N,"cube+p2-4-1-17.nef3.EH"));

      N = Nef_polyhedron(Plane_3(-4,-2,-1,17));
      assert(N.is_valid(0,0));
      assert(does_nef3_equals_file(N,"cube+p-4--2--1-17.nef3.EH"));

      N = Nef_polyhedron(Plane_3(2,0,2,0));
      assert(N.is_valid(0,0));
      assert(does_nef3_equals_file(N,"cube+p2-0-2-0.nef3.EH"));

      N = Nef_polyhedron(Plane_3(2,2,0,0));
      assert(N.is_valid(0,0));
      assert(does_nef3_equals_file(N,"cube+p2-2-0-0.nef3.EH"));

      N = Nef_polyhedron(Plane_3(-2,0,-2,0));
      assert(N.is_valid(0,0));
      assert(does_nef3_equals_file(N,"cube+p-2-0--2-0.nef3.EH"));

      N = Nef_polyhedron(Plane_3(3,2,1,0));
      assert(N.is_valid(0,0));
      assert(does_nef3_equals_file(N,"cube+p3-2-1-0.nef3.EH"));

      N = Nef_polyhedron(Plane_3(2,3,1,0));
      assert(N.is_valid(0,0));
      assert(does_nef3_equals_file(N,"cube+p2-3-1-0.nef3.EH"));

      N = Nef_polyhedron(Plane_3(1,-1,5,0));
      assert(N.is_valid(0,0));
      assert(does_nef3_equals_file(N,"cube+p1--1-5-0.nef3.EH"));

      N = Nef_polyhedron(Plane_3(0,0,1,10));
      assert(N.is_valid(0,0));
      assert(does_nef3_equals_file(N,"cube+p0-0-1-10.nef3.EH"));

      N = Nef_polyhedron(Plane_3(1,1,1,1));
      assert(N.is_valid(0,0));
      assert(does_nef3_equals_file(N,"cube+p1-1-1-1.nef3.EH"));
    }
  }

  void point_location_SNC() {

    Volume_const_handle c;
    Object_handle o;
    Nef_polyhedron N;

    if(Infi_box::extended_kernel()) {
      point_location_SNC_in("point_location.nef3.EH");

      N = load_nef3("point_location.nef3.EH");
      o = N.locate(Point_3(-3,-3,0));
      assert(assign(c,o));
    }

    N = load_nef3("grid.nef3.SH");
    assert(N.is_valid(0,0));
    o = N.locate(Point_3(2,2,-1));
    assert(assign(c,o));
    o = N.locate(Point_3(2,0,-1));
    assert(assign(c,o));

    N = load_nef3("single_vertex.nef3.SH");
    assert(N.is_valid(0,0));
    o = N.locate(Point_3(4,1,3));
    assert(assign(c,o));
  }

  void point_location_SNC_in(const char* name) {

    Nef_polyhedron N = load_nef3(name);
    assert(N.is_valid(0,0));

    Vertex_const_iterator vin;
    Vertex_const_handle vout;
    CGAL_forall_vertices(vin,N) {
      Object_handle o = N.locate(vin->point());
      assert(assign(vout,o));
      assert(vin == vout);
    }

    Halfedge_const_iterator ein;
    Halfedge_const_handle eout;
    CGAL_forall_halfedges(ein,N) {
      Vector_3 d(ein->twin()->source()->point() - ein->source()->point());
      Point_3 s(ein->source()->point());
      Object_handle o = N.locate(s+(d/RT(2)));
      assert(assign(eout,o));
      assert(ein == eout || ein == eout->twin());
    }

    Halffacet_const_iterator fin;
    Halffacet_const_handle fout;
    CGAL_forall_halffacets(fin,N) {
      Halffacet_cycle_const_iterator fc(fin->facet_cycles_begin());
      SHalfedge_const_handle e;
      assert(fc.is_shalfedge());
      e = SHalfedge_const_handle(fc);
      SHalfedge_around_facet_const_circulator ec(e),ee(e);
      Vertex_const_handle v_min = (ec++)->source()->center_vertex();
      CGAL_For_all(ec,ee) {
        if (CGAL::lexicographically_xyz_smaller(ec->source()->center_vertex()->point(),
                                                v_min->point()))
          v_min = ec->source()->center_vertex();
      }
      Vector_3 orth = fin->plane().orthogonal_vector();
      Vector_3 vec(1-CGAL_NTS abs(orth.hx()),
                   1-CGAL_NTS abs(orth.hy()),
                   1-CGAL_NTS abs(orth.hz()));
      vec = vec / RT(2);
      Object_handle o = N.locate(v_min->point()+vec);
      assert(assign(fout,o));
      assert(fin->plane() == fout->plane() ||
                          fin->plane() == fout->twin()->plane());
    }

    Volume_const_iterator Cin;
    Volume_const_handle Cout;
    Vector_3 vec(1,1,1);
    vec = vec / RT(10);
    SFace_visited_hash Done(false);
    CGAL_forall_volumes(Cin,N) {
      Shell_explorer SE(N, Done);
      Shell_entry_const_iterator it;
      CGAL_forall_shells_of(it,Cin)
        N.visit_shell_objects(SFace_const_handle(it),SE);
      Point_3 p(SE.minimal_vertex()->point());
      Object_handle o;
      if(Cin == N.volumes_begin()) {
        o = N.locate(p-vec);
      }
      else {
        o = N.locate(p+vec);
      }
      assert(assign(Cout,o));
      assert(Cin == Cout);
    }
  }

  void intersection() {

    if(Infi_box::standard_kernel()) {
      Nef_polyhedron N = load_nef3("star.nef3.SH");

      Point_3 p;

<<<<<<< HEAD
      assert(!is.does_contain_internally(
                            Point_3(0,0,0), Point_3(2,0,0),
                            Point_3(0,0,0)));
      assert(!is.does_contain_internally(
                            Point_3(0,0,0), Point_3(2,0,0),
                            Point_3(2,0,0)));
      assert(!is.does_contain_internally(
                            Point_3(0,0,0), Point_3(2,0,0),
                            Point_3(3,0,0)));
      assert(!is.does_contain_internally(
                            Point_3(0,0,0), Point_3(2,0,0),
                            Point_3(-1,0,0)));
      assert(!is.does_contain_internally(
                            Point_3(0,0,0), Point_3(2,0,0),
                            Point_3(1,1,0)));
      assert(!is.does_contain_internally(
                            Point_3(0,0,0), Point_3(2,0,0),
                            Point_3(7,25,11)));
      assert(is.does_contain_internally(
=======
      assert(!SNC_intersection::does_contain_internally(
                            Point_3(0,0,0), Point_3(2,0,0),
                            Point_3(0,0,0)));
      assert(!SNC_intersection::does_contain_internally(
                            Point_3(0,0,0), Point_3(2,0,0),
                            Point_3(2,0,0)));
      assert(!SNC_intersection::does_contain_internally(
                            Point_3(0,0,0), Point_3(2,0,0),
                            Point_3(3,0,0)));
      assert(!SNC_intersection::does_contain_internally(
                            Point_3(0,0,0), Point_3(2,0,0),
                            Point_3(-1,0,0)));
      assert(!SNC_intersection::does_contain_internally(
                            Point_3(0,0,0), Point_3(2,0,0),
                            Point_3(1,1,0)));
      assert(!SNC_intersection::does_contain_internally(
                            Point_3(0,0,0), Point_3(2,0,0),
                            Point_3(7,25,11)));
      assert(SNC_intersection::does_contain_internally(
>>>>>>> 913c6155
                           Point_3(0,0,0), Point_3(2,0,0),
                           Point_3(1,0,0)));

      assert(!SNC_intersection::does_intersect_internally(
                           Segment_3(Point_3(0,1,0), Point_3(0,-1,0)),
                                  Segment_3(Point_3(0,0,0), Point_3(-1,0,0)), p));
      assert(!SNC_intersection::does_intersect_internally(
                           Segment_3(Point_3(0,1,0), Point_3(0,-1,0)),
                                  Segment_3(Point_3(1,0,0), Point_3(0,0,0)), p));
      assert(!SNC_intersection::does_intersect_internally(
                           Segment_3(Point_3(0,1,0), Point_3(0,-1,1)),
                                  Segment_3(Point_3(1,0,0), Point_3(-1,0,0)), p));
      assert(!SNC_intersection::does_intersect_internally(
                           Segment_3(Point_3(0,1,0), Point_3(0,-1,0)),
                                  Segment_3(Point_3(0,2,0), Point_3(0,0,0)), p));
      assert(!SNC_intersection::does_intersect_internally(
                           Segment_3(Point_3(0,1,0), Point_3(0,-1,0)),
                                  Segment_3(Point_3(0,3,0), Point_3(0,1,0)), p));
      assert(!SNC_intersection::does_intersect_internally(
                           Segment_3(Point_3(0,1,0), Point_3(0,-1,0)),
                                  Segment_3(Point_3(0,4,0), Point_3(0,2,0)), p));
      assert(!SNC_intersection::does_intersect_internally(
                           Segment_3(Point_3(0,1,0), Point_3(0,-1,0)),
                                  Segment_3(Point_3(1,5,0), Point_3(1,7,0)), p));
      assert(!SNC_intersection::does_intersect_internally(
                           Segment_3(Point_3(0,1,0), Point_3(0,-1,0)),
                                  Segment_3(Point_3(1,7,0), Point_3(1,5,0)), p));
      assert(!SNC_intersection::does_intersect_internally(
                           Segment_3(Point_3(0,1,0), Point_3(0,-1,0)),
                                  Segment_3(Point_3(3,0,0), Point_3(1,0,0)), p));
      assert(!SNC_intersection::does_intersect_internally(
                           Segment_3(Point_3(0,1,0), Point_3(0,-1,0)),
                                  Segment_3(Point_3(1,0,0), Point_3(3,0,0)), p));
      assert(!SNC_intersection::does_intersect_internally(
                           Segment_3(Point_3(0,3,0), Point_3(0,1,0)),
                                  Segment_3(Point_3(1,0,0), Point_3(-1,0,0)), p));
      assert(!SNC_intersection::does_intersect_internally(
                           Segment_3(Point_3(0,1,0), Point_3(0,3,0)),
                                  Segment_3(Point_3(1,0,0), Point_3(-1,0,0)), p));
      assert(!SNC_intersection::does_intersect_internally(
                           Segment_3(Point_3(0,3,0), Point_3(0,1,0)),
                                  Segment_3(Point_3(1,0,0), Point_3(3,0,0)), p));
      assert(!SNC_intersection::does_intersect_internally(
                           Segment_3(Point_3(0,1,0), Point_3(0,3,0)),
                                  Segment_3(Point_3(1,0,0), Point_3(3,0,0)), p));
      assert(!SNC_intersection::does_intersect_internally(
                           Segment_3(Point_3(0,3,0), Point_3(0,1,0)),
                                  Segment_3(Point_3(3,0,0), Point_3(1,0,0)), p));
      assert(!SNC_intersection::does_intersect_internally(
                           Segment_3(Point_3(0,1,0), Point_3(0,3,0)),
                                  Segment_3(Point_3(3,0,0), Point_3(1,0,0)), p));
      assert(SNC_intersection::does_intersect_internally(
                           Segment_3(Point_3(0,1,0), Point_3(0,-1,0)),
                                  Segment_3(Point_3(1,0,0), Point_3(-1,0,0)), p));
      assert(p == Point_3(0,0,0));

      Halffacet_const_iterator hf;

      assert(!SNC_intersection::does_contain_internally(
                            N.halffacets_begin(), Point_3(0,0,0)));
      CGAL_forall_halffacets(hf, N)
        assert(!SNC_intersection::does_intersect_internally(
                            Segment_3(Point_3(-31,15,0),Point_3(-31,15,1)),hf,p));
      CGAL_forall_halffacets(hf, N)
        assert(!SNC_intersection::does_intersect_internally(
                            Segment_3(Point_3(-31,15,-1),Point_3(-31,15,0)),hf,p));
      CGAL_forall_halffacets(hf, N)
        assert(!SNC_intersection::does_intersect_internally(
                            Segment_3(Point_3(-31,15,0),Point_3(-30,15,0)),hf,p));
      CGAL_forall_halffacets(hf, N)
        assert(!SNC_intersection::does_intersect_internally(
                            Segment_3(Point_3(-32,15,-1),Point_3(-32,15,0)),hf,p));
      CGAL_forall_halffacets(hf, N)
        assert(!SNC_intersection::does_intersect_internally(
                            Segment_3(Point_3(-16,8,-1),Point_3(-16,8,0)),hf,p));
      CGAL_forall_halffacets(hf, N)
        assert(!SNC_intersection::does_intersect_internally(
                            Segment_3(Point_3(0,0,-1),Point_3(0,0,1)),hf,p));

      int i=0;
      CGAL_forall_halffacets(hf, N) {
        bool b = (i == 13 || i == 15);
        assert( b == SNC_intersection::does_intersect_internally(
                                  Segment_3(Point_3(-31,15,-1),Point_3(-31,15,1)),
                                  hf, p));
        if(b) assert(p == Point_3(-31,15,0));
        i++;
      }

      i=0;
      CGAL_forall_halffacets(hf, N) {
        bool b = (i == 14 || i == 16);
        assert( b == SNC_intersection::does_intersect_internally(
                                   Segment_3(Point_3(-15,7,-1), Point_3(-15,7,1)),
                                   hf, p));
        if(b) assert(p == Point_3(-15,7,0));
        i++;
      }
    }
  }

  void point_location_SM() {

    if(Infi_box::extended_kernel()) {

      Nef_polyhedron N = load_nef3("marks_of_halfspheres.nef3.EH");
      assert(N.is_valid(0,0));
      Mark lower, upper;
      int i=0;
      Vertex_const_iterator vi = N.vertices_begin();

      do {vi++;} while(++i < 8); //  -1 1 0
      assert(vi->point() == Point_3(-1,1,0));
      SM_explorer SME(N.SMexplorer(vi));
      SM_point_locator PL(&*vi);
      PL.marks_of_halfspheres(lower,upper,2);
      assert(lower == 1);
      assert(upper == 0);

      do {vi++;} while(++i < 9); //  0 1 -1
      assert(vi->point() == Point_3(0,1,-1));
      SME = N.SMexplorer(vi);
      PL = SM_point_locator(&*vi);
      PL.marks_of_halfspheres(lower,upper,2);
      assert(lower == 0);
      assert(upper == 1);

      do {vi++;} while(++i < 10); //  1 1 0
      assert(vi->point() == Point_3(1,1,0));
      SME = N.SMexplorer(vi);
      PL = SM_point_locator(&*vi);
      PL.marks_of_halfspheres(lower,upper,2);
      assert(lower == 0);
      assert(upper == 1);

      do {vi++;} while(++i < 11); //  0 1 1
      assert(vi->point() == Point_3(0,1,1));
      SME = N.SMexplorer(vi);
      PL = SM_point_locator(&*vi);
      PL.marks_of_halfspheres(lower,upper,2);
      assert(lower == 1);
      assert(upper == 0);

      do {vi++;} while(++i < 12); //  0 0 -1
      assert(vi->point() == Point_3(0,0,-1));
      SME = N.SMexplorer(vi);
      PL = SM_point_locator(&*vi);
      PL.marks_of_halfspheres(lower,upper,2);
      assert(lower == 0);
      assert(upper == 1);

      do {vi++;} while(++i < 13); //  0 0 1
      assert(vi->point() == Point_3(0,0,1));
      SME = N.SMexplorer(vi);
      PL = SM_point_locator(&*vi);
      PL.marks_of_halfspheres(lower,upper,2);
      assert(lower == 1);
      assert(upper == 0);

      do {vi++;} while(++i < 14); //  -1 0 0
      assert(vi->point() == Point_3(-1,0,0));
      SME = N.SMexplorer(vi);
      PL = SM_point_locator(&*vi);
      PL.marks_of_halfspheres(lower,upper,2);
      assert(lower == 1);
      assert(upper == 0);

      do {vi++;} while(++i < 15); //  1 0 0
      assert(vi->point() == Point_3(1,0,0));
      SME = N.SMexplorer(vi);
      PL = SM_point_locator(&*vi);
      PL.marks_of_halfspheres(lower,upper,2);
      assert(lower == 0);
      assert(upper == 1);

      do {vi++;} while(++i < 17); //  -1 1 1
      assert(vi->point() == Point_3(-1,1,1));
      SME = N.SMexplorer(vi);
      PL = SM_point_locator(&*vi);
      PL.marks_of_halfspheres(lower,upper,2);
      assert(lower == 1);
      assert(upper == 0);

      do {vi++;} while(++i < 18); //  1 1 1
      assert(vi->point() == Point_3(1,1,1));
      SME = N.SMexplorer(vi);
      PL = SM_point_locator(&*vi);
      PL.marks_of_halfspheres(lower,upper,2);
      assert(lower == 0);
      assert(upper == 0);

      do {vi++;} while(++i < 21); //  -1 1 -1
      assert(vi->point() == Point_3(-1,1,-1));
      SME = N.SMexplorer(vi);
      PL = SM_point_locator(&*vi);
      PL.marks_of_halfspheres(lower,upper,2);
      assert(lower == 0);
      assert(upper == 0);

      do {vi++;} while(++i < 22); //  1 1 -1
      assert(vi->point() == Point_3(1,1,-1));
      SME = N.SMexplorer(vi);
      PL = SM_point_locator(&*vi);
      PL.marks_of_halfspheres(lower,upper,2);
      assert(lower == 0);
      assert(upper == 1);

      do {vi++;} while(++i < 29); //  -0.5 -0.5 -1
      assert(vi->point() == Point_3(-1,-1,-2,2));
      SME = N.SMexplorer(vi);
      PL = SM_point_locator(&*vi);
      PL.marks_of_halfspheres(lower,upper,2);
      assert(lower == 0);
      assert(upper == 0);


      N = load_nef3("rotatedcube.nef3.SH");
      vi = N.vertices_begin();
      i=0;

      assert(vi->point() == Point_3(-57993689, 27367811, 6449, 37023709));
      SME = N.SMexplorer(vi);
      PL = SM_point_locator(&*vi);
      PL.marks_of_halfspheres(lower,upper,2);
      assert(lower == 0);
      assert(upper == 0);

      vi++; ++i;
      assert(vi->point() == Point_3(-45133849, -45554371, 6449, 37023709));
      SME = N.SMexplorer(vi);
      PL = SM_point_locator(&*vi);
      PL.marks_of_halfspheres(lower,upper,2);
      assert(lower == 0);
      assert(upper == 0);

      vi++; ++i;
      assert(vi->point() == Point_3(-6436271, 36459971, -52359431, 37023709));
      SME = N.SMexplorer(vi);
      PL = SM_point_locator(&*vi);
      PL.marks_of_halfspheres(lower,upper,2);
      assert(lower == 0);
      assert(upper == 0);

      vi++; ++i;
      assert(vi->point() == Point_3(-6423569, 36462211, 52359431, 37023709));
      SME = N.SMexplorer(vi);
      PL = SM_point_locator(&*vi);
      PL.marks_of_halfspheres(lower,upper,2);
      assert(lower == 0);
      assert(upper == 0);

      vi++; ++i;
      assert(vi->point() == Point_3(6423569, -36462211, -52359431, 37023709));
      SME = N.SMexplorer(vi);
      PL = SM_point_locator(&*vi);
      PL.marks_of_halfspheres(lower,upper,2);
      assert(lower == 0);
      assert(upper == 0);

      vi++; ++i;
      assert(vi->point() == Point_3(6436271, -36459971, 52359431, 37023709));
      SME = N.SMexplorer(vi);
      PL = SM_point_locator(&*vi);
      PL.marks_of_halfspheres(lower,upper,2);
      assert(lower == 0);
      assert(upper == 0);

      vi++; ++i;
      assert(vi->point() == Point_3(45133849, 45554371, -6449, 37023709));
      SME = N.SMexplorer(vi);
      PL = SM_point_locator(&*vi);
      PL.marks_of_halfspheres(lower,upper,2);
      assert(lower == 1);
      assert(upper == 1);

      vi++; ++i;
      assert(vi->point() == Point_3(57993689, -27367811, -6449, 37023709));
      SME = N.SMexplorer(vi);
      PL = SM_point_locator(&*vi);
      PL.marks_of_halfspheres(lower,upper,2);
      assert(lower == 0);
      assert(upper == 0);


      N = load_nef3("two_edges.nef3.SH");
      vi = N.vertices_begin();
      i=0;

      assert(vi->point() == Point_3(1,-1,1));
      SME = N.SMexplorer(vi);
      PL = SM_point_locator(&*vi);
      PL.marks_of_halfspheres(lower,upper,2);
      assert(lower == 0);
      assert(upper == 0);

      vi++; ++i;
      assert(vi->point() == Point_3(1,1,-1));
      SME = N.SMexplorer(vi);
      PL = SM_point_locator(&*vi);
      PL.marks_of_halfspheres(lower,upper,2);
      assert(lower == 0);
      assert(upper == 0);

      vi++; ++i;
      assert(vi->point() == Point_3(1,1,1));
      SME = N.SMexplorer(vi);
      PL = SM_point_locator(&*vi);
      PL.marks_of_halfspheres(lower,upper,2);
      assert(lower == 0);
      assert(upper == 0);


      N = load_nef3("plane-vertex.nef3.SH");
      vi = N.vertices_begin();
      i=0;

      assert(vi->point() == Point_3(-1,1,-1));
      SME = N.SMexplorer(vi);
      PL = SM_point_locator(&*vi);
      PL.marks_of_halfspheres(lower,upper,2);
      assert(lower == 0);
      assert(upper == 0);

      vi++; ++i;
      assert(vi->point() == Point_3(-1,1,1));
      SME = N.SMexplorer(vi);
      PL = SM_point_locator(&*vi);
      PL.marks_of_halfspheres(lower,upper,2);
      assert(lower == 0);
      assert(upper == 0);

      vi++; ++i;
      assert(vi->point() == Point_3(0,1,0));
      SME = N.SMexplorer(vi);
      PL = SM_point_locator(&*vi);
      PL.marks_of_halfspheres(lower,upper,2);
      assert(lower == 0);
      assert(upper == 0);

      vi++; ++i;
      assert(vi->point() == Point_3(1,1,-1));
      SME = N.SMexplorer(vi);
      PL = SM_point_locator(&*vi);
      PL.marks_of_halfspheres(lower,upper,2);
      assert(lower == 0);
      assert(upper == 0);

      vi++; ++i;
      assert(vi->point() == Point_3(1,1,1));
      SME = N.SMexplorer(vi);
      PL = SM_point_locator(&*vi);
      PL.marks_of_halfspheres(lower,upper,2);
      assert(lower == 0);
      assert(upper == 0);


      N = load_nef3("is_vertex.nef3.SH");
      vi = N.vertices_begin();
      i=0;

      assert(vi->point() == Point_3(-1,1,-1));
      SME = N.SMexplorer(vi);
      PL = SM_point_locator(&*vi);
      PL.marks_of_halfspheres(lower,upper,2);
      assert(lower == 0);
      assert(upper == 0);

      vi++; ++i;
      assert(vi->point() == Point_3(-1,1,1));
      SME = N.SMexplorer(vi);
      PL = SM_point_locator(&*vi);
      PL.marks_of_halfspheres(lower,upper,2);
      assert(lower == 0);
      assert(upper == 0);

      vi++; ++i;
      assert(vi->point() == Point_3(0,-2379,-8118, 5741));
      SME = N.SMexplorer(vi);
      PL = SM_point_locator(&*vi);
      PL.marks_of_halfspheres(lower,upper,2);
      assert(lower == 0);
      assert(upper == 0);

      vi++; ++i;
      assert(vi->point() == Point_3(0,1,0));
      SME = N.SMexplorer(vi);
      PL = SM_point_locator(&*vi);
      PL.marks_of_halfspheres(lower,upper,2);
      assert(lower == 0);
      assert(upper == 0);

      vi++; ++i;
      assert(vi->point() == Point_3(1,1,-1));
      SME = N.SMexplorer(vi);
      PL = SM_point_locator(&*vi);
      PL.marks_of_halfspheres(lower,upper,2);
      assert(lower == 0);
      assert(upper == 0);

      vi++; ++i;
      assert(vi->point() == Point_3(1,1,1));
      SME = N.SMexplorer(vi);
      PL = SM_point_locator(&*vi);
      PL.marks_of_halfspheres(lower,upper,2);
      assert(lower == 0);
      assert(upper == 0);

      N = load_nef3("SMlocateOnSEdge.nef3.SH");
      assert(N.is_valid(0,0));
      vi = N.vertices_begin();
      i=0;

      do {vi++;} while(++i < 7);
      assert(vi->point() == Point_3(0,0,-1,2));
      SME = N.SMexplorer(vi);
      PL = SM_point_locator(&*vi);
      PL.marks_of_halfspheres(lower,upper,2);
      assert(lower == 1);
      assert(upper == 1);

    }
  }

  void simplification_SNC() {

    test_cubes();

    Nef_polyhedron N = load_nef3("simplifySface.nef3.SH");
    assert(N.is_valid(0,0));
    N = N.regularization();
    assert(N.is_valid(0,0));
    assert(does_nef3_equals_file(N,"simplifySfaceRef.nef3.SH"));

    N = load_nef3("donotsimplify.nef3.SH");
    assert(N.is_valid(0,0));
    Nef_polyhedron N1 = load_nef3("openSquare.nef3.SH");
    assert(N1.is_valid(0,0));
    N = N.join(N1);
    assert(N.is_valid(0,0));
    assert(does_nef3_equals_file(N,"donotsimplifyRef.nef3.SH"));

    N = load_nef3("unionfind.nef3.SH");
    assert(N.is_valid(0,0));
    N = N.regularization();
    assert(N.is_valid(0,0));
    assert(does_nef3_equals_file(N,"unionfindRef.nef3.SH"));

    N = load_nef3("nestedFCafterSimpl.nef3.SH");
    N = N.closure();
    assert(does_nef3_equals_file(N,"nestedFCafterSimplRef.nef3.SH"));
  }

  void simplification_SM() {

    Nef_polyhedron C = load_off("data/cube.off");
    Nef_polyhedron N  = C;
    Nef_polyhedron N1 = N;
    Nef_polyhedron N2 = N;
    N2.transform(Aff_transformation_3( CGAL::TRANSLATION, Vector_3(2,1,0,1)));
    assert(N2.is_valid(0,0));
    N1=N1.intersection(N2);
    assert(N1.is_valid(0,0));
    N1.transform(Aff_transformation_3( CGAL::TRANSLATION, Vector_3(-2,-1,4,2)));
    N1 = N.symmetric_difference(N1);
    assert(N1.is_valid(0,0));
    assert(does_nef3_equals_file(N1,"cube+plane.nef3.SH"));

    N  = C;
    N1 = N;
    N2 = N;
    N2.transform(Aff_transformation_3( CGAL::TRANSLATION, Vector_3(2,2,0,1)));
    N1 = N1.intersection(N2);
    assert(N1.is_valid(0,0));
    N1.transform(Aff_transformation_3( CGAL::TRANSLATION, Vector_3(-1,-1,2,1)));
    N1 = N.join(N1);
    assert(N1.is_valid(0,0));
    assert(does_nef3_equals_file(N1,"cube+line.nef3.SH"));

    N  = C;
    N1 = N;
    N2 = N;
    N2.transform(Aff_transformation_3( CGAL::TRANSLATION, Vector_3(2,2,2,1)));
    N1 = N1.intersection(N2);
    assert(N1.is_valid(0,0));
    N1.transform(Aff_transformation_3( CGAL::TRANSLATION, Vector_3(-1,-1,0,1)));
    N2 = N.symmetric_difference(N1);
    assert(N2.is_valid(0,0));
    assert(does_nef3_equals_file(N2,"cube+vertex1.nef3.SH"));

    N  = C;
    N1.transform(Aff_transformation_3( CGAL::TRANSLATION, Vector_3(0,0,-1,1)));
    N2 = N.symmetric_difference(N1);
    assert(N2.is_valid(0,0));
    assert(does_nef3_equals_file(N2,"cube+vertex2.nef3.SH"));
  }

  void synthesis() {

    if(Infi_box::extended_kernel()) {
      Nef_polyhedron N = Nef_polyhedron(Nef_polyhedron::COMPLETE);
      assert(N.is_valid(0,0));
      Nef_polyhedron N1 = Nef_polyhedron(Plane_3(1,0,0,-1));
      N = N.intersection(N1);
      assert(N.is_valid(0,0));
      N1 = Nef_polyhedron(Plane_3(-1,0,0,-1));
      N = N.intersection(N1);
      assert(N.is_valid(0,0));
      N1 = Nef_polyhedron(Plane_3(0,1,0,-1));
      N = N.intersection(N1);
      assert(N.is_valid(0,0));
      N1 = Nef_polyhedron(Plane_3(0,-1,0,-1));
      N = N.intersection(N1);
      assert(N.is_valid(0,0));
      N1 = Nef_polyhedron(Plane_3(0,0,1,-1));
      N = N.intersection(N1);
      assert(N.is_valid(0,0));
      N1 = Nef_polyhedron(Plane_3(0,0,-1,-1));
      N = N.intersection(N1);
      assert(N.is_valid(0,0));
      assert(does_nef3_equals_file(N,"cube_created_from_halfspaces.nef3.SH"));
    }

    Nef_polyhedron N,N2,P,R,S,T;
    N = load_off("data/centered_cube.off");
    assert(N.is_valid(0,0));
    N2 = N;
    N2.transform(Aff_transformation_3( CGAL::SCALING, 4, 1));
    assert(N2.is_valid(0,0));
    P = N;
    P.transform(Aff_transformation_3( CGAL::TRANSLATION, Vector_3(-2,-2,0,1)));
    assert(P.is_valid(0,0));
    R = N;
    R.transform(Aff_transformation_3( CGAL::TRANSLATION, Vector_3(-2, 2,0,1)));
    assert(R.is_valid(0,0));
    S = N;
    S.transform(Aff_transformation_3( CGAL::TRANSLATION, Vector_3( 2,-2,0,1)));
    assert(S.is_valid(0,0));
    T = N;
    T.transform(Aff_transformation_3( CGAL::TRANSLATION, Vector_3( 2, 2,0,1)));
    assert(T.is_valid(0,0));
    N2 = N2.difference(P);
    assert(N2.is_valid(0,0));
    N2 = N2.difference(T);
    assert(N2.is_valid(0,0));
    N2 = N2.difference(R);
    assert(N2.is_valid(0,0));
    N2 = N2.difference(S);
    assert(N2.is_valid(0,0));
    assert(does_nef3_equals_file(N2,"synthesis.nef3.SH"));

    intersect_with_isolated_edge();
  }

  void unary_operations() {

    Nef_polyhedron X = load_nef3("pl_update_test.nef3.SH");
    Nef_polyhedron Y = load_off("data/centered_cube.off");
    X=X.closure();
    X.difference(Y);
    assert(X.is_valid());

    if(Infi_box::extended_kernel()) {
      Nef_polyhedron T = load_nef3("topology.nef3.EH");
      Nef_polyhedron N = T;
      N = N.boundary();
      assert(N.is_valid(0,0));
      assert(does_nef3_equals_file(N,"boundary.nef3.EH"));

      N = T;
      N = N.interior();
      assert(N.is_valid(0,0));
      assert(does_nef3_equals_file(N,"interior.nef3.EH"));

      N = T;
      N = N.closure();
      assert(N.is_valid(0,0));
      assert(does_nef3_equals_file(N,"closure.nef3.EH"));

      N = T;
      N = N.regularization();
      assert(N.is_valid(0,0));
      assert(does_nef3_equals_file(N,"regularization.nef3.EH"));

      N = T;
      N = N.complement();
      assert(N.is_valid(0,0));
      assert(does_nef3_equals_file(N,"complement.nef3.EH"));
    }
  }

  void mark_evaluation() {

    if(Infi_box::standard_kernel()) {
      Nef_polyhedron R;
      Nef_polyhedron P = load_nef3("mark_eval.nef3.SH");
      Nef_polyhedron N = load_nef3("mark_eval2.nef3.SH");
      Nef_polyhedron P2 = P;
      Nef_polyhedron N2 = N;
      P2.transform(Aff_transformation_3( CGAL::SCALING, 2, 1));
      N2.transform(Aff_transformation_3( CGAL::SCALING, 2, 1));

      R = P2.intersection(P);
      assert(R.is_valid(0,0));
      assert(does_nef3_equals_file(R, "mePPinters.nef3.SH"));
      R = P2.intersection(N);
      assert(R.is_valid(0,0));
      assert(does_nef3_equals_file(R, "mePNinters.nef3.SH"));
      R = N2.intersection(P);
      assert(R.is_valid(0,0));
      assert(does_nef3_equals_file(R, "meNPinters.nef3.SH"));
      R = N2.intersection(N);
      assert(R.is_valid(0,0));
      assert(does_nef3_equals_file(R, "meNNinters.nef3.SH"));

      R = P2.join(P);
      assert(R.is_valid(0,0));
      assert(does_nef3_equals_file(R, "mePPjoin.nef3.SH"));
      R = P2.join(N);
      assert(R.is_valid(0,0));
      assert(does_nef3_equals_file(R, "mePNjoin.nef3.SH"));
      R = N2.join(P);
      assert(R.is_valid(0,0));
      assert(does_nef3_equals_file(R, "meNPjoin.nef3.SH"));
      R = N2.join(N);
      assert(R.is_valid(0,0));
      assert(does_nef3_equals_file(R, "meNNjoin.nef3.SH"));

      R = P2.difference(P);
      assert(R.is_valid(0,0));
      assert(does_nef3_equals_file(R, "mePPdiff.nef3.SH"));
      R = P2.difference(N);
      assert(R.is_valid(0,0));
      assert(does_nef3_equals_file(R, "mePNdiff.nef3.SH"));
      R = N2.difference(P);
      assert(R.is_valid(0,0));
      assert(does_nef3_equals_file(R, "meNPdiff.nef3.SH"));
      R = N2.difference(N);
      assert(R.is_valid(0,0));
      assert(does_nef3_equals_file(R, "meNNdiff.nef3.SH"));

      R = P2.symmetric_difference(P);
      assert(R.is_valid(0,0));
      assert(does_nef3_equals_file(R, "mePPsymdiff.nef3.SH"));
      R = P2.symmetric_difference(N);
      assert(R.is_valid(0,0));
      assert(does_nef3_equals_file(R, "mePNsymdiff.nef3.SH"));
      R = N2.symmetric_difference(P);
      assert(R.is_valid(0,0));
      assert(does_nef3_equals_file(R, "meNPsymdiff.nef3.SH"));
      R = N2.symmetric_difference(N);
      assert(R.is_valid(0,0));
      assert(does_nef3_equals_file(R, "meNNsymdiff.nef3.SH"));
    }
  }

  void bug_scenarios() {

    Nef_polyhedron N = load_off("data/octa.off");
    Nef_polyhedron N1 = N;
    N1.transform(Aff_transformation_3( CGAL::TRANSLATION, Vector_3( 3, 4,5,9)));
    assert(N1.is_valid(0,0));
    N = N.symmetric_difference(N1);
    assert(N.is_valid(0,0));
    assert(does_nef3_equals_file(N, "octa_ref.nef3.SH"));

    N = load_off("data/2_cycles_on_halfsphere.off");
    N1 = load_off("data/2_cycles_on_halfsphere2.off");
    N = N1.difference(N);
    assert(N.is_valid(0,0));
    assert(does_nef3_equals_file(N, "2_cycles_on_halfsphere_ref.nef3.SH"));
  }

public:
  void run_test() {
    loadSave();
    newell();
    transformation();
    construction();
    point_location_SNC();
    intersection();
    point_location_SM();
    simplification_SNC();
    simplification_SM();
    synthesis();
    unary_operations();
    mark_evaluation();
    bug_scenarios();
  }

};

template<typename Kernel>
const char* test_Nef_3<Kernel>::datadir="data/";

} //namespace CGAL
#endif // CGAL_TEST_NEF_3<|MERGE_RESOLUTION|>--- conflicted
+++ resolved
@@ -502,27 +502,6 @@
 
       Point_3 p;
 
-<<<<<<< HEAD
-      assert(!is.does_contain_internally(
-                            Point_3(0,0,0), Point_3(2,0,0),
-                            Point_3(0,0,0)));
-      assert(!is.does_contain_internally(
-                            Point_3(0,0,0), Point_3(2,0,0),
-                            Point_3(2,0,0)));
-      assert(!is.does_contain_internally(
-                            Point_3(0,0,0), Point_3(2,0,0),
-                            Point_3(3,0,0)));
-      assert(!is.does_contain_internally(
-                            Point_3(0,0,0), Point_3(2,0,0),
-                            Point_3(-1,0,0)));
-      assert(!is.does_contain_internally(
-                            Point_3(0,0,0), Point_3(2,0,0),
-                            Point_3(1,1,0)));
-      assert(!is.does_contain_internally(
-                            Point_3(0,0,0), Point_3(2,0,0),
-                            Point_3(7,25,11)));
-      assert(is.does_contain_internally(
-=======
       assert(!SNC_intersection::does_contain_internally(
                             Point_3(0,0,0), Point_3(2,0,0),
                             Point_3(0,0,0)));
@@ -542,7 +521,6 @@
                             Point_3(0,0,0), Point_3(2,0,0),
                             Point_3(7,25,11)));
       assert(SNC_intersection::does_contain_internally(
->>>>>>> 913c6155
                            Point_3(0,0,0), Point_3(2,0,0),
                            Point_3(1,0,0)));
 
