#include <CGAL/Simple_cartesian.h>
#include <CGAL/Linear_cell_complex_for_combinatorial_map.h>

#include <CGAL/boost/graph/graph_traits_Linear_cell_complex_for_combinatorial_map.h>
#include <CGAL/boost/graph/IO/polygon_mesh_io.h>
#include <CGAL/Mean_curvature_flow_skeletonization.h>

#include <fstream>

typedef CGAL::Simple_cartesian<double>                        Kernel;
typedef Kernel::Point_3                                       Point;
typedef CGAL::Linear_cell_complex_traits<3, Kernel>           MyTraits;
typedef CGAL::Linear_cell_complex_for_bgl_combinatorial_map_helper
          <2, 3, MyTraits>::type LCC;
typedef boost::graph_traits<LCC>::vertex_descriptor    vertex_descriptor;

typedef CGAL::Mean_curvature_flow_skeletonization<LCC> Skeletonization;
typedef Skeletonization::Skeleton                             Skeleton;

typedef Skeleton::vertex_descriptor                           Skeleton_vertex;
typedef Skeleton::edge_descriptor                             Skeleton_edge;


int main()
{
  LCC lcc;
<<<<<<< HEAD
  CGAL::read_polygon_mesh("data/elephant.off", lcc);
=======
  CGAL::IO::read_polygon_mesh("data/elephant.off", lcc);
>>>>>>> cf69d322

  Skeleton skeleton;
  Skeletonization mcs(lcc);

  // 1. Contract the mesh by mean curvature flow.
  mcs.contract_geometry();

  // 2. Collapse short edges and split bad triangles.
  mcs.collapse_edges();
  mcs.split_faces();

  // 3. Fix degenerate vertices.
  mcs.detect_degeneracies();

  // Perform the above three steps in one iteration.
  mcs.contract();

  // Iteratively apply step 1 to 3 until convergence.
  mcs.contract_until_convergence();

  // Convert the contracted mesh into a curve skeleton and
  // get the correspondent surface points
  mcs.convert_to_skeleton(skeleton);

  std::cout << "Number of vertices of the skeleton: " << boost::num_vertices(skeleton) << "\n";
  std::cout << "Number of edges of the skeleton: " << boost::num_edges(skeleton) << "\n";

  // Output all the edges of the skeleton.
  std::ofstream output("skel-lcc.polylines.txt");
  for(Skeleton_edge e : CGAL::make_range(edges(skeleton)))
  {
    const Point& s = skeleton[source(e, skeleton)].point;
    const Point& t = skeleton[target(e, skeleton)].point;
    output << "2 "<< s << " " << t << "\n";
  }
  output.close();

  // Output skeleton points and the corresponding surface points
  output.open("correspondance-lcc.polylines.txt");
  for(Skeleton_vertex v : CGAL::make_range(vertices(skeleton)))
    for(vertex_descriptor vd : skeleton[v].vertices)
      output << "2 " << skeleton[v].point << "  " << get(CGAL::vertex_point, lcc, vd)  << "\n";

  return 0;
}
<|MERGE_RESOLUTION|>--- conflicted
+++ resolved
@@ -24,11 +24,7 @@
 int main()
 {
   LCC lcc;
-<<<<<<< HEAD
-  CGAL::read_polygon_mesh("data/elephant.off", lcc);
-=======
   CGAL::IO::read_polygon_mesh("data/elephant.off", lcc);
->>>>>>> cf69d322
 
   Skeleton skeleton;
   Skeletonization mcs(lcc);
