// Copyright (C) 2013 INRIA - Sophia Antipolis (France).
// Copyright (c) 2017 GeometryFactory Sarl (France).
//
// This file is part of CGAL (www.cgal.org).
//
// $URL$
// $Id$
// SPDX-License-Identifier: GPL-3.0-or-later OR LicenseRef-Commercial
//
// Author(s):      Thijs van Lankveld, Simon Giraudot


#ifndef CGAL_SCALE_SPACE_SURFACE_RECONSTRUCTION_3_H
#define CGAL_SCALE_SPACE_SURFACE_RECONSTRUCTION_3_H

#include <CGAL/license/Scale_space_reconstruction_3.h>

#include <CGAL/Scale_space_reconstruction_3/Weighted_PCA_smoother.h>
#include <CGAL/Scale_space_reconstruction_3/Alpha_shape_mesher.h>


namespace CGAL
{


/// computes a triangulated surface mesh interpolating a point set.
/** \ingroup PkgScaleSpaceReconstruction3Classes
 *
 *  Scale space reconstruction consists in combining a smoothing
 *  algorithm (see `Scale_space_reconstruction_3::Smoother`) that is
 *  used to generate a user-specified number of scales with a meshing
 *  algorithm (see `Scale_space_reconstruction_3::Mesher`).
 *
 *  The class stores the point set at the current scale and the
 *  reconstructed surface. User can either use the reconstructed
 *  surface at the current scale (smoothed version) or propagate the
 *  connectivity of the facets back to the original point set. This
 *  latest option makes it possible to reconstruct an interpolative
 *  surface on a noisy point set.
 *
 *  \tparam Geom_traits is the geometric traits class. It must be a
 *  model of `DelaunayTriangulationTraits_3`. It must have a
 *  `RealEmbeddable` field number type. Generally,
 *  `Exact_predicates_inexact_constructions_kernel` is preferred.
 */
template <typename Geom_traits>
class Scale_space_surface_reconstruction_3
{
public:

  typedef typename Geom_traits::FT              FT;                              ///< defines the field number type.
  typedef typename Geom_traits::Point_3         Point;                           ///< defines the point type.
  typedef std::array<std::size_t, 3> Facet;                           ///< defines a facet of the surface (triple of point indices).

#ifdef DOXYGEN_RUNNING
  typedef unspecified_type                      Point_range;            ///< defines a range points.
  typedef unspecified_type                      Point_iterator;         ///< defines an iterator over the points.
  typedef const unspecified_type                Point_const_iterator;   ///< defines a constant iterator over the points.
#else
  typedef typename std::vector<Point>           Point_range;
  typedef typename Point_range::iterator        Point_iterator;
  typedef typename Point_range::const_iterator  Point_const_iterator;
#endif

#ifdef DOXYGEN_RUNNING
<<<<<<< HEAD
=======
  typedef unspecified_type                      Facet_range;            ///< defines a range of facets
>>>>>>> 7e2e4448
  typedef unspecified_type                      Facet_iterator;         ///< defines an iterator over the facets.
  typedef const unspecified_type                Facet_const_iterator;   ///< defines a constant iterator over the facets.
#else
  typedef typename std::vector<Facet>           Facet_range;
  typedef typename Facet_range::iterator        Facet_iterator;
  typedef typename Facet_range::const_iterator  Facet_const_iterator;
#endif

  // Default algorithms used (same as in old API)
  typedef Scale_space_reconstruction_3::Weighted_PCA_smoother<Geom_traits> Weighted_PCA_smoother;
  typedef Scale_space_reconstruction_3::Alpha_shape_mesher<Geom_traits> Alpha_shape_mesher;

private:

  Point_range m_points;
  Facet_range m_facets;

  FT m_internal_squared_radius; // For backward compatibility

public:

  /// @{
  /// \name Initialization

  /**
   * Empty constructor.
   */
  Scale_space_surface_reconstruction_3 () : m_internal_squared_radius(0.) { }

  /**
   * Constructs a reconstruction object with the given point range.
   *
   * \note This constructor is equivalent to constructing an empty
   * object and then calling <code>[insert(begin, end)](\ref insert)</code>.
   *
   * \tparam InputIterator is an iterator over the point collection.
   *  The value type of the iterator must be a `Point`.
   *
   * \param begin is an iterator to the first point of the collection.
   * \param end is a past-the-end iterator for the point collection.
   */
  template <typename InputIterator>
  Scale_space_surface_reconstruction_3 (InputIterator begin, InputIterator end)
    : m_internal_squared_radius (0.)
  {
    insert (begin, end);
  }

  /// inserts a point into the scale-space at the current scale.
  /** \param p is the point to insert.
   *
   *  \note Inserting the point does not automatically construct or
   *  update the surface.
   *
   *  \note In order to construct the surface, call
   *  `#reconstruct_surface()`.
   *
   *  \sa `insert(InputIterator begin, InputIterator end)`.
   */
  void insert (const Point& p)
  {
    m_points.push_back (p);
  }

  /// inserts a collection of points into the scale-space at the current scale.
  /** \tparam InputIterator is an iterator over the point collection.
   *  The value type of the iterator must be a `Point`.
   *
   *  \param begin is an iterator to the first point of the collection.
   *  \param end is a past-the-end iterator for the point collection.
   *
   *  \note Inserting the points does not automatically construct or
   *  update the surface.
   *
   *  \note In order to construct the surface, call
   *  `reconstruct_surface()` after inserting the points.
   *
   *  \sa `insert(const Point& p)`.
   */
  template <typename InputIterator>
  void insert (InputIterator begin, InputIterator end)
  {
    std::copy (begin, end, std::back_inserter (m_points));
  }

  /// @}

  /// @{
  /// \name Algorithms

  /// increases the scale by a number of iterations.
  /** Each iteration the scale is increased, the points set at a higher scale
   *  is computed. At a higher scale, the points set is smoother.
   *
   *  \note If no smoothing algorithm is specified, the default
   *  `Weighted_PCA_smoother` is used.
   *
   *  \tparam Smoother model of `Scale_space_reconstruction_3::Smoother`.
   *
   *  \param iterations is the number of iterations to perform. If
   *  `iterations` is 0, nothing happens.
   *  \param smoother the smoother object.
   *
   *  \note This method processes the point set at the current scale. The
   *  points can be set with <code>[insert(begin, end)](\ref insert)</code>.
   *
   *  \note If the surface was already constructed, increasing the scale
   *  will not automatically adjust the surface.
   *
   *  \sa `reconstruct_surface()`.
   */
  template <typename Smoother>
  void increase_scale (std::size_t iterations = 1, const Smoother& smoother = Smoother())
  {
    for (std::size_t i = 0; i < iterations; ++ i)
      const_cast<Smoother&>(smoother) (m_points.begin(), m_points.end());
  }

  /// \cond SKIP_IN_MANUAL
  void increase_scale (std::size_t iterations = 1)
  {
    Weighted_PCA_smoother smoother;
    increase_scale (iterations, smoother);
    m_internal_squared_radius = smoother.squared_radius();
  }
  /// \endcond

  /// constructs a triangle mesh from the point set at a fixed scale.
  /** The order of the points at the current scale is the same as the order
   *  at the original scale, meaning that the surface can interpolate the
   *  point set at the original scale by applying the indices of the surface
   *  triangles to the original point set.
   *
   *  After construction, the facets of the surface can be iterated using
   *  `facets_begin()` and `facets_end()`.
   *
   *  \note If no meshing algorithm is specified, the default
   *  `Alpha_shape_mesher` is used.
   *
   *  \tparam Mesher model of `Scale_space_reconstruction_3::Mesher`.
   *
   *  \param mesher the mesher object.
   *
   *  \note This method processes the point set at the current scale. The
   *  points can be set with <code>[insert(begin, end)](\ref insert)</code>.
   *
   *  \sa `increase_scale()`.
   */
  template <typename Mesher>
  void reconstruct_surface (const Mesher& mesher = Mesher())
  {
    m_facets.clear();
    const_cast<Mesher&>(mesher) (m_points.begin(), m_points.end(), std::back_inserter (m_facets));
  }

  /// \cond SKIP_IN_MANUAL
  void reconstruct_surface ()
  {
    CGAL_assertion (m_internal_squared_radius != 0.);
    reconstruct_surface (Alpha_shape_mesher(m_internal_squared_radius));
  }
  /// \endcond

  /// @}

  /// @{
  /// \name Output

  /// gives the number of points of the surface.
  std::size_t number_of_points() const { return m_points.size(); }

  /// gives the range of points
  const Point_range& points() const { return m_points; }

  /// gives an iterator to the first point at the current scale.
  /** \warning Changes to the scale-space do not cause an automatic update to
   *  the surface.
   */
  Point_iterator points_begin() { return m_points.begin(); }

  /// gives a past-the-end iterator of the points at the current scale.
  /** \warning Changes to the scale-space do not cause an automatic update to
   *  the surface.
   */
  Point_iterator points_end() { return m_points.end(); }

  /// gives an iterator to the first point at the current scale.
  Point_const_iterator points_begin() const { return m_points.begin(); }

  /// gives a past-the-end iterator of the points at the current scale.
  Point_const_iterator points_end() const { return m_points.end(); }

  /// gives the number of facets of the surface.
  std::size_t number_of_facets() const { return m_facets.size(); }

  /// gives the range of facets
  const Facet_range& facets() const { return m_facets; }

  /// gives an iterator to the first triple in the surface.
  /** \warning Changes to the surface may change its topology.
   */
  Facet_iterator facets_begin() { return m_facets.begin(); }

  /// gives a past-the-end iterator of the triples in the surface.
  /** \warning Changes to the surface may change its topology.
   */
  Facet_iterator facets_end() { return m_facets.end(); }

  /// gives an iterator to the first triple in the surface.
  Facet_const_iterator facets_begin() const { return m_facets.begin(); }

  /// gives a past-the-end iterator of the triples in the surface.
  Facet_const_iterator facets_end() const { return m_facets.end(); }

  /// @}
};


template <typename Geom_traits>
std::ostream& operator<< (std::ostream& os, const CGAL::Scale_space_surface_reconstruction_3<Geom_traits>& ss)
{
  typedef CGAL::Scale_space_surface_reconstruction_3<Geom_traits> Reconstruction;

  os << "OFF" << std::endl
     << ss.number_of_points() << " " << ss.number_of_facets() << " 0" << std::endl;
  for (typename Reconstruction::Point_const_iterator it = ss.points_begin();
       it != ss.points_end(); ++ it)
    os << *it << std::endl;
  for (typename Reconstruction::Facet_const_iterator it = ss.facets_begin();
       it != ss.facets_end(); ++ it)
    os << "3 " << (*it)[0] << " " << (*it)[1] << " " << (*it)[2] << std::endl;
  return os;
}

} // namespace CGAL

#endif // CGAL_SCALE_SPACE_SURFACE_RECONSTRUCTION_3_H<|MERGE_RESOLUTION|>--- conflicted
+++ resolved
@@ -63,10 +63,7 @@
 #endif
 
 #ifdef DOXYGEN_RUNNING
-<<<<<<< HEAD
-=======
   typedef unspecified_type                      Facet_range;            ///< defines a range of facets
->>>>>>> 7e2e4448
   typedef unspecified_type                      Facet_iterator;         ///< defines an iterator over the facets.
   typedef const unspecified_type                Facet_const_iterator;   ///< defines a constant iterator over the facets.
 #else
