
namespace CGAL {

/*!
\ingroup PkgPeriodic3Triangulation3MainClasses

The class `Periodic_3_triangulation_3` represents a 3-dimensional
triangulation of a point set in \f$ \mathbb T_c^3\f$.

\tparam Traits must be a model of the concept `Periodic_3TriangulationTraits_3`.

\tparam TDS must be a model of the concept `TriangulationDataStructure_3` with
vertex and cell are models of `Periodic_3TriangulationDSVertexBase_3` and `Periodic_3TriangulationDSCellBase_3`,
Its default value is:
\code
CGAL::Triangulation_data_structure_3<
  CGAL::Triangulation_vertex_base_3<PT,Periodic_3_triangulation_ds_vertex_base_3<> >,
  CGAL::Triangulation_cell_base_3<PT,Periodic_3_triangulation_ds_cell_base_3<> > >
\endcode

\sa `CGAL::Periodic_3_Delaunay_triangulation_3<Traits, TDS>`
\sa `CGAL::Periodic_3_regular_triangulation_3<Traits, TDS>`
*/
template< typename Traits, typename TDS >
class Periodic_3_triangulation_3 {
public:

/// \name Types

/// @{

/*!

*/
typedef Traits Geom_traits;

/*!

*/
typedef TDS Triangulation_data_structure;

/*!

*/
typedef Geom_traits::Periodic_3_offset_3
Offset;

/*!
A type representing an axis-aligned cuboid. It must be a model of `Traits::Iso_cuboid_3`. Used to represent the original domain.
*/
typedef Geom_traits::Iso_cuboid_3 Iso_cuboid;

/*!
Integer triple to
store the number of sheets in each direction of space.
*/
typedef array<int,3> Covering_sheets;

/*!
The point type of the triangulation.

\note This type is equal to `Geom_traits::Point_3` when considering periodic
Delaunay triangulations and to `Geom_traits::Weighted_point_3` when
considering periodic weighted Delaunay triangulations.
*/
typedef TDS::Vertex::Point Point;

/*!
The geometric basic 3D point type.
*/
typedef Geom_traits::Point_3 Point_3;

/*!

*/
typedef Geom_traits::Segment_3 Segment;

/*!

*/
typedef Geom_traits::Triangle_3 Triangle;

/*!

*/
typedef Geom_traits::Tetrahedron_3 Tetrahedron;

/*!
Represents a point-offset pair. The point in the pair lies in the original domain.
Note that the inner type is `Point`.
*/
typedef std::pair< Point, Offset > Periodic_point;

/*!
Represents a point-offset pair. The point in the pair lies in the original domain.
Note that the inner type is `Point_3`.
*/
typedef std::pair< Point_3, Offset > Periodic_point_3;

/*!
A periodic segment. Note that the inner type is `Periodic_point`.
*/
typedef array< Periodic_point, 2> Periodic_segment;

/*!
A periodic segment. Note that the inner type is `Periodic_point_3`.
*/
typedef array< Periodic_point_3, 2> Periodic_segment_3;

/*!
A periodic triangle. Note that the inner type is `Periodic_point`.
*/
typedef array< Periodic_point, 3> Periodic_triangle;

/*!
A periodic triangle. Note that the inner type is `Periodic_point_3`.
*/
typedef array< Periodic_point_3, 3> Periodic_triangle_3;

/*!
A periodic tetrahedron. Note that the inner type is `Periodic_point`.
*/
typedef array< Periodic_point, 4> Periodic_tetrahedron;

/*!
A periodic tetrahedron. Note that the inner type is `Periodic_point_3`.
*/
typedef array< Periodic_point_3, 4> Periodic_tetrahedron_3;

/// @}

/*! \name
Only vertices (\f$ 0\f$-faces) and cells (\f$ 3\f$-faces) are stored.
Edges (\f$ 1\f$-faces) and facets (\f$ 2\f$-faces) are not explicitly represented
and thus there are no corresponding classes (see Section \ref P3Triangulation3secintro).
*/
/// @{


/*!

*/
typedef Triangulation_data_structure::Vertex Vertex;

/*!

*/
typedef Triangulation_data_structure::Cell Cell;

/*!

*/
typedef Triangulation_data_structure::Edge Edge;

/*!

*/
typedef Triangulation_data_structure::Facet Facet;



/// @}

/*! \name

The vertices and faces of the triangulations are accessed through
`handles`, `iterators` and `circulators`. A handle is a type which
supports the two dereference operators and `operator->`. The Handle
concept is documented in the support library. Iterators and
circulators are bidirectional and non-mutable. The edges and facets of
the triangulation can also be visited through iterators and
circulators which are bidirectional and non-mutable.

Iterators and circulators are convertible to the corresponding
handles, thus the user can pass them directly as arguments to the
functions.

*/
/// @{

/*!
handle to a vertex
*/
typedef Triangulation_data_structure::Vertex_handle Vertex_handle;

/*!
handle to a cell
*/
typedef Triangulation_data_structure::Cell_handle Cell_handle;

/*!
Size type (an unsigned integral type)
*/
typedef Triangulation_data_structure::size_type size_type;

/*!
Difference type (a signed integral type)
*/
typedef Triangulation_data_structure::difference_type difference_type;

/*!
iterator over cells
*/
typedef Triangulation_data_structure::Cell_iterator Cell_iterator;

/*!
iterator over facets
*/
typedef Triangulation_data_structure::Facet_iterator Facet_iterator;

/*!
iterator over edges
*/
typedef Triangulation_data_structure::Edge_iterator Edge_iterator;

/*!
iterator over vertices
*/
typedef Triangulation_data_structure::Vertex_iterator Vertex_iterator;

/*!
iterator over the vertices whose
corresponding points lie in the original domain, i.e.\ for each set
of periodic copies the `Unique_vertex_iterator` iterates over
exactly one representative.
*/
typedef unspecified_type Unique_vertex_iterator;

/*!
circulator over all cells incident to a given edge
*/
typedef Triangulation_data_structure::Cell_circulator Cell_circulator;

/*!
circulator over all facets incident to a given edge
*/
typedef Triangulation_data_structure::Facet_circulator Facet_circulator;

/// @}

/// \name Geometric Iterators:
/// The following iterators have value type `Periodic_segment`, `Periodic_triangle`,
/// and `Periodic_tetrahedron`, which have inner type `Point`.
/// @{

/*!
iterator over the tetrahedra
corresponding to cells of the triangulation.
*/
typedef unspecified_type Periodic_tetrahedron_iterator;

/*!
iterator over the triangles
corresponding to facets of the triangulation.
*/
typedef unspecified_type Periodic_triangle_iterator;

/*!
iterator over the segments
corresponding to edges of the triangulation.
*/
typedef unspecified_type Periodic_segment_iterator;

/*!
iterator over the points
corresponding to vertices of the triangulation.
*/
typedef unspecified_type Periodic_point_iterator;

/// @}

/// \name Enums

/// @{

/*!
The enum `Locate_type` is defined by `Periodic_3_triangulation_3` to
specify which case occurs when locating a point in the
triangulation. If the triangulation does not contain any points
`EMPTY` is returned.

\sa `CGAL::Periodic_3_triangulation_3`

*/
enum Locate_type {VERTEX=0, EDGE, FACET, CELL, EMPTY};

/*!
The enum `Iterator_type` is defined by `Periodic_3_triangulation_3` to
specify the behavior of geometric iterators.

The elements of the enum have the following meaning:


\sa `CGAL::Periodic_3_triangulation_3`
*/
  enum Iterator_type {STORED=0, /*!< Return all geometric primitives as they are stored internally
                                  in `Triangulation_data_structure_3`. */
                      UNIQUE,  /*!< Return only one representative of each geometric
                                 primitive even if the triangulation is computed in a multiply
                                 sheeted covering space. Choose the representative whose maximum
                                 offset is minimal but non-negative in each direction of space.*/
                      STORED_COVER_DOMAIN,  /*!< Same as STORED but return additionally
                                              all primitives whose intersection with the original domain of the
                                              current covering space is non-empty. */
                      UNIQUE_COVER_DOMAIN  /*!< Same as UNIQUE but return additionally
                                             all primitives whose intersection with the original domain is
                                             non-empty. */
  };

/// @}

/// \name Creation
/// @{

/*!
Introduces an empty triangulation `t` with `domain` as original domain.
\pre `domain` is a cube.
*/
Periodic_3_triangulation_3(const Iso_cuboid & domain = Iso_cuboid(0,0,0,1,1,1),
                           const Geom_traits & traits = Geom_traits());

/*!
Copy constructor. All vertices and faces are duplicated.
*/
Periodic_3_triangulation_3 (const Periodic_3_triangulation_3 & tr);

/// @}

/// \name Assignment
/// @{

/*!
The triangulation `tr` is duplicated, and modifying the copy after the
duplication does not modify the original. The previous triangulation held
by `t` is deleted.
*/
Periodic_3_triangulation_3 & operator=(const Periodic_3_triangulation_3 & tr);

/*!
The triangulations `tr` and `t` are swapped.
`t`.`swap(tr)` should be preferred to `t` = `tr` or to
`t(tr)` if `tr` is deleted after that. Indeed, there is no
copy of cells and vertices, thus this method runs in constant time.
*/
void swap(Periodic_3_triangulation_3 & tr);

/*!
Deletes all vertices and all cells of `t`.
*/
void clear();

/*!
Equality operator. Returns true iff there exist a bijection between the
vertices of `t1` and those of `t2` and a bijection between the cells of
`t1` and those of `t2`, which preserve the geometry of the
triangulation, that is, the points of each corresponding pair of vertices are
equal, and the tetrahedra corresponding to each pair of cells are equal (up to
a permutation of their vertices).
\relates Periodic_3_triangulation_3
*/
template < class Traits, class TDS1, class TDS2 >
bool operator==(const Periodic_3_triangulation_3<Traits, TDS1> & t1, const Periodic_3_triangulation_3<Traits, TDS2> & t2);

/*!
The opposite of `operator==`.
\relates Periodic_3_triangulation_3
*/
template < class Traits, class TDS1, class TDS2 >
bool operator!=(const Periodic_3_triangulation_3<Traits, TDS1> & t1, const Periodic_3_triangulation_3<Traits, TDS2> & t2);

/// @}

/// \name Access Functions
/// @{

/*!
Returns a const reference to the geometric traits object.
*/
const Geom_traits & geom_traits() const;

/*!
Returns a const reference to the triangulation data structure.
*/
const Triangulation_data_structure & tds() const;

/*!
Returns the original domain.
*/
Iso_cuboid domain() const;

/*!
\cgalAdvancedFunction
\cgalAdvancedBegin
Returns the number of sheets of the covering space the triangulation is
currently computed in.
\cgalAdvancedEnd
*/
Covering_sheets number_of_sheets() const;

/*!
Get the offset between the origins of the internal offset coordinate
systems of two neighboring cells with respect from ch to its i-th neighbor.
*/
Offset neighbor_offset(Cell_handle ch, int i) const;

/// @}

/// \name Non const access
/// @{

/*!
\cgalAdvancedFunction
\cgalAdvancedBegin
Changes the domain. Note that this function calls `clear()`,
i.e., it erases the existing triangulation.
\cgalAdvancedEnd
*/
void set_domain(const Iso_cuboid dom);

/*!
\cgalAdvancedFunction
\cgalAdvancedBegin
Returns a reference to the triangulation data structure.

The responsibility of keeping a valid triangulation belongs
to the user when using advanced operations allowing a direct
manipulation of the `tds`. This method is mainly a help for users
implementing their own triangulation algorithms.
\cgalAdvancedEnd
*/
Triangulation_data_structure & tds();

/// @}

/// \name Non-constant-time queries and conversions
/// @{

/*!
The current triangulation remains a triangulation in the 1-sheeted
covering space even after adding points if this method returns
`true`. This test relies on a heuristic, i.e.\ if it answers
`false` nothing is known. This test runs in constant-time when
not computing in the 1-sheeted covering space. (This test uses the length
of the longest edge in the triangulation as a
criterion \cgalCite{cgal:ct-c3pt-09}.)
*/
bool is_extensible_triangulation_in_1_sheet_h1() const;

/*!
The same as `is_extensible_triangulation_in_1_sheet_h1()` but with
a more precise heuristic, i.e.\ it might answer `true` in cases in which
`is_extensible_triangulation_in_1_sheet_h1()` would not. However, it is
much less time efficient when not computing in the 1-sheeted covering
space. (This test uses the diameter of the largest empty ball in the
input point set as a criterion \cgalCite{cgal:ct-c3pt-09}.)
*/
bool is_extensible_triangulation_in_1_sheet_h2() const;

/*!
Returns `true` if the current triangulation would still be a
triangulation in the 1-sheeted covering space, returns `false` otherwise.
*/
bool is_triangulation_in_1_sheet() const;

/*!
Converts the current triangulation into the same periodic
triangulation in the 1-sheeted covering space.

\attention It is not recommended to interfere with the built-in
covering management. Especially a premature conversion to the
1-sheeted covering space might lead to problems when modifying the
triangulation later.
*/
void convert_to_1_sheeted_covering() const;

/*!
Converts the current triangulation into the same periodic
triangulation in the 27-sheeted covering space.

\attention It is not recommended to interfere with the built-in
covering management. Especially a premature conversion to the
1-sheeted covering space might lead to problems when modifying the
triangulation later.
*/
void convert_to_27_sheeted_covering() const;

/// @}

/// \name Constant-time access functions
/// @{

/*!
Returns the number of vertices. Counts all vertices that are
representatives of the same point in \f$ \mathbb T_c^3\f$ as one vertex.
*/
size_type number_of_vertices() const;

/*!
Returns the number of cells. Counts all cells that are
representatives of the same tetrahedron in \f$ \mathbb T_c^3\f$ as one
cell.
*/
size_type number_of_cells() const;

/*!
Returns the number of vertices in the data structure. This is the
same as the number of sheets times `number_of_vertices()`.
*/
size_type number_of_stored_vertices() const;

/*!
Returns the number of cells in the data structure. This is the same
as the number of sheets times `number_of_cells()`.
*/
size_type number_of_stored_cells() const;

/// @}

/// \name Non-constant-time access functions
/// @{

/*!
Returns the number of edges. Counts all edges that are
representatives of the same segment in \f$ \mathbb T_c^3\f$ as one edge.
*/
size_type number_of_edges() const;

/*!
Returns the number of facets. Counts all facets that are
representatives of the same triangle in \f$ \mathbb T_c^3\f$ as one
facet.
*/
size_type number_of_facets() const;

/*!
Returns the number of edges in the data structure. This is the same
as the number of sheets times `number_of_edges()`.
*/
size_type number_of_stored_edges() const;

/*!
Returns the number of facets in the data structure. This is the same
as the number of sheets times `number_of_facets()`.
*/
size_type number_of_stored_facets() const;

/// @}

/// \name Geometric Access Functions
/// The following functions return object of types `Periodic_segment`,
/// `Periodic_triangle`, and `Periodic_tetrahedron`, which have inner type `Point`.
/// @{

/*!
Converts the `Periodic_point` `pp` (point-offset pair) to the
corresponding `Point` in \f$ \mathbb R^3\f$.
*/
Point point(const Periodic_point& pp) const;

/*!
Equivalent to
the call `t.point(t.periodic_point(v));`
*/
Point point(Vertex_handle v) const;

/*!
Equivalent to
the call `t.point(t.periodic_point(c,idx));`
*/
Point point(Cell_handle c, int idx) const;

/*!
Returns the periodic point given by vertex `v`. If `t` is
represented in the 1-sheeted covering space, the offset is always
zero. Otherwise `v` can correspond to a periodic copy outside
`domain` of an input point.
*/
Periodic_point periodic_point(const Vertex_handle v) const;

/*!
If `t` is represented in the 1-sheeted covering space, this function
returns the periodic point given by the \f$ i\f$-th vertex of cell
`c`, that is the point in the original domain and the offset of
the vertex in `c`.
If `t` is represented in the 27-sheeted covering space,
this offset is possibly added to another offset determining the periodic copy.
\pre \f$ i \in\{0,1,2,3\}\f$
*/
Periodic_point periodic_point(const Cell_handle c, int i)
const;

/*!
Returns the periodic segment formed by the two point-offset pairs
corresponding to the two vertices of edge `(c,i,j)`.
\pre \f$ i,j \in\{0,1,2,3\}\f$, \f$ i\neq j\f$
*/
Periodic_segment periodic_segment(const Cell_handle c, int
i, int j) const;

/*!
Returns the periodic segment formed by the two point-offset pairs
corresponding to the two vertices of edge `(c,i,j)`.

A translation in accordance with `offset` is applied on the point-offet pairs.
\pre \f$ i,j \in\{0,1,2,3\}\f$, \f$ i\neq j\f$
*/
Periodic_segment periodic_segment(const Cell_handle c, Offset offset,  int
i, int j) const;

/*!
Same as the previous method for edge `e`.
*/
Periodic_segment periodic_segment(const Edge & e) const;

/*!
Returns the periodic triangle formed by the three point-offset pairs
corresponding to the three vertices of facet
`(c,i)`. The triangle is oriented so that its normal points to the
inside of cell `c`.
\pre \f$ i \in\{0,1,2,3\}\f$
*/
Periodic_triangle periodic_triangle(const Cell_handle c, int
i) const;

/*!
Returns the periodic triangle formed by the three point-offset pairs
corresponding to the three vertices of facet
`(c,i)`.

A translation in accordance with `offset` is applied on the point-offet pairs.

The triangle is oriented so that its normal points to the
inside of cell `c`.
\pre \f$ i \in\{0,1,2,3\}\f$
*/
Periodic_triangle periodic_triangle(const Cell_handle c, Offset offset, int i) const;

/*!
Same as the previous method for facet `f`.
*/
Periodic_triangle periodic_triangle(const Facet & f) const;

/*!
Returns the periodic tetrahedron formed by the four point-offset pairs
corresponding to the four vertices of `c`.
*/
Periodic_tetrahedron periodic_tetrahedron(const Cell_handle c) const;

/*!
Returns the periodic tetrahedron formed by the four point-offset pairs
corresponding to the four vertices of `c`.

A translation in accordance with `offset` is applied on the point-offet pairs.
*/
Periodic_tetrahedron periodic_tetrahedron(const Cell_handle c, Offset offset) const;

/// @}

/// \name
/// \warning The following functions were renamed with \cgal 4.11 to clarify
/// that they return geometric objects with inner type `Point_3`.
///
/// Note that a traits class providing exact constructions should be
/// used in order to guarantee the following operations to be exact
/// (as opposed to computing the triangulation only, which requires
/// only exact predicates).
///
/// @{

/*!
Converts the periodic point of type `PP` to a `%Point_3`.
The type PP can be either `Periodic_point` or `Periodic_point_3`.
*/
template<typename PP>
Point_3 construct_point(const PP & pp) const;

/*!
Converts the `Point` `p` to a `%Point_3`.
*/
Point_3 construct_point(const Point & p) const;

/*!
Same as above, with offsets.
*/
template<typename P>
Point_3 construct_point(const P& p1, const Offset& o1) const;

/*!
Converts the periodic segment of type `PS` to a `Segment`. The type `PS` can be
either `Periodic_segment` or `Periodic_segment_3`.
*/
template<typename PS>
Segment construct_segment(const PS & s) const;

/*!
Creates a segment from two points. The type `P` can be either `Point` or `Point_3`.
*/
template<typename P>
Segment construct_segment(const P& p1, const P& p2) const;

/*!
Same as above, with offsets.
*/
template<typename P>
Segment construct_segment(const P& p1, const P& p2, const Offset& o1, const Offset& o2) const;

/*!
Converts the periodic triangle of type `PT` to a `Triangle`. The type `PT` can
be either `Periodic_triangle` or `Periodic_triangle_3`.
*/
template<typename PT>
Triangle construct_triangle(const PT & t) const;

/*!
Creates a triangle from three points. The type `P` can be either `Point` or `Point_3`.
*/
template<typename P>
Triangle construct_triangle(const P& p1, const P& p2, const P& p3) const;

/*!
Same as above, with offsets.
*/
template<typename P>
Triangle construct_triangle(const P& p1, const P& p2, const P& p3,
                            const Offset& o1, const Offset& o2, const Offset& o3) const;

/*!
Converts the periodic tetrahedron of type `PT` to a `Tetrahedron`. The type `PT`
can be either `Periodic_tetrahedron` or `Periodic_tetrahedron_3`.
*/
template<typename PT>
Tetrahedron construct_tetrahedron(const PT & t) const;

/*!
Creates a tetrahedron from four points. The type `P` can be either `Point` or `Point_3`.
*/
template<typename P>
Tetrahedron construct_tetrahedron(const P& p1, const P& p2, const P& p3, const P& p4) const;

/*!
Same as above, with offsets.
*/
template<typename P>
Tetrahedron construct_tetrahedron(const P& p1, const P& p2, const P& p3, const P& p4,
                                  const Offset& o1, const Offset& o2, const Offset& o3, const Offset& o4) const;

/// @}

/// \name Queries
/// @{

/*!
Tests whether `p` is a vertex of `t` by locating `p` in
the triangulation. If `p` is found, the associated vertex `v`
is given.

\pre `p` lies in the original domain `domain`.
*/
bool is_vertex(const Point & p, Vertex_handle & v) const;

/*!
Tests whether `v` is a vertex of `t`.
*/
bool is_vertex(Vertex_handle v) const;

/*!
Tests whether `(u,v)` is an edge of `t`. If the edge is found,
it gives a cell `c` having this edge and the indices `i`
and `j` of the vertices `u` and `v` in `c`, in this order.
\pre `u` and `v` are vertices of `t`.
*/
bool is_edge(Vertex_handle u, Vertex_handle v,
Cell_handle & c, int & i, int & j) const;

/*!
Tests whether `((u,offu),(v,offu))` is an edge of
`t`. If the edge is found, it gives a cell `c` having this
edge and the indices `i` and `j` of the vertices `u` and
`v` in `c`, in this order.
\pre `u` and `v` are vertices of `t`.
*/
bool is_edge(Vertex_handle u, const Offset & offu,
Vertex_handle v, const Offset & offv,
Cell_handle & c, int & i, int & j) const;

/*!
Tests whether `(u,v,w)` is a facet of `t`. If the facet is found,
it computes a cell `c` having this facet and the indices `i`,
`j` and `k` of the vertices `u`, `v` and `w` in `c`,
in this order.
\pre `u`, `v` and `w` are vertices of `t`.
*/
bool is_facet(Vertex_handle u, Vertex_handle v, Vertex_handle w,
Cell_handle & c, int & i, int & j, int & k) const;

/*!
Tests whether `((u,offu),(v,offv),(w,offw))`
is a facet of `t`. If the facet is found,
it computes a cell `c` having this facet and the indices `i`,
`j` and `k` of the vertices `u`, `v` and `w` in `c`,
in this order.
\pre `u`, `v` and `w` are vertices of `t`.
*/
bool is_facet(Vertex_handle u, const Offset & offu,
Vertex_handle v, const Offset & offv,
Vertex_handle w, const Offset & offw,
Cell_handle & c, int & i, int & j, int & k) const;

/*!
Tests whether `c` is a cell of `t`.
*/
bool is_cell(Cell_handle c) const;

/*!
Tests whether `(u,v,w,x)` is a cell of `t`.
If the cell `c` is found, the method
computes the indices `i`, `j`, `k` and `l` of the
vertices `u`, `v`, `w` and `x` in `c`, in this
order.
\pre `u`, `v`, `w` and `x` are vertices of `t`.
*/
bool is_cell(Vertex_handle u, Vertex_handle v,
Vertex_handle w, Vertex_handle x,
Cell_handle & c,
int & i, int & j, int & k, int & l) const;

/*!
Tests whether `(u,v,w,x)` is a cell of `t` and computes
this cell `c`.
\pre `u`, `v`, `w` and `x` are vertices of `t`.
*/
bool is_cell(Vertex_handle u, Vertex_handle v,
Vertex_handle w, Vertex_handle x,
Cell_handle & c) const;

/*!
Tests whether
`((u,offu),(v,offv),(w,offv),(x,offx))` is a cell of `t`.
If the cell `c` is found, the method
computes the indices `i`, `j`, `k` and `l` of the
vertices `u`, `v`, `w` and `x` in `c`, in this
order.
\pre `u`, `v`, `w` and `x` are vertices of `t`.
*/
bool is_cell(Vertex_handle u, const Offset & offu,
Vertex_handle v, const Offset & offv,
Vertex_handle w, const Offset & offw,
Vertex_handle x, const Offset & offx,
Cell_handle & c,
int & i, int & j, int & k, int & l) const;

/*!
Tests whether
`((u,offu),(v,offv),(w,offv),(x,offx))` is a
cell of `t` and computes this cell `c`.
\pre `u`, `v`, `w` and `x` are vertices of `t`.
*/
bool is_cell(Vertex_handle u, const Offset & offu,
Vertex_handle v, const Offset & offv,
Vertex_handle w, const Offset & offw,
Vertex_handle x, const Offset & offx,
Cell_handle & c) const;

/// @}

/// \name
/// There is a method `has_vertex` in the cell class. The analogous methods for facets are defined here.
/// @{

/*!
If `v` is a vertex of `f`, then `j` is the index of
`v` in the cell `f.first`, and the method returns `true`.
*/
bool has_vertex(const Facet & f, Vertex_handle v, int & j) const;

/*!
Same for facet `(c,i)`. Computes the index `j` of `v` in
`c`.
*/
bool has_vertex(Cell_handle c, int i,
Vertex_handle v, int & j) const;

/*!

*/
bool has_vertex(const Facet & f, Vertex_handle v) const;

/*!
Same as the first two methods, but these two methods do not return the
index of the vertex.
*/
bool has_vertex(Cell_handle c, int i, Vertex_handle v) const;

/// @}

/// \name
/// The following three methods test whether two facets have the same vertices.
/// @{

/*!

*/
bool are_equal(Cell_handle c, int i, Cell_handle n, int j) const;

/*!

*/
bool are_equal(const Facet & f, const Facet & g) const;

/*!

*/
bool are_equal(const Facet & f, Cell_handle n, int j) const;

/// @}

/// \name Point Location
/// The class `Periodic_3_triangulation_3` provides three functions to
/// locate a given point with respect to a triangulation. It provides
/// also functions to test if a given point is inside a face or
/// not. Note that the class `Periodic_3_Delaunay_triangulation_3`
/// also provides a `nearest_vertex()` function.
/// @{

/*!

Returns the cell that contains the query in its interior. If
`query` lies on a facet, an edge or on a vertex, one of the cells
having `query` on its boundary is returned.

The optional argument `start` is used as a starting place for the
search.
\pre `query` lies in the original domain `domain`.

*/
Cell_handle
locate(const Point & query, Cell_handle start = Cell_handle()) const;

/*!
Returns the cell that contains the query in its interior. If
`query` lies on a facet, an edge or on a vertex, one of the cells
having `query` on its boundary is returned.

`locate_offset` is the offset that must be used by the function
periodic_tetrahedron() together with the returned cell, so that the
constructed Periodic_tetrahedron contains the query point.

The optional argument `start` is used as a starting place for the
search.
\pre `query` lies in the original domain `domain`.
*/
Cell_handle
locate(const Point & query, Offset& locate_offset, Cell_handle start = Cell_handle()) const;

/*!
Same as `locate()` but uses inexact predicates.

This function returns a handle on a cell that is a good approximation of the exact
location of `query`, while being faster. Note that it may return a handle on a cell
whose interior does not contain `query`.

Note that this function is available only if the %Cartesian coordinates of `query`
are accessible with functions `x()`, `y()` and `z()`.
*/
Cell_handle
inexact_locate(const Point & query, Cell_handle start = Cell_handle()) const;


/*!
The \f$ k\f$-face that contains `query` in its interior is
returned, by means of the cell returned together with `lt`, which
is set to the locate type of the query (`VERTEX, EDGE, FACET, CELL`) and two indices `li` and `lj` that
specify the \f$ k\f$-face of the cell containing `query`.

If the \f$ k\f$-face is a cell, `li` and `lj` have no
meaning; if it is a facet (resp. vertex), `li` gives the index of
the facet (resp. vertex) and `lj` has no meaning; if it is an
edge, `li` and `lj` give the indices of its vertices.

If there is no vertex in the triangulation yet, `lt` is set to
`EMPTY` and `locate` returns the default constructed handle.

The optional argument `start` is used as a starting place for the
search.
\pre `query` lies in the original domain `domain`.

*/
Cell_handle
locate(const Point & query, Locate_type & lt,
int & li, int & lj, Cell_handle start = Cell_handle() ) const;

/*!
The \f$ k\f$-face that contains `query` in its interior is
returned, by means of the cell returned together with `lt`, which
is set to the locate type of the query (`VERTEX, EDGE, FACET, CELL`) and two indices `li` and `lj` that
specify the \f$ k\f$-face of the cell containing `query`.

If the \f$ k\f$-face is a cell, `li` and `lj` have no
meaning; if it is a facet (resp. vertex), `li` gives the index of
the facet (resp. vertex) and `lj` has no meaning; if it is an
edge, `li` and `lj` give the indices of its vertices.

If there is no vertex in the triangulation yet, `lt` is set to
`EMPTY` and `locate` returns the default constructed handle.

`locate_offset` is the offset that must be used by the function
periodic_tetrahedron() together with the returned cell, so that the
constructed Periodic_tetrahedron contains the query point.

The optional argument `start` is used as a starting place for the
search.
\pre `query` lies in the original domain `domain`.
*/
Cell_handle
locate(const Point & query, Offset& locate_offset, Locate_type & lt,
int & li, int & lj, Cell_handle start = Cell_handle() ) const;

/*!
Returns a value indicating on which side of the oriented boundary
of `c` the point `p` lies. More precisely, it returns:

- `ON_BOUNDED_SIDE` if `p` is inside the cell.

- `ON_BOUNDARY` if `p` on the boundary of the cell. Then
`lt` together with `li` and `lj` give the precise location
on the boundary. (See the descriptions of the `locate` methods.)

- `ON_UNBOUNDED_SIDE` if `p` lies outside the cell.
\pre `query` lies in the original domain `domain`.
*/
Bounded_side
side_of_cell(const Point & p,
Cell_handle c,
Locate_type & lt, int & li, int & lj) const;

/// @}

/*!
\name Traversal of the Triangulation

The periodic triangulation class provides several iterators and circulators
that allow one to traverse it.

\name Cell, Face, Edge and Vertex Iterators

The following iterators allow the user to visit cells, facets, edges
and vertices of the stored triangulation, i.e.\ in case of computing in
a multiply sheeted covering space all stored periodic copies of each
item are returned. These iterators are non-mutable, bidirectional and
their value types are respectively `Cell`, `Facet`, `Edge` and
`Vertex`. They are all invalidated by any change in the triangulation.

*/

/// @{

/*!
Starts at an arbitrary vertex. Iterates over all vertices. Returns
`vertices_end()` if `t`.`number_of_vertices()` \f$ =0\f$.
*/
Vertex_iterator vertices_begin() const;

/*!
Past-the-end iterator
*/
Vertex_iterator vertices_end() const;

/*!
Starts at an arbitrary edge. Iterates over all edges. Returns
`edges_end()` if `t`.`number_of_vertices()` \f$ =0\f$.
*/
Edge_iterator edges_begin() const;

/*!
Past-the-end iterator
*/
Edge_iterator edges_end() const;

/*!
Starts at an arbitrary facet. Iterates over all facets. Returns
`facets_end()` if `t`.`number_of_vertices()` \f$ =0\f$.
*/
Facet_iterator facets_begin() const;

/*!
Past-the-end iterator
*/
Facet_iterator facets_end() const;

/*!
Starts at an arbitrary cell. Iterates over all cells. Returns
`cells_end()` if `t`.`number_of_vertices()` \f$ =0\f$.
*/
Cell_iterator cells_begin() const;

/*!
Past-the-end iterator
*/
Cell_iterator cells_end() const;

/*!
Starts at an arbitrary vertex. Iterates over all vertices whose
corresponding points lie in the original domain, i.e.\ for each set
of periodic copies the `Unique_vertex_iterator` iterates over
exactly one representative. Returns `unique_vertices_end()` if
`t`.`number_of_vertices()` \f$ =0\f$.
*/
Unique_vertex_iterator unique_vertices_begin() const;

/*!
Past-the-end iterator
*/
Unique_vertex_iterator unique_vertices_end() const;

/// @}

/*! \name Geometric Iterators

The following iterators allow the user to obtain geometric primitives
corresponding to cells, facets, edges, and vertices of the
triangulation. These iterators are non-mutable, bidirectional and
their value types are respectively `Periodic_point`,
`Periodic_segment`, `Periodic_triangle`, and
`Periodic_tetrahedron`. They are all invalidated by any change in the
triangulation. If the periodic triangulation is not computed in the
1-sheeted covering space, these iterators can be used to retain only
the geometric primitives in the original domain. This can be
controlled using the enum `Iterator_type`.

\anchor P3Triangulation3figgeom_iterators
<img border=0 src="./it_STORED_small.jpg" align=middle alt="STORED">
<img border=0 src="./it_STORED_COVER_DOMAIN_small.jpg" align=middle alt="STORED_COVER_DOMAIN">
<img border=0 src="./it_UNIQUE_small.jpg" align=middle alt="UNIQUE">
<img border=0 src="./it_UNIQUE_COVER_DOMAIN_small.jpg" align=middle alt="UNIQUE_COVER_DOMAIN">

<CENTER><b> The four different modes of the geometric iterators: STORED, STORED_COVER_DOMAIN, UNIQUE, UNIQUE_COVER_DOMAIN. Note that in case of computing in the 1-sheeted covering space, STORED and UNIQUE give the same result. </b></center>

*/

/// @{

/*!
Iterates over the points of the triangulation. Its behavior is
defined by the `Iterator_type` `it` as described on
\ref CGAL::Periodic_3_triangulation_3::Iterator_type.
*/
Periodic_point_iterator periodic_points_begin(Iterator_type it =
STORED) const;

/*!
Past-the-end iterator. Note that to match another
`Periodic_point_iterator` both must have the same
`Iterator_type` `it`.
*/
Periodic_point_iterator periodic_points_end(Iterator_type it =
STORED) const;

/*!
Iterates over the segments of the triangulation. Its behavior is
defined by the `Iterator_type` `it` as described on
\ref CGAL::Periodic_3_triangulation_3::Iterator_type.
*/
Periodic_segment_iterator periodic_segments_begin(Iterator_type it =
STORED) const;

/*!
Past-the-end iterator. Note that to match another
`Periodic_segment_iterator` both must have the same
`Iterator_type` `it`.
*/
Periodic_segment_iterator periodic_segments_end(Iterator_type it =
STORED) const;

/*!
Iterates over the triangles of the triangulation. Its behavior is
defined by the `Iterator_type` `it` as described on
\ref CGAL::Periodic_3_triangulation_3::Iterator_type.
*/
Periodic_triangle_iterator periodic_triangles_begin(Iterator_type it =
STORED) const;

/*!
Past-the-end iterator. Note that to match another
`Periodic_triangle_iterator` both must have the same
`Iterator_type` `it`.
*/
Periodic_triangle_iterator periodic_triangles_end(Iterator_type it =
STORED) const;

/*!
Iterates over the tetrahedra of the triangulation. Its behavior is
defined by the `Iterator_type` `it` as described on
\ref CGAL::Periodic_3_triangulation_3::Iterator_type.
*/
Periodic_tetrahedron_iterator periodic_tetrahedra_begin(Iterator_type it =
STORED) const;

/*!
Past-the-end iterator. Note that to match another
`Periodic_tetrahedron_iterator` both must have the same
`Iterator_type` `it`.
*/
Periodic_tetrahedron_iterator periodic_tetrahedra_end(Iterator_type it =
STORED) const;

/// @}

/// \name Cell and Facet Circulators
/// The following circulators respectively visit all cells or all
/// facets incident to a given edge. They are non-mutable and
/// bidirectional. They are invalidated by any modification of one of
/// the cells traversed.
/// @{

/*!
Starts at an arbitrary cell incident to `e`.
*/
Cell_circulator incident_cells(Edge e) const;

/*!
As above for edge `(i,j)` of `c`.
*/
Cell_circulator incident_cells(Cell_handle c, int i, int j) const;

/*!
Starts at cell `start`.
\pre `start` is incident to `e`.
*/
Cell_circulator incident_cells(Edge e, Cell_handle start) const;

/*!
As above for edge `(i,j)` of `c`.
*/
Cell_circulator incident_cells(Cell_handle c, int i, int j,
Cell_handle start) const;

/*!
Starts at an arbitrary facet incident to `e`.
*/
Facet_circulator incident_facets(Edge e) const;

/*!
As above for edge `(i,j)` of `c`.
*/
Facet_circulator incident_facets(Cell_handle c, int i, int j) const;

/*!
Starts at facet `start`.
\pre `start` is incident to `e`.
*/
Facet_circulator incident_facets(Edge e, Facet start) const;

/*!
Starts at facet of index `f` in `start`.
*/
Facet_circulator incident_facets(Edge e, Cell_handle start, int f)
const;

/*!
As above for edge `(i,j)` of `c`.
*/
Facet_circulator incident_facets(Cell_handle c, int i, int j,
Facet start) const;

/*!
As above for edge `(i,j)` of `c` and facet `(start,f)`.
*/
Facet_circulator incident_facets(Cell_handle c, int i, int j,
Cell_handle start, int f) const;

/// @}

/// \name Traversal of the Incident Cells and Facets, and the Adjacent Vertices of a Given Vertex
/// @{

/*!
Copies the `Cell_handle`s of all cells incident to `v` to the output
iterator `cells`. Returns the resulting output iterator.
\pre `v` \f$ \neq\f$ `Vertex_handle()` and \ref CGAL::Periodic_3_triangulation_3::is_vertex "is_vertex"(`v`)
*/
template <class OutputIterator>
OutputIterator
incident_cells(Vertex_handle v, OutputIterator cells) const;

/*!
Copies the `Facet`s incident to `v` to the output iterator
`facets`.
Returns the resulting output iterator.
\pre `v` \f$ \neq\f$ `Vertex_handle()` and \ref CGAL::Periodic_3_triangulation_3::is_vertex "is_vertex"(`v`)
*/
template <class OutputIterator>
OutputIterator
incident_facets(Vertex_handle v, OutputIterator facets) const;

/*!
Copies the `Edge`s incident to `v` to the output iterator
`edges`.
Returns the resulting output iterator.
\pre `v` \f$ \neq\f$ `Vertex_handle()` and \ref CGAL::Periodic_3_triangulation_3::is_vertex "is_vertex"(`v`)
*/
template <class OutputIterator>
OutputIterator
incident_edges(Vertex_handle v, OutputIterator edges) const;

/*!
Copies the `Vertex_handle`s of all vertices adjacent to `v` to the
output iterator `vertices`. Returns the resulting output iterator.
\pre `v` \f$ \neq\f$ `Vertex_handle()` and \ref CGAL::Periodic_3_triangulation_3::is_vertex "is_vertex"(`v`)
*/
template <class OutputIterator>
OutputIterator
adjacent_vertices(Vertex_handle v, OutputIterator vertices) const;

/*!
Returns the degree of `v`, that is, the number of adjacent vertices.
<<<<<<< HEAD
\pre `v` \f$ \neq\f$ `Vertex_handle()`, `t`.`is_vertex(v)`.
=======
\pre `v` \f$ \neq\f$ `Vertex_handle()` and \ref CGAL::Periodic_3_triangulation_3::is_vertex "is_vertex"(`v`)
>>>>>>> c63a3d72
*/
size_type degree(Vertex_handle v) const;

/// @}

/// \name Traversal Between Adjacent Cells
/// @{

/*!
Returns the index of `c` in its \f$ i^{th}\f$ neighbor.
\pre \f$ i \in\{0, 1, 2, 3\}\f$.
*/
int mirror_index(Cell_handle c, int i) const;

/*!
Returns the vertex of the \f$ i^{th}\f$ neighbor of `c` that is opposite to
`c`.
\pre \f$ i \in\{0, 1, 2, 3\}\f$.
*/
Vertex_handle mirror_vertex(Cell_handle c, int i) const;

/*!
Returns the same facet viewed from the other adjacent cell.
*/
Facet mirror_facet(Facet f) const;

/// @}

/// \name Checking
/// \cgalAdvancedBegin
/// The responsibility of keeping a valid triangulation belongs to the
/// user when using advanced operations allowing a direct manipulation
/// of cells and vertices. We provide the user with the following
/// methods to help debugging.
/// \cgalAdvancedEnd
/// @{

/*!
Checks the combinatorial validity of the triangulation. Checks also the
validity of its geometric embedding (see
Section \ref P3Triangulation3secintro).
When `verbose`
is set to true, messages describing the first invalidity encountered
are printed.
*/
bool
is_valid(bool verbose = false) const;

/*!
Checks the combinatorial validity of the cell by calling the
`is_valid` method of the `Triangulation_data_structure` cell
class. Also checks the geometric validity of `c`, if `c` is
finite. (See Section \ref P3Triangulation3secintro.)

When `verbose` is set to `true`, messages are printed to give
a precise indication of the kind of invalidity encountered.
*/
bool
is_valid(Cell_handle c, bool verbose = false) const;

/// @}

}; /* end Periodic_3_triangulation_3 */


/*!
Reads a triangulation from `is` and stores it in `t`.
\pre `is` has the below described format.

The information in the `iostream` is:
<UL>
<LI>the original domain
<LI>the number of sheets of the covering space as in
`number_of_sheets()`
<LI>the number of vertices
<LI>the non-combinatorial information of vertices (point
resp. point-offset pairs, etc.)
<LI>the number of cells
<LI>the indices of the vertices of each cell
<LI>the indices of the neighbors of each cell, where the index
corresponds to the preceding list of cells
<LI>the offsets corresponding to the vertices of the cells
<LI>the non-combinatorial information of each cell
</UL>

\relates Periodic_3_triangulation_3
*/
istream& operator>> (istream& is, Periodic_3_triangulation_3 &t);

/*!
Writes the triangulation `t` into `os`.

The information in the `iostream` is:
<UL>
<LI>the original domain
<LI>the number of sheets of the covering space as in
`number_of_sheets()`
<LI>the number of vertices
<LI>the non-combinatorial information of vertices (point
resp. point-offset pairs, etc.)
<LI>the number of cells
<LI>the indices of the vertices of each cell
<LI>the indices of the neighbors of each cell, where the index
corresponds to the preceding list of cells
<LI>the offsets corresponding to the vertices of the cells
<LI>the non-combinatorial information of each cell
</UL>

\relates Periodic_3_triangulation_3
*/
ostream& operator<< (ostream& os, const Periodic_3_triangulation_3 &t);
} /* end namespace CGAL */<|MERGE_RESOLUTION|>--- conflicted
+++ resolved
@@ -1313,11 +1313,7 @@
 
 /*!
 Returns the degree of `v`, that is, the number of adjacent vertices.
-<<<<<<< HEAD
-\pre `v` \f$ \neq\f$ `Vertex_handle()`, `t`.`is_vertex(v)`.
-=======
 \pre `v` \f$ \neq\f$ `Vertex_handle()` and \ref CGAL::Periodic_3_triangulation_3::is_vertex "is_vertex"(`v`)
->>>>>>> c63a3d72
 */
 size_type degree(Vertex_handle v) const;
 
