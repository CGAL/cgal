--- conflicted
+++ resolved
@@ -30,13 +30,8 @@
 #include <CGAL/Triangulation_data_structure_3.h>
 #include <CGAL/Triangulation_cell_base_3.h>
 #include <CGAL/Triangulation_vertex_base_3.h>
-<<<<<<< HEAD
-#include <CGAL/assertions.h>
-#include <CGAL/Periodic_3_triangulation_3/internal/canonicalize_helper.h>
-=======
 #include <CGAL/Triangulation_vertex_base_with_info_3.h>
 #include <CGAL/Delaunay_triangulation_3.h>
->>>>>>> 7e2e4448
 
 #include <CGAL/array.h>
 #include <CGAL/assertions.h>
@@ -267,20 +262,6 @@
                              const Geometric_traits& gt = Geometric_traits())
     : _gt(gt), _tds()
   {
-<<<<<<< HEAD
-    typedef typename internal::Exact_field_selector<FT>::Type EFT;
-    typedef NT_converter<FT,EFT> NTC;
-    CGAL_USE_TYPE(NTC);
-    CGAL_precondition_code( NTC ntc; )
-    CGAL_precondition(ntc(domain.xmax())-ntc(domain.xmin())
-                                    == ntc(domain.ymax())-ntc(domain.ymin()));
-    CGAL_precondition(ntc(domain.ymax())-ntc(domain.ymin())
-                                    == ntc(domain.zmax())-ntc(domain.zmin()));
-    CGAL_precondition(ntc(domain.zmax())-ntc(domain.zmin())
-                                    == ntc(domain.xmax())-ntc(domain.xmin()));
-
-=======
->>>>>>> 7e2e4448
     _gt.set_domain(domain);
     _cover = CGAL::make_array(3,3,3);
     init_tds();
@@ -2327,21 +2308,10 @@
   }
 
   CGAL_postcondition(start!=Cell_handle());
-<<<<<<< HEAD
-  CGAL_assertion(start->neighbor(0)->neighbor(
-      start->neighbor(0)->index(start))==start);
-  CGAL_assertion(start->neighbor(1)->neighbor(
-      start->neighbor(1)->index(start))==start);
-  CGAL_assertion(start->neighbor(2)->neighbor(
-      start->neighbor(2)->index(start))==start);
-  CGAL_assertion(start->neighbor(3)->neighbor(
-      start->neighbor(3)->index(start))==start);
-=======
   CGAL_assertion(start->neighbor(0)->neighbor(start->neighbor(0)->index(start)) == start);
   CGAL_assertion(start->neighbor(1)->neighbor(start->neighbor(1)->index(start)) == start);
   CGAL_assertion(start->neighbor(2)->neighbor(start->neighbor(2)->index(start)) == start);
   CGAL_assertion(start->neighbor(3)->neighbor(start->neighbor(3)->index(start)) == start);
->>>>>>> 7e2e4448
 
   // We implement the remembering visibility/stochastic walk.
 
@@ -2567,10 +2537,6 @@
     Locate_type /*lt*/, Cell_handle c, const Conflict_tester& tester,
     Point_hider& hider, CoverManager& cover_manager, Vertex_handle vh)
 {
-<<<<<<< HEAD
-  Vertex_handle v;
-=======
->>>>>>> 7e2e4448
   CGAL_precondition(number_of_vertices() != 0);
   CGAL_assertion_code(
       Locate_type lt_assert; int i_assert; int j_assert;);
@@ -2898,21 +2864,11 @@
 inline typename Periodic_3_triangulation_3<GT,TDS>::Vertex_handle
 Periodic_3_triangulation_3<GT,TDS>::insert_in_conflict(const Point& p,
     Locate_type lt, Cell_handle c, int li, int lj,
-<<<<<<< HEAD
-    const Conflict_tester& tester, Point_hider& hider, CoverManager& cover_manager) {
-  CGAL_assertion((domain().xmin() <= p.x())
-                               && (p.x() < domain().xmax()));
-  CGAL_assertion((domain().ymin() <= p.y())
-                               && (p.y() < domain().ymax()));
-  CGAL_assertion((domain().zmin() <= p.z())
-                               && (p.z() < domain().zmax()));
-=======
     const Conflict_tester& tester, Point_hider& hider, CoverManager& cover_manager)
 {
   CGAL_assertion((domain().xmin() <= p.x()) && (p.x() < domain().xmax()));
   CGAL_assertion((domain().ymin() <= p.y()) && (p.y() < domain().ymax()));
   CGAL_assertion((domain().zmin() <= p.z()) && (p.z() < domain().zmax()));
->>>>>>> 7e2e4448
 
   if(number_of_vertices() == 0) {
     Vertex_handle vh = create_initial_triangulation(p);
@@ -2932,15 +2888,8 @@
       vstart = c->vertex(0);
     else
       vstart = vvmit->second.first;
-<<<<<<< HEAD
-    CGAL_assertion(virtual_vertices.find(vstart)
-                                 == virtual_vertices.end());
-    CGAL_assertion(virtual_vertices_reverse.find(vstart)
-                                 != virtual_vertices_reverse.end());
-=======
     CGAL_assertion(virtual_vertices.find(vstart) == virtual_vertices.end());
     CGAL_assertion(virtual_vertices_reverse.find(vstart) != virtual_vertices_reverse.end());
->>>>>>> 7e2e4448
   }
 
   CGAL_assertion( number_of_vertices() != 0 );
