// Copyright (c) 1999-2004,2006-2009,2013-2015,2017  INRIA Sophia-Antipolis (France).
// All rights reserved.
//
// This file is part of CGAL (www.cgal.org).
// You can redistribute it and/or modify it under the terms of the GNU
// General Public License as published by the Free Software Foundation,
// either version 3 of the License, or (at your option) any later version.
//
// Licensees holding a valid commercial license may use this file in
// accordance with the commercial license agreement provided with the software.
//
// This file is provided AS IS with NO WARRANTY OF ANY KIND, INCLUDING THE
// WARRANTY OF DESIGN, MERCHANTABILITY AND FITNESS FOR A PARTICULAR PURPOSE.
//
// $URL$
// $Id$
// SPDX-License-Identifier: GPL-3.0+
//
// Author(s)     : Monique Teillaud <Monique.Teillaud@inria.fr>
//                 Aymeric Pelle <Aymeric.Pelle@sophia.inria.fr>
//                 Mael Rouxel-Labbé

#ifndef CGAL_PERIODIC_3_REGULAR_TRIANGULATION_3_H
#define CGAL_PERIODIC_3_REGULAR_TRIANGULATION_3_H

#include <CGAL/license/Periodic_3_triangulation_3.h>

// Needed by remove to fill the hole.
#include <CGAL/internal/Periodic_3_regular_triangulation_remove_traits_3.h>

#include <CGAL/Periodic_3_triangulation_3.h>
#include <CGAL/Periodic_3_triangulation_ds_vertex_base_3.h>
#include <CGAL/Periodic_3_triangulation_ds_cell_base_3.h>
#include <CGAL/Regular_triangulation_3.h>
#include <CGAL/Regular_triangulation_vertex_base_3.h>
#include <CGAL/Regular_triangulation_cell_base_3.h>

#include <CGAL/enum.h>
#include <CGAL/internal/boost/function_property_map.hpp>
#include <CGAL/internal/Has_nested_type_Bare_point.h>
#include <CGAL/spatial_sort.h>
#include <CGAL/utility.h>

#include <boost/mpl/if.hpp>
#include <boost/mpl/identity.hpp>
#include <boost/unordered_set.hpp>

#include <algorithm>
#include <cstdlib>
#include <functional>
#include <iterator>
#include <list>
#include <map>
#include <vector>
#include <utility>

namespace CGAL
{
template < class Gt,
           class Tds =
             Triangulation_data_structure_3 <
               Regular_triangulation_vertex_base_3<Gt,
                 Periodic_3_triangulation_ds_vertex_base_3<> >,
               Regular_triangulation_cell_base_3<Gt,
                 Periodic_3_triangulation_ds_cell_base_3<> >
             >
         >
class Periodic_3_regular_triangulation_3
  : public Periodic_3_triangulation_3<Gt, Tds>
{
  typedef Periodic_3_regular_triangulation_3<Gt, Tds>      Self;

public:
  typedef Periodic_3_triangulation_3<Gt, Tds>              Tr_Base;

  typedef Gt                                               Geometric_traits;
  typedef Geometric_traits                                 Geom_traits;
  typedef Tds                                              Triangulation_data_structure;

  typedef typename Gt::FT                                  FT;

  typedef typename Tr_Base::Periodic_segment_3             Periodic_segment_3;
  typedef typename Tr_Base::Periodic_triangle_3            Periodic_triangle_3;
  typedef typename Tr_Base::Periodic_tetrahedron_3         Periodic_tetrahedron_3;
  typedef typename Tr_Base::Periodic_segment               Periodic_segment;
  typedef typename Tr_Base::Periodic_triangle              Periodic_triangle;
  typedef typename Tr_Base::Periodic_tetrahedron           Periodic_tetrahedron;
  typedef typename Tr_Base::Periodic_tetrahedron_iterator  Periodic_tetrahedron_iterator;

  typedef typename Tr_Base::Vertex_handle          Vertex_handle;
  typedef typename Tr_Base::Cell_handle            Cell_handle;

  typedef typename Tr_Base::Vertex                 Vertex;
  typedef typename Tr_Base::Edge                   Edge;
  typedef typename Tr_Base::Facet                  Facet;
  typedef typename Tr_Base::Cell                   Cell;

  typedef typename Tr_Base::Vertex_iterator        Vertex_iterator;
  typedef typename Tr_Base::Edge_iterator          Edge_iterator;
  typedef typename Tr_Base::Facet_iterator         Facet_iterator;
  typedef typename Tr_Base::Facet_circulator       Facet_circulator;
  typedef typename Tr_Base::Cell_iterator          Cell_iterator;
  typedef typename Tr_Base::Cell_circulator        Cell_circulator;

  typedef typename Tr_Base::All_vertices_iterator  All_vertices_iterator;
  typedef typename Tr_Base::All_edges_iterator     All_edges_iterator;
  typedef typename Tr_Base::All_facets_iterator    All_facets_iterator;
  typedef typename Tr_Base::All_cells_iterator     All_cells_iterator;

  typedef typename Tr_Base::size_type              size_type;
  typedef typename Tr_Base::difference_type        difference_type;
  typedef typename Tr_Base::Locate_type            Locate_type;

  typedef typename Tr_Base::Offset                 Offset;
  typedef typename Tr_Base::Iso_cuboid             Iso_cuboid;
  typedef typename Tr_Base::Covering_sheets        Covering_sheets;

  // Traits are not supposed to define "Bare_point", but checking for backward compatibility
  typedef typename boost::mpl::eval_if_c<
    internal::Has_nested_type_Bare_point<Gt>::value,
    typename internal::Bare_point_type<Gt>,
    boost::mpl::identity<typename Gt::Point_3>
  >::type                                          Bare_point;
  typedef typename Gt::Weighted_point_3            Weighted_point;

  typedef std::pair<Bare_point, Offset>            Periodic_bare_point;
  typedef std::pair<Weighted_point, Offset>        Periodic_weighted_point;

  typedef typename Gt::Segment_3                   Segment;
  typedef typename Gt::Vector_3                    Vector;
  typedef typename Gt::Triangle_3                  Triangle;
  typedef typename Gt::Tetrahedron_3               Tetrahedron;

  typedef typename Gt::Object_3                    Object;

  //Tag to distinguish Delaunay from Regular triangulations
  typedef Tag_true                                 Weighted_tag;

  // Tag to distinguish periodic triangulations from others
  typedef Tag_true                                 Periodic_tag;

#ifndef CGAL_CFG_USING_BASE_MEMBER_BUG_2
  using Tr_Base::domain;
  using Tr_Base::geom_traits;
  using Tr_Base::int_to_off;
  using Tr_Base::is_1_cover;
  using Tr_Base::number_of_vertices;
  using Tr_Base::orientation;
  using Tr_Base::point;
  using Tr_Base::set_offsets;
  using Tr_Base::tds;
  using Tr_Base::vertex_triple_index;
  using Tr_Base::vertices_begin;
  using Tr_Base::vertices_end;
  using Tr_Base::cells_begin;
  using Tr_Base::cells_end;
  using Tr_Base::construct_point;
  using Tr_Base::construct_periodic_point;
#endif

  using Tr_Base::combine_offsets;
  using Tr_Base::draw_dual;
  using Tr_Base::find_conflicts;
  using Tr_Base::get_offset;
  using Tr_Base::get_original_vertex;
  using Tr_Base::adjacent_vertices;
  using Tr_Base::incident_facets;
  using Tr_Base::incident_cells;
  using Tr_Base::is_valid_conflict;
  using Tr_Base::locate;
  using Tr_Base::periodic_point;

private:
  struct Cell_handle_hash
    : public CGAL::unary_function<Cell_handle, std::size_t>
  {
    std::size_t operator()(const Cell_handle& ch) const {
      return boost::hash<typename Cell_handle::pointer>()(&*ch);
    }
  };

  /// This threshold is chosen such that if all orthosphere radii are shorter
  /// than this treshold, then we can be sure that there are no self-edges anymore.
  FT orthosphere_radius_threshold;

  /// This container stores all the cells whose orthosphere radius is larger
  /// than the treshold `orthosphere_radius_threshold`.
  boost::unordered_set<Cell_handle, Cell_handle_hash> cells_with_too_big_orthoball;

  class Cover_manager
  {
    Periodic_3_regular_triangulation_3& tr;

public:
    Cover_manager (Periodic_3_regular_triangulation_3& tr)
      : tr(tr)
    { }

    void create_initial_triangulation() {
      tr.create_initial_triangulation();
    }

    template <class CellIt>
    void delete_unsatisfying_elements(const CellIt begin, const CellIt end) {
      tr.delete_cells_with_too_big_orthoball(begin, end);
    }

    template <class CellIt>
    void insert_unsatisfying_elements(Vertex_handle v, const CellIt begin, const CellIt end) {
      tr.insert_cells_with_too_big_orthoball(v, begin, end);
    }

    bool can_be_converted_to_1_sheet () const {
      return tr.can_be_converted_to_1_sheet();
    }

    bool update_cover_data_during_management (Cell_handle new_ch,
                                              const std::vector<Cell_handle>& new_cells,
                                              const bool abort_if_cover_change)
    {
      return tr.update_cover_data_during_management(new_ch, new_cells, abort_if_cover_change);
    }
  };

public:
  /** @name Creation */ //@{
  Periodic_3_regular_triangulation_3(const Iso_cuboid& domain = Iso_cuboid(0, 0, 0, 1, 1, 1),
                                     const Geometric_traits& gt = Geometric_traits())
    : Tr_Base(domain, gt)
  {
    orthosphere_radius_threshold = FT(0.015625) * (domain.xmax() - domain.xmin())
                                                * (domain.xmax() - domain.xmin());
  }

  // copy constructor duplicates vertices and cells
  Periodic_3_regular_triangulation_3(const Periodic_3_regular_triangulation_3& tr)
    : Tr_Base(tr), orthosphere_radius_threshold(tr.orthosphere_radius_threshold)
  {
    if(is_1_cover())
      tds() = tr.tds();
    else
      this->copy_multiple_covering(tr);

    CGAL_triangulation_expensive_postcondition(*this == tr);
    CGAL_triangulation_expensive_postcondition( is_valid() );
  }

  template < typename InputIterator >
  Periodic_3_regular_triangulation_3(InputIterator first, InputIterator last,
                                     const Iso_cuboid& domain = Iso_cuboid(0,0,0,1,1,1),
                                     const Geometric_traits& gt = Geometric_traits(),
                                     bool is_large_point_set = false)
    : Tr_Base(domain, gt)
  {
    orthosphere_radius_threshold = FT(0.015625) * (domain.xmax() - domain.xmin())
                                                * (domain.xmax() - domain.xmin());

    insert(first, last, is_large_point_set);
  }

  void copy_multiple_covering(const Periodic_3_regular_triangulation_3& tr)
  {
    // Write the respective offsets in the vertices to make them
    // automatically copy with the tds.
    for(Vertex_iterator vit = tr.vertices_begin(); vit != tr.vertices_end(); ++vit) {
      vit->set_offset(tr.get_offset(vit));
    }

    // copy the tds
    tds() = tr.tds();

    // make a list of all vertices that belong to the original
    // domain and initialize the basic structure of
    // virtual_vertices_reverse
    std::list<Vertex_handle> vlist;
    for(Vertex_iterator vit = vertices_begin(); vit != vertices_end(); ++vit) {
      if(vit->offset() == Offset()) {
        vlist.push_back(vit);
        this->virtual_vertices_reverse.insert(
          std::make_pair(vit,std::vector<Vertex_handle>(26)));
        CGAL_triangulation_assertion(this->virtual_vertices_reverse.find(vit)
                                       ->second.size() == 26);
      }
    }

    // Iterate over all vertices that are not in the original domain
    // and construct the respective entries to virtual_vertices and
    // virtual_vertices_reverse
    for(Vertex_iterator vit2 = vertices_begin(); vit2 != vertices_end(); ++vit2)
    {
      if(vit2->offset() != Offset())
      {
        typename std::list<Vertex_handle>::iterator vlist_it
            = std::find_if(vlist.begin(), vlist.end(),
                           typename Tr_Base::Finder(this,vit2->point()));
        Offset off = vit2->offset();
        this->virtual_vertices.insert(std::make_pair(vit2,
                                        std::make_pair(*vlist_it,off)));
        this->virtual_vertices_reverse.find(*vlist_it)
          ->second[9*off[0]+3*off[1]+off[2]-1]=vit2;
        CGAL_triangulation_assertion(get_offset(vit2) == off);
      }
    }

    // Cleanup vertex offsets
    for(Vertex_iterator vit = vertices_begin(); vit != vertices_end(); ++vit)
      vit->clear_offset();
    for(Vertex_iterator vit = tr.vertices_begin(); vit != tr.vertices_end(); ++vit)
      vit->clear_offset();

    insert_cells_with_too_big_orthoball(tr.cells_begin(), tr.cells_end());
  }

  Periodic_3_regular_triangulation_3 operator= (Periodic_3_regular_triangulation_3 tr)
  {
    tr.swap(*this);
    return *this;
  }

  void swap(Periodic_3_regular_triangulation_3&tr)
  {
    std::swap(cells_with_too_big_orthoball, tr.cells_with_too_big_orthoball);
    std::swap(orthosphere_radius_threshold, tr.orthosphere_radius_threshold);
    Tr_Base::swap(tr);
  }

  void create_initial_triangulation()
  {
    CGAL_triangulation_assertion( cells_with_too_big_orthoball.empty() );

    for(Cell_iterator iter = cells_begin(), end_iter = cells_end(); iter != end_iter; ++iter)
      cells_with_too_big_orthoball.insert(iter);
  }

  template <class CellIt>
  void delete_cells_with_too_big_orthoball(CellIt begin, const CellIt end)
  {
    for(; begin != end; ++begin)
    {
      typename boost::unordered_set<Cell_handle>::iterator iter = cells_with_too_big_orthoball.find(*begin);
      if(iter != cells_with_too_big_orthoball.end())
      {
        cells_with_too_big_orthoball.erase(iter);
      }
    }
  }

  CGAL::Comparison_result compare_orthsphere_radius_to_threshold (
      const Periodic_weighted_point& p0, const Periodic_weighted_point& p1,
      const Periodic_weighted_point& p2, const Periodic_weighted_point& p3,
      const FT threshold) const
  {
    return geom_traits().compare_weighted_squared_radius_3_object()(
             p0.first,  p1.first,  p2.first,  p3.first,
             p0.second, p1.second, p2.second, p3.second,
             threshold);
  }

  CGAL::Comparison_result compare_orthsphere_radius_to_threshold (Cell_handle cell,
                                                                  const FT threshold) const
  {
    Periodic_weighted_point p0 = periodic_point(cell, 0);
    Periodic_weighted_point p1 = periodic_point(cell, 1);
    Periodic_weighted_point p2 = periodic_point(cell, 2);
    Periodic_weighted_point p3 = periodic_point(cell, 3);

    return compare_orthsphere_radius_to_threshold(p0, p1, p2, p3, threshold);
  }

  template <class CellIt>
  void insert_cells_with_too_big_orthoball(Vertex_handle /*v*/, CellIt begin, const CellIt end)
  {
    for(; begin != end; ++begin)
    {
      if(compare_orthsphere_radius_to_threshold(*begin, orthosphere_radius_threshold) != CGAL::SMALLER)
      {
        cells_with_too_big_orthoball.insert(*begin);
      }
    }
  }

  void insert_cells_with_too_big_orthoball(Cell_iterator begin, Cell_iterator end)
  {
    for(; begin != end; ++begin)
    {
      if(compare_orthsphere_radius_to_threshold(begin, orthosphere_radius_threshold) != CGAL::SMALLER)
      {
        cells_with_too_big_orthoball.insert(begin);
      }
    }
  }

  bool can_be_converted_to_1_sheet () const
  {
    return cells_with_too_big_orthoball.empty();
  }

  bool update_cover_data_during_management (Cell_handle new_ch,
                                            const std::vector<Cell_handle>& new_cells,
                                            const bool abort_if_cover_change)
  {
    bool result = false;

    if(compare_orthsphere_radius_to_threshold(new_ch, orthosphere_radius_threshold) != CGAL::SMALLER)
    {
      if(is_1_cover())
      {
        if(abort_if_cover_change)
          return true;

        tds().delete_cells(new_cells.begin(), new_cells.end());
        this->convert_to_27_sheeted_covering();
        result = true;
      }
      else
      {
        cells_with_too_big_orthoball.insert(new_ch);
      }
    }

    return result;
  }

  virtual void update_cover_data_after_converting_to_27_sheeted_covering ()
  {
    for(Cell_iterator iter = cells_begin(), end_iter = cells_end(); iter != end_iter; ++iter)
    {
      if(compare_orthsphere_radius_to_threshold(iter, orthosphere_radius_threshold) != CGAL::SMALLER)
      {
        cells_with_too_big_orthoball.insert(iter);
      }
    }
  }

  virtual void clear_covering_data()
  {
    cells_with_too_big_orthoball.clear();
  }

  virtual void update_cover_data_after_setting_domain ()
  {
    orthosphere_radius_threshold = FT(0.015625) * (domain().xmax() - domain().xmin())
                                                * (domain().xmax() - domain().xmin());
  }

  // the function below is used in `convert_to_1_sheeted_covering()` of P3T3
  // but only makes sense for regular triangulations.
  virtual void gather_cell_hidden_points(const Cell_handle cit,
                                         std::vector<Weighted_point>& hidden_points)
  {
    std::copy(cit->hidden_points_begin(), cit->hidden_points_end(),
              std::back_inserter(hidden_points));
  }

  virtual void reinsert_hidden_points_after_converting_to_1_sheeted(const std::vector<Weighted_point>& hidden_points)
  {
    typename std::vector<Weighted_point>::const_iterator wpv_it = hidden_points.begin();
    typename std::vector<Weighted_point>::const_iterator wpv_end = hidden_points.end();

    while(wpv_it != wpv_end)
      insert(*wpv_it++);
  }

  /** @name Insertion */ //@{
  Vertex_handle insert(const Weighted_point& point,
                       Cell_handle start = Cell_handle())
  {
    Conflict_tester tester(point, this);
    Point_hider hider(this);
    Cover_manager cover_manager(*this);
    CGAL_triangulation_precondition(point.weight() >= 0);
    CGAL_triangulation_precondition_msg
    (
      point.weight() < orthosphere_radius_threshold ,
     "point.weight() < 1/64 * domain_size * domain_size"
    );
    return Tr_Base::insert_in_conflict(point, start, tester, hider, cover_manager);
  }

  Vertex_handle insert(const Weighted_point& point,
                       Locate_type lt, Cell_handle c,
                       int li, int lj)
  {
    Conflict_tester tester(point, this);
    Point_hider hider(this);
    Cover_manager cover_manager(*this);
    CGAL_triangulation_precondition(point.weight() >= 0);
    CGAL_triangulation_precondition_msg
    (
      point.weight() < orthosphere_radius_threshold,
      "point.weight() < 1/64 * domain_size * domain_size"
    );
    return Tr_Base::insert_in_conflict(point,lt,c,li,lj, tester,hider,cover_manager);
  }

  template < class InputIterator >
  std::ptrdiff_t insert(InputIterator first, InputIterator last,
                        bool is_large_point_set = false)
  {
    if(first == last)
      return 0;

    CGAL_triangulation_precondition_code
    (
      bool precondition_is_satisfied = true;
      for(InputIterator pc_first = first, pc_last = last; pc_first != pc_last; ++pc_first)
      {
        if(pc_first->weight() < FT(0) || pc_first->weight() >= orthosphere_radius_threshold)
        {
          precondition_is_satisfied = false;
          break;
        }
      }
    )

    CGAL_triangulation_precondition_msg
    (
      precondition_is_satisfied,
      "0 <= point.weight() < 1/64 * domain_size * domain_size"
    );

    size_type n = number_of_vertices();
    // The heuristic discards the existing triangulation so it can only be
    // applied to empty triangulations.
    if(n != 0)
      is_large_point_set = false;

    std::vector<Weighted_point> points(first, last);
    std::random_shuffle(points.begin(), points.end());
    Cell_handle hint;
    std::vector<Vertex_handle> dummy_points_vhs, double_vertices;
    std::vector<Weighted_point> dummy_points;
    typename std::vector<Weighted_point>::iterator pbegin = points.begin();
    if(is_large_point_set)
    {
      dummy_points_vhs = insert_dummy_points();
      dummy_points.reserve(dummy_points_vhs.size());
      for(typename std::vector<Vertex_handle>::iterator iter = dummy_points_vhs.begin(), end_iter = dummy_points_vhs.end(); iter != end_iter; ++iter)
        dummy_points.push_back((*iter)->point());
    }
    else
    {
      while(!is_1_cover())
      {
        insert(*pbegin);
        ++pbegin;
        if(pbegin == points.end())
          return number_of_vertices() - n;
      }
    }

    // Spatial sorting can only be applied to bare points, so we need an adaptor
    typedef typename Geom_traits::Construct_point_3 Construct_point_3;
    typedef typename boost::result_of<const Construct_point_3(const Weighted_point&)>::type Ret;
    typedef CGAL::internal::boost_::function_property_map<Construct_point_3, Weighted_point, Ret> fpmap;
    typedef CGAL::Spatial_sort_traits_adapter_3<Geom_traits, fpmap> Search_traits_3;

    spatial_sort(pbegin, points.end(),
                 Search_traits_3(
                   CGAL::internal::boost_::make_function_property_map<Weighted_point, Ret, Construct_point_3>(
                       geom_traits().construct_point_3_object()), geom_traits()));

    Conflict_tester tester(*pbegin, this);
    Point_hider hider(this);
    Cover_manager cover_manager(*this);
    double_vertices = Tr_Base::insert_in_conflict(pbegin, points.end(), hint, tester, hider, cover_manager);

    if(is_large_point_set)
    {
      for(unsigned int i = 0; i < dummy_points_vhs.size(); ++i)
      {
        bool is_hidden = false;
        for(Cell_iterator iter = this->cells_begin(); iter != this->cells_end(); ++iter)
        {
          typename Cell::Point_iterator it = std::find(iter->hidden_points_begin(), iter->hidden_points_end(), dummy_points[i]);
          if(it != iter->hidden_points_end())
          {
            is_hidden = true;
            iter->unhide_point(it);
          }
        }
        if(!is_hidden)
          if(std::find(double_vertices.begin(), double_vertices.end(), dummy_points_vhs[i]) == double_vertices.end())
            remove(dummy_points_vhs[i]);
      }
    }

    return number_of_vertices() - n;
  }
//@}

  void remove(Vertex_handle v)
  {
    typedef CGAL::Periodic_3_regular_triangulation_remove_traits_3< Gt > P3removeT;
    typedef CGAL::Regular_triangulation_3< P3removeT > Euclidean_triangulation;
    typedef Vertex_remover< Euclidean_triangulation > Remover;
    P3removeT remove_traits(domain());
    Euclidean_triangulation tmp(remove_traits);
    Remover remover(this, tmp);
    Conflict_tester ct(this);
    Cover_manager cover_manager(*this);

    Tr_Base::remove(v, remover, ct, cover_manager);

    // Re-insert the points that v was hiding.
    for(typename Remover::Hidden_points_iterator hi = remover.hidden_points_begin();
        hi != remover.hidden_points_end(); ++hi)
    {
      insert(*hi);
    }

    CGAL_triangulation_expensive_postcondition(is_valid());
  }

  // Undocumented function that tries to remove 'v' but only does so if removal
  // does not make the triangulation become 27-sheeted. Useful for P3M3.
  // \pre the triangulation is 1-sheeted
  bool remove_if_no_cover_change(Vertex_handle v)
  {
    CGAL_triangulation_precondition(this->is_1_cover());

    // Since we are in a 1-sheet configuration, we can call directly periodic_remove()
    // and don't need the conflict tester. The rest is copied from above.

    typedef CGAL::Periodic_3_regular_triangulation_remove_traits_3< Gt > P3removeT;
    typedef CGAL::Regular_triangulation_3< P3removeT > Euclidean_triangulation;
    typedef Vertex_remover< Euclidean_triangulation > Remover;

    P3removeT remove_traits(domain());
    Euclidean_triangulation tmp(remove_traits);
    Remover remover(this, tmp);
    Cover_manager cover_manager(*this);

    if(!Tr_Base::periodic_remove(v, remover, cover_manager, true /*abort if cover change*/))
    {
//      std::cerr << "Warning: removing " << &*v << " (" << v->point() << ") would change cover" << std::endl;
//      std::cerr << "Aborted removal." << std::endl;
      return false; // removing would cause a cover change
    }

    // Re-insert the points that v was hiding.
    for(typename Remover::Hidden_points_iterator hi = remover.hidden_points_begin();
                                                 hi != remover.hidden_points_end(); ++hi)
    {
      insert(*hi);
    }

    CGAL_triangulation_expensive_postcondition(is_valid());
    CGAL_triangulation_postcondition(this->is_1_cover());
    return true; // successfully removed the vertex
  }

public:
   /** @name Wrapping the traits */ //@{
  bool less_power_distance (const Bare_point &p, const Weighted_point &q, const Weighted_point &r)  const
  {
    return geom_traits().compare_power_distance_3_object()(p, q, r) == SMALLER;
  }

  bool less_power_distance (const Bare_point &p, const Weighted_point &q, const Weighted_point &r,
                            const Offset &o1, const Offset &o2, const Offset &o3)  const
  {
    return geom_traits().compare_power_distance_3_object()(p, q, r, o1, o2, o3) == SMALLER;
  }

  Bare_point construct_weighted_circumcenter(const Weighted_point &p, const Weighted_point &q,
                                             const Weighted_point &r) const
  {
    return geom_traits().construct_weighted_circumcenter_3_object()(p,q,r);
  }
  Bare_point construct_weighted_circumcenter(const Weighted_point &p, const Weighted_point &q,
                                             const Weighted_point &r,
                                             const Offset& o1, const Offset& o2,
                                             const Offset& o3) const
  {
    return geom_traits().construct_weighted_circumcenter_3_object()(p,q,r,o1,o2,o3);
  }
  Bare_point construct_weighted_circumcenter (const Weighted_point &p, const Weighted_point &q,
                                              const Weighted_point &r, const Weighted_point &s) const
  {
    return geom_traits().construct_weighted_circumcenter_3_object()(p,q,r,s);
  }
  Bare_point construct_weighted_circumcenter (const Weighted_point &p, const Weighted_point &q,
                                              const Weighted_point &r, const Weighted_point &s,
                                              const Offset& o1, const Offset& o2,
                                              const Offset& o3, const Offset& o4) const
  {
    return geom_traits().construct_weighted_circumcenter_3_object()(p,q,r,s, o1,o2,o3,o4);
  }

  Comparison_result compare_distance(const Bare_point &p, const Weighted_point &q,
                                     const Weighted_point &r) const {
    return geom_traits().compare_power_distance_3_object()(p, q, r);
  }
  Comparison_result compare_distance(const Bare_point& p, const Weighted_point& q,
                                     const Weighted_point& r,
                                     const Offset &o_p, const Offset &o_q,
                                     const Offset &o_r) const {
    return geom_traits().compare_power_distance_3_object()(p, q, r, o_p, o_q, o_r);
  }

  Oriented_side power_side_of_oriented_power_sphere(const Weighted_point &p,
                                                    const Weighted_point &q) const
  {
    CGAL_triangulation_precondition(this->equal(p, q));
    return geom_traits().power_side_of_oriented_power_sphere_3_object()(p, q);
  }
  Oriented_side power_side_of_oriented_power_sphere(const Weighted_point &p, const Weighted_point &q,
                                                    const Weighted_point &r, const Weighted_point &s,
                                                    const Weighted_point &t,
                                                    const Offset &o_p, const Offset &o_q,
                                                    const Offset &o_r, const Offset &o_s,
                                                    const Offset &o_t) const
  {
    return geom_traits().power_side_of_oriented_power_sphere_3_object()(
             p,q,r,s,t, o_p,o_q,o_r,o_s,o_t);
  }

  Bounded_side side_of_power_sphere(const Cell_handle& c, const Weighted_point& p,
                                    const Offset& offset = Offset(),
                                    bool perturb = false) const
  {
    Bounded_side bs = ON_UNBOUNDED_SIDE;
    int i = 0;
    // TODO: optimize which copies to check depending on the offsets in the cell.
    do
    {
      bs = _side_of_power_sphere(c, p, combine_offsets(offset, int_to_off(i)), perturb);
    }
    while(bs == ON_UNBOUNDED_SIDE && (++i < 8));

    return bs;
  }

  Bounded_side _side_of_power_sphere(const Cell_handle& c, const Weighted_point& q,
                                     const Offset& offset = Offset(),
                                     bool perturb = false) const
  {
//    std::cout << "_side_of_power_sphere with at " << &*c << std::endl
//              << "                              " << &*(c->vertex(0)) << " : " << c->vertex(0)->point() << std::endl
//              << "                              " << &*(c->vertex(1)) << " : " << c->vertex(1)->point() << std::endl
//              << "                              " << &*(c->vertex(2)) << " : " << c->vertex(2)->point() << std::endl
//              << "                              " << &*(c->vertex(3)) << " : " << c->vertex(3)->point() << std::endl
//              << " Foreign: " << q << std::endl
//              << " Offset: " << offset << std::endl;

    const Weighted_point& p0 = c->vertex(0)->point();
    const Weighted_point& p1 = c->vertex(1)->point();
    const Weighted_point& p2 = c->vertex(2)->point();
    const Weighted_point& p3 = c->vertex(3)->point();
    const Offset& o0 = this->get_offset(c,0);
    const Offset& o1 = this->get_offset(c,1);
    const Offset& o2 = this->get_offset(c,2);
    const Offset& o3 = this->get_offset(c,3);
    const Offset& oq = offset;

    CGAL_triangulation_precondition( orientation(p0, p1, p2, p3, o0, o1, o2, o3) == POSITIVE );

    Oriented_side os = ON_NEGATIVE_SIDE;
    os = power_side_of_oriented_power_sphere(p0, p1, p2, p3, q, o0, o1, o2, o3, oq);

    if(os != ON_ORIENTED_BOUNDARY || !perturb)
      return enum_cast<Bounded_side>(os);

    // We are now in a degenerate case => we do a symbolic perturbation.
    // We sort the points lexicographically.
    Periodic_weighted_point pts[5] = {std::make_pair(p0,o0), std::make_pair(p1,o1),
                                      std::make_pair(p2,o2), std::make_pair(p3,o3),
                                      std::make_pair(q,oq)};
    const Periodic_weighted_point *points[5] ={&pts[0],&pts[1],&pts[2],&pts[3],&pts[4]};

    std::sort(points, points+5, typename Tr_Base::Perturbation_order(this));

    // We successively look whether the leading monomial, then 2nd monomial
    // of the determinant has non null coefficient.
    for(int i=4; i>1; --i) {
      if(points[i] == &pts[4]) {
        CGAL_triangulation_assertion(orientation(p0, p1, p2, p3, o0, o1, o2, o3)
            == POSITIVE);
        // since p0 p1 p2 p3 are non coplanar and positively oriented
        return ON_UNBOUNDED_SIDE;
      }
      Orientation o;
      if(points[i] == &pts[3] &&
          (o = orientation(p0, p1, p2, q, o0, o1, o2, oq)) != COPLANAR ) {
        return enum_cast<Bounded_side>(o);
      }
      if(points[i] == &pts[2] &&
          (o = orientation(p0, p1, q, p3, o0, o1, oq, o3)) != COPLANAR ) {
        return enum_cast<Bounded_side>(o);
      }
      if(points[i] == &pts[1] &&
          (o = orientation(p0, q, p2, p3, o0, oq, o2, o3)) != COPLANAR ) {
        return enum_cast<Bounded_side>(o);
      }
      if(points[i] == &pts[0] &&
          (o = orientation(q, p1, p2 ,p3, oq, o1, o2, o3)) != COPLANAR ) {
        return enum_cast<Bounded_side>(o);
      }
    }

    CGAL_triangulation_assertion(false);
    return ON_UNBOUNDED_SIDE;
  }

  Weighted_point construct_weighted_point(const Weighted_point& p, const Offset &o) const
  {
    return geom_traits().construct_weighted_point_3_object()(p, o);
  }
  Weighted_point construct_weighted_point(const Periodic_weighted_point& pp) const
  {
    return construct_weighted_point(pp.first, pp.second);
  }

  // same as the base construct_periodic_point(), but for weighted points
  Periodic_weighted_point construct_periodic_weighted_point(const Weighted_point& p,
                                                            bool& had_to_use_exact) const
  {
    const Bare_point& bp = geom_traits().construct_point_3_object()(p);
    const Periodic_bare_point pbp = Tr_Base::construct_periodic_point(bp, had_to_use_exact);
    return std::make_pair(geom_traits().construct_weighted_point_3_object()(
                            pbp.first, p.weight()),
                          pbp.second);
  }

  Periodic_weighted_point construct_periodic_weighted_point(const Weighted_point& p) const
  {
    bool useless = false;
    return construct_periodic_weighted_point(p, useless);
  }

public:
  /** @name Geometric access functions */
  /// @{
  // The following functions change the position of a vertex.
  // They do not check the validity of the mesh.
  void set_point(const Vertex_handle v,
                 const Vector& move,
                 const Weighted_point& new_position)
  {
    Bare_point p = geom_traits().construct_point_3_object()(point(v));
    Bare_point moved_p = p + move;

//#define CGAL_PERIODIC_SET_POINT_VERBOSE
#ifdef CGAL_PERIODIC_SET_POINT_VERBOSE
    std::cout.precision(20);
    std::cout << "XXXXXXXXXXXXXXXXXXXXXXXXXXXXXXXXXXXXXXXXXXXXXXXXXXXX" << std::endl;
    std::cout << "SET POINT " << std::endl;
    std::cout << "v: " << &*v << " new canonical position " << new_position << std::endl;
    std::cout << "position: " << p << " move: " << move << std::endl;
    std::cout << "position and move: " << moved_p << std::endl;
#endif

    // Disallow moves larger than the domain
    CGAL_precondition(CGAL::abs(move.x()) < domain().xmax() - domain().xmin() );
    CGAL_precondition(CGAL::abs(move.y()) < domain().ymax() - domain().ymin() );
    CGAL_precondition(CGAL::abs(move.z()) < domain().zmax() - domain().zmin() );

    // 'new_position' must be canonical
    CGAL_triangulation_precondition(new_position.x() < domain().xmax());
    CGAL_triangulation_precondition(new_position.y() < domain().ymax());
    CGAL_triangulation_precondition(new_position.z() < domain().zmax());
    CGAL_triangulation_precondition(new_position.x() >= domain().xmin());
    CGAL_triangulation_precondition(new_position.y() >= domain().ymin());
    CGAL_triangulation_precondition(new_position.z() >= domain().zmin());

    Offset offset_change_from_move;

    if(moved_p.x() < domain().xmin())
      offset_change_from_move[0] = -1;
    if(moved_p.y() < domain().ymin())
      offset_change_from_move[1] = -1;
    if(moved_p.z() < domain().zmin())
      offset_change_from_move[2] = -1;

    if(moved_p.x() >= domain().xmax())
      offset_change_from_move[0] = 1;
    if(moved_p.y() >= domain().ymax())
      offset_change_from_move[1] = 1;
    if(moved_p.z() >= domain().zmax())
      offset_change_from_move[2] = 1;

#ifdef CGAL_PERIODIC_SET_POINT_VERBOSE
    std::cout << "offset change from move: " << offset_change_from_move << std::endl;
#endif

    // Go through the cells incident to 'v' and modify their offset if needed
    std::vector<Cell_handle> cells;
    cells.reserve(64);
    incident_cells(v, std::back_inserter(cells));

    typename std::vector<Cell_handle>::iterator cit = cells.begin(), end = cells.end();
    for(; cit != end; ++cit)
    {
      Cell_handle c = *cit;
      int index = c->index(v);
      Offset offset = this->int_to_off(c->offset(index));

#ifdef CGAL_PERIODIC_SET_POINT_VERBOSE
      std::cout << "--" << std::endl;
      std::cout << "v: " << &*v << " new canonical position " << new_position << std::endl;
      std::cout << "position: " << p << " move: " << move << std::endl;
      std::cout << "position and move: " << moved_p << std::endl;
      std::cout << "in cell: " << &*c << " v: " << point(c, index) << " offset: " << offset << std::endl;
      std::cout << "offset after move is: " << offset_change_from_move << std::endl;
#endif

      for(int i=0; i<4; ++i)
      {
#ifdef CGAL_PERIODIC_SET_POINT_VERBOSE
        std::cout << "vertex: " << c->vertex(i)->point().point()
                  << " offset: " << this->int_to_off(c->offset(i))
                  << " in cell: " << (this->point(c, i)).point() << std::endl;
#endif
        CGAL_assertion(this->int_to_off(c->offset(i))[0] == 0 ||
                       this->int_to_off(c->offset(i))[0] == 1); // x
        CGAL_assertion(this->int_to_off(c->offset(i))[1] == 0 ||
                       this->int_to_off(c->offset(i))[1] == 1); // y
        CGAL_assertion(this->int_to_off(c->offset(i))[2] == 0 ||
                       this->int_to_off(c->offset(i))[2] == 1); // z
      }

      offset += offset_change_from_move;

      // additional offset that might be required to bring 'offset' back to something
      // meaningful
      Offset canonical_offset_change; // initializes to [0,0,0]

      for(int i=0; i<3; ++i) // xyz directions
      {
        bool should_be_positively_translated = (offset[i] == -1);
        if(should_be_positively_translated)
        {
          canonical_offset_change[i] = 1;
        }
        else // !should_be_positively_translated
        {
          bool should_be_negatively_translated =
              (offset[i] == 2) ||
              (offset[i] == 1 &&
               this->int_to_off(c->offset((index+1)%4))[i] == 1 &&
               this->int_to_off(c->offset((index+2)%4))[i] == 1 &&
               this->int_to_off(c->offset((index+3)%4))[i] == 1);

          if(should_be_negatively_translated)
          {
            canonical_offset_change[i] = -1;
          }
        }
      }

#ifdef CGAL_PERIODIC_SET_POINT_VERBOSE
      std::cout << "canonical_offset_change: " << canonical_offset_change << std::endl;
      std::cout << "four offsets: " << std::endl;
#endif

      boost::array<int, 4> offsets;
      for(int i=0; i<4; ++i)
      {
#ifdef CGAL_PERIODIC_SET_POINT_VERBOSE
        std::cout << "old: " << this->int_to_off(c->offset(i));
#endif
        if(i == index)
        {
#ifdef CGAL_PERIODIC_SET_POINT_VERBOSE
          std::cout << " new (v): " << offset + canonical_offset_change << std::endl;
#endif
          offsets[i] = this->off_to_int(offset + canonical_offset_change);
        }
        else
        {
#ifdef CGAL_PERIODIC_SET_POINT_VERBOSE
          std::cout << " new: " << this->int_to_off(c->offset(i)) + canonical_offset_change << std::endl;
#endif
          offsets[i] = this->off_to_int(this->int_to_off(c->offset(i)) + canonical_offset_change);
        }

        CGAL_assertion(this->int_to_off(offsets[i])[0] == 0 || this->int_to_off(offsets[i])[0] == 1);
        CGAL_assertion(this->int_to_off(offsets[i])[1] == 0 || this->int_to_off(offsets[i])[1] == 1);
        CGAL_assertion(this->int_to_off(offsets[i])[1] == 0 || this->int_to_off(offsets[i])[1] == 1);
      }

      c->set_offsets(offsets[0], offsets[1], offsets[2], offsets[3]);
    }

    v->set_point(new_position);
#ifdef CGAL_PERIODIC_SET_POINT_VERBOSE
    std::cout << "moved v to " << v->point() << std::endl;
#endif

    CGAL_triangulation_precondition(!(v->point().x() < domain().xmin()) && v->point().x() < domain().xmax());
    CGAL_triangulation_precondition(!(v->point().y() < domain().ymin()) && v->point().y() < domain().ymax());
    CGAL_triangulation_precondition(!(v->point().z() < domain().zmin()) && v->point().z() < domain().zmax());
  }

  Weighted_point point(const Periodic_weighted_point& pp) const
  {
    return point(pp, geom_traits().construct_weighted_point_3_object());
  }

  // The following functions return the "real" position in space (unrestrained
  // to the fundamental domain) of the vertices v and c->vertex(idx),
  // respectively

  Weighted_point point(Vertex_handle v) const
  {
    return point(v, geom_traits().construct_weighted_point_3_object());
  }

  Weighted_point point(Cell_handle c, int idx) const
  {
    return point(c, idx, geom_traits().construct_weighted_point_3_object());
  }

  // end of geometric functions
  /// @}

#define CGAL_INCLUDE_FROM_PERIODIC_3_REGULAR_TRIANGULATION_3_H
#include <CGAL/internal/Periodic_3_regular_triangulation_dummy_288.h>
#undef CGAL_INCLUDE_FROM_PERIODIC_3_REGULAR_TRIANGULATION_3_H

  Vertex_handle nearest_power_vertex(const Bare_point& p, Cell_handle start) const
  {
    CGAL_triangulation_precondition(p.x() < domain().xmax());
    CGAL_triangulation_precondition(p.y() < domain().ymax());
    CGAL_triangulation_precondition(p.z() < domain().zmax());
    CGAL_triangulation_precondition(p.x() >= domain().xmin());
    CGAL_triangulation_precondition(p.y() >= domain().ymin());
    CGAL_triangulation_precondition(p.z() >= domain().zmin());

    if(number_of_vertices() == 0)
      return Vertex_handle();

    typename Gt::Construct_weighted_point_3 p2wp =
<<<<<<< HEAD
        geom_traits().construct_weighted_point_3_object();
=======
      geom_traits().construct_weighted_point_3_object();
>>>>>>> 1c2d1f3e

    Locate_type lt;
    int li, lj;
    Offset query_offset;
    Cell_handle c = locate(p2wp(p), query_offset, lt, li, lj, start);

#ifdef CGAL_PERIODIC_DEBUG_NEAREST_POWER_VERTEX
    std::cout << "nearest power vertex: " << p << std::endl;
    std::cout << "vertices: " << number_of_vertices() << std::endl;
    std::cout << "stored vertices: " << this->number_of_stored_vertices() << std::endl;
    std::cout << "Locate: " << p << std::endl;
    std::cout << "Cell: " << &*c << std::endl;
    std::cout << this->point(c, 0) << std::endl;
    std::cout << this->point(c, 1) << std::endl;
    std::cout << this->point(c, 2) << std::endl;
    std::cout << this->point(c, 3) << std::endl;
    std::cout << "offset query: " << query_offset << std::endl;
    std::cout << "bounded side : " << geom_traits().bounded_side_3_object()(
                   Tetrahedron(this->point(c, 0).point(), this->point(c, 1).point(),
                               this->point(c, 2).point(), this->point(c, 3).point()), p) << std::endl;
    std::cout << "power side: " << geom_traits().power_side_of_bounded_power_sphere_3_object()(
                   this->point(c, 0), this->point(c, 1),
                   this->point(c, 2), this->point(c, 3), p2wp(p)) << std::endl;
    std::cout << "power distance: " << geom_traits().compute_power_distance_to_power_sphere_3_object()(
                   this->point(c, 0), this->point(c, 1),
                   this->point(c, 2), this->point(c, 3), p2wp(p)) << std::endl;
#endif

    // - start with the closest vertex from the located cell.
    // - repeatedly take the nearest of its incident vertices if any
    // - if not, we're done.

    // Take the opposite because periodic_locate() returns the offset such that
    // cell + offset contains 'p' but here we need to move 'p'
    query_offset = this->combine_offsets(Offset(), -query_offset);

    Vertex_handle nearest = nearest_vertex_in_cell(c, p, query_offset);
    Offset offset_of_nearest = get_min_dist_offset(p, query_offset, nearest);

#ifdef CGAL_PERIODIC_DEBUG_NEAREST_POWER_VERTEX
    std::cout << "nearest vertex in cell : " << &*nearest << " : " << nearest->point() << std::endl;
    std::cout << "offset_of_nearest: " << offset_of_nearest << std::endl;
#endif

    std::vector<Vertex_handle> vs;
    vs.reserve(32);
    while(true)
    {
      Vertex_handle tmp = nearest;
#ifdef CGAL_PERIODIC_DEBUG_NEAREST_POWER_VERTEX
      std::cout << "tmp set to : " << &*nearest << " : " << nearest->point()
                << " || offset: " << nearest->offset() << std::endl;
#endif

      adjacent_vertices(nearest, std::back_inserter(vs));
      for(typename std::vector<Vertex_handle>::const_iterator vsit = vs.begin();
<<<<<<< HEAD
          vsit != vs.end(); ++vsit)
=======
                                                              vsit != vs.end(); ++vsit)
>>>>>>> 1c2d1f3e
      {
        // Can happen in 27-sheeted triangulations composed of few points
        if((*vsit)->point() == nearest->point())
          continue;

        const Offset min_dist_offset = get_min_dist_offset(p, query_offset, *vsit);
        if(compare_distance(p, (*vsit)->point(), tmp->point(),
                            query_offset, min_dist_offset, offset_of_nearest) == SMALLER)
        {
          tmp = *vsit;
          offset_of_nearest = min_dist_offset;
#ifdef CGAL_PERIODIC_DEBUG_NEAREST_POWER_VERTEX
          std::cout << " Closer adjacent vertex: " << &*tmp << " : " << tmp->point()
                    << " || offset " << offset_of_nearest << std::endl;
#endif
        }
      }

      if(tmp == nearest)
        break;

      vs.clear();
      nearest = tmp;
    }

    return get_original_vertex(nearest);
  }

  bool is_Gabriel(Cell_handle c, int i) const
  {
    CGAL_triangulation_precondition(number_of_vertices() != 0);
    typename Geom_traits::Power_side_of_bounded_power_sphere_3
      side_of_bounded_power_sphere =
      geom_traits().power_side_of_bounded_power_sphere_3_object();

    if(side_of_bounded_power_sphere (
         c->vertex(vertex_triple_index(i,0))->point(),
         c->vertex(vertex_triple_index(i,1))->point(),
         c->vertex(vertex_triple_index(i,2))->point(),
         c->vertex(i)->point(),
         get_offset(c,vertex_triple_index(i,0)),
         get_offset(c,vertex_triple_index(i,1)),
         get_offset(c,vertex_triple_index(i,2)),
         get_offset(c,i) ) == ON_BOUNDED_SIDE )
      return false;

    Cell_handle neighbor = c->neighbor(i);
    int in = neighbor->index(c);

    if(side_of_bounded_power_sphere(
         neighbor->vertex(vertex_triple_index(in,0))->point(),
         neighbor->vertex(vertex_triple_index(in,1))->point(),
         neighbor->vertex(vertex_triple_index(in,2))->point(),
         neighbor->vertex(in)->point(),
         get_offset(neighbor,vertex_triple_index(in,0)),
         get_offset(neighbor,vertex_triple_index(in,1)),
         get_offset(neighbor,vertex_triple_index(in,2)),
         get_offset(neighbor, in) ) == ON_BOUNDED_SIDE )
      return false;

    return true;
  }

  bool is_Gabriel(Cell_handle c, int i, int j) const
  {
    CGAL_triangulation_precondition(number_of_vertices() != 0);
    typename Geom_traits::Power_side_of_bounded_power_sphere_3
      side_of_bounded_power_sphere =
      geom_traits().power_side_of_bounded_power_sphere_3_object();

    Facet_circulator fcirc = incident_facets(c,i,j), fdone(fcirc);
    Vertex_handle v1 = c->vertex(i);
    Vertex_handle v2 = c->vertex(j);
    do {
      // test whether the vertex of cc opposite to *fcirc
      // is inside the sphere defined by the edge e = (s, i,j)
      // It is necessary to fetch the offsets from the current cell.
      Cell_handle cc = fcirc->first;
      int i1 = cc->index(v1);
      int i2 = cc->index(v2);
      int i3 = fcirc->second;
      Offset off1 = get_offset(cc, i1);
      Offset off2 = get_offset(cc, i2);
      Offset off3 = get_offset(cc, i3);
      if(side_of_bounded_power_sphere(v1->point(), v2->point(), cc->vertex(i3)->point(),
                                      off1, off2, off3) == ON_BOUNDED_SIDE)
        return false;
    } while(++fcirc != fdone);
    return true;
  }

  bool is_Gabriel(const Facet& f) const
  {
    return is_Gabriel(f.first, f.second);
  }

  bool is_Gabriel(const Edge& e) const
  {
    return is_Gabriel(e.first, e.second, e.third);
  }

  bool is_Gabriel(Vertex_handle v) const
  {
    typename Geom_traits::Power_side_of_bounded_power_sphere_3
      side_of_bounded_orthogonal_sphere =
      geom_traits().power_side_of_bounded_power_sphere_3_object();

    const Bare_point& bp = geom_traits().construct_point_3_object()(v->point());

    Vertex_handle nearest_v = nearest_power_vertex(bp, v->cell());

    // Need to find the offset such that power distance v->point()
    // to nearest_v->point() is minimum
    Offset nearest_v_off = get_min_dist_offset_general(bp, nearest_v);

    return (side_of_bounded_orthogonal_sphere(
              v->point(), nearest_v->point(), Offset(), nearest_v_off) != CGAL::ON_BOUNDED_SIDE);
  }

  // To use the function below, the offset 'o' must be appropriately chosen
  // because we then only consider positive offsets from 'vh'. See example
  // of use in nearest_power_vertex()
  Offset get_min_dist_offset(const Bare_point& p, const Offset & o,
                             const Vertex_handle vh) const
  {
    Offset mdo = get_offset(vh);
<<<<<<< HEAD
    Offset min_off = Offset(0,0,0);
    min_off = (compare_distance(p,vh->point(),vh->point(),
      o,combine_offsets(mdo,min_off),combine_offsets(mdo,Offset(0,0,1)))
        == SMALLER ? min_off : Offset(0,0,1) );
    min_off = (compare_distance(p,vh->point(),vh->point(),
      o,combine_offsets(mdo,min_off),combine_offsets(mdo,Offset(0,1,0)))
        == SMALLER ? min_off : Offset(0,1,0) );
    min_off = (compare_distance(p,vh->point(),vh->point(),
      o,combine_offsets(mdo,min_off),combine_offsets(mdo,Offset(0,1,1)))
        == SMALLER ? min_off : Offset(0,1,1) );
    min_off = (compare_distance(p,vh->point(),vh->point(),
      o,combine_offsets(mdo,min_off),combine_offsets(mdo,Offset(1,0,0)))
        == SMALLER ? min_off : Offset(1,0,0) );
    min_off = (compare_distance(p,vh->point(),vh->point(),
      o,combine_offsets(mdo,min_off),combine_offsets(mdo,Offset(1,0,1)))
        == SMALLER ? min_off : Offset(1,0,1) );
    min_off = (compare_distance(p,vh->point(),vh->point(),
      o,combine_offsets(mdo,min_off),combine_offsets(mdo,Offset(1,1,0)))
        == SMALLER ? min_off : Offset(1,1,0) );
    min_off = (compare_distance(p,vh->point(),vh->point(),
      o,combine_offsets(mdo,min_off),combine_offsets(mdo,Offset(1,1,1)))
        == SMALLER ? min_off : Offset(1,1,1) );
    return combine_offsets(mdo,min_off);
  }

  // In this version, `p` must be in the domain, and we check all possible
  // offsets to find the minimum
  Offset get_min_dist_offset_general(const Bare_point& p, const Vertex_handle vh) const
  {
    CGAL_triangulation_precondition(p.x() < domain().xmax());
    CGAL_triangulation_precondition(p.y() < domain().ymax());
    CGAL_triangulation_precondition(p.z() < domain().zmax());
    CGAL_triangulation_precondition(p.x() >= domain().xmin());
    CGAL_triangulation_precondition(p.y() >= domain().ymin());
    CGAL_triangulation_precondition(p.z() >= domain().zmin());

    Offset min_off = Offset(0,0,0);

    for(int i=-1; i<=1; ++i) {
      for(int j=-1; j<=1; ++j) {
        for(int k=-1; k<=1; ++k)
=======
    Offset min = combine_offsets(mdo, Offset(0, 0, 0));

    for(int i=0; i<=1; ++i) {
      for(int j=0; j<=1; ++j) {
        for(int k=0; k<=1; ++k)
>>>>>>> 1c2d1f3e
        {
          if(i==0 && j==0 && k==0)
            continue;

<<<<<<< HEAD
          Offset loc_off(i, j, k);
          if(compare_distance(p, vh->point(), vh->point(), Offset(), min_off, loc_off) == LARGER)
            min_off = loc_off;
        }
      }
    }

    return min_off;
  }

  Vertex_handle nearest_vertex_in_cell(const Cell_handle& c, const Bare_point& p,
                                       const Offset & o) const
=======
          Offset loc_off = combine_offsets(mdo, Offset(i, j, k));
          if(compare_distance(p, vh->point(), vh->point(), o, min, loc_off) == LARGER)
            min = loc_off;
        }
      }
    }

    return min;
  }

  Vertex_handle nearest_vertex_in_cell(const Cell_handle& c,
                                       const Bare_point& p, const Offset & o) const
>>>>>>> 1c2d1f3e
  {
    CGAL_triangulation_precondition(number_of_vertices() != 0);
    Vertex_handle nearest = c->vertex(0);
    for(int i=1; i<4; i++)
    {
      if(compare_distance(p, nearest->point(), c->vertex(i)->point(),
                          o, get_offset(c,c->index(nearest)), get_offset(c,i))
           == LARGER)
      {
        nearest = c->vertex(i);
      }
    }
    return nearest;
  }

  size_type number_of_hidden_points () const
  {
    size_type count = 0;
    for(Cell_iterator iter = cells_begin(), end_iter = cells_end(); iter != end_iter; ++iter)
      count += std::distance(iter->hidden_points_begin(), iter->hidden_points_end());
    return count;
  }

  bool is_valid(bool verbose = false, int level = 0) const;
  bool is_valid(Cell_handle c, bool verbose = false, int level = 0) const;

protected:
  // Protected, because inheritors(e.g. periodic triangulation for meshing)
  // of the class Periodic_3_regular_triangulation_3 use this class
  class Conflict_tester;

private:
  class Point_hider;

#ifndef CGAL_CFG_OUTOFLINE_TEMPLATE_MEMBER_DEFINITION_BUG
  template <class TriangulationR3> struct Vertex_remover;
#else
  template <class TriangulationR3>
  struct Vertex_remover
  {
    typedef TriangulationR3      Triangulation_R3;

    typedef typename std::vector<Weighted_point>::iterator Hidden_points_iterator;

    typedef Triple < Vertex_handle, Vertex_handle, Vertex_handle > Vertex_triple;

    typedef typename Triangulation_R3::Triangulation_data_structure TDSE;
    typedef typename Triangulation_R3::Cell_handle        CellE_handle;
    typedef typename Triangulation_R3::Vertex_handle      VertexE_handle;
    typedef typename Triangulation_R3::Facet              FacetE;
    typedef typename Triangulation_R3::Finite_cells_iterator Finite_cellsE_iterator;

    typedef Triple< VertexE_handle, VertexE_handle, VertexE_handle >
    VertexE_triple;

    typedef std::map<Vertex_triple,Facet> Vertex_triple_Facet_map;
    typedef std::map<Vertex_triple, FacetE> Vertex_triple_FacetE_map;
    typedef typename Vertex_triple_FacetE_map::iterator
    Vertex_triple_FacetE_map_it;

    Vertex_remover(const Self *t, Triangulation_R3 &tmp_) : _t(t),tmp(tmp_) {}

    const Self *_t;
    Triangulation_R3 &tmp;

    void add_hidden_points(Cell_handle ch) {
      std::copy(ch->hidden_points_begin(), ch->hidden_points_end(),
    std::back_inserter(hidden));
    }

    Hidden_points_iterator hidden_points_begin() {
      return hidden.begin();
    }
    Hidden_points_iterator hidden_points_end() {
      return hidden.end();
    }
    //private:
    // The removal of v may un-hide some points,
    // Space functions output them.
    std::vector<Weighted_point> hidden;
  };
#endif //CGAL_CFG_OUTOFLINE_TEMPLATE_MEMBER_DEFINITION_BUG

public:
  Periodic_bare_point periodic_weighted_circumcenter(Cell_handle c) const {
    return Tr_Base::periodic_circumcenter(c,
                      geom_traits().construct_weighted_circumcenter_3_object());
  }

  /** @name Voronoi diagram */ //@{
  // cell dual
  Bare_point dual(Cell_handle c) const {
    return Tr_Base::construct_point(periodic_weighted_circumcenter(c).first);
  }

  Bare_point canonical_dual(Cell_handle c) const {
    return Tr_Base::construct_point(periodic_weighted_circumcenter(c));
  }

  // facet dual
  bool canonical_dual_segment(Cell_handle c, int i, Periodic_segment_3& ps) const {
    return Tr_Base::canonical_dual_segment(c, i, ps,
      geom_traits().construct_weighted_circumcenter_3_object());
  }

  Periodic_segment_3 dual(Cell_handle c, int i) const
  {
    Periodic_segment_3 ps;
    canonical_dual_segment(c,i,ps);
    return ps;
  }

  Periodic_segment_3 dual(const Facet & f) const {
    return dual(f.first, f.second);
  }

  // edge dual
  template <class OutputIterator>
  OutputIterator dual(Cell_handle c, int i, int j, OutputIterator points) const
  {
    Tr_Base::dual(c, i, j, points, geom_traits().construct_weighted_circumcenter_3_object());
    return points;
  }

  template <class OutputIterator>
  OutputIterator dual(const Edge & e, OutputIterator points) const {
    return dual(e.first, e.second, e.third, points);
  }

  // vertex dual
  template <class OutputIterator>
  OutputIterator dual(Vertex_handle v, OutputIterator points) const {
    Tr_Base::dual(v, points, geom_traits().construct_weighted_circumcenter_3_object());
    return points;
  }

  template <class Stream>
  Stream& draw_dual(Stream& os) const {
    return Tr_Base::draw_dual(os, geom_traits().construct_weighted_circumcenter_3_object());
  }

  /// Volume computations
  FT dual_volume(Vertex_handle v) const {
    return Tr_Base::dual_volume(v, geom_traits().construct_weighted_circumcenter_3_object());
  }

  /// Centroid computations
  Bare_point dual_centroid(Vertex_handle v) const {
    return Tr_Base::dual_centroid(
             v, geom_traits().construct_weighted_circumcenter_3_object());
  }
//@}

  template <class OutputIteratorBoundaryFacets, class OutputIteratorCells>
  std::pair<OutputIteratorBoundaryFacets, OutputIteratorCells>
  find_conflicts(const Weighted_point& p, Cell_handle c,
                 OutputIteratorBoundaryFacets bfit, OutputIteratorCells cit) const
  {
    Triple<OutputIteratorBoundaryFacets,OutputIteratorCells,Emptyset_iterator>
      t = find_conflicts(p, c, bfit, cit, Emptyset_iterator());
    return std::make_pair(t.first, t.second);
  }

  template <class OutputIteratorBoundaryFacets, class OutputIteratorCells,
            class OutputIteratorInternalFacets>
  Triple<OutputIteratorBoundaryFacets, OutputIteratorCells,
         OutputIteratorInternalFacets>
  find_conflicts(const Weighted_point& p, Cell_handle c,
                 OutputIteratorBoundaryFacets bfit, OutputIteratorCells cit,
                 OutputIteratorInternalFacets ifit) const
  {
    CGAL_triangulation_precondition(number_of_vertices() != 0);

    std::vector<Facet> facets;
    facets.reserve(64);
    std::vector<Cell_handle> cells;
    cells.reserve(32);

    Conflict_tester tester(p, this);
    Triple<typename std::back_insert_iterator<std::vector<Facet> >,
           typename std::back_insert_iterator<std::vector<Cell_handle> >,
           OutputIteratorInternalFacets> tit =
             Tr_Base::find_conflicts(c, tester,
                                     make_triple(std::back_inserter(facets),
                                                 std::back_inserter(cells),
                                                 ifit));
    ifit = tit.third;

    // Reset the conflict flag on the boundary.
    for(typename std::vector<Facet>::iterator fit=facets.begin();
    fit != facets.end(); ++fit) {
      fit->first->neighbor(fit->second)->tds_data().clear();
      *bfit++ = *fit;
    }

    // Reset the conflict flag in the conflict cells.
    for(typename std::vector<Cell_handle>::iterator ccit=cells.begin();
        ccit != cells.end(); ++ccit) {
      (*ccit)->tds_data().clear();
      *cit++ = *ccit;
    }

    for(typename std::vector<Vertex_handle>::iterator
        voit = this->v_offsets.begin(); voit != this->v_offsets.end(); ++voit) {
      (*voit)->clear_offset();
    }

    this->v_offsets.clear();

    return make_triple(bfit, cit, ifit);
  }

  /// Returns the vertices on the boundary of the conflict hole.
  template <class OutputIterator>
  OutputIterator vertices_in_conflict(const Weighted_point&p, Cell_handle c,
                                      OutputIterator res) const
  {
    if(number_of_vertices() == 0)
      return res;

    // Get the facets on the boundary of the hole.
    std::vector<Facet> facets;
    find_conflicts(p, c, std::back_inserter(facets), Emptyset_iterator());

    // Then extract uniquely the vertices.
    std::set<Vertex_handle> vertices;
    for(typename std::vector<Facet>::const_iterator i = facets.begin();
         i != facets.end(); ++i) {
      vertices.insert(i->first->vertex((i->second+1)&3));
      vertices.insert(i->first->vertex((i->second+2)&3));
      vertices.insert(i->first->vertex((i->second+3)&3));
    }

    return std::copy(vertices.begin(), vertices.end(), res);
  }

  inline bool is_extensible_triangulation_in_1_sheet_h1() const
  {
    if(!is_1_cover())
      return can_be_converted_to_1_sheet();
    return is_extensible_triangulation_in_1_sheet_h2();
  }

  inline bool is_extensible_triangulation_in_1_sheet_h2() const
  {
    FT threshold = FT(0.015625) * (domain().xmax()-domain().xmin()) * (domain().xmax()-domain().xmin());

    for(Periodic_tetrahedron_iterator tit = this->periodic_tetrahedra_begin(Tr_Base::UNIQUE);
        tit != this->periodic_tetrahedra_end(Tr_Base::UNIQUE); ++tit)
    {
      if(compare_orthsphere_radius_to_threshold(tit->at(0), tit->at(1),
                                                 tit->at(2), tit->at(3),
                                                 threshold) != CGAL::SMALLER)
        return false;
    }
    return true;
  }
};

template < class Gt, class Tds >
bool
Periodic_3_regular_triangulation_3<Gt,Tds>::
is_valid(bool verbose, int level) const
{
  if(!Tr_Base::is_valid(verbose, level)) {
    if(verbose)
      std::cerr << "Regular: invalid base" << std::endl;
    return false;
  }

  Conflict_tester tester(this);
  if(!is_valid_conflict(tester, verbose, level)) {
    if(verbose)
      std::cerr << "Regular: conflict problems" << std::endl;
    return false;
  }

  if(verbose)
    std::cerr << "Regular valid triangulation" << std::endl;
  return true;
}

template < class GT, class TDS >
bool
Periodic_3_regular_triangulation_3<GT,TDS>::
is_valid(Cell_handle ch, bool verbose, int level) const
{
  bool error = false;
  if(!Tr_Base::is_valid(ch, verbose, level)) {
    error = true;
    if(verbose) {
      std::cerr << "geometrically invalid cell" << std::endl;
      for(int i=0; i<4; i++ )
        std::cerr << ch->vertex(i)->point() << ", ";
      std::cerr << std::endl;
    }
  }

  for(Vertex_iterator vit = vertices_begin(); vit != vertices_end(); ++ vit) {
    const Periodic_weighted_point& pwp = periodic_point(vit);
    for(int i=-1; i<=1; i++) {
      for(int j=-1; j<=1; j++) {
        for(int k=-1; k<=1; k++) {
          const Periodic_weighted_point& ofpwp = std::make_pair(pwp.first,
                                                                pwp.second + Offset(i,j,k));
          if(periodic_point(ch,0) == ofpwp
              || periodic_point(ch,1) == ofpwp
              || periodic_point(ch,2) == ofpwp
              || periodic_point(ch,3) == ofpwp)
            continue;
          if(_side_of_power_sphere(ch, ofpwp.first, ofpwp.second, true)
              != ON_UNBOUNDED_SIDE) {
            error = true;
            if(verbose) {
              std::cerr << "Regular invalid cell" << std::endl;
              for(int i=0; i<4; i++) {
                Periodic_weighted_point pp = periodic_point(ch, i);
                std::cerr <<"("<<pp.first <<","<<pp.second<< "), ";
              }
              std::cerr << std::endl;
            }
          }
        }
      }
    }
  }
  return !error;
}

template < class GT, class Tds >
class Periodic_3_regular_triangulation_3<GT,Tds>::Conflict_tester
{
  // stores a pointer to the triangulation,
  // a point, and an offset
  const Self* t;
  Weighted_point p;
  // stores the offset of a point in 27-cover
  mutable Offset o;

public:
  /// Constructor
  Conflict_tester(const Self* _t) : t(_t), p(Weighted_point()) { }
  Conflict_tester(const Weighted_point& pt, const Self *_t) : t(_t), p(pt) { }

  /** The functor
    *
    * gives true if the circumcircle of c contains p
    */
  bool operator()(const Cell_handle c, const Offset& off) const {
    return (t->_side_of_power_sphere(c, p, t->combine_offsets(o, off), true)
              == ON_BOUNDED_SIDE);
  }

  bool operator()(const Cell_handle c, const Weighted_point& pt,
                  const Offset& off) const {
    return (t->_side_of_power_sphere(c, pt, t->combine_offsets(o, off), true)
              == ON_BOUNDED_SIDE);
  }

  int compare_weight(const Weighted_point& p, const Weighted_point& q) const {
    return t->power_side_of_oriented_power_sphere(p, q);
  }

  bool test_initial_cell(Cell_handle c, const Offset& off) const {
    return (operator()(c, off));
  }

  void set_point(const Weighted_point& _p) {
    p = _p;
  }

  void set_offset(const Offset& off) const {
    o = off;
  }

  const Offset& get_offset() const {
    return o;
  }

  const Weighted_point& point() const {
    return p;
  }

};

template < class GT, class Tds>
class Periodic_3_regular_triangulation_3<GT,Tds>::Point_hider
{
  Self* t;
  mutable std::vector<Vertex_handle> vertices;
  mutable std::vector<Weighted_point> hidden_points;
  mutable bool is_original_cube;

public:
  Point_hider(Self* tr) : t(tr), is_original_cube(false) { }

  void set_original_cube (bool b) const {
    is_original_cube = b;
  }

  template <class InputIterator>
  inline void set_vertices(InputIterator start, InputIterator end) const
  {
    while(start != end) {
      std::copy((*start)->hidden_points_begin(),
                (*start)->hidden_points_end(),
                std::back_inserter(hidden_points));

      for(int i=0; i<=3; i++) {
        Vertex_handle v = (*start)->vertex(i);
        if(v->cell() != Cell_handle()) {
          vertices.push_back(v);
          v->set_cell(Cell_handle());
        }
      }
      start ++;
    }
  }

  inline void reinsert_vertices(Vertex_handle v)
  {
    Locate_type lt = Locate_type();
    int li=0, lj=0;

    Cell_handle hc = v->cell();
    for(typename std::vector<Vertex_handle>::iterator
        vi = vertices.begin(); vi != vertices.end(); ++vi) {
      if((*vi)->cell() != Cell_handle())
        continue;
      if(is_original_cube) {
        hc = t->locate((*vi)->point(), lt, li, lj, hc);
        hc->hide_point((*vi)->point());
      }
      t->delete_vertex(*vi);
    }
    vertices.clear();
      for(typename std::vector<Weighted_point>::iterator
          hp = hidden_points.begin(); hp != hidden_points.end(); ++hp) {
        hc = t->locate(*hp, lt, li, lj, hc);
        hc->hide_point(*hp);
      }
      hidden_points.clear();
  }

  inline Vertex_handle replace_vertex(Cell_handle c, int index, const Weighted_point& p)
  {
    Vertex_handle v = c->vertex(index);
    c->hide_point(v->point());
    v->set_point(p);
    return v;
  }

  inline void hide_point(Cell_handle c, const Weighted_point& p)
  {
    if(is_original_cube)
      c->hide_point(p);
  }

//  inline void hide(Weighted_point&, Cell_handle ) const  // useless?
//  {
//    CGAL_triangulation_assertion(false);
//  }
//
//  inline void do_hide(const Weighted_point&, Cell_handle ) const // useless?
//  {
//    CGAL_triangulation_assertion(false);
//  }

//  template < class Tester >
//  inline bool replace_vertex(const Weighted_point&, Vertex_handle, const Tester&) const // useless?
//  {
//    return true;
//  }
//
//  template <class Conflict_tester>
//  inline void hide_points(Vertex_handle,
//                          const Conflict_tester &)
//  {
//    // No points to hide in the Delaunay triangulation.
//  }
};

#ifndef CGAL_CFG_OUTOFLINE_TEMPLATE_MEMBER_DEFINITION_BUG
template <class GT, class Tds>
template <class TriangulationR3>
struct Periodic_3_regular_triangulation_3<GT,Tds>::Vertex_remover
{
  typedef TriangulationR3                                Triangulation_R3;

  typedef typename std::vector<Weighted_point>::iterator Hidden_points_iterator;

  typedef Triple < Vertex_handle, Vertex_handle, Vertex_handle > Vertex_triple;

  typedef typename Triangulation_R3::Triangulation_data_structure TDSE;
  typedef typename Triangulation_R3::Cell_handle                  CellE_handle;
  typedef typename Triangulation_R3::Vertex_handle                VertexE_handle;
  typedef typename Triangulation_R3::Facet                        FacetE;
  typedef typename Triangulation_R3::Finite_cells_iterator        Finite_cellsE_iterator;

  typedef Triple<VertexE_handle, VertexE_handle, VertexE_handle>  VertexE_triple;

  typedef std::map<Vertex_triple,Facet> Vertex_triple_Facet_map;
  typedef std::map<Vertex_triple, FacetE> Vertex_triple_FacetE_map;
  typedef typename Vertex_triple_FacetE_map::iterator
  Vertex_triple_FacetE_map_it;

  Vertex_remover(const Self* t, Triangulation_R3& tmp_) : _t(t),tmp(tmp_) {}

  const Self* _t;
  Triangulation_R3 &tmp;

  void add_hidden_points(Cell_handle ch) {
    std::copy(ch->hidden_points_begin(), ch->hidden_points_end(),
              std::back_inserter(hidden));
  }

  Hidden_points_iterator hidden_points_begin() {
    return hidden.begin();
  }
  Hidden_points_iterator hidden_points_end() {
    return hidden.end();
  }
  private:
  // The removal of v may un-hide some points,
  // Space functions output them.
  std::vector<Weighted_point> hidden;
};
#endif //CGAL_CFG_OUTOFLINE_TEMPLATE_MEMBER_DEFINITION_BUG

template < class GT, class TDS >
std::istream &
operator>> (std::istream& is, Periodic_3_regular_triangulation_3<GT, TDS>& tr)
{
  typedef Periodic_3_regular_triangulation_3<GT,TDS>   P3RT3;
  typedef typename P3RT3::Tr_Base                      Tr_Base;

  is >> static_cast<Tr_Base&>(tr);

  tr.insert_cells_with_too_big_orthoball(tr.cells_begin(), tr.cells_end());

  CGAL_triangulation_expensive_assertion( tr.is_valid() );
  return is;
}

} // namespace CGAL

#endif // CGAL_PERIODIC_3_REGULAR_TRIANGULATION_3_H<|MERGE_RESOLUTION|>--- conflicted
+++ resolved
@@ -1032,11 +1032,7 @@
       return Vertex_handle();
 
     typename Gt::Construct_weighted_point_3 p2wp =
-<<<<<<< HEAD
-        geom_traits().construct_weighted_point_3_object();
-=======
       geom_traits().construct_weighted_point_3_object();
->>>>>>> 1c2d1f3e
 
     Locate_type lt;
     int li, lj;
@@ -1093,11 +1089,7 @@
 
       adjacent_vertices(nearest, std::back_inserter(vs));
       for(typename std::vector<Vertex_handle>::const_iterator vsit = vs.begin();
-<<<<<<< HEAD
-          vsit != vs.end(); ++vsit)
-=======
                                                               vsit != vs.end(); ++vsit)
->>>>>>> 1c2d1f3e
       {
         // Can happen in 27-sheeted triangulations composed of few points
         if((*vsit)->point() == nearest->point())
@@ -1224,30 +1216,23 @@
                              const Vertex_handle vh) const
   {
     Offset mdo = get_offset(vh);
-<<<<<<< HEAD
-    Offset min_off = Offset(0,0,0);
-    min_off = (compare_distance(p,vh->point(),vh->point(),
-      o,combine_offsets(mdo,min_off),combine_offsets(mdo,Offset(0,0,1)))
-        == SMALLER ? min_off : Offset(0,0,1) );
-    min_off = (compare_distance(p,vh->point(),vh->point(),
-      o,combine_offsets(mdo,min_off),combine_offsets(mdo,Offset(0,1,0)))
-        == SMALLER ? min_off : Offset(0,1,0) );
-    min_off = (compare_distance(p,vh->point(),vh->point(),
-      o,combine_offsets(mdo,min_off),combine_offsets(mdo,Offset(0,1,1)))
-        == SMALLER ? min_off : Offset(0,1,1) );
-    min_off = (compare_distance(p,vh->point(),vh->point(),
-      o,combine_offsets(mdo,min_off),combine_offsets(mdo,Offset(1,0,0)))
-        == SMALLER ? min_off : Offset(1,0,0) );
-    min_off = (compare_distance(p,vh->point(),vh->point(),
-      o,combine_offsets(mdo,min_off),combine_offsets(mdo,Offset(1,0,1)))
-        == SMALLER ? min_off : Offset(1,0,1) );
-    min_off = (compare_distance(p,vh->point(),vh->point(),
-      o,combine_offsets(mdo,min_off),combine_offsets(mdo,Offset(1,1,0)))
-        == SMALLER ? min_off : Offset(1,1,0) );
-    min_off = (compare_distance(p,vh->point(),vh->point(),
-      o,combine_offsets(mdo,min_off),combine_offsets(mdo,Offset(1,1,1)))
-        == SMALLER ? min_off : Offset(1,1,1) );
-    return combine_offsets(mdo,min_off);
+    Offset min = combine_offsets(mdo, Offset(0, 0, 0));
+
+    for(int i=0; i<=1; ++i) {
+      for(int j=0; j<=1; ++j) {
+        for(int k=0; k<=1; ++k)
+        {
+          if(i==0 && j==0 && k==0)
+            continue;
+
+          Offset loc_off = combine_offsets(mdo, Offset(i, j, k));
+          if(compare_distance(p, vh->point(), vh->point(), o, min, loc_off) == LARGER)
+            min = loc_off;
+        }
+      }
+    }
+
+    return min;
   }
 
   // In this version, `p` must be in the domain, and we check all possible
@@ -1266,18 +1251,10 @@
     for(int i=-1; i<=1; ++i) {
       for(int j=-1; j<=1; ++j) {
         for(int k=-1; k<=1; ++k)
-=======
-    Offset min = combine_offsets(mdo, Offset(0, 0, 0));
-
-    for(int i=0; i<=1; ++i) {
-      for(int j=0; j<=1; ++j) {
-        for(int k=0; k<=1; ++k)
->>>>>>> 1c2d1f3e
         {
           if(i==0 && j==0 && k==0)
             continue;
 
-<<<<<<< HEAD
           Offset loc_off(i, j, k);
           if(compare_distance(p, vh->point(), vh->point(), Offset(), min_off, loc_off) == LARGER)
             min_off = loc_off;
@@ -1288,22 +1265,8 @@
     return min_off;
   }
 
-  Vertex_handle nearest_vertex_in_cell(const Cell_handle& c, const Bare_point& p,
-                                       const Offset & o) const
-=======
-          Offset loc_off = combine_offsets(mdo, Offset(i, j, k));
-          if(compare_distance(p, vh->point(), vh->point(), o, min, loc_off) == LARGER)
-            min = loc_off;
-        }
-      }
-    }
-
-    return min;
-  }
-
   Vertex_handle nearest_vertex_in_cell(const Cell_handle& c,
                                        const Bare_point& p, const Offset & o) const
->>>>>>> 1c2d1f3e
   {
     CGAL_triangulation_precondition(number_of_vertices() != 0);
     Vertex_handle nearest = c->vertex(0);
