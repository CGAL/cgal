--- conflicted
+++ resolved
@@ -1027,13 +1027,8 @@
 The class `Polyline_constrained_triangulation_2<Tr>`
 is especially useful when the base constrained triangulation class
 handles intersections of constraints and uses an exact number type,
-<<<<<<< HEAD
-i.e.\ when its intersection tag is `Exact_intersections_tag`.
-Indeed in this case, the `Constrained_triangulation_plus_2<Tr>`
-=======
 i.e. when its intersection tag is `Exact_intersections_tag`.
 Indeed in this case, the `Polyline_constrained_triangulation_2<Tr>`
->>>>>>> ebabf115
 is specially designed to avoid cascading in the computations of
 intersection points.
 
