
namespace CGAL {

/*!
\ingroup PkgTriangulation2TriangulationClasses

A constrained Delaunay triangulation is a triangulation with
constrained edges which tries to be as much Delaunay as possible.
Constrained edges are not necessarily Delaunay edges, therefore a
constrained Delaunay triangulation is not a Delaunay triangulation. A
constrained Delaunay is a triangulation whose faces do not necessarily
fulfill the empty circle property but fulfill a weaker property called
the <I>constrained empty circle</I>.  To state this property, it is
convenient to think of constrained edges as blocking the view. Then, a
triangulation is constrained Delaunay if the circumscribing circle of
any of its triangular faces includes in its interior no vertex that is
visible from the interior of the triangle.

As in the case of constrained triangulations, three different versions
of Delaunay constrained triangulations are offered
depending on whether the user wishes to handle
intersecting input constraints or not.

\tparam Traits is the geometric traits of a constrained Delaunay triangulation.
It must be a model of `DelaunayTriangulationTraits_2`, providing the `side_of_oriented_circle` test
of a Delaunay triangulation.
When intersection of input constraints are supported,
the geometric traits class
is required to provide additional function object types
to compute the intersection of two segments.
and has then to be also a model of the concept
`ConstrainedTriangulationTraits_2`.

\tparam Tds must be a model of `TriangulationDataStructure_2`or `Default`.

\tparam Itag allows to select if intersecting constraints are supported and how they are handled.
- `No_constraint_intersection_tag` if intersections of
input constraints are disallowed, except for the configuration of a single common extremity;
- `No_constraint_intersection_requiring_constructions_tag` if intersections of
input constraints are disallowed, except if no actual construction is needed to represent the intersection.
For example, if two constraints intersect in a 'T'-like junction, the intersection point is one of
the constraints' extremity and as such, no construction is in fact needed. Other similar configurations include
overlapping segments, common extremities, or equal constraints.
- `Exact_predicates_tag` allows intersections between input
constraints and is to be used when the traits class provides exact
predicates but approximate constructions of the intersection points;
- `Exact_intersections_tag` allows intersections between input
constraints and is to be used in conjunction with an exact arithmetic
type.


A constrained Delaunay triangulation is not a Delaunay
triangulation but it is a constrained triangulation.
Therefore the class `Constrained_Delaunay_triangulation_2` derives from
the class `Constrained_triangulation_2<Traits,Tds>`.
Also, information about the status (constrained or not)
of the edges of the triangulation is stored
in the faces.
Thus the nested `Face`
type of a constrained triangulation offers
additional functionalities to deal with this information.
These additional functionalities
induce additional requirements on the base face class
plugged into the triangulation data structure of
a constrained Delaunay triangulation.
The base face of a constrained Delaunay triangulation
has to be a model of the concept
`ConstrainedTriangulationFaceBase_2`.

\cgal provides a default for the template parameters.
If `Gt` is the geometric traits
parameter,
the default for
`ConstrainedTriangulationFaceBase_2` is the class
`Constrained_triangulation_face_base_2<Gt>`
and the default for the
triangulation data structure parameter is the class
`Triangulation_data_structure_2< CGAL::Triangulation_vertex_base_2<Gt>, Constrained_triangulation_face_base_2<Gt> >`.
The default intersection tag is `No_constraint_intersection_requiring_constructions_tag`.

\cgalHeading{Types}


All types used in this class are inherited from the base class
`Constrained_triangulation_2<Traits,Tds,Itag>`.

\sa `CGAL::Constrained_triangulation_2<Traits,Tds,Itag>`
\sa `TriangulationDataStructure_2`
\sa `DelaunayTriangulationTraits_2`
\sa `ConstrainedTriangulationTraits_2`
\sa `ConstrainedDelaunayTriangulationTraits_2`
\sa `ConstrainedTriangulationFaceBase_2`

*/
template< typename Traits, typename Tds, typename Itag >
class Constrained_Delaunay_triangulation_2 : public Constrained_triangulation_2<Traits,Tds,Itag> {
public:

/// \name Creation
/// @{

/*!
Introduces an empty constrained Delaunay triangulation `cdt`.
*/
Constrained_Delaunay_triangulation_2(const Traits &t = Traits());

/*!
Copy constructor: All faces and vertices
are duplicated and the constrained status of edges
is copied.
*/
Constrained_Delaunay_triangulation_2(const
Constrained_Delaunay_triangulation_2& cdt1);

/*!
Builds a constrained triangulation with constraints
in the range `[first,last)` by calling
`insert_constraints(first, last)`.
\tparam ConstraintIterator is an `InputIterator` with value type `std::pair<Point,Point>` or `Segment`.
*/
template<class ConstraintIterator> Constrained_Delaunay_triangulation_2(
ConstraintIterator first,
ConstraintIterator last,
const Traits& t=Traits());

/// @}

/// \name Insertion and Removal
/// The following member functions overwrite the corresponding members
/// of the base class to include a step restoring the Delaunay
/// constrained property after modification of the triangulation.
/// @{

/*!
Inserts point `p` in the triangulation, with face
`f` as a hint for the location of `p`.
*/
Vertex_handle insert(Point p, Face_handle f = Face_handle());

/*!
Inserts point `p` in the triangulation at the location given by `(lt,loc,i)`.
\sa `Triangulation_2::locate()`
*/
Vertex_handle
insert(const Point& p,
Locate_type lt,
Face_handle loc, int li );

/*!
Equivalent to `insert(p)`.
*/
Vertex_handle push_back(const Point& p);

/*!
Inserts the points in the range `[first,last)`.
Returns the number of inserted points.
\tparam PointIterator is an `InputIterator` with value type `Point`.
*/
template < class PointIterator >
std::ptrdiff_t
insert(PointIterator first, PointIterator last);

/*!
inserts the points in the iterator range `[first,last)`.
Returns the number of inserted points.
Note that this function is not guaranteed to insert the points
following the order of `PointWithInfoIterator`, as `spatial_sort()`
is used to improve efficiency.
Given a pair `(p,i)`, the vertex `v` storing `p` also stores `i`, that is
`v.point() == p` and `v.info() == i`. If several pairs have the same point,
only one vertex is created, and one of the objects of type `Vertex::Info` will be stored in the vertex.
\pre `Vertex` must be model of the concept `TriangulationVertexBaseWithInfo_2`.

\tparam PointWithInfoIterator is an `InputIterator` with value type `std::pair<Point,Vertex::Info>`.
*/
template < class PointWithInfoIterator >
std::ptrdiff_t
insert(PointWithInfoIterator first, PointWithInfoIterator last);

/*!
Inserts the line segment `ab` as a constraint in the triangulation.
*/
void insert_constraint(Point a, Point b);

/*!
Inserts the line segment between the points `c.first` and `c.second` as  a constraint in the triangulation.
*/
  void push_back(const std::pair<Point,Point>& c);


/*!
Inserts the line segment whose endpoints are the vertices `va` and
`vb` as a constraint in the triangulation.
*/
void insert_constraint(Vertex_handle va, Vertex_handle vb);

/*!
Inserts a polyline defined by the points in the range `[first,last)`.
The polyline is considered as a polygon if the first and last point are equal or if  `close = true`. This enables for example passing the vertex range of a `Polygon_2`.
\tparam PointIterator is an `InputIterator` with value type `Point`.
*/
template < class PointIterator>
void insert_constraint(PointIterator first, PointIterator last, bool close=false);


/*!
inserts the constraints in the range `[first,last)`.
Note that this function is not guaranteed to insert the constraints
following the order of `ConstraintIterator`, as `spatial_sort()`
is used to improve efficiency.
More precisely, all endpoints are inserted prior to the segments and according to the order provided by the spatial sort.
Once endpoints have been inserted, the segments are inserted in the order of the input iterator,
using the vertex handles of its endpoints.

\return the number of inserted points.
\tparam ConstraintIterator is an `InputIterator` with value type `std::pair<Point,Point>` or `Segment`.
*/
template <class ConstraintIterator>
std::size_t insert_constraints(ConstraintIterator first, ConstraintIterator last);

/*!
Same as `insert_constraints(begin,end)` except that duplicated pairs of points are only considered once.

Inserting the same constraint several times may cause problems in
case of intersecting segments and non-exact constructions. Indeed, when an inserted segment is subdivided, the resulting subsegments are slightly
displaced by numerical error and may therefore intersect the next insertion of the same segment, creating additional vertices at each new insertion.

\return the number of inserted points.
\tparam ConstraintIterator is an `InputIterator` with value type `std::pair<Point,Point>` or `Segment`.
*/
template <class ConstraintIterator>
std::size_t insert_unique_constraints(ConstraintIterator first, ConstraintIterator last);

/*!
Same as above except that each constraint is given as a pair of indices of the points
in the range [points_first, points_last). The indices must go from 0 to `std::distance(points_first, points_last)`
<<<<<<< HEAD

\return the number of inserted points.
\tparam PointIterator is an `InputIterator` with value type `Point`.
\tparam IndicesIterator is an `InputIterator` with value type `std::pair<Int, Int>` where `Int` is an integral type implicitly convertible to `std::size_t`
=======
\tparam PointIterator is an `InputIterator` with the value type `Point`.
\tparam IndicesIterator is an `InputIterator` with `std::pair<Int,Int>`
where `Int` is an integral type implicitly convertible to `std::size_t`
\note points are inserted even if they are not endpoint of a constraint.
\return the number of inserted points.
>>>>>>> afa449f4
*/
template <class PointIterator, class IndicesIterator>
std::size_t insert_constraints(PointIterator points_first, PointIterator points_last,
                               IndicesIterator indices_first, IndicesIterator indices_last);

/*!
Same as `insert_constraint(points_first, points_last, indices_first, indices_last)` except that duplicated pairs of points are only considered once.

Inserting the same constraint several times may cause problems in
case of intersecting segments and non-exact constructions. Indeed, when an inserted segment is subdivided, the resulting subsegments are slightly
displaced by numerical error and may therefore intersect the next insertion of the same segment, creating additional vertices at each new insertion.

\return the number of inserted points.
\tparam PointIterator is an `InputIterator` with value type `Point`.
\tparam IndicesIterator is an `InputIterator` with value type `std::pair<Int, Int>` where `Int` is an integral type implicitly convertible to `std::size_t`
*/
template <class PointIterator, class IndicesIterator>
std::size_t insert_unique_constraints(PointIterator points_first, PointIterator points_last,
                                      IndicesIterator indices_first, IndicesIterator indices_last);

/*!
Removes vertex v.
\pre Vertex `v` is not incident to a constrained edge.
*/
void remove(Vertex_handle & v);

/*!
Make the edges incident to vertex `v` unconstrained edges.
*/
void remove_incident_constraints(Vertex_handle v);

/*!
Make the edge `(f,i)` unconstrained.
*/
void remove_constraint(const Face_handle & f, int i);

/// @}

/// \name Queries
/// The following template member functions query the set of faces in
/// conflict with a point `p`. The notion of conflict refers here to a
/// constrained Delaunay setting which means the
/// following. Constrained edges are considered as visibility
/// obstacles and a point `p` is considered to be in conflict with a
/// face `f` iff it is visible from the interior of `f` and included
/// in the circumcircle of `f`.
/// @{

/*!
outputs the faces and boundary edges of the conflict zone of point `p` into
output iterators.

This function outputs in the container pointed to by `fit`
the faces which are in conflict with point `p`.
It outputs in the container pointed to by `eit`
the boundary of the zone in conflict with `p`.
The boundary edges
of the conflict zone are output in counterclockwise order
and each edge is described through its incident face
which is not in conflict with `p`.
The function returns in a `std::pair` the resulting output iterators.

\tparam OutItFaces is an `OutputIterator` with value type `Face_handle`.
\tparam OutItBoundaryEdges is an `OutputIterator` with value type `Edge`.

\pre `dimension()==2`.
*/
template <class OutputItFaces, class OutputItBoundaryEdges>
std::pair<OutputItFaces,OutputItBoundaryEdges>
get_conflicts_and_boundary(const Point &p,
OutputItFaces fit,
OutputItBoundaryEdges eit,
Face_handle start) const;

/*!
outputs the faces of the conflict zone of point `p` into an output iterator.

Same as `get_conflicts_and_boundary` except that only the faces in conflict with `p`
are output. The function returns the resulting output iterator.
\pre `dimension()==2`.
*/
template <class OutputItFaces>
OutputItFaces
get_conflicts (const Point &p,
OutputItFaces fit,
Face_handle start) const;

/*!
outputs the boundary edges of the conflict zone of point `p` into an output iterator.

This functions outputs in the container pointed to by `eit`,
the boundary of the zone in conflict with `p`. The boundary edges
of the conflict zone are output in counterclockwise order
and each edge is described through the incident face
which is not in conflict with `p`.
The function returns the resulting output iterator.
\tparam OutputItBoundaryEdges is an `OutputIterator` with value type `Edge`.
*/
template <class OutputItBoundaryEdges>
OutputItBoundaryEdges
get_boundary_of_conflicts(const Point &p,
OutputItBoundaryEdges eit,
Face_handle start) const;

/// @}

/// \name Checking
/// @{

/*!
checks if the triangulation is valid and if each constrained edge is
consistently marked constrained in its two incident faces.
*/
bool is_valid() const;

/// @}

/// \name Flips
/// @{

/*!
determines if edge `(f,i)` can be flipped.
\cgalAdvancedBegin
Returns true if
edge `(f,i)` is not constrained and the circle circumscribing `f`
contains the vertex of `f->neighbor(i)`
opposite to edge `(f,i)`.
\cgalAdvancedEnd
*/
bool is_flipable(Face_handle f, int i) const;

/*!
\cgalAdvancedFunction
\cgalAdvancedBegin
Flip `f` and `f->neighbor(i)`.
\cgalAdvancedEnd
*/
void flip(Face_handle& f, int i);

/*!
makes the triangulation constrained Delaunay by flipping
edges.
\cgalAdvancedBegin
The list `edges` contains an initial list of edges to be
flipped. The returned triangulation is constrained Delaunay if the
initial list contains at least all the edges of the input
triangulation that failed to be constrained Delaunay. (An edge is said
to be constrained Delaunay if it is either constrained or locally
Delaunay.)
\cgalAdvancedEnd
*/
void propagating_flip(List_edges & edges);

/// @}

}; /* end Constrained_Delaunay_triangulation_2 */
} /* end namespace CGAL */<|MERGE_RESOLUTION|>--- conflicted
+++ resolved
@@ -234,18 +234,11 @@
 /*!
 Same as above except that each constraint is given as a pair of indices of the points
 in the range [points_first, points_last). The indices must go from 0 to `std::distance(points_first, points_last)`
-<<<<<<< HEAD
-
-\return the number of inserted points.
-\tparam PointIterator is an `InputIterator` with value type `Point`.
-\tparam IndicesIterator is an `InputIterator` with value type `std::pair<Int, Int>` where `Int` is an integral type implicitly convertible to `std::size_t`
-=======
 \tparam PointIterator is an `InputIterator` with the value type `Point`.
 \tparam IndicesIterator is an `InputIterator` with `std::pair<Int,Int>`
 where `Int` is an integral type implicitly convertible to `std::size_t`
 \note points are inserted even if they are not endpoint of a constraint.
 \return the number of inserted points.
->>>>>>> afa449f4
 */
 template <class PointIterator, class IndicesIterator>
 std::size_t insert_constraints(PointIterator points_first, PointIterator points_last,
