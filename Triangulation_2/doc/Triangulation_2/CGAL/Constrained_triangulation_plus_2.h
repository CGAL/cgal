--- conflicted
+++ resolved
@@ -303,26 +303,21 @@
 In case the constraints are degenerate the points are inserted, but no
 constraints.
 
-<<<<<<< HEAD
+\tparam ConstraintIterator is an `InputIterator` with value type `std::pair<Point,Point>` or `Segment`
+
+\return the number of inserted points..
+*/
+template <class ConstraintIterator>
+std::size_t insert_constraints(ConstraintIterator first, ConstraintIterator last);
+
+/*!
+Same as `insert_constraints(begin,end)` except that duplicated pairs of points are only considered once.
+
+Inserting the same constraint several times may cause problems in
+case of intersecting segments and non-exact constructions.
+
 \return the number of inserted points.
 \tparam ConstraintIterator is an `InputIterator` with value type `std::pair<Point,Point>` or `Segment`.
-=======
-\tparam ConstraintIterator must be an `InputIterator` with the value type `std::pair<Point,Point>` or `Segment`.
-
-\return the number of inserted points.
->>>>>>> afa449f4
-*/
-template <class ConstraintIterator>
-std::size_t insert_constraints(ConstraintIterator first, ConstraintIterator last);
-
-/*!
-Same as `insert_constraints(begin,end)` except that duplicated pairs of points are only considered once.
-
-Inserting the same constraint several times may cause problems in
-case of intersecting segments and non-exact constructions.
-
-\return the number of inserted points.
-\tparam ConstraintIterator is an `InputIterator` with value type `std::pair<Point,Point>` or `Segment`.
 */
 template <class ConstraintIterator>
 std::size_t insert_unique_constraints(ConstraintIterator first, ConstraintIterator last);
@@ -330,19 +325,13 @@
 /*!
 Same as above except that each constraint is given as a pair of indices of the points
 in the range [points_first, points_last). The indices must go from 0 to `std::distance(points_first, points_last)`
-<<<<<<< HEAD
-
-\return the number of inserted points.
+
 \tparam PointIterator is an `InputIterator` with value type `Point`.
-\tparam IndicesIterator is an `InputIterator` with value type `std::pair<Int, Int>` where `Int` is an integral type implicitly convertible to `std::size_t`
-=======
-\tparam PointIterator is an `InputIterator` with the value type `Point`.
-\tparam IndicesIterator is an `InputIterator` with `std::pair<Int,
-Int>` where `Int` is an integral type implicitly convertible to
-`std::size_t`
+\tparam IndicesIterator is an `InputIterator` with value type `std::pair<Int, Int>` where `
+Int` is an integral type implicitly convertible to `std::size_t`
+
 \note points are inserted even if they are not endpoint of a constraint.
 \return the number of inserted points.
->>>>>>> afa449f4
 */
 template <class PointIterator, class IndicesIterator>
 std::size_t insert_constraints(PointIterator points_first, PointIterator points_last,
