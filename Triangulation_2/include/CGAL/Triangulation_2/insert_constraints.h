// Copyright (c) 2014  INRIA Sophia-Antipolis (France).
// All rights reserved.
//
// This file is part of CGAL (www.cgal.org).
//
// $URL$
// $Id$
// SPDX-License-Identifier: GPL-3.0-or-later OR LicenseRef-Commercial
//
//
// Author(s)     : Andreas Fabri, Mariette Yvinec

#ifndef CGAL_INTERNAL_TRIANGULATION_2_IMSERT_CONSTRAINTS_H
#define CGAL_INTERNAL_TRIANGULATION_2_IMSERT_CONSTRAINTS_H

#include <CGAL/license/Triangulation_2.h>


#include <CGAL/Spatial_sort_traits_adapter_2.h>
#include <CGAL/property_map.h>
#include <CGAL/boost/iterator/counting_iterator.hpp>
#include <boost/functional/hash.hpp>

#include <iterator>
#include <unordered_set>
#include <vector>

namespace CGAL {
  namespace internal {



    template <class T, class IndicesIterator, bool check_duplicates = false>
    std::size_t insert_constraints( T& t,
                                    const std::vector<typename T::Point>& points,
                                    IndicesIterator indices_first,
                                    IndicesIterator indices_beyond)
  {
    if(indices_first == indices_beyond){
      return t.insert(points.begin(), points.end());
    }
    typedef typename T::Vertex_handle Vertex_handle;
    typedef typename T::Face_handle Face_handle;
    typedef typename T::Geom_traits Geom_traits;
    typedef typename T::Point Point;
    typedef std::vector<std::size_t> Vertex_indices;
    typedef std::vector<Vertex_handle> Vertices;

    Vertex_indices vertex_indices(boost::counting_iterator<std::ptrdiff_t>(0),
                                  boost::counting_iterator<std::ptrdiff_t>(points.size()));

    typename T::size_type n = t.number_of_vertices();
    CGAL::Spatial_sort_traits_adapter_2<
      Geom_traits,
      typename Pointer_property_map<Point>::const_type >
        sort_traits(make_property_map(points),t.geom_traits());

    spatial_sort(vertex_indices.begin(), vertex_indices.end(), sort_traits);

    Vertices vertices;
    vertices.resize(points.size());

    Face_handle hint;
    for(typename Vertex_indices::const_iterator
          it_pti = vertex_indices.begin(), end = vertex_indices.end();
          it_pti != end; ++it_pti)
    {
      vertices[*it_pti] = t.insert(points[*it_pti], hint);
      hint=vertices[*it_pti]->face();
    }

    typedef std::unordered_set< std::pair<Vertex_handle,Vertex_handle>, boost::hash<std::pair<Vertex_handle,Vertex_handle> > >  Inserted;
    Inserted inserted;
    for(IndicesIterator it_cst=indices_first, end=indices_beyond;
        it_cst!=end; ++it_cst)
    {
      Vertex_handle v1 = vertices[it_cst->first];
      Vertex_handle v2 = vertices[it_cst->second];
      if(v1 != v2){
        if constexpr(check_duplicates){
          std::pair<Vertex_handle,Vertex_handle> p = (v1 < v2)? std::make_pair(v1,v2): std::make_pair(v2,v1);
          if(inserted.insert(p).second){
            t.insert_constraint(v1, v2);
          }
        }else{
          t.insert_constraint(v1, v2);
        }
      }
    }
    return t.number_of_vertices() - n;
  }


    template <class T, class ConstraintIterator, bool check_duplicates = false>
    std::size_t insert_constraints(T& t,
                                   ConstraintIterator first,
                                   ConstraintIterator beyond)
  {
    typedef typename T::Point Point;
<<<<<<< HEAD
    typedef std::vector< std::pair<std::size_t, std::size_t> >::iterator IndicesIterator;

=======
>>>>>>> afa449f4
    std::vector<Point> points;
    for (ConstraintIterator s_it=first; s_it!=beyond; ++s_it)
    {
      points.push_back( T::get_source(*s_it) );
      points.push_back( T::get_target(*s_it) );
    }

    std::vector< std::pair<std::size_t, std::size_t> > segment_indices;
    std::size_t nb_segments = points.size() / 2;
    segment_indices.reserve( nb_segments );
    for (std::size_t k=0; k < nb_segments; ++k)
      segment_indices.push_back( std::make_pair(2*k,2*k+1) );

    return insert_constraints<T, IndicesIterator,check_duplicates>(t,
                                                                   points,
                                                                   segment_indices.begin(),
                                                                   segment_indices.end());
  }


  }
}

#endif // CGAL_INTERNAL_TRIANGULATION_2_IMSERT_CONSTRAINTS_H<|MERGE_RESOLUTION|>--- conflicted
+++ resolved
@@ -97,11 +97,8 @@
                                    ConstraintIterator beyond)
   {
     typedef typename T::Point Point;
-<<<<<<< HEAD
     typedef std::vector< std::pair<std::size_t, std::size_t> >::iterator IndicesIterator;
 
-=======
->>>>>>> afa449f4
     std::vector<Point> points;
     for (ConstraintIterator s_it=first; s_it!=beyond; ++s_it)
     {
