--- conflicted
+++ resolved
@@ -21,17 +21,6 @@
 #include <map>
 #include <set>
 #include <list>
-<<<<<<< HEAD
-
-#include <boost/version.hpp>
-#if BOOST_VERSION >= 108100
-#  include <boost/unordered/unordered_flat_map.hpp>
-#  define CGAL_USE_BOOST_UNORDERED 1
-#else // BOOST before 1.81.0
-#  include <unordered_map>
-#endif
-
-=======
 #include <array>
 #include <queue>
 #include <iterator>
@@ -39,7 +28,6 @@
 #include <boost/stl_interfaces/iterator_interface.hpp>
 
 #include <CGAL/unordered_flat_map.h>
->>>>>>> 4e5fed81
 #include <CGAL/Skiplist.h>
 #include <CGAL/Iterator_range.h>
 #include <CGAL/assertions.h>
@@ -64,7 +52,7 @@
 class Polyline_constraint_hierarchy_2
 {
   using T_point_ref = decltype(std::declval<T>()->point());
-  static_assert(std::is_same_v<Point&, T_point_ref>,
+  static_assert(std::is_same_v<CGAL::cpp20::remove_cvref_t<Point>, CGAL::cpp20::remove_cvref_t<T_point_ref>>,
                 "The point type of the vertex handle must be the same as the point type of the hierarchy.");
 public:
   using Vertex_handle = T;
@@ -226,6 +214,8 @@
 
     auto index() const { return id; }
 
+    Vertex_list_with_info* vl_with_info_pointer() const { return vl_with_info_ptr; }
+
     Vertex_list_ptr vl_ptr() const {
       return vl_with_info_ptr == nullptr ? nullptr : std::addressof(vl_with_info_ptr->vl);
     }
@@ -284,8 +274,6 @@
 
   }; // end Constraint_id
 
-<<<<<<< HEAD
-=======
   class Pair_compare {
     Compare comp;
 
@@ -304,7 +292,6 @@
     }
   };
 
->>>>>>> 4e5fed81
   class Context {
     friend class Polyline_constraint_hierarchy_2<T,Compare,Point>;
   private:
@@ -367,21 +354,9 @@
         std::bidirectional_iterator_tag,
         Subconstraint>;
 
-<<<<<<< HEAD
-  typedef std::set<Constraint_id>           Constraint_set;
-#if CGAL_USE_BOOST_UNORDERED
-  typedef boost::unordered_flat_map<Edge, Context_list*, boost::hash<Edge>> Sc_to_c_map;
-#else
-  typedef std::unordered_map<Edge, Context_list*, boost::hash<Edge>> Sc_to_c_map;
-#endif
-  typedef typename Constraint_set::iterator C_iterator;
-  typedef typename Sc_to_c_map::const_iterator    Sc_iterator;
-  typedef Sc_iterator Subconstraint_iterator;
-=======
     const Polyline_constraint_hierarchy_2* hierarchy = nullptr;
     Constraint_iterator constraint_it{};
     Vertex_it vertex_it{};
->>>>>>> 4e5fed81
 
   public:
     // - The object is singular if and only if `hierarchy==nullptr`.
@@ -544,11 +519,6 @@
   struct Priv { // encapsulate the private members in a struct, to detect direct access to them
     Priv(Compare comp)
     : comp(comp)
-<<<<<<< HEAD
-    , sc_to_c_map()
-  { }
-  Polyline_constraint_hierarchy_2(const Polyline_constraint_hierarchy_2& ch);
-=======
     #if CGAL_USE_BARE_STD_MAP
     , sc_to_c_map(Pair_compare(comp))
 #else
@@ -564,7 +534,6 @@
 public:
   Polyline_constraint_hierarchy_2(const Compare& comp) : priv(comp)  {}
   Polyline_constraint_hierarchy_2(const Polyline_constraint_hierarchy_2& ch) : priv(ch.priv.comp) {}
->>>>>>> 4e5fed81
   Polyline_constraint_hierarchy_2(Polyline_constraint_hierarchy_2&&) = default;
 
   ~Polyline_constraint_hierarchy_2(){ clear();}
@@ -743,16 +712,6 @@
     }
   }
 
-<<<<<<< HEAD
-template <class T, class Compare, class Point>
-Polyline_constraint_hierarchy_2<T,Compare,Point>::
-Polyline_constraint_hierarchy_2(const Polyline_constraint_hierarchy_2& ch)
-  : comp(ch.comp)
-  , sc_to_c_map()
-{
-  copy(ch);
-}
-=======
   //
   // other utilities as private member functions
   //
@@ -762,7 +721,6 @@
   Subconstraint sorted_pair(Subconstraint sc) {
     const auto& [va, vb] = sc; return sorted_pair(va, vb);
   }
->>>>>>> 4e5fed81
 
 public:
   //to_debug
