--- conflicted
+++ resolved
@@ -483,20 +483,16 @@
    return last;
 } 
 
-<<<<<<< HEAD
-template <class T, class Compare, class Data>
+template <class T, class Compare, class Point>
 auto
-Polyline_constraint_hierarchy_2<T,Compare,Data>::
+Polyline_constraint_hierarchy_2<T,Compare,Point>::
 contexts_range(T va, T vb) const -> Iterator_range<Context_iterator> {
   Context_iterator first, last;
   if( !get_contexts(va,vb,first,last)) return { first, first };
   else return { first, last };
 }
 
-template <class T, class Compare, class Data>
-=======
-template <class T, class Compare, class Point>
->>>>>>> a060fb63
+template <class T, class Compare, class Point>
 void
 Polyline_constraint_hierarchy_2<T,Compare,Point>::
 swap(Constraint_id first, Constraint_id second){
