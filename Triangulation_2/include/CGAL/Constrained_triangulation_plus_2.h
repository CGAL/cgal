// Copyright (c) 2012  INRIA Sophia-Antipolis (France).
// All rights reserved.
//
// This file is part of CGAL (www.cgal.org).
//
// $URL$
// $Id$
// SPDX-License-Identifier: GPL-3.0-or-later OR LicenseRef-Commercial
//
//
// Author(s)     : Andreas Fabri, Mariette Yvinec

#ifndef CGAL_CONSTRAINED_TRIANGULATION_PLUS_2_H
#define CGAL_CONSTRAINED_TRIANGULATION_PLUS_2_H

#include <CGAL/license/Triangulation_2.h>

#include <CGAL/disable_warnings.h>

#include <CGAL/Unique_hash_map.h>
#include <CGAL/assertions.h>
#include <CGAL/Polygon_2.h>
#include <CGAL/Triangulation_2/internal/Polyline_constraint_hierarchy_2.h>
#include <CGAL/Triangulation_2/internal/CTP2_subconstraint_graph.h>

#include <CGAL/Constrained_Delaunay_triangulation_2.h>
#include <CGAL/Triangulation_2/insert_constraints.h>

#include <boost/container/flat_set.hpp>

#include <array>
#include <type_traits>
#include <vector>

namespace CGAL {

// Comparison functor that compares two Vertex_handle.
// Used as 'Compare' functor for the constraint hierarchy.
template < class Tr >
class Ctp_2_compare_vertex_handles {
  const Tr* tr_p;

public:
  Ctp_2_compare_vertex_handles(const Tr* tr_p) : tr_p(tr_p) {}

  using Vertex_handle = typename Tr::Vertex_handle;

  bool operator()(const Vertex_handle& va,
                  const Vertex_handle& vb) const
  {
    return tr_p->compare_xy(va->point(), vb->point()) == SMALLER;
  }
}; // end class template Ctp_2_compare_vertex_handles

template <class Tr>
using Ctp_2_point_type = typename Tr::Geom_traits::Point_2;

template <class Tr>
using Ctp_2_hierarchy_type =
    Polyline_constraint_hierarchy_2<typename Tr::Vertex_handle,
                                    Ctp_2_compare_vertex_handles<Tr>,
                                    Ctp_2_point_type<Tr>>;

// Tr the base triangulation class
// Tr has to be Constrained or Constrained_Delaunay with Constrained_triangulation_plus_vertex_base

template < class Tr_>
class Constrained_triangulation_plus_2
  : public Tr_
  , protected Ctp_2_hierarchy_type<Tr_>
{
public:
  using Self = Constrained_triangulation_plus_2<Tr_>;
  using Base = Tr_;
  using Constraint_hierarchy = Ctp_2_hierarchy_type<Tr_>;
protected:
  const auto& hierarchy() const { return static_cast<const Constraint_hierarchy&>(*this); }
  auto& hierarchy() { return static_cast<Constraint_hierarchy&>(*this); }

private:
  using Tr = Tr_;


  template<class CDT>
  class Face_container
  {
    using Vertex_handle = typename CDT::Vertex_handle;
    using Face_handle = typename CDT::Face_handle;

    using Array = std::array<Vertex_handle, 3>;
    std::vector<Array> faces;
    CDT& cdt;

  public:
    using value_type = Face_handle;
    Face_container(CDT& cdt_ ) : cdt(cdt_) {}

    void push_back(Face_handle fh) {
      faces.push_back(Array{fh->vertex(0), fh->vertex(1), fh->vertex(2)});
    }

    template <class OutputIterator>
    void
    write_faces(OutputIterator out)
    {
      for(auto [v0, v1, v2] : make_range(faces.rbegin(), faces.rend())) {
        Face_handle fh;
        if(cdt.is_face(v0, v1, v2, fh)) {
          *out++ = fh;
        }
      }
    }
  };

public:
  // type aliases (aka type defs)
  using Triangulation = Tr;
  using Intersection_tag = typename Tr::Intersection_tag;

  // using-declarations of types or member functions from the two bases
  using Triangulation::vertices_begin;
  using Triangulation::vertices_end;
  using Triangulation::is_infinite;
  using Triangulation::number_of_vertices;

  using typename Triangulation::Edge;
  using typename Triangulation::Vertex;
#if defined(BOOST_MSVC) && (BOOST_MSVC < 1920)
  using Vertex_handle = typename Triangulation::Vertex_handle; // workaround for VC++ 19.16 (from MSVC 2017)
#else
  using typename Triangulation::Vertex_handle;
#endif
  using typename Triangulation::Face_handle;
  using typename Triangulation::Face_circulator;
  using typename Triangulation::Vertex_iterator;
  using typename Triangulation::Vertex_circulator;
  using typename Triangulation::Locate_type;
  using typename Triangulation::Line_face_circulator;
  using typename Triangulation::Geom_traits;
  using typename Triangulation::Constraint;
  using typename Triangulation::size_type;
  using typename Triangulation::List_edges;
  using typename Triangulation::List_faces;
  using typename Triangulation::List_vertices;
  using typename Triangulation::List_constraints;
  using typename Triangulation::Constrained_edges_iterator;

  using typename Constraint_hierarchy::Context;
  using typename Constraint_hierarchy::Context_iterator;
  using typename Constraint_hierarchy::Contexts;
  using typename Constraint_hierarchy::Constraint_iterator;
  using typename Constraint_hierarchy::Constraints;
  using typename Constraint_hierarchy::Subconstraint_iterator;
  using typename Constraint_hierarchy::Subconstraints;
  using typename Constraint_hierarchy::Subconstraint_and_contexts_iterator;
  using typename Constraint_hierarchy::Subconstraints_and_contexts;
  using typename Constraint_hierarchy::Constraint_id;
  using typename Constraint_hierarchy::Vertex_handle_compare;

#ifdef CGAL_CDT_2_DEBUG_INTERSECTIONS
  using Triangulation::display_vertex;
#endif // CGAL_CDT_2_DEBUG_INTERSECTIONS


  using Point = typename Triangulation::Geom_traits::Point_2;
  using Segment = typename Triangulation::Geom_traits::Segment_2;

  // Tag to mark the presence of a hierarchy of constraints
  using Constraint_hierarchy_tag = Tag_true;

  //Tag to distinguish Delaunay from regular triangulations
  using Weighted_tag = Tag_false;

  // Tag to distinguish periodic triangulations from others
  using Periodic_tag = Tag_false;

  // for user interface with the constraint hierarchy
  using Vertices_in_constraint_iterator = typename Constraint_hierarchy::Vertex_it;

  using Vertices_in_constraint = Iterator_range<Vertices_in_constraint_iterator>;

  using Points_in_constraint_iterator = typename Constraint_hierarchy::Point_it;
  using Points_in_constraint = Iterator_range<Points_in_constraint_iterator>;


  using Subconstraint = std::pair<Vertex_handle, Vertex_handle>;

  using Triangulation::geom_traits;
  using Triangulation::cw;
  using Triangulation::ccw;
  using Triangulation::incident_faces;

public:
  Constraint_hierarchy& hierarchy_ref()
  {
    return *this;
  }

  Constrained_triangulation_plus_2(const Geom_traits& gt=Geom_traits())
    : Triangulation(gt)
    , Constraint_hierarchy(Vertex_handle_compare(this))
  { }

  Constrained_triangulation_plus_2(const Constrained_triangulation_plus_2& ctp)
    : Constrained_triangulation_plus_2(ctp.geom_traits())
  { copy_triangulation(ctp);}

  Constrained_triangulation_plus_2(Constrained_triangulation_plus_2&&) = default;

  ~Constrained_triangulation_plus_2() override {}

  Constrained_triangulation_plus_2 & operator=(const Constrained_triangulation_plus_2& ctp)
  {
    copy_triangulation(ctp);
    return *this;
  }

  Constrained_triangulation_plus_2& operator=(Constrained_triangulation_plus_2&&) = default;

  template<class InputIterator>
  Constrained_triangulation_plus_2(InputIterator first,
                                   InputIterator last,
                                   const Geom_traits& gt=Geom_traits() )
    : Constrained_triangulation_plus_2(gt)
  {
    insert_constraints(first, last);
    CGAL_postcondition( this->is_valid() );
  }


  Constrained_triangulation_plus_2(const std::list<std::pair<Point,Point> > &constraints,
                                   const Geom_traits& gt=Geom_traits() )
    : Constrained_triangulation_plus_2(gt)
  {
    insert_constraints(constraints.begin(), constraints.end());
    CGAL_postcondition( this->is_valid() );
  }
  //Helping
  void clear() { Base::clear(); hierarchy().clear(); }
  void copy_triangulation(const Constrained_triangulation_plus_2 &ctp);
  void swap(Constrained_triangulation_plus_2 &ctp);

  // INSERTION
  Vertex_handle insert(const Point& a,
                       Face_handle start = Face_handle() );
  Vertex_handle insert(const Point& p,
                       Locate_type lt,
                       Face_handle loc, int li );

  Constraint_id insert_constraint(const Point& a, const Point& b)
  {
    Vertex_handle va= insert(a);
    // If the segment is "short" it is a good idea to start the next insertion
    // close to point a
    // Otherwise, to start here is as good as elsewhere
    Vertex_handle vb = insert(b, va->face());
    return insert_constraint(va, vb);
  }

  Constraint_id insert_constraint(const Constraint& c)
  {
    return insert_constraint(c.first, c.second);
  }

  Constraint_id insert_constraint(Vertex_handle va, Vertex_handle vb)
  {
#ifdef CGAL_CDT_2_DEBUG_INTERSECTIONS
  std::cerr << CGAL::internal::cdt_2_indent_level
            << "CT_plus_2::insert_constraint( " << display_vertex(va)
            << " , " << display_vertex(vb)
            << " )\n";
#endif // CGAL_CDT_2_DEBUG_INTERSECTIONS
    // protects against inserting a zero length constraint
    if(va == vb){
      return Constraint_id(nullptr);
    }
    // protects against inserting twice the same constraint
    Constraint_id cid = hierarchy().insert_constraint_old_API(va, vb);
    if (va != vb && (cid != Constraint_id(nullptr)) )  insert_subconstraint(va,vb);

    return cid;
  }

  template < class InputIterator>
  Constraint_id insert_constraint(InputIterator first, InputIterator last, bool close=false)
  {
    return insert_constraint_seq_impl(first, last, close);
  }

  template<typename Range>
  Constraint_id insert_constraint(const Range& r)
  {
    return insert_constraint_seq_impl(r.begin(), r.end(), false);
  }

  template < class PolygonTraits_2, class Container>
  Constraint_id insert_constraint(const Polygon_2<PolygonTraits_2,Container>& polygon)
  {
    return insert_constraint_seq_impl(polygon.vertices_begin(), polygon.vertices_end(), true);
  }
  /*
  template<typename InputIterator>
  size_type insert_constraints(InputIterator first, InputIterator last)
  {
    size_type n = 0;

    for(; first != last; ++first)
    {
      if(insert_constraint(*first))
        ++n;
    }
    return n;
  }
  */

  void split_subconstraint_graph_into_constraints(const std::function<bool(Vertex_handle)>& is_terminal
                                                  = std::function<bool(Vertex_handle)>())
  {
    internal::CTP2_graph_visitor<Self> visitor(*this);
    if (is_terminal)
      CGAL::split_graph_into_polylines (internal::CTP2_subconstraint_graph<Self>(*this), visitor,
                                        [&is_terminal](Vertex_handle vh,
                                                       const internal::CTP2_subconstraint_graph<Self>&) -> bool
                                        {
                                          return is_terminal(vh);
                                        });
    else
      CGAL::split_graph_into_polylines (internal::CTP2_subconstraint_graph<Self>(*this), visitor);
  }

  Vertex_handle push_back(const Point& p)
  {
    return insert(p);
  }

  Constraint_id push_back(const Constraint& c)
  {
    return insert_constraint(c.first, c.second);
  }

  // for backward compatibility
  // not const Point&, because otherwise VC6/7 messes it up with
  // the insert that takes an iterator range
  Constraint_id insert(Point a, Point b) { return insert_constraint(a, b); }
  Constraint_id insert(Vertex_handle va, Vertex_handle  vb) { return insert_constraint(va,vb); }



  template <class PointIterator, class IndicesIterator>
  std::size_t insert_constraints(PointIterator points_first,
                                 PointIterator points_beyond,
                                 IndicesIterator indices_first,
                                 IndicesIterator indices_beyond)
  {
    std::vector<Point> points(points_first, points_beyond);
    return internal::insert_constraints(*this,points, indices_first, indices_beyond);
  }


 template <class ConstraintIterator>
  std::size_t insert_constraints(ConstraintIterator first,
                                 ConstraintIterator beyond)
  {
    return internal::insert_constraints(*this,first,beyond);
  }


  Vertices_in_constraint_iterator
  insert_vertex_in_constraint(Constraint_id cid, Vertices_in_constraint_iterator pos,
                              Vertex_handle vh)
  {
    return insert_vertex_in_constraint(cid, pos, vh, Emptyset_iterator());
  }

  Vertices_in_constraint_iterator
  remove_vertex_from_constraint(Constraint_id cid, Vertices_in_constraint_iterator pos)
  {
    return remove_vertex_from_constraint(cid, pos, Emptyset_iterator());
  }



  // Removes pos from the constraint cid.
  // Returns the iterator to vertex that was just after pos (or end())
  // Writes the modified faces to out
  template <class OutputIterator>
  Vertices_in_constraint_iterator
  remove_vertex_from_constraint(Constraint_id cid, Vertices_in_constraint_iterator pos,
                                OutputIterator out)
  {
    if(pos == vertices_in_constraint_begin(cid)){
      // cid is [P, A, ..., B] -> split to aux=[P, A] and cid=[A...B]
      Constraint_id aux = hierarchy().split_head(cid, std::next(pos));
      remove_constraint(aux, out);
      return vertices_in_constraint_begin(cid);
    }

    if(pos == std::prev(vertices_in_constraint_end(cid))){
      // cid is [A, ..., B, P] -> split to cid=[A...B] and aux=[B,P]
      Constraint_id aux = hierarchy().split_tail(cid, std::prev(pos));
      remove_constraint(aux, out);
      return vertices_in_constraint_end(cid);
    }

    const auto second_vertex_of_cid = std::next(vertices_in_constraint_begin(cid));
    const auto next_to_last_vertex_of_cid = std::prev(vertices_in_constraint_end(cid), 2);

    Constraint_id head = nullptr, tail = nullptr;
    if(pos != second_vertex_of_cid){
      // cid is [A, ..., B, P, C, ..., D]
      // split to:
      //    head = [A...B] and,
      //    cid =  [B, P, C...D]
      // split off head
      head = hierarchy().split_head(cid, std::prev(pos));
    }
    if(pos != next_to_last_vertex_of_cid){
      // cid is now [B, P, C, ..., D]
      // split to:
      //    cid = [B, P, C] and,
      //    tail = [C...D]
      // split off tail
      tail = hierarchy().split_tail(cid,std::next(pos));
    }

    // now:
    //   cid is [B, P, C]
    //   head is null or [A...B]
    //   tail is null or [C...D]
    // Let create insert [C,D] and conditionnaly concatenate head and tail,
    // and return the iterator to C

    Vertex_handle b = *std::prev(pos);
    Vertex_handle c = *std::next(pos);

    Face_container<Constrained_triangulation_plus_2> fc(*this);
    Constraint_id bc = insert_constraint(b, c, std::back_inserter(fc));

    auto pos_before_c = std::prev(vertices_in_constraint_end(bc), 2);
    // `pos_before_c` is not necessarily == vertices_in_constraint_begin(bc)
    // there might have been intersecting constraints

    hierarchy().swap(cid, bc);
    remove_constraint(bc, std::back_inserter(fc)); // removes [B, P, C]
    // now cid is [B, C]

    if(head != nullptr){
      hierarchy().prepend(std::move(head), cid);
    }

    if(tail != nullptr){
      hierarchy().concatenate(cid, std::move(tail));
    }
    fc.write_faces(out);

    // we went one too far back because the last vertex `c` gets removed by concatenate/prepend
    return std::next(pos_before_c);
  }

  // Inserts vh before pos
  // Returns an iterator pointing on the newly inserted vertex
  // Writes the modified faces to out
  template <class OutputIterator>
  Vertices_in_constraint_iterator
  insert_vertex_in_constraint(Constraint_id cid, Vertices_in_constraint_iterator pos,
                              Vertex_handle v, OutputIterator out)
  {
    // Insertion before the first vertex
    if(pos == vertices_in_constraint_begin(cid)){
      //std::cout << "insertion before first vertex" << std::endl;
      Constraint_id head = insert_constraint(v, *pos, out);
      hierarchy().prepend(std::move(head), cid);
      return vertices_in_constraint_begin(cid);
    }

    // Insertion after the last vertex
    if(pos == vertices_in_constraint_end(cid)){
      //std::cout << "insertion after last vertex" << std::endl;
      Constraint_id tail = insert_constraint(*std::prev(pos), v, out);
      auto new_pos = std::prev(vertices_in_constraint_end(tail));
      hierarchy().concatenate(cid, std::move(tail));
      CGAL_assertion(v == *new_pos);
      return new_pos;
    }
    Vertices_in_constraint_iterator pred = std::prev(pos);
    Vertices_in_constraint_iterator latest_vertex = std::prev(vertices_in_constraint_end(cid));
    Vertex_handle a = *pred;
    Vertex_handle b = *pos;
    if(v == a || v == b){
      return pos;
    }

    // cid is [..., A, B, ...] and V=*v will be inserted between A and B

    Face_container<Constrained_triangulation_plus_2> fc(*this);
    Constraint_id a_v_b = insert_constraint(a, v, std::back_inserter(fc));
    Constraint_id aux = insert_constraint(v, b, std::back_inserter(fc));
    auto new_pos = vertices_in_constraint_begin(aux);
    concatenate(a_v_b, std::move(aux));

    // here:
    //   a_v_b is [A,.. V,.. B]
    //   aux is empty
    // and new_pos is the iterator to V
    CGAL_assertion(v == *new_pos);

    CGAL_assertion(std::distance(vertices_in_constraint_begin(a_v_b), new_pos) > 0 &&
                   std::distance(new_pos,   vertices_in_constraint_end(a_v_b)) > 0);
    // new_pos still points to something in a_v_b. In general a_v_b should only have three vertices,
    // but there might have been intersectiong constraints or vertices.

    const auto second_vertex_of_cid = std::next(vertices_in_constraint_begin(cid));
    // If the constraint consists only of a segment, and we want to insert
    // in the middle: cid is just the segment [A, B]
    if((pos == second_vertex_of_cid) && (second_vertex_of_cid == latest_vertex)){
      //std::cout << "insertion in constraint which is a segment" << std::endl;
      hierarchy().swap(cid, a_v_b);
      remove_constraint(a_v_b, std::back_inserter(fc));
      fc.write_faces(out);
      return new_pos;
    }

    Constraint_id head = nullptr, tail = nullptr;
    if(pos != second_vertex_of_cid){
      //std::cout << "split head" << std::endl;
      head = hierarchy().split_head(cid, pred);
      pred = vertices_in_constraint_begin(cid);
      pos = std::next(pred);
    }
    // head is now [..., A] or null
    //  cid is now [A, B, ...]
    CGAL_assertion(*pred == a);
    CGAL_assertion(*pos == b);
    if(pos != latest_vertex){
      //std::cout << "split tail" << std::endl;
      tail = hierarchy().split_tail(cid, pos);
    }
    // head is now [..., A] or null
    //  cid is now [A, B]
    // tail is now [B, ...] or null

    if(head != nullptr){
      //std::cout << "concatenate head" << std::endl;
      hierarchy().concatenate(head, std::move(a_v_b));
      hierarchy().swap(cid, head);
      remove_constraint(head, std::back_inserter(fc));
    } else {
      hierarchy().swap(cid, a_v_b);
      remove_constraint(a_v_b, std::back_inserter(fc));
    }
    // cid is now [..., A, V, B]
    // head is now null empty
    // a_v_b is now empty

    if(tail != nullptr){
      //std::cout << "concatenate tail" << std::endl;
      concatenate(cid, std::move(tail));
    }
    fc.write_faces(out);
    return new_pos;
  }

  template < class InputIterator, class OutputIterator>
  Constraint_id insert_constraint(InputIterator first, InputIterator last, OutputIterator out)
  {
    Face_handle hint;
    Face_container<Constrained_triangulation_plus_2> fc(*this);
    std::vector<Vertex_handle> vertices;
    for(;first!= last; first++){
      Vertex_handle vh = insert(*first, hint);
      hint = vh->face();
      // no duplicates
      if(vertices.empty() || (vertices.back() != vh)){
        vertices.push_back(vh);
      }
    }
    int n = vertices.size();
    if(n == 1){
      return nullptr;
    }
    Constraint_id ca = hierarchy().insert_constraint(vertices[0],vertices[1]);
    insert_subconstraint(vertices[0],vertices[1], std::back_inserter(fc));

    if(n>2){
      for(int j=1; j<n-1; j++){
        hierarchy().append_constraint(ca, vertices[j], vertices[j+1]);
        insert_subconstraint(vertices[j], vertices[j+1], std::back_inserter(fc));
      }
    }
    for(auto vh : vertices_in_constraint(ca)) {
      out = insert_incident_faces(vh, out);
    }
    //AF    vertices_in_constraint_begin(ca)->fixed() = true;
    // Vertices_in_constraint_iterator end = std::prev(vertices_in_constraint_end(ca));
    // end->fixed() = true;
    fc.write_faces(out);

    return ca;
  }


private:
  template < class InputIterator>
  Constraint_id insert_constraint_seq_impl(InputIterator first, InputIterator last, bool is_polygon)
  {
    Face_handle hint;
    std::vector<Vertex_handle> vertices;
    for(;first!= last; first++){
      Vertex_handle vh = insert(*first, hint);
      hint = vh->face();
      // no duplicates
      if(vertices.empty() || (vertices.back() != vh)){
        vertices.push_back(vh);
      }
    }
    if(is_polygon && (vertices.size()>1) && (vertices.front() != vertices.back())){
      vertices.push_back(vertices.front());
    }

    std::size_t n = vertices.size();
    if(n == 1){
      return Constraint_id{};
    }
    CGAL_assertion(n >= 2);

    Constraint_id ca = hierarchy().insert_constraint(vertices[0],vertices[1]);
    insert_subconstraint(vertices[0],vertices[1]);

    if(n>2){
      for(std::size_t j=1; j<n-1; j++){
        hierarchy().append_constraint(ca, vertices[j], vertices[j+1]);
        insert_subconstraint(vertices[j], vertices[j+1]);
      }
    }

    // fix first and last, one is redundant for is_polygon == true
    // vertices.front()->fixed() = true;
    // vertices.back()->fixed() = true;

    return ca;
  }

public:

  auto& file_output(std::ostream& os) const {
    os << static_cast<const Tr&>(*this);
    Unique_hash_map<Vertex_handle,int> V(0, number_of_vertices());
    int inum = 0;
    for(auto vh : this->finite_vertex_handles()) {
      V[vh] = inum++;
    }
    for(auto cid : constraints()) {
      os << cid.size();
      for(Vertex_handle vh : vertices_in_constraint(cid)) {
        os << " " << V[vh];
      }
      os << std::endl;
    }
    return os;
  }

  friend std::ostream& operator<<(std::ostream& os, const Constrained_triangulation_plus_2& ctp) {
    return ctp.file_output(os);
  }

  auto& file_input(std::istream& is) {
    is >> static_cast<Tr&>(*this);

    std::vector<Vertex_handle> vertices(number_of_vertices());
    auto [first, last] = this->finite_vertex_handles();
    std::copy(first, last, vertices.data());

    size_type n, id, id_next;
    while(is >> n) {
      is >> id >> id_next;
      Constraint_id cid = insert_constraint(vertices[id], vertices[id_next]);

      for(size_type i = 2; i < n; ++i) {
        id = id_next;
        is >> id_next;
        Constraint_id cid2 = insert_constraint(vertices[id], vertices[id_next]);
        cid = concatenate(cid, std::move(cid2));
      }
    }
    return is;
  }

  friend std::istream& operator>>(std::istream& is, Constrained_triangulation_plus_2& ctp) {
    return ctp.file_input(is);
  }

  template <class OutputIterator>
  typename Constrained_triangulation_plus_2<Tr>::Constraint_id
  insert_constraint(Vertex_handle va, Vertex_handle vb, OutputIterator out)
  {
    // protects against inserting a zero length constraint
    if(va == vb){
      return Constraint_id();
    }
    // protects against inserting twice the same constraint
    Constraint_id cid = hierarchy().insert_constraint(va, vb);
    if (va != vb && (cid != nullptr) )  insert_subconstraint(va,vb,out);

    for(auto vh : vertices_in_constraint(cid)) {
      out = insert_incident_faces(vh, out);
    }
    return cid;
  }

  Vertex_handle intersect(Face_handle f, int i,
                          Vertex_handle vaa,
                          Vertex_handle vbb) override;
  Vertex_handle intersect(Face_handle f, int i,
                          Vertex_handle vaa,
                          Vertex_handle vbb,
                          No_constraint_intersection_tag);
  Vertex_handle intersect(Face_handle f, int i,
                          Vertex_handle vaa,
                          Vertex_handle vbb,
                          No_constraint_intersection_requiring_constructions_tag);
  Vertex_handle intersect(Face_handle f, int i,
                          Vertex_handle vaa,
                          Vertex_handle vbb,
                          Exact_intersections_tag);
  Vertex_handle intersect(Face_handle f, int i,
                          Vertex_handle vaa,
                          Vertex_handle vbb,
                          Exact_predicates_tag);

  // REMOVAL

  template <class OutputIterator>
  void remove_constraint(Constraint_id cid, OutputIterator out)
  {
    std::vector<Vertex_handle> vertices(hierarchy().vertices_in_constraint_begin(cid),
                                        hierarchy().vertices_in_constraint_end(cid));

    hierarchy().remove_constraint(cid);
    for(auto it = vertices.begin(), succ = it; ++succ != vertices.end(); ++it){
      if(! is_subconstraint(*it, *succ)){ // this checks whether other constraints pass
        Face_handle fh;
        int i;
        bool b = Triangulation::is_edge(*it, *succ, fh, i);
        CGAL_assume(b);
        Triangulation::remove_constrained_edge(fh,i, out); // this does also flipping if necessary.
      }
    }
  }
  void remove_constraint(Constraint_id cid)
  {
    remove_constraint(cid, Emptyset_iterator());
  }


  void simplify(Vertices_in_constraint_iterator v)
  {
    Vertices_in_constraint_iterator u = std::prev(v);
    Vertices_in_constraint_iterator w = std::next(v);
    bool unew = (*u != *w);
    hierarchy().simplify(u,v,w);

    Triangulation::remove_incident_constraints(*v);

    Triangulation::remove(*v);

    if(unew){
      Triangulation::insert_constraint(*u, *w);
    }
  }

  using Constraint_hierarchy::remove_points_without_corresponding_vertex;

  // CONCATENATE AND SPLIT

  // concatenates two constraints
  using Constraint_hierarchy::concatenate;

  // split a constraint in two constraints, so that vcit becomes the first
  // vertex of the new constraint
  // returns the new constraint
  Constraint_id
  split(Constraint_id first, Vertices_in_constraint_iterator vcit) {
    return hierarchy().split_tail(first, vcit);
  }

  // Query of the constraint hierarchy

  using Constraint_hierarchy::constraints_begin;
  using Constraint_hierarchy::constraints_end;
  using Constraint_hierarchy::constraints;
  using Constraint_hierarchy::subconstraints_begin;
  using Constraint_hierarchy::subconstraints_end;
  using Constraint_hierarchy::subconstraints;
  using Constraint_hierarchy::subconstraints_and_contexts_begin;
  using Constraint_hierarchy::subconstraints_and_contexts_end;
  using Constraint_hierarchy::subconstraints_and_contexts;
  using Constraint_hierarchy::context;
  using Constraint_hierarchy::number_of_enclosing_constraints;
  using Constraint_hierarchy::is_subconstraint;
  using Constraint_hierarchy::contexts_begin;
  using Constraint_hierarchy::contexts_end;
  using Constraint_hierarchy::contexts;
  using Constraint_hierarchy::vertices_in_constraint_begin;
  using Constraint_hierarchy::vertices_in_constraint_end;
  using Constraint_hierarchy::vertices_in_constraint;
  using Constraint_hierarchy::points_in_constraint_begin;
  using Constraint_hierarchy::points_in_constraint_end;

  Points_in_constraint points_in_constraint(Constraint_id cid) const
  {
    return Points_in_constraint(points_in_constraint_begin(cid), points_in_constraint_end(cid));
  }

  using Constraint_hierarchy::number_of_constraints;
  using Constraint_hierarchy::number_of_subconstraints;
  using Constraint_hierarchy::split_constraint;

protected:
  template <class OutputItertator>
  OutputItertator insert_incident_faces(Vertex_handle vh, OutputItertator out)
  {
    Face_circulator fc = incident_faces(vh), done = fc;
    if(fc != nullptr) {
      do {
        Face_handle fh = fc;
        *out++ = fh;
      } while(++fc != done);
    }
    return out;
  }

void
insert_subconstraint(Vertex_handle vaa,
                     Vertex_handle vbb)
{
  insert_subconstraint(vaa,vbb,Emptyset_iterator());
}




template <class OutputItertator>
void
insert_subconstraint(Vertex_handle vaa,
                     Vertex_handle vbb,
                     OutputItertator out)
  // insert the subconstraint [vaa vbb]
  // it will eventually be split into several subconstraints
{
#ifdef CGAL_CDT_2_DEBUG_INTERSECTIONS
  std::cerr << CGAL::internal::cdt_2_indent_level
            << "CT_plus_2::insert_subconstraint( " << display_vertex(vaa)
            << " , " << display_vertex(vbb)
            << " )\n";
  internal::Indentation_level::Exit_guard exit_guard = CGAL::internal::cdt_2_indent_level.open_new_scope();
  std::cerr << CGAL::internal::cdt_2_indent_level
            << "CT_plus_2::insert_constraint stack push [va, vb] ( " << display_vertex(vaa)
            << " , " << display_vertex(vbb)
            << " )\n";
#endif // CGAL_CDT_2_DEBUG_INTERSECTIONS
  std::stack<std::pair<Vertex_handle, Vertex_handle> > stack;
  stack.push(std::make_pair(vaa,vbb));

  while(! stack.empty()){
<<<<<<< HEAD
    std::tie(vaa,vbb) = stack.top();
=======
    auto [vaa, vbb] = stack.top();
>>>>>>> e19e5b70
    stack.pop();
    CGAL_precondition( vaa != vbb);
#ifdef CGAL_CDT_2_DEBUG_INTERSECTIONS
    std::cerr << CGAL::internal::cdt_2_indent_level
              << "CT_plus_2::insert_subconstraint, stack pop=( " << display_vertex(vaa)
              << " , " << display_vertex(vbb)
              << " ) remaining stack size: "
              << stack.size() << '\n';
    CGAL_assertion(this->is_valid());
#endif // CGAL_CDT_2_DEBUG_INTERSECTIONS
    Vertex_handle vi;

    Face_handle fr;
    int i;
    if(this->includes_edge(vaa,vbb,vi,fr,i)) {
#ifdef CGAL_CDT_2_DEBUG_INTERSECTIONS
    std::cerr << CGAL::internal::cdt_2_indent_level
              << "CT_plus_2::insert_subconstraint, the segment ( " << display_vertex(vaa)
              << " , " << display_vertex(vbb)
              << " ) is an edge with #"
              << vi->time_stamp() << "= " << vi->point()
              << '\n';
#endif // CGAL_CDT_2_DEBUG_INTERSECTIONS
      this->mark_constraint(fr,i);
      if (vi != vbb)  {
        hierarchy().split_constraint(vaa,vbb,vi);
#ifdef CGAL_CDT_2_DEBUG_INTERSECTIONS
  std::cerr << CGAL::internal::cdt_2_indent_level
            << "CT_plus_2::insert_constraint (includes_edge) stack push [vi, vbb] ( " << display_vertex(vi)
            << " , " << display_vertex(vbb)
            << " )\n";
#endif // CGAL_CDT_2_DEBUG_INTERSECTIONS
        stack.push(std::make_pair(vi,vbb));
      }
      continue;
    }

    List_faces intersected_faces;
    List_edges conflict_boundary_ab, conflict_boundary_ba;

    bool intersection  = this->find_intersected_faces(
                                                      vaa, vbb,
                                                      intersected_faces,
                                                      conflict_boundary_ab,
                                                      conflict_boundary_ba,
                                                      vi);

    if ( intersection) {
      if (vi != vaa && vi != vbb) {
        hierarchy().split_constraint(vaa,vbb,vi);
#ifdef CGAL_CDT_2_DEBUG_INTERSECTIONS
  std::cerr << CGAL::internal::cdt_2_indent_level
            << "CT_plus_2::insert_constraint stack push [vaa, vi] ( " << display_vertex(vaa)
            << " , " << display_vertex(vi)
            << " )\n";
  std::cerr << CGAL::internal::cdt_2_indent_level
            << "CT_plus_2::insert_constraint stack push [vi, vbb] ( " << display_vertex(vi)
            << " , " << display_vertex(vbb)
            << " )\n";
#endif // CGAL_CDT_2_DEBUG_INTERSECTIONS
        stack.push(std::make_pair(vaa,vi));
        stack.push(std::make_pair(vi,vbb));
      }
      else {
#ifdef CGAL_CDT_2_DEBUG_INTERSECTIONS
  std::cerr << CGAL::internal::cdt_2_indent_level
            << "CT_plus_2::insert_constraint stack push [vaa, vbb]( " << display_vertex(vaa)
            << " , " << display_vertex(vbb)
            << " )\n";
#endif // CGAL_CDT_2_DEBUG_INTERSECTIONS
        stack.push(std::make_pair(vaa,vbb));
      }

      continue;
    }


    //no intersection

    List_edges edges(conflict_boundary_ab);
    std::copy(conflict_boundary_ba.begin(), conflict_boundary_ba.end(), std::back_inserter(edges));

    // edges may contain mirror edges. They no longer exist after triangulate_hole
    // so we have to remove them before calling get_bounded_faces
    if(! edges.empty()){
      boost::container::flat_set<Face_handle> faces(intersected_faces.begin(), intersected_faces.end());
      for(typename List_edges::iterator it = edges.begin(); it!= edges.end();){
        if(faces.find(it->first) != faces.end()){
          typename List_edges::iterator it2 = it;
          ++it;
          edges.erase(it2);
        }else {
          ++it;
        }
      }
    }

    this->triangulate_hole(intersected_faces,
                           conflict_boundary_ab,
                           conflict_boundary_ba);

    this->get_bounded_faces(edges.begin(),
                            edges.end(),
                            out);

    if (vi != vbb) {
      hierarchy().split_constraint(vaa,vbb,vi);
      stack.push(std::make_pair(vi,vbb));
    }
  }
}



  //to debug
public:
  void print_hierarchy(std::ostream& os = std::cout) { hierarchy().print(os); }

  //template member functions
public:
  template < class InputIterator >
#if defined(_MSC_VER)
  std::ptrdiff_t insert(InputIterator first, InputIterator last, int i = 0)
#else
    std::ptrdiff_t insert(InputIterator first, InputIterator last)
#endif
  {
#if defined(_MSC_VER)
    CGAL_USE(i);
#endif
    size_type n = this->number_of_vertices();

    std::vector<Point> points (first, last);

    spatial_sort (points.begin(), points.end(), geom_traits());

    Face_handle hint;
    for (typename std::vector<Point>::const_iterator p = points.begin(), end = points.end();
            p != end; ++p)
        hint = insert (*p, hint)->face();

    return this->number_of_vertices() - n;
  }

};

template <class Tr>
void
Constrained_triangulation_plus_2<Tr>::
copy_triangulation(const Constrained_triangulation_plus_2 &ctp)
{
  Base::copy_triangulation(ctp);
  //the following assumes that the triangulation and its copy
  // iterate on their vertices in the same order
  std::map<Vertex_handle,Vertex_handle> vmap;
  Vertex_iterator vit = ctp.vertices_begin();
  Vertex_iterator vvit = this->vertices_begin();
  for( ; vit != ctp.vertices_end(); ++vit, ++vvit) {
    CGAL_assertion(vit->point() == vvit->point());
    vmap[vit] = vvit;
  }
  hierarchy().copy(ctp.hierarchy(), vmap);
}

template <class Tr>
void
Constrained_triangulation_plus_2<Tr>::
swap(Constrained_triangulation_plus_2 &ctp)
{
  Base::swap(ctp);
  hierarchy().swap(ctp.hierarchy());
}

template < class Tr >
inline
typename Constrained_triangulation_plus_2<Tr>::Vertex_handle
Constrained_triangulation_plus_2<Tr>::
insert(const Point& a, Face_handle start)
{
  Locate_type lt;
  int li;
  Face_handle loc = this->locate(a, lt, li, start);
  return insert(a,lt,loc,li);
}

template < class Tr>
typename Constrained_triangulation_plus_2<Tr>::Vertex_handle
Constrained_triangulation_plus_2<Tr>::
insert(const Point& a, Locate_type lt, Face_handle loc, int li)
{
  Vertex_handle v1, v2;
  bool insert_in_constrained_edge = false;

  if ( lt == Triangulation::EDGE && loc->is_constrained(li) )
  {
    if(std::is_same<typename Tr::Itag, No_constraint_intersection_tag>::value)
      throw typename Tr::Intersection_of_constraints_exception();

    insert_in_constrained_edge = true;
    v1=loc->vertex(ccw(li)); //endpoint of the constraint
    v2=loc->vertex(cw(li)); // endpoint of the constraint
  }

  Vertex_handle va = Triangulation::insert(a,lt,loc,li);
  // update the hierarchy
  if (insert_in_constrained_edge) {
#ifdef CGAL_CDT_2_DEBUG_INTERSECTIONS
    std::cerr << CGAL::internal::cdt_2_indent_level
              << "  CT_plus_2::insert(" << a << ") = #"
              << va->time_stamp()
              << "   insert in constrained edge:  #" << v1->time_stamp() << "= " << v1->point()
              << " , #" << v2->time_stamp() << "= " << v2->point()
              << std::endl;
#endif
    hierarchy().split_constraint(v1,v2,va);
  }
  return va;
}

template <class Tr>
typename Constrained_triangulation_plus_2<Tr>:: Vertex_handle
Constrained_triangulation_plus_2<Tr>::
intersect(Face_handle f, int i,
          Vertex_handle vaa,
          Vertex_handle vbb)
{
  return intersect(f, i, vaa, vbb, Intersection_tag());
}

template <class Tr>
typename Constrained_triangulation_plus_2<Tr>:: Vertex_handle
Constrained_triangulation_plus_2<Tr>::
intersect(Face_handle, int,
          Vertex_handle,
          Vertex_handle,
          No_constraint_intersection_tag)
{
  throw typename Tr::Intersection_of_constraints_exception();
  return Vertex_handle();
}

template <class Tr>
typename Constrained_triangulation_plus_2<Tr>:: Vertex_handle
Constrained_triangulation_plus_2<Tr>::
intersect(Face_handle, int,
          Vertex_handle,
          Vertex_handle,
          No_constraint_intersection_requiring_constructions_tag)
{
  throw typename Tr::Intersection_of_constraints_exception();
  return Vertex_handle();
}

template <class Tr>
typename Constrained_triangulation_plus_2<Tr>:: Vertex_handle
Constrained_triangulation_plus_2<Tr>::
intersect(Face_handle f, int i,
          Vertex_handle vaa,
          Vertex_handle vbb,
          Exact_intersections_tag)
// compute the intersection of the constraint edge (f,i)
// with the subconstraint (vaa,vbb) being inserted
// insert the intersection point
// (the  constraint edge (f,i) will be split in hierarchy by insert)
// and return the Vertex_handle of the new Vertex
{
  const Vertex_handle vcc = f->vertex(cw(i));
  const Vertex_handle vdd = f->vertex(ccw(i));
  const auto [vc, vd] = hierarchy().enclosing_constraint(vcc, vdd);
  const auto [va, vb] = hierarchy().enclosing_constraint(vaa, vbb);
  CGAL_assertion(vc != vd);
  CGAL_assertion(va != vb);

  const Point& pa = va->point();
  const Point& pb = vb->point();
  const Point& pc = vc->point();
  const Point& pd = vd->point();
#ifdef CGAL_CDT_2_DEBUG_INTERSECTIONS
  std::cerr << CGAL::internal::cdt_2_indent_level
            << "CT_plus_2::intersect segment ( " << display_vertex(va)
            << " , " << display_vertex(vb)
            << " ) with edge ( #"<< vc->time_stamp() << "= " << vc->point()
            << " , " << display_vertex(vd)
            << " , Exact_intersections_tag)\n";
#endif // CGAL_CDT_2_DEBUG_INTERSECTIONS
  Point pi(ORIGIN); // initialize although we are sure that it will be
                    // set by the intersection, but to quiet a warning
  Intersection_tag itag = Intersection_tag();
  CGAL_assertion_code( bool ok = )
  intersection(geom_traits(), pa, pb, pc, pd, pi, itag );
  CGAL_assertion(ok);

  Vertex_handle vi = insert(pi, Triangulation::EDGE, f, i);
#ifdef CGAL_CDT_2_DEBUG_INTERSECTIONS
  std::cerr << CGAL::internal::cdt_2_indent_level
            << "CT_plus_2::intersect, `vi` is ( " << display_vertex(vi)
            << " )\n";
#endif // CGAL_CDT_2_DEBUG_INTERSECTIONS
  return vi;
}

template <class Tr>
typename Constrained_triangulation_plus_2<Tr>::Vertex_handle
Constrained_triangulation_plus_2<Tr>::
intersect(Face_handle f, int i,
          Vertex_handle vaa,
          Vertex_handle vbb,
          Exact_predicates_tag itag)
{
  Vertex_handle  vcc, vdd;
  vcc = f->vertex(cw(i));
  vdd = f->vertex(ccw(i));

  const Point& pa = vaa->point();
  const Point& pb = vbb->point();
  const Point& pc = vcc->point();
  const Point& pd = vdd->point();
#ifdef CGAL_CDT_2_DEBUG_INTERSECTIONS
  std::cerr << CGAL::internal::cdt_2_indent_level
            << "CT_plus_2::intersect segment ( " << display_vertex(vaa)
            << " , " << display_vertex(vbb)
            << " ) with edge ( #"<< vcc->time_stamp() << "= " << vcc->point()
            << " , " << display_vertex(vdd)
            << " , Exact_predicates_tag)\n";
#endif // CGAL_CDT_2_DEBUG_INTERSECTIONS

  Vertex_handle vi = Triangulation::insert_intersection(
      f, i, vaa, vbb, vcc, vdd, pa, pb, pc, pd, itag);

  // vi == vc or vi == vd may happen even if intersection==true
  // due to approximate construction of the intersection
  if (vi != vcc && vi != vdd) {
    hierarchy().split_constraint(vcc,vdd,vi);
    insert_subconstraint(vcc,vi);
    insert_subconstraint(vi, vdd);
  }
  else {
    insert_subconstraint(vcc,vdd);
  }
  return vi;
}

} //namespace CGAL

#include <CGAL/enable_warnings.h>

#endif //CGAL_CONSTRAINED_TRIANGULATION_PLUS_2_H<|MERGE_RESOLUTION|>--- conflicted
+++ resolved
@@ -862,11 +862,7 @@
   stack.push(std::make_pair(vaa,vbb));
 
   while(! stack.empty()){
-<<<<<<< HEAD
-    std::tie(vaa,vbb) = stack.top();
-=======
     auto [vaa, vbb] = stack.top();
->>>>>>> e19e5b70
     stack.pop();
     CGAL_precondition( vaa != vbb);
 #ifdef CGAL_CDT_2_DEBUG_INTERSECTIONS
