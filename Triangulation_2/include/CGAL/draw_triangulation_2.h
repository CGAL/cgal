// Copyright(c) 2018  INRIA Sophia-Antipolis (France).
// All rights reserved.
//
// This file is part of CGAL (www.cgal.org).
//
// $URL$
// $Id$
// SPDX-License-Identifier: GPL-3.0-or-later OR LicenseRef-Commercial
//
// Author(s)     : Guillaume Damiand <guillaume.damiand@liris.cnrs.fr>

#ifndef CGAL_DRAW_T2_H
#define CGAL_DRAW_T2_H

#include <CGAL/license/Triangulation_2.h>
#include <CGAL/Qt/Basic_viewer_qt.h>

#ifdef CGAL_USE_BASIC_VIEWER

#include <CGAL/Triangulation_2.h>
#include <CGAL/Random.h>

namespace CGAL
{

// Default color functor; user can change it to have its own face color
struct DefaultColorFunctorT2
{
  template<typename T2>
  static CGAL::Color run(const T2&,
                         const typename T2::Finite_faces_iterator fh)
  {
    if (fh->has_color) {
      return fh->color;
    } else if (fh->get_canonical_flag()) {
      return CGAL::Color(255, 255, 0);
    } else {
      return CGAL::Color(0, 0, 0, 0); // transparent
    }
  }
};

// Viewer class for T2
template<class T2, class ColorFunctor>
class SimpleTriangulation2ViewerQt : public Basic_viewer_qt
{
  typedef Basic_viewer_qt                    Base;
  typedef typename T2::Vertex_handle         Vertex_const_handle;
  typedef typename T2::Finite_edges_iterator Edge_const_handle;
  typedef typename T2::Finite_faces_iterator Facet_const_handle;
  typedef typename T2::Point                 Point;

public:
  /// Construct the viewer.
  /// @param at2 the t2 to view
  /// @param title the title of the window
  /// @param anofaces if true, do not draw faces (faces are not computed; this can be
  ///        usefull for very big object where this time could be long)
  SimpleTriangulation2ViewerQt(QWidget* parent, const T2& at2,
                               const char* title="Basic T2 Viewer",
                               bool anofaces=false,
                               const ColorFunctor& fcolor=ColorFunctor()) :
    // First draw: vertices; edges, faces; multi-color; no inverse normal
    Base(parent, title, true, true, true, false, false),
    t2(at2),
    m_nofaces(anofaces),
    m_fcolor(fcolor)
  {
    compute_elements();
  }

protected:
  void compute_face(Facet_const_handle fh)
  {
    CGAL::Color c=m_fcolor.run(t2, fh);
    face_begin(c);

    add_point_in_face(fh->vertex(0)->point());
    add_point_in_face(fh->vertex(1)->point());
    add_point_in_face(fh->vertex(2)->point());

    face_end();
  }

  void compute_edge(Edge_const_handle eh)
  {
    add_segment(eh->first->vertex(eh->first->cw(eh->second))->point(),
                eh->first->vertex(eh->first->ccw(eh->second))->point());
  }

  void compute_vertex(Vertex_const_handle vh)
  { add_point(vh->point()); }

  void compute_elements()
  {
    clear();

    if (!m_nofaces)
    {
      for (typename T2::Finite_faces_iterator it=t2.finite_faces_begin();
           it!=t2.finite_faces_end(); ++it)
<<<<<<< HEAD
      {
        if(it->get_canonical_flag() || it->has_color)
          compute_face(it);
      }
=======
      { compute_face(it); }
>>>>>>> 2167d4ff
    }

    for (typename T2::Finite_edges_iterator it=t2.finite_edges_begin();
         it!=t2.finite_edges_end(); ++it)
    { compute_edge(it); }

    for (typename T2::Finite_vertices_iterator it=t2.finite_vertices_begin();
         it!=t2.finite_vertices_end(); ++it)
    { compute_vertex(it); }
  }

  virtual void keyPressEvent(QKeyEvent *e)
  {
    // Test key pressed:
    //    const ::Qt::KeyboardModifiers modifiers = e->modifiers();
    //    if ((e->key()==Qt::Key_PageUp) && (modifiers==Qt::NoButton)) { ... }

    // Call: * compute_elements() if the model changed, followed by
    //       * redraw() if some viewing parameters changed that implies some
    //                  modifications of the buffers
    //                  (eg. type of normal, color/mono)
    //       * update() just to update the drawing

    // Call the base method to process others/classicals key
    Base::keyPressEvent(e);
  }

protected:
  const T2& t2;
  bool m_nofaces;
  const ColorFunctor& m_fcolor;
};

// Specialization of draw function.
#define CGAL_T2_TYPE CGAL::Triangulation_2<Gt, Tds>

template<class Gt, class Tds>
void draw(const CGAL_T2_TYPE& at2,
          const char* title="Triangulation_2 Basic Viewer",
          bool nofill=false)
{
#if defined(CGAL_TEST_SUITE)
  bool cgal_test_suite=true;
#else
  bool cgal_test_suite=qEnvironmentVariableIsSet("CGAL_TEST_SUITE");
#endif

  if (!cgal_test_suite)
  {
    int argc=1;
    const char* argv[2]={"t2_viewer","\0"};
    QApplication app(argc,const_cast<char**>(argv));
    DefaultColorFunctorT2 fcolor;
    SimpleTriangulation2ViewerQt<CGAL_T2_TYPE, DefaultColorFunctorT2>
      mainwindow(app.activeWindow(), at2, title, nofill, fcolor);
    mainwindow.show();
    app.exec();
  }
}

#undef CGAL_T2_TYPE

} // End namespace CGAL

#endif // CGAL_USE_BASIC_VIEWER

#endif // CGAL_DRAW_T2_H<|MERGE_RESOLUTION|>--- conflicted
+++ resolved
@@ -99,14 +99,10 @@
     {
       for (typename T2::Finite_faces_iterator it=t2.finite_faces_begin();
            it!=t2.finite_faces_end(); ++it)
-<<<<<<< HEAD
       {
         if(it->get_canonical_flag() || it->has_color)
           compute_face(it);
       }
-=======
-      { compute_face(it); }
->>>>>>> 2167d4ff
     }
 
     for (typename T2::Finite_edges_iterator it=t2.finite_edges_begin();
