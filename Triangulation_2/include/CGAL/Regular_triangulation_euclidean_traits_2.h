// Copyright (c) 1997   INRIA Sophia-Antipolis (France).
// All rights reserved.
//
// This file is part of CGAL (www.cgal.org).
// You can redistribute it and/or modify it under the terms of the GNU
// General Public License as published by the Free Software Foundation,
// either version 3 of the License, or (at your option) any later version.
//
// Licensees holding a valid commercial license may use this file in
// accordance with the commercial license agreement provided with the software.
//
// This file is provided AS IS with NO WARRANTY OF ANY KIND, INCLUDING THE
// WARRANTY OF DESIGN, MERCHANTABILITY AND FITNESS FOR A PARTICULAR PURPOSE.
//
// $URL$
// $Id$
//
// Author(s)     : Mariette Yvinec <Mariette.Yvinec@sophia.inria.fr>
//                 Sylvain Pion

#ifndef CGAL_REGULAR_TRIANGULATION_EUCLIDEAN_TRAITS_2_H
#define CGAL_REGULAR_TRIANGULATION_EUCLIDEAN_TRAITS_2_H

#include <CGAL/license/Triangulation_2.h>

#define CGAL_DEPRECATED_HEADER "<CGAL/Regular_triangulation_euclidean_traits_2.h>"
#define CGAL_DEPRECATED_MESSAGE_DETAILS \
  "The kernel K can be used directly as traits since weighted points and "\
  "the associated function objects are now part of the concept Kernel."
#include <CGAL/internal/deprecation_warning.h>

namespace CGAL {

template < class K, class W = typename K::RT>
class Regular_triangulation_euclidean_traits_2
  : public K
{
public:
  Regular_triangulation_euclidean_traits_2() {}
<<<<<<< HEAD
  Regular_triangulation_euclidean_traits_2(const R& k) : R(k) {}
=======
  Regular_triangulation_euclidean_traits_2(const K& k) : K(k) {}
>>>>>>> 3abbace4
};

} //namespace CGAL

#endif // CGAL_REGULAR_TRIANGULATION_EUCLIDEAN_TRAITS_2_H<|MERGE_RESOLUTION|>--- conflicted
+++ resolved
@@ -37,11 +37,7 @@
 {
 public:
   Regular_triangulation_euclidean_traits_2() {}
-<<<<<<< HEAD
-  Regular_triangulation_euclidean_traits_2(const R& k) : R(k) {}
-=======
   Regular_triangulation_euclidean_traits_2(const K& k) : K(k) {}
->>>>>>> 3abbace4
 };
 
 } //namespace CGAL
