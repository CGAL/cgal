// Copyright (c) 1997  INRIA Sophia-Antipolis (France).
// All rights reserved.
//
// This file is part of CGAL (www.cgal.org).
//
// $URL$
// $Id$
// SPDX-License-Identifier: GPL-3.0-or-later OR LicenseRef-Commercial
//
//
// Author(s)     : Mariette Yvinec, Jean-Daniel Boissonnat


#ifndef CGAL_CONSTRAINED_TRIANGULATION_2_H
#define CGAL_CONSTRAINED_TRIANGULATION_2_H

#include <CGAL/license/Triangulation_2.h>

#include <CGAL/disable_warnings.h>

#include <set>
#include <exception>
#include <type_traits>

#include <CGAL/assertions.h>
#include <CGAL/Triangulation_2.h>
#include <CGAL/Constrained_triangulation_face_base_2.h>
#include <CGAL/iterator.h>
#include <CGAL/Default.h>
#include <CGAL/intersections.h>
#include <CGAL/squared_distance_2.h>
#include <CGAL/tags.h>
#include <CGAL/Simple_cartesian.h>
#include <CGAL/Exact_rational.h>
#include <CGAL/Kernel_23/internal/Has_boolean_tags.h>

#include <boost/mpl/if.hpp>
#include <boost/mpl/has_xxx.hpp>
#include <boost/iterator/filter_iterator.hpp>

<<<<<<< HEAD
=======
#ifdef CGAL_CDT_2_DEBUG_INTERSECTIONS
#  include <CGAL/IO/io.h>
#  include <CGAL/Compact_container.h>
#  include <iostream>
namespace CGAL {

struct With_point_tag {};

template <class DSC, bool Const>
struct Output_rep<CGAL::internal::CC_iterator<DSC, Const>, With_point_tag>
  : public Output_rep<CGAL::internal::CC_iterator<DSC, Const>>
{
  using Base = Output_rep<CGAL::internal::CC_iterator<DSC, Const>>;
  using Base::Base;

  std::ostream& operator()(std::ostream& out) const {
    return Base::operator()(out) << "= " << this->it->point();
  }
};
} // namespace CGAL
#endif // CGAL_CDT_2_DEBUG_INTERSECTIONS

>>>>>>> 7e2e4448
namespace CGAL {

struct No_constraint_intersection_tag{};
struct No_constraint_intersection_requiring_constructions_tag{};
struct Exact_intersections_tag{}; // to be used with an exact number type
struct Exact_predicates_tag{}; // to be used with filtered exact number

// This was deprecated and replaced by ` No_constraint_intersection_tag` and `No_constraint_intersection_requiring_constructions_tag`
// due to an inconsistency between the code and the documentation.
struct CGAL_DEPRECATED No_intersection_tag :
  public No_constraint_intersection_requiring_constructions_tag
{ };

namespace internal {

#ifdef CGAL_CDT_2_DEBUG_INTERSECTIONS
  struct Indentation_level {
    int n;
    Indentation_level() : n(0) {}
    friend std::ostream& operator<<(std::ostream& os, Indentation_level level) {
      return os << std::setw(2) << level.n << ": " << std::string(2*level.n, ' ');
    }
    Indentation_level& operator++() { ++n; return *this; }
    Indentation_level& operator--() { --n; return *this; }
    struct Exit_guard {
      Exit_guard(Indentation_level& level): level(level) { ++level; }
      Exit_guard(const Exit_guard& other) : level(other.level) { ++level; }
      Indentation_level& level;
      ~Exit_guard() { --level; }
    };
    Exit_guard open_new_scope() { return Exit_guard(*this); }
  } cdt_2_indent_level;
#endif // CGAL_CDT_2_DEBUG_INTERSECTIONS

template <typename K>
struct Itag {
  typedef typename boost::mpl::if_<typename Algebraic_structure_traits<typename K::FT>::Is_exact,
                                   Exact_intersections_tag,
                                   Exact_predicates_tag>::type type;
};

} // namespace internal

template < class Gt,
           class Tds_ = Default ,
           class Itag_ = Default >
class Constrained_triangulation_2
  : public Triangulation_2<Gt,typename Default::Get< Tds_,
                                                     Triangulation_data_structure_2 <
                                                       Triangulation_vertex_base_2<Gt>,
                                                       Constrained_triangulation_face_base_2<Gt> > >::type >
{

public:
  typedef typename Default::Get<Tds_, Triangulation_data_structure_2 <
                                        Triangulation_vertex_base_2<Gt>,
                                        Constrained_triangulation_face_base_2<Gt> > >::type Tds;

  typedef typename Default::Get<Itag_, No_constraint_intersection_requiring_constructions_tag>::type Itag;

  typedef Triangulation_2<Gt,Tds> Triangulation;
  typedef Constrained_triangulation_2<Gt,Tds_,Itag_>  Constrained_triangulation;

  typedef typename Triangulation::Edge Edge;
  typedef typename Triangulation::Vertex Vertex;
  typedef typename Triangulation::Vertex_handle Vertex_handle;
  typedef typename Triangulation::Face_handle Face_handle;
  typedef typename Triangulation::size_type size_type;
  typedef typename Triangulation::Locate_type Locate_type;
  typedef typename Triangulation::All_faces_iterator All_faces_iterator;
  typedef typename Triangulation::Finite_edges_iterator Finite_edges_iterator;
  typedef typename Triangulation::Face_circulator Face_circulator;
  typedef typename Triangulation::Edge_circulator Edge_circulator;
  typedef typename Triangulation::Vertex_circulator Vertex_circulator;
  typedef typename Triangulation::Line_face_circulator Line_face_circulator;

  struct Is_constrained {
    const Constrained_triangulation& ct;

    Is_constrained(const Constrained_triangulation& ct)
      : ct(ct)
    {}

    template <typename E>
    bool operator()(const E& e) const
    {
      return ct.is_constrained(e);
    }
  };


  class Intersection_of_constraints_exception : public std::exception
  {
    const char* what() const throw ()
    {
      return "Unauthorized intersections of constraints";
    }
  };

  typedef boost::filter_iterator<Is_constrained,
                                 typename Triangulation::All_edges_iterator>
                                                     Constrained_edges_iterator;

  typedef Iterator_range<Constrained_edges_iterator> Constrained_edges;

#ifndef CGAL_CFG_USING_BASE_MEMBER_BUG_2
  using Triangulation::number_of_vertices;
  using Triangulation::cw;
  using Triangulation::ccw;
  using Triangulation::dimension;
  using Triangulation::geom_traits;
  using Triangulation::all_faces_begin;
  using Triangulation::all_faces_end;
  using Triangulation::finite_edges_begin;
  using Triangulation::finite_edges_end;
  using Triangulation::side_of_oriented_circle;
  using Triangulation::is_infinite;
  using Triangulation::collinear_between;
  using Triangulation::incident_edges;
  using Triangulation::test_dim_down;
  using Triangulation::make_hole;
  using Triangulation::fill_hole;
  using Triangulation::delete_vertex;
  using Triangulation::delete_face;
  using Triangulation::create_face;
  using Triangulation::incident_faces;
  using Triangulation::locate;
  using Triangulation::includes_edge;
  using Triangulation::remove_first;
  using Triangulation::remove_second;
  using Triangulation::is_valid;
  using Triangulation::all_edges_begin;
  using Triangulation::all_edges_end;
  using Triangulation::mirror_index;
  using Triangulation::mirror_edge;
  using Triangulation::orientation;
#endif

  typedef Gt                                 Geom_traits;
  typedef Itag                               Intersection_tag;
  typedef typename Geom_traits::Point_2      Point;
  typedef typename Geom_traits::Segment_2    Segment;
  typedef std::pair<Point,Point>             Constraint;
  typedef std::list<Edge>                    List_edges;
  typedef std::list<Face_handle>             List_faces;
  typedef std::list<Vertex_handle>           List_vertices;
  typedef std::list<Constraint>              List_constraints;

  // Tag to mark the presence of a hierarchy of constraints
  typedef Tag_false                          Constraint_hierarchy_tag;

  //Tag to distinguish Delaunay from regular triangulations
  typedef Tag_false                          Weighted_tag;

  // Tag to distinguish periodic triangulations from others
  typedef Tag_false                          Periodic_tag;

  Constrained_triangulation_2(const Gt& gt = Gt()) : Triangulation(gt) { }

  Constrained_triangulation_2(std::list<Constraint>& lc, const Gt& gt=Gt())
      : Triangulation_2<Gt,Tds>(gt)
  {
    typename List_constraints::iterator lcit=lc.begin();
    for( ;lcit != lc.end(); lcit++) {
      insert( (*lcit).first, (*lcit).second);
    }
     CGAL_postcondition( is_valid() );
  }

  template<class InputIterator>
  Constrained_triangulation_2(InputIterator it,
                              InputIterator last,
                              const Gt& gt=Gt() )
     : Triangulation_2<Gt,Tds>(gt)
  {
    for ( ; it != last; it++) {
              insert_constraint((*it).first, (*it).second);
      }
      CGAL_postcondition( is_valid() );
  }

  //TODO Is that destructor correct ?
  virtual ~Constrained_triangulation_2() {}

  // Ensure rule-of-five: define the copy- and move- constructors
  // as well as the copy- and move- assignment operators.
  Constrained_triangulation_2(const Constrained_triangulation_2 &) = default;
  Constrained_triangulation_2(Constrained_triangulation_2 &&) = default;

  Constrained_triangulation_2 &
  operator=(const Constrained_triangulation_2 &) = default;

  Constrained_triangulation_2 &
  operator=(Constrained_triangulation_2 &&) = default;


  Constrained_edges_iterator constrained_edges_begin() const
  {
    Is_constrained pred(*this);
    return Constrained_edges_iterator(pred,
                                      all_edges_begin(),
                                      all_edges_end());
  }

  Constrained_edges_iterator constrained_edges_end() const
  {
    Is_constrained pred(*this);
    return Constrained_edges_iterator(pred,
                                      all_edges_end(),
                                      all_edges_end());
  }

  Constrained_edges constrained_edges() const
  {
    return Constrained_edges(constrained_edges_begin(),constrained_edges_end());
  }

  // INSERTION
  Vertex_handle insert(const Point& p,
                               Face_handle start = Face_handle() );
  Vertex_handle insert(const Point& p,
                       Locate_type lt,
                       Face_handle loc,
                       int li );
  Vertex_handle push_back(const Point& a);
//   template < class InputIterator >
//   std::ptrdiff_t insert(InputIterator first, InputIterator last);



  // The iterator range [edge_it, edge_pteit) is a set of edges
  // that delimit areas in the triangulation.
  // This function writes the face handles that cover this
  // area to the output iterator faces_it
  template <class InputIterator, class OutputIterator>
  void
  get_bounded_faces(InputIterator edge_it, InputIterator edge_pteit,
                    OutputIterator faces_it) const
  {
    Edge e;
    Unique_hash_map<Face_handle,bool> visited;
    std::stack<Face_handle> st;

    for(; edge_it != edge_pteit; edge_it++){
      e = *edge_it;
      visited[e.first] = true;
      st.push(e.first->neighbor(e.second));
    }

    while(! st.empty()){
      Face_handle fh = st.top();
      st.pop();
      typename CGAL::Unique_hash_map<Face_handle, bool>::Data& data = visited[fh];
      if(! data) {
        data = true;
        *faces_it++ = fh;
        for(int i = 0 ; i < 3 ; ++i){
          Face_handle n = fh->neighbor(i);
          if(! visited[n]) {
            st.push(n);
          }
        }
      }
    }

  }

#if 1
  template <class Segment_2>
  static decltype(auto) get_source(const Segment_2& segment){
    return segment.source();
  }
  template <class Segment_2>
  static decltype(auto) get_target(const Segment_2& segment){
    return segment.target();
  }

  static const Point& get_source(const Constraint& cst){
    return cst.first;
  }
  static const Point& get_target(const Constraint& cst){
    return cst.second;
  }
#endif

  // A version of insert_constraint, that additionally writes
  // the new faces in an output iterator
  // We duplicate code, as to run this one with an Emptyset_iterator
  // is still too much overhead
template <class OutputIterator>
void
insert_constraint(Vertex_handle  vaa, Vertex_handle vbb, OutputIterator out)
// forces the constrained [vaa,vbb]
// [vaa,vbb] will potentially be split into several edges
// if a vertex vc of t lies on segment ab
// of if ab intersect some constrained edges
{
  CGAL_precondition( vaa != vbb);
  Vertex_handle vi;

  Face_handle fr;
  int i;
  if(includes_edge(vaa,vbb,vi,fr,i))
  {
    // if the segment (or a subpart of the segment) that we are trying to constraint is already
    // present in the triangulation and is already marked as constrained,
    // then this is an intersection
    if(std::is_same<Itag, No_constraint_intersection_tag>::value) {
      if(dimension() == 1) {
        if(fr->is_constrained(2))
          throw Intersection_of_constraints_exception();
      } else {
        if(fr->is_constrained(i))
          throw Intersection_of_constraints_exception();
      }
    }

    mark_constraint(fr,i);
    if (vi != vbb)  {
      insert_constraint(vi,vbb,out);
    }
    return;
  }

  List_faces intersected_faces;
  List_edges conflict_boundary_ab, conflict_boundary_ba;

  bool intersection  = find_intersected_faces( vaa, vbb,
                                               intersected_faces,
                                               conflict_boundary_ab,
                                               conflict_boundary_ba,
                                               vi);
  if ( intersection) {
    if (vi != vaa && vi != vbb) {
      insert_constraint(vaa,vi,out);
      insert_constraint(vi,vbb,out);
     }
    else {
      insert_constraint(vaa,vbb,out);
    }
    return;
  }
  List_edges edges(conflict_boundary_ab);
  std::copy(conflict_boundary_ba.begin(), conflict_boundary_ba.end(), std::back_inserter(edges));

  typename List_edges::iterator last = edges.end();
  --last;
  for(typename List_edges::iterator it = edges.begin();
      it != last;
      ){
    typename List_edges::iterator n = it;
    ++n;
    if(it->first == n->first->neighbor(n->second) ){
      // remove dangling edge
      edges.erase(it);
      it = n;
      ++n;
      edges.erase(it);
    }
    it = n;
  }
  triangulate_hole(intersected_faces,
                   conflict_boundary_ab,
                   conflict_boundary_ba);

  get_bounded_faces(edges.begin(),
                    edges.end(),
                    out);

  if (vi != vbb) {
    insert_constraint(vi,vbb,out);
  }
  return;

}

  void insert_constraint(const Point& a, const Point& b);
  void insert_constraint(Vertex_handle va, Vertex_handle  vb);
  void push_back(const Constraint& c);


  template <class PointIterator>
  void insert_constraint(PointIterator first, PointIterator last, bool close=false)
  {
    if(first == last){
      return;
    }
    const Point& p0 = *first;
    Point p = p0;
    Vertex_handle v0 = insert(p0), v(v0), w(v0);
    Face_handle hint = v0->face();
    ++first;
    for(; first!=last; ++first){
      const Point& q = *first;
      if(p != q){
        w = insert(q,hint);
        insert_constraint(v,w);
        hint = w->face();
        v = w;
        p = q;
      }
    }
    if(close && (p != p0)){
      insert(w,v0);
    }
  }

  void remove(Vertex_handle  v);
  void remove_constrained_edge(Face_handle f, int i);
  void remove_incident_constraints(Vertex_handle  v);
  // to be used by Constrained_triangulation_plus_2
 template <class OutputItFaces>
 OutputItFaces
 remove_constrained_edge(Face_handle f, int i, OutputItFaces out)
 {
   remove_constrained_edge(f, i);
   return out;
 }

  //for backward compatibility
  void remove_constraint(Face_handle f, int i) {remove_constrained_edge(f,i);}
  void insert(Point a, Point b) { insert_constraint(a, b);}
  void insert(Vertex_handle va, Vertex_handle  vb) {insert_constraint(va,vb);}

  // QUERY
  bool is_constrained(Edge e) const;
  bool are_there_incident_constraints(Vertex_handle v) const;
  bool is_valid(bool verbose = false, int level = 0) const;
  // template<class OutputItEdges>
  // OutputItEdges incident_constraints(Vertex_handle v,
  //                                     OutputItEdges out) const;

  void file_output(std::ostream& os) const;

protected:
  virtual Vertex_handle virtual_insert(const Point& a,
                                       Face_handle start = Face_handle());
  virtual Vertex_handle virtual_insert(const Point& a,
                                       Locate_type lt,
                                       Face_handle loc,
                                       int li );
//Vertex_handle special_insert_in_edge(const Point & a, Face_handle f, int i);
  void update_constraints_incident(Vertex_handle va,
                                   Vertex_handle c1,
                                   Vertex_handle c2);
  void clear_constraints_incident(Vertex_handle va);
  void update_constraints_opposite(Vertex_handle va);
  void update_constraints(const List_edges &hole);

  void mark_constraint(Face_handle fr, int i);

  virtual Vertex_handle intersect(Face_handle f, int i,
                                  Vertex_handle vaa,
                                  Vertex_handle vbb);
  Vertex_handle intersect(Face_handle f, int i,
                          Vertex_handle vaa,
                          Vertex_handle vbb,
                          No_constraint_intersection_tag);
  Vertex_handle intersect(Face_handle f, int i,
                          Vertex_handle vaa,
                          Vertex_handle vbb,
                          No_constraint_intersection_requiring_constructions_tag);
  Vertex_handle intersect(Face_handle f, int i,
                          Vertex_handle vaa,
                          Vertex_handle vbb,
                          Exact_intersections_tag);
  Vertex_handle intersect(Face_handle f, int i,
                          Vertex_handle vaa,
                          Vertex_handle vbb,
                          Exact_predicates_tag);

  Vertex_handle insert_intersection(Face_handle f, int i,
                                    Vertex_handle vaa,
                                    Vertex_handle vbb,
                                    Vertex_handle vcc,
                                    Vertex_handle vdd,
                                    const Point& pa,
                                    const Point& pb,
                                    const Point& pc,
                                    const Point& pd,
                                    Exact_predicates_tag);
private:
  //made private to avoid using the Triangulation_2 version
  Vertex_handle move(Vertex_handle v, const Point &)
  {
    CGAL_error_msg("Do not use that function!");
    return v;
  }

public:
// made public for Laurent  to find out deleted faces
// when inserting a constraint with most probably
// no intersection
  bool find_intersected_faces(Vertex_handle va,
                              Vertex_handle vb,
                              List_faces & intersected_faces,
                              List_edges & list_ab,
                              List_edges & list_ba,
                              Vertex_handle& vi);
protected:
  virtual void triangulate_hole(List_faces& intersected_faces,
                                List_edges& conflict_boundary_ab,
                                List_edges& conflict_boundary_ba);

  void triangulate_hole(List_faces& intersected_faces,
                        List_edges& conflict_boundary_ab,
                        List_edges& conflict_boundary_ba,
                        List_edges& new_edges);

  void triangulate_half_hole(List_edges & list_edges,
                             List_edges & new_edges);

  void remove_1D(Vertex_handle v);
  void remove_2D(Vertex_handle v);

  //templated member function
public:
  // the int parameter is a work around for VC7 to compile
  template < class InputIterator >
#if defined(_MSC_VER)
  std::ptrdiff_t insert(InputIterator first, InputIterator last, int i = 0)
#else
    std::ptrdiff_t insert(InputIterator first, InputIterator last)
#endif
    {
#if defined(_MSC_VER)
      CGAL_USE(i);
#endif
      size_type n = number_of_vertices();

      std::vector<Point> points (first, last);
      CGAL::spatial_sort (points.begin(), points.end(), geom_traits());

      Face_handle hint;
      for (typename std::vector<Point>::const_iterator p = points.begin(), end = points.end();
              p != end; ++p)
          hint = insert (*p, hint)->face();

      return number_of_vertices() - n;
    }

  //deprecated
 template<class OutputIterator>
  bool are_there_incident_constraints(Vertex_handle v,
                                      OutputIterator out) const
    {
      Edge_circulator ec=incident_edges(v), done(ec);
      bool are_there = false;
      if (ec == nullptr) return are_there;
      do {
        if(is_constrained(*ec)) {
          *out++ = *ec;
          are_there = true;
        }
        ec++;
      } while (ec != done);
      return are_there;
    }

#ifdef CGAL_CDT_2_DEBUG_INTERSECTIONS
  auto display_vertex(Vertex_handle v) const {
    With_point_tag point_tag;
    using CGAL::IO::oformat;
    return oformat(v, point_tag);
  }
#endif // CGAL_CDT_2_DEBUG_INTERSECTIONS

 template<class OutputItEdges>
 OutputItEdges  incident_constraints(Vertex_handle v,
                                      OutputItEdges out) const {
   Edge_circulator ec=incident_edges(v), done(ec);
   if (ec == nullptr) return  out;
   do {
     if(is_constrained(*ec))    *out++ = *ec;
     ec++;
   } while (ec != done);
   return out;
 }

  // the following functions are overloaded
  // to take care of constraint marks
  template<class EdgeIt>
  Vertex_handle star_hole( const Point& p,
                           EdgeIt edge_begin,
                           EdgeIt edge_end) {
    std::list<Face_handle> empty_list;
    return star_hole(p,
                     edge_begin,
                     edge_end,
                     empty_list.begin(),
                     empty_list.end());
  }

  template<class EdgeIt, class FaceIt>
  Vertex_handle star_hole( const Point& p,
                           EdgeIt edge_begin,
                           EdgeIt edge_end,
                           FaceIt face_begin,
                           FaceIt face_end)
{
    Vertex_handle v =  Triangulation::star_hole(p,
                                                edge_begin,
                                                edge_end,
                                                face_begin,
                                                face_end);
    // restore constraint status for new faces.
    int vindex;
    Face_handle fh;
    int ih;
    Face_circulator fc = incident_faces(v), done(fc);
    do {
      vindex = fc->index(v);
      fc->set_constraint(cw(vindex), false);
      fc->set_constraint(ccw(vindex), false);
      fh = fc->neighbor(vindex);
      ih = mirror_index(fc,vindex);
      fc->set_constraint(vindex, fh->is_constrained(ih));
    } while (++fc != done);
    return v;
}

};

template < class Gt, class Tds, class Itag >
inline
typename Constrained_triangulation_2<Gt,Tds,Itag>::Vertex_handle
Constrained_triangulation_2<Gt,Tds,Itag>::
virtual_insert(const Point& a, Face_handle start)
// virtual version of insert
{
  return insert(a,start);
}

template < class Gt, class Tds, class Itag >
inline
typename Constrained_triangulation_2<Gt,Tds,Itag>::Vertex_handle
Constrained_triangulation_2<Gt,Tds,Itag>::
virtual_insert(const Point& a,
               Locate_type lt,
               Face_handle loc,
               int li )
// virtual version of insert
{
  return insert(a,lt,loc,li);
}

template < class Gt, class Tds, class Itag >
inline
typename Constrained_triangulation_2<Gt,Tds,Itag>::Vertex_handle
Constrained_triangulation_2<Gt,Tds,Itag>::
insert(const Point& a, Face_handle start)
// inserts point a
// in addition to what is done for non constrained triangulations
// constrained edges are updated
{
  Face_handle loc;
  int li;
  Locate_type lt;
  loc = locate(a, lt, li, start);
  return Constrained_triangulation::insert(a,lt,loc,li);
}

template < class Gt, class Tds, class Itag >
typename Constrained_triangulation_2<Gt,Tds,Itag>::Vertex_handle
Constrained_triangulation_2<Gt,Tds,Itag>::
insert(const Point& a, Locate_type lt, Face_handle loc, int li)
// insert a point p, whose localisation is known (lt, f, i)
// in addition to what is done for non constrained triangulations
// constrained edges are updated
{
  Vertex_handle va;
  Vertex_handle v1, v2;
  bool insert_in_constrained_edge = false;

  std::list<std::pair<Vertex_handle,Vertex_handle> > constrained_edges;
  bool one_dimensional = false;
  if(dimension() == 1){
    one_dimensional = true;
    for(Finite_edges_iterator it = finite_edges_begin();
        it != finite_edges_end();
        ++it){
      if(is_constrained(*it)){
        constrained_edges.emplace_back(it->first->vertex(cw(it->second)),
                                       it->first->vertex(ccw(it->second)));
      }
    }
  }
  if ( lt == Triangulation::EDGE && loc->is_constrained(li) )
  {
    if(std::is_same<Itag, No_constraint_intersection_tag>::value)
      throw Intersection_of_constraints_exception();

    insert_in_constrained_edge = true;
    v1=loc->vertex(ccw(li)); //endpoint of the constraint
    v2=loc->vertex(cw(li)); // endpoint of the constraint
  }

  va = Triangulation::insert(a,lt,loc,li);

  if(one_dimensional && (dimension() == 2)){
    for(const std::pair<Vertex_handle,Vertex_handle>& vp : constrained_edges){
      Face_handle fh;
      int i;
      if(this->is_edge(vp.first, vp.second, fh,i)){
        fh->set_constraint(i,true);
        boost::tie(fh,i) = mirror_edge(Edge(fh,i));
        fh->set_constraint(i,true);
      }
    }
  }

  if (insert_in_constrained_edge)
    update_constraints_incident(va, v1,v2);
  else if(lt != Triangulation::VERTEX)
    clear_constraints_incident(va);

  if (dimension() == 2)
    update_constraints_opposite(va);

  return va;
}

// template < class Gt, class Tds, class Itag >
// typename Constrained_triangulation_2<Gt,Tds,Itag>::Vertex_handle
// Constrained_triangulation_2<Gt, Tds, Itag>::
// special_insert_in_edge(const Point & a, Face_handle f, int i)
//   // insert  point p in edge(f,i)
//   // bypass the precondition for point a to be in edge(f,i)
//   // update constrained status
// {
//   Vertex_handle va;
//   Vertex_handle c1,c2;
//   c1 = f->vertex(cw(i));  //endpoint of edge
//   c2 = f->vertex(ccw(i)); //endpoint of edge
//   bool insert_in_constrained_edge = f->is_constrained(i);

//   va = this->_tds.insert_in_edge(f, i);
//   va->set_point(a);

//   if (insert_in_constrained_edge) update_constraints_incident(va, c1,c2);
//   else clear_constraints_incident(va);
//   if (dimension() == 2) update_constraints_opposite(va);
//   return va;
// }


template < class Gt, class Tds, class Itag >
inline void
Constrained_triangulation_2<Gt,Tds,Itag>::
insert_constraint(const Point& a, const Point& b)
// the algorithm first inserts a and b,
// and then forces the constraint [va,vb]
{
  Vertex_handle va= virtual_insert(a);
  Vertex_handle vb= virtual_insert(b);
  if ( va != vb)   insert_constraint(va,vb);
}


template <class Gt, class Tds, class Itag >
inline void
Constrained_triangulation_2<Gt,Tds,Itag>::
insert_constraint(Vertex_handle  vaa, Vertex_handle vbb)
// forces the constraint [va,vb]
// [va,vb] will eventually be split into several edges
// if a vertex vc of t lies on segment ab
// or if ab intersect some constrained edges
{
  if(vaa == vbb){
    return;
  }
  std::stack<std::pair<Vertex_handle, Vertex_handle> > stack;
  stack.push(std::make_pair(vaa,vbb));

#ifdef CGAL_CDT_2_DEBUG_INTERSECTIONS
  std::cerr << CGAL::internal::cdt_2_indent_level
            << "CT_2::insert_constraint( " << display_vertex(vaa)
            << " , " << display_vertex(vbb)
            << " )\n";
  internal::Indentation_level::Exit_guard exit_guard = CGAL::internal::cdt_2_indent_level.open_new_scope();
#endif // CGAL_CDT_2_DEBUG_INTERSECTIONS
  while(! stack.empty()){
    boost::tie(vaa,vbb) = stack.top();
    stack.pop();
    CGAL_precondition( vaa != vbb);
#ifdef CGAL_CDT_2_DEBUG_INTERSECTIONS
    std::cerr << CGAL::internal::cdt_2_indent_level
              << "CT_2::insert_constraint, stack pop=( " << display_vertex(vaa)
              << " , " << display_vertex(vbb)
              << " ) remaining stack size: "
              << stack.size() << '\n';
    CGAL_assertion(this->is_valid());
#endif // CGAL_CDT_2_DEBUG_INTERSECTIONS
    Vertex_handle vi;

    Face_handle fr;
    int i;
    if(includes_edge(vaa,vbb,vi,fr,i))
    {
      // if the segment (or a subpart of the segment) that we are trying to constraint is already
      // present in the triangulation and is already marked as constrained,
      // then this is an intersection
      if(std::is_same<Itag, No_constraint_intersection_tag>::value) {
        if(dimension() == 1) {
          if(fr->is_constrained(2))
            throw Intersection_of_constraints_exception();
        } else {
          if(fr->is_constrained(i))
            throw Intersection_of_constraints_exception();
        }
      }

      mark_constraint(fr,i);
      if (vi != vbb)  {
        stack.push(std::make_pair(vi,vbb));
      }
      continue;
    }

    List_faces intersected_faces;
    List_edges conflict_boundary_ab, conflict_boundary_ba;
    bool intersection  = find_intersected_faces( vaa, vbb,
                                                 intersected_faces,
                                                 conflict_boundary_ab,
                                                 conflict_boundary_ba,
                                                 vi);
    if ( intersection) {
      if (vi != vaa && vi != vbb) {
#ifdef CGAL_CDT_2_DEBUG_INTERSECTIONS
  std::cerr << CGAL::internal::cdt_2_indent_level
            << "CT_2::insert_constraint stack push [vaa, vi] ( " << display_vertex(vaa)
            << " , " << display_vertex(vi)
            << " )\n";
  std::cerr << CGAL::internal::cdt_2_indent_level
            << "CT_2::insert_constraint stack push [vi, vbb] ( " << display_vertex(vi)
            << " , " << display_vertex(vbb)
            << " )\n";
#endif // CGAL_CDT_2_DEBUG_INTERSECTIONS
        stack.push(std::make_pair(vaa,vi));
        stack.push(std::make_pair(vi,vbb));
      }
      else{
#ifdef CGAL_CDT_2_DEBUG_INTERSECTIONS
  std::cerr << CGAL::internal::cdt_2_indent_level
            << "CT_2::insert_constraint stack push [vaa, vbb]( " << display_vertex(vaa)
            << " , " << display_vertex(vbb)
            << " )\n";
#endif // CGAL_CDT_2_DEBUG_INTERSECTIONS
        stack.push(std::make_pair(vaa,vbb));
      }
      continue;
    }

    //no intersection
    triangulate_hole(intersected_faces,
                     conflict_boundary_ab,
                     conflict_boundary_ba);

    if (vi != vbb) {
      stack.push(std::make_pair(vi,vbb));
    }
  }

}

template <class Gt, class Tds, class Itag >
bool
Constrained_triangulation_2<Gt,Tds,Itag>::
find_intersected_faces(Vertex_handle vaa,
                       Vertex_handle vbb,
                       List_faces & intersected_faces,
                       List_edges & list_ab,
                       List_edges & list_ba,
                       Vertex_handle & vi)
  // vi is set to the first vertex of the triangulation on [vaa,vbb].
  // Return true if an intersection with a constrained edge is
  // encountered, false otherwise
  // When false :
  // intersected_faces contains the list if faces intersected by [va,vi]
  // list_ab and list_ba represents the boundary of the union
  // of the intersected faces oriented cw
  // list_ab consists of the edges from vaa to vi (i.e. on the left of a->b)
  // list_ba    "         "        from vi to vaa (i.e. on the right of a->b)
{
  const Point& aa = vaa->point();
  const Point& bb = vbb->point();
  Line_face_circulator current_face=Line_face_circulator(vaa, this, bb);
  int ind=current_face->index(vaa);

  // to deal with the case where the first crossed edge
  // is constrained
#ifdef CGAL_CDT_2_DEBUG_INTERSECTIONS
  std::cerr << CGAL::internal::cdt_2_indent_level
            << "CT_2::find_intersected_faces ( " << display_vertex(vaa)
            << " , " << display_vertex(vbb)
            << " )\n"
            << CGAL::internal::cdt_2_indent_level
            << "> current constrained edges are:\n";
  for(Constrained_edges_iterator edge_it = this->constrained_edges_begin(),
        end = this->constrained_edges_end();
      edge_it != end; ++edge_it)
  {
    std::cerr <<CGAL::internal::cdt_2_indent_level
              << "> (#"
              << edge_it->first->vertex(cw(edge_it->second))->time_stamp()
              << ", #"
              << edge_it->first->vertex(ccw(edge_it->second))->time_stamp()
              << ")\n";
  }
  std::cerr << CGAL::internal::cdt_2_indent_level
            << "> current face is ( #" << current_face->vertex(0)->time_stamp()
            << " #" << current_face->vertex(1)->time_stamp()
            << " #" << current_face->vertex(2)->time_stamp() << " )\n";
#endif // CGAL_CDT_2_DEBUG_INTERSECTIONS

  if(current_face->is_constrained(ind)) {
    vi=intersect(current_face, ind, vaa, vbb);
    return true;
  }

  Face_handle lf= current_face->neighbor(ccw(ind));
  Face_handle rf= current_face->neighbor(cw(ind));
  Orientation orient;
  Face_handle previous_face;
  Vertex_handle current_vertex;

  list_ab.push_back(Edge(lf, lf->index(current_face)));
  list_ba.push_front(Edge(rf, rf->index(current_face)));
  intersected_faces.push_front(current_face);

  // initcd
  previous_face=current_face;
  ++current_face;
  ind=current_face->index(previous_face);
  current_vertex=current_face->vertex(ind);

  // loop over triangles intersected by ab
  bool done = false;
  while (current_vertex != vbb && !done)  {
    orient = orientation(aa,bb,current_vertex->point());
    int i1, i2;
    switch (orient) {
    case COLLINEAR :
      done = true; // current_vertex is the new endpoint
      break;
    case LEFT_TURN :
    case RIGHT_TURN :
      if (orient == LEFT_TURN) {
        i1 = ccw(ind) ; //index of second intersected edge of current_face
        i2 = cw(ind); //index of non intersected edge of current_face
      }
      else {
        i1 = cw(ind) ; //index of second intersected edge of current_face
        i2 = ccw(ind); //index of non intersected edge of current_face
      }
      if(current_face->is_constrained(i1)) {
        vi = intersect(current_face, i1, vaa,vbb);
        return true;
      }
      else {
        lf= current_face->neighbor(i2);
        intersected_faces.push_front(current_face);
        if (orient == LEFT_TURN)
          list_ab.push_back(Edge(lf, lf->index(current_face)));
        else // orient == RIGHT_TURN
          list_ba.push_front(Edge(lf, lf->index(current_face)));
        previous_face=current_face;
        ++current_face;
        ind=current_face->index(previous_face);
        current_vertex=current_face->vertex(ind);
      }
      break;
    }
  }

  // last triangle
  vi = current_vertex;
  intersected_faces.push_front(current_face);
  lf= current_face->neighbor(cw(ind));
  list_ab.push_back(Edge(lf, lf->index(current_face)));
  rf= current_face->neighbor(ccw(ind));
  list_ba.push_front(Edge(rf, rf->index(current_face)));
  return false;
}


template <class Gt, class Tds, class Itag >
typename Constrained_triangulation_2<Gt,Tds,Itag>::Vertex_handle
Constrained_triangulation_2<Gt,Tds,Itag>::
intersect(Face_handle f, int i,
          Vertex_handle vaa,
          Vertex_handle vbb)
{
  return intersect(f, i, vaa, vbb, Itag());
}

template <class Gt, class Tds, class Itag >
typename Constrained_triangulation_2<Gt,Tds,Itag>::Vertex_handle
Constrained_triangulation_2<Gt,Tds,Itag>::
intersect(Face_handle , int ,
          Vertex_handle ,
          Vertex_handle ,
          No_constraint_intersection_tag)
{
  throw Intersection_of_constraints_exception();
  return Vertex_handle() ;
}

template <class Gt, class Tds, class Itag >
typename Constrained_triangulation_2<Gt,Tds,Itag>::Vertex_handle
Constrained_triangulation_2<Gt,Tds,Itag>::
intersect(Face_handle , int ,
          Vertex_handle ,
          Vertex_handle ,
          No_constraint_intersection_requiring_constructions_tag)
{
  throw Intersection_of_constraints_exception();
  return Vertex_handle() ;
}

template <class Gt, class Tds, class Itag >
typename Constrained_triangulation_2<Gt,Tds,Itag>::Vertex_handle
Constrained_triangulation_2<Gt,Tds,Itag>::
intersect(Face_handle f, int i,
          Vertex_handle vaa,
          Vertex_handle vbb,
          Exact_intersections_tag itag)
// compute the intersection of the constraint edge (f,i)
// with the subconstraint (vaa,vbb) being inserted
// insert the intersection point
// split constraint edge (f,i)
// and return the Vertex_handle of the new Vertex
{
#ifndef CGAL_NO_CDT_2_WARNING
  CGAL_warning_msg(false,
  "You are using an exact number type,\n"
  "using a Constrained_triangulation_plus_2 class\n"
  "would avoid cascading intersection computation\n"
  " and be much more efficient\n"
  "This message is shown only if CGAL_NO_CDT_2_WARNING"
  " is not defined.\n");
#endif
  const Point& pa = vaa->point();
  const Point& pb = vbb->point();
  const Point& pc = f->vertex(cw(i))->point();
  const Point& pd = f->vertex(ccw(i))->point();
  Point pi;
  CGAL_assertion_code( bool ok = )
  intersection(geom_traits(), pa, pb, pc, pd, pi, itag );
  CGAL_assertion(ok);
  Vertex_handle vi = virtual_insert(pi, Triangulation::EDGE, f, i);
  return vi;
}


namespace internal {

  template <typename Type>
  class Has_barycenter_2
  {
    typedef char Yes;
    typedef struct { char a[2]; } No;

    template <typename U>
    static auto check(int)
        -> decltype(std::declval<typename U::Point_2>() =
                        std::declval<U>().construct_barycenter_2_object()(
                            std::declval<typename U::Point_2>(),
                            std::declval<typename U::FT>(),
                            std::declval<typename U::Point_2>()),
                    Yes());

    template <typename U>
    static No check(...);

  public:
    static const bool value = (sizeof(Yes) == sizeof(check<Type>(0)));
  };

  template <typename Type>
  class Has_exact_kernel
  {
    typedef char Yes;
    typedef struct { char a[2]; } No;

    template <typename U>
    static auto check(int)
        -> decltype(std::declval<typename U::Exact_kernel>() =
                        std::declval<U>().exact_kernel(),
                    Yes());

    template <typename U>
    static No check(...);

  public:
    static const bool value = (sizeof(Yes) == sizeof(check<Type>(0)));
  };

  template <typename Gt, bool = Has_exact_kernel<Gt>::value >
  struct Can_construct_almost_exact_intersection {
    enum { value =
      internal::Has_barycenter_2<typename Gt::Exact_kernel>::value &&
      internal::Has_filtered_predicates<Gt>::value };
  };

  template <typename Gt>
  struct Can_construct_almost_exact_intersection<Gt, false>
      : public CGAL::Tag_false {};

  template <typename Gt>
  static constexpr bool can_construct_almost_exact_intersection_v =
      Can_construct_almost_exact_intersection<Gt>::value;

  template <typename Gt>
  constexpr bool can_construct_almost_exact_intersection(const Gt&) {
    return can_construct_almost_exact_intersection_v<Gt>;
  }
} // namespace internal


template <class Gt, class Tds, class Itag >
typename Constrained_triangulation_2<Gt,Tds,Itag>::Vertex_handle
Constrained_triangulation_2<Gt,Tds,Itag>::
insert_intersection(Face_handle f, int i,
                    Vertex_handle vaa,
                    Vertex_handle vbb,
                    Vertex_handle vcc,
                    Vertex_handle vdd,
                    const Point& pa,
                    const Point& pb,
                    const Point& pc,
                    const Point& pd,
                    Exact_predicates_tag itag)
{
  Point pi; //creator for point is required here
  bool ok = intersection(geom_traits(), pa, pb, pc, pd, pi, itag);

  auto intersection_not_in_the_two_triangles = [&](const Point& pi) {
    if(orientation(pc,pd,pi) == RIGHT_TURN) {
      // check if `pi` is in the triangle (pc, pd, p0)
      const Point& p0 = f->vertex(i)->point();
      if(orientation(p0, pc, pi) == LEFT_TURN || orientation(pd, p0, pi) == LEFT_TURN) {
        return true;
      }
    } else {
      // orientation(pd, pc, pi) != LEFT_TURN
      const auto edge = mirror_edge({f, i});
      // check if `pi` is in the triangle (pd, pc, p1)
      const Point& p1 = edge.first->vertex(edge.second)->point();
      if(orientation(pc, p1, pi) == LEFT_TURN || orientation(p1, pd, pi) == LEFT_TURN) {
        return true;
      }
    }
    return false;
  };

  Vertex_handle vi;
  if ( !ok ) {  //intersection detected but not computed
    int int_index = limit_intersection(geom_traits(), pa, pb, pc, pd, itag);
    switch(int_index){
    case 0 : vi = vaa; break;
    case 1 : vi = vbb; break;
    case 2 : vi = vcc; break;
    case 3 : vi = vdd; break;
    }
    if(vi == vaa || vi == vbb) {
      remove_constrained_edge(f, i);
    }
  }
  else{ //intersection computed
    if(internal::can_construct_almost_exact_intersection(geom_traits()) &&
       intersection_not_in_the_two_triangles(pi))
    {
      // now compute the exact intersection point
      pi = almost_exact_intersection(geom_traits(), pa, pb, pc, pd);
      if (intersection_not_in_the_two_triangles(pi)) {
        // If the most-exact intersection point is not in the union of the two
        // triangles, then snap to `pc` or `pd`...
        if(compare_distance(pi, pc, pd) == SMALLER) {
          vi = vcc;
        } else {
          vi = vdd;
        }
      }
    }
    if(vi != vcc && vi != vdd) {
      remove_constrained_edge(f, i);
      vi = virtual_insert(pi, f);
    }
  }
#ifdef CGAL_CDT_2_DEBUG_INTERSECTIONS
  std::cerr << CGAL::internal::cdt_2_indent_level
            << "CT_2::insert_intersection, `vi` is ( " << display_vertex(vi)
            << " )\n";
#endif // CGAL_CDT_2_DEBUG_INTERSECTIONS
  return vi;
}

template <class Gt, class Tds, class Itag >
typename Constrained_triangulation_2<Gt,Tds,Itag>::Vertex_handle
Constrained_triangulation_2<Gt,Tds,Itag>::
intersect(Face_handle f, int i,
          Vertex_handle vaa,
          Vertex_handle vbb,
          Exact_predicates_tag itag)
{
  Vertex_handle  vcc, vdd;
  vcc = f->vertex(cw(i));
  vdd = f->vertex(ccw(i));

  const Point& pa = vaa->point();
  const Point& pb = vbb->point();
  const Point& pc = vcc->point();
  const Point& pd = vdd->point();

#ifdef CGAL_CDT_2_DEBUG_INTERSECTIONS
  std::cerr << CGAL::internal::cdt_2_indent_level
            << "CT_2::intersect segment ( " << display_vertex(vaa)
            << " , " << display_vertex(vbb)
            << " ) with edge ( " << display_vertex(vcc)
            << " , " << display_vertex(vdd)
            << " )\n";
#endif // CGAL_CDT_2_DEBUG_INTERSECTIONS
  Vertex_handle vi = insert_intersection(f, i, vaa, vbb, vcc, vdd, pa, pb, pc, pd, itag);
#ifdef CGAL_CDT_2_DEBUG_INTERSECTIONS
  std::cerr << CGAL::internal::cdt_2_indent_level
            << "CT_2::intersect, `vi` is ( " << display_vertex(vi)
            << " )\n";
#endif // CGAL_CDT_2_DEBUG_INTERSECTIONS

  // vi == vc or vi == vd may happen even if intersection==true
  // due to approximate construction of the intersection
  if (vi != vcc && vi != vdd) {
    insert_constraint(vcc,vi);
    insert_constraint(vi, vdd);
  }
  else {
    insert_constraint(vcc,vdd);
  }
  return vi;
}

template <class Gt, class Tds, class Itag >
inline
typename Constrained_triangulation_2<Gt,Tds,Itag>::Vertex_handle
Constrained_triangulation_2<Gt,Tds,Itag>::
push_back(const Point &p)
{
  return insert(p);
}


template <class Gt, class Tds, class Itag >
inline
void
Constrained_triangulation_2<Gt,Tds,Itag>::
push_back(const Constraint &c)
{
  insert(c.first, c.second);
}


template < class Gt, class Tds, class Itag >
void
Constrained_triangulation_2<Gt,Tds,Itag>::
update_constraints_incident(Vertex_handle va,
                            Vertex_handle c1,
                            Vertex_handle c2)
  // update status of edges incident to a
  // after insertion in the  constrained edge c1c2
{
  if (dimension() == 0) return;
  if (dimension()== 1) {
    Edge_circulator ec=incident_edges(va), done(ec);
    do {
      ((*ec).first)->set_constraint(2,true);
    }while (++ec != done);
  }
  else{
    //dimension() ==2
    int cwi, ccwi, indf;
    Face_circulator fc=incident_faces(va), done(fc);
    CGAL_assertion(fc != nullptr);
    do {
      indf = fc->index(va);
      cwi=cw(indf);
      ccwi=ccw(indf);
      if ((fc->vertex(cwi) == c1)||(fc->vertex(cwi) == c2)) {
          fc->set_constraint(ccwi,true);
          fc->set_constraint(cwi,false);
        }
        else {
          fc->set_constraint(ccwi,false);
          fc->set_constraint(cwi,true);
        }
        ++fc;
      } while (fc != done);
  }
}

template < class Gt, class Tds ,class Itag >
void
Constrained_triangulation_2<Gt,Tds,Itag>::
clear_constraints_incident(Vertex_handle va)
// make the edges incident to a newly created vertex unconstrained
{
 Edge_circulator ec=incident_edges(va), done(ec);
 Face_handle f;
 int indf;
  if ( ec != nullptr){
    do {
      f = (*ec).first ;
      indf = (*ec).second;
      f->set_constraint(indf,false);
      if (dimension() == 2) {
        f->neighbor(indf)->set_constraint(mirror_index(f,indf),false);
      }
    } while (++ec != done);
  }
  return;
}


template < class Gt, class Tds, class Itag >
void
Constrained_triangulation_2<Gt,Tds,Itag>::
update_constraints_opposite(Vertex_handle va)
  // update status of edges opposite to a
  // after insertion of a
{
  CGAL_assertion(dimension()==2);
  Face_handle f=va->face(), start=f;
  int indf;
  do {
    indf = f->index(va);
    if (f->neighbor(indf)->is_constrained(mirror_index(f,indf)) ) {
      f->set_constraint(indf,true);
    }
    else {
      f->set_constraint(indf,false);
    }
    f= f->neighbor(ccw(indf)); // turns ccw around va
  } while (f != start);
  return;
}

template < class Gt, class Tds, class Itag >
void
Constrained_triangulation_2<Gt,Tds,Itag>::
update_constraints( const List_edges &hole)
{
  typename List_edges::const_iterator it = hole.begin();
  Face_handle f;
  int i;
  for ( ; it != hole.end(); it ++) {
    f =(*it).first;
    i = (*it).second;
    if ( f->is_constrained(i) )
      (f->neighbor(i))->set_constraint(mirror_index(f,i),true);
    else (f->neighbor(i))->set_constraint(mirror_index(f,i),false);
  }
}


template < class Gt, class Tds, class Itag >
inline void
Constrained_triangulation_2<Gt,Tds,Itag>::
mark_constraint(Face_handle fr, int i)
{
  if (dimension()==1) fr->set_constraint(2, true);
  else{
    fr->set_constraint(i,true);
    fr->neighbor(i)->set_constraint(mirror_index(fr,i),true);
  }
  return;
}

template < class Gt, class Tds, class Itag >
inline void
Constrained_triangulation_2<Gt,Tds,Itag>::
triangulate_hole(List_faces& intersected_faces,
                 List_edges& conflict_boundary_ab,
                 List_edges& conflict_boundary_ba)
{
  List_edges new_edges;
  triangulate_hole(intersected_faces,
                   conflict_boundary_ab,
                   conflict_boundary_ba,
                   new_edges);
}



template < class Gt, class Tds, class Itag >
void
Constrained_triangulation_2<Gt,Tds,Itag>::
triangulate_hole(List_faces& intersected_faces,
                 List_edges& conflict_boundary_ab,
                 List_edges& conflict_boundary_ba,
                 List_edges& new_edges)
  // triangulate the hole limited by conflict_boundary_ab
  // and conflict_boundary_ba
  // insert the new edges in new-edges
  // delete the faces of intersected_faces
{
  if ( !conflict_boundary_ab.empty() ) {
    triangulate_half_hole(conflict_boundary_ab, new_edges);
    triangulate_half_hole(conflict_boundary_ba, new_edges);

    // the two faces that share edge ab are neighbors
    // their common edge ab is a constraint
    Face_handle fr,fl;
    fl=(*conflict_boundary_ab.begin()).first;
    fr=(*conflict_boundary_ba.begin()).first;
    fl->set_neighbor(2, fr);
    fr->set_neighbor(2, fl);
    fl->set_constraint(2, true);
    fr->set_constraint(2, true);

    // delete intersected faces
    while( ! intersected_faces.empty()) {
      fl = intersected_faces.front();
      intersected_faces.pop_front();
      delete_face(fl);
    }
  }
}



template < class Gt, class Tds, class Itag >
void
Constrained_triangulation_2<Gt,Tds,Itag>::
remove(Vertex_handle  v)
  // remove a vertex and updates the constrained edges of the new faces
  // precondition : there is no incident constraints
{
  CGAL_precondition( v != Vertex_handle() );
  CGAL_precondition( ! is_infinite(v));
  CGAL_precondition( ! are_there_incident_constraints(v));

  if  (number_of_vertices() == 1)     remove_first(v);
  else if (number_of_vertices() == 2) remove_second(v);
  else   if ( dimension() == 1) remove_1D(v);
  else  remove_2D(v);
  return;
}


template < class Gt, class Tds, class Itag >
void
Constrained_triangulation_2<Gt,Tds,Itag>::
remove_1D(Vertex_handle  v)
{
  Edge_circulator ec = incident_edges(v), done(ec);
  do {
    (*ec).first->set_constraint(2,false);
  } while (++ec != done);
  Triangulation::remove_1D(v);
}

template < class Gt, class Tds, class Itag >
void
Constrained_triangulation_2<Gt,Tds,Itag>::
remove_2D(Vertex_handle v)
{
  if (test_dim_down(v)) { this->_tds.remove_dim_down(v);}
  else {
    List_edges hole;
    make_hole(v, hole);
    List_edges shell=hole; //save hole because it will be emptied by fill_hole
    fill_hole(v, hole);
    update_constraints(shell);
    delete_vertex(v);
  }
  return;
}


template < class Gt, class Tds, class Itag >
void
Constrained_triangulation_2<Gt,Tds,Itag>::
remove_constrained_edge(Face_handle f, int i)
{
#ifdef CGAL_CDT_2_DEBUG_INTERSECTIONS
  std::cerr << CGAL::internal::cdt_2_indent_level
            << "CT_2::remove_constrained_edge ( #"
            << f->vertex(cw(i))->time_stamp()
            << ", #"
            << f->vertex(ccw(i))->time_stamp()
            << ")\n";
#endif // CGAL_CDT_2_DEBUG_INTERSECTIONS
  f->set_constraint(i, false);
  if (dimension() == 2)
    (f->neighbor(i))->set_constraint(mirror_index(f,i), false);
  return;
}

template < class Gt, class Tds, class Itag >
void
Constrained_triangulation_2<Gt,Tds,Itag>::
remove_incident_constraints(Vertex_handle v)
{
   Edge_circulator ec=incident_edges(v), done(ec);
   if (ec == nullptr) return;
   do {
        if(is_constrained(*ec)) { remove_constrained_edge((*ec).first,
                                                   (*ec).second);}
        ec++;
   } while (ec != done);
   return;
}

template < class Gt, class Tds, class Itag >
inline  bool
Constrained_triangulation_2<Gt,Tds,Itag>::
are_there_incident_constraints(Vertex_handle v) const
{
  return are_there_incident_constraints(v, Emptyset_iterator());
}

template < class Gt, class Tds, class Itag >
inline  bool
Constrained_triangulation_2<Gt,Tds,Itag>::
is_valid(bool verbose, int level) const
{
    bool result = Triangulation::is_valid(verbose,level);
    for( All_faces_iterator it = all_faces_begin();
                            it != all_faces_end() ; it++) {
      for(int i=0; i<3; i++) {
        Face_handle n = it->neighbor(i);
        result = result &&
          it->is_constrained(i) == n->is_constrained(n->index(it));
      }
    }
    return result;
}

template < class Gt, class Tds, class Itag >
inline  bool
Constrained_triangulation_2<Gt,Tds,Itag>::
is_constrained(Edge e) const
{
  return (e.first)->is_constrained(e.second);
}

template < class Gt, class Tds, class Itag >
void
Constrained_triangulation_2<Gt,Tds,Itag>::
triangulate_half_hole(List_edges & list_edges,  List_edges & new_edges)
  // triangulates the  polygon whose boundary consists of list_edges
  // plus the edge ab joining the two endpoints of list_edges
  // the orientation of the polygon (as provided by list_edges) must
  // be cw
  // the edges of list_edges are assumed to be edges of a
  // triangulation that will be updated by the procedure
  // the edges that are created are put in list new_edges
  // takes linear time
{
  Vertex_handle va; // first vertex of list_edges
  Face_handle newlf;
  Face_handle n1,n2,n;
  int ind1, ind2,ind;
  Orientation orient;

  typename List_edges::iterator current, next, tempo;
  current=list_edges.begin();

  va=((*current).first)->vertex(ccw((*current).second));
  next=current;
  ++next;

  do
    {
      n1=(*current).first;
      ind1=(*current).second;
      // in case n1 is no longer a triangle of the new triangulation
      if ( n1->neighbor(ind1) != Face_handle() ) {
        n=n1->neighbor(ind1);
        //ind=mirror_index(n1,ind1);
        // mirror_index does not work in this case
        ind = cw(n->index(n1->vertex(cw(ind1))));
        n1=n->neighbor(ind);
        ind1= mirror_index(n,ind);
      }
      n2=(*next).first;
      ind2=(*next).second;
      // in case n2 is no longer a triangle of the new triangulation
      if (n2->neighbor(ind2) != Face_handle() ) {
        n=n2->neighbor(ind2);
        // ind=mirror_index(n2,ind2);
        // mirror_index does not work in this case
        ind = cw(n->index(n2->vertex(cw(ind2))));
        n2=n->neighbor(ind);
        ind2= mirror_index(n,ind);
      }

      Vertex_handle v0=n1->vertex(ccw(ind1));
      Vertex_handle v1=n1->vertex(cw(ind1));
      Vertex_handle v2=n2->vertex(cw(ind2));
      orient = orientation(v0->point(),v1->point(),v2->point());
      switch (orient) {
      case RIGHT_TURN :
        // creates the new triangle v0v1v2
        // updates the neighbors, the constraints
        //and the list of new edges
        newlf = create_face(v0,v2,v1);
        new_edges.push_back(Edge(newlf,2));
        newlf->set_neighbor(1, n1);
        newlf->set_neighbor(0, n2);
        n1->set_neighbor(ind1, newlf);
        n2->set_neighbor(ind2, newlf);
        if (n1->is_constrained(ind1)) {
          newlf->set_constraint(1,true);
        }
        if (n2->is_constrained(ind2)) {
          newlf->set_constraint(0,true);
        }
        // v0, v1 or v2.face() may have been removed
        v0->set_face(newlf);
        v1->set_face(newlf);
        v2->set_face(newlf);
        // update list_edges
        tempo=current;
        current=list_edges.insert(current, Edge(newlf,2));
        list_edges.erase(tempo);
        list_edges.erase(next);
        next=current;
        if (v0 != va) {--current;}
        else {++next;}
        break;
      case LEFT_TURN :
        ++current; ++next;
        break;
      case COLLINEAR :
        ++current; ++next;
        break;
      }
    } while (next != list_edges.end());
}

template < class Gt, class Tds, class Itag >
void
Constrained_triangulation_2<Gt, Tds, Itag>::
file_output(std::ostream& os) const
{
  Triangulation_2<Gt, Tds>::file_output(os);

  // write constrained status
  typename Tds::Face_iterator ib = this->_tds.face_iterator_base_begin();
  for( ; ib != this->_tds.face_iterator_base_end(); ++ib) {
    for(int j = 0; j < 3; ++j){
      if (ib->is_constrained(j)) { os << "C";}
      else { os << "N";}
      if(IO::is_ascii(os)){
        if(j==2) {
          os << "\n";
        } else {
          os <<  ' ';
        }
      }
    }
  }
}

template < class Gt, class Tds, class Itag >
std::ostream &
operator<<(std::ostream& os,
           const Constrained_triangulation_2<Gt,Tds,Itag> &ct)
{
  ct.file_output(os);
  return os ;
}

template < class Gt, class Tds, class Itag >
std::istream &
operator>>(std::istream& is,
                 Constrained_triangulation_2<Gt,Tds,Itag> &ct)
{
  typedef Constrained_triangulation_2<Gt,Tds,Itag> CDT;
  ct.clear();
  is >> static_cast<typename CDT::Triangulation&>(ct);
  for (typename CDT::All_faces_iterator fit=ct.all_faces_begin(),
                                        fit_end=ct.all_faces_end();fit_end!=fit;++fit){
    char c[3];
    is >> c[0] >>  c[1] >> c[2];
    for (int k=0;k<3;++k){
      fit->set_constraint(k,c[k]=='C');
    }
  }
  return is;
}

//Helping functions to compute intersections of constrained edges
template<class Gt>
bool
intersection(const Gt& ,
             const typename Gt::Point_2& ,
             const typename Gt::Point_2& ,
             const typename Gt::Point_2& ,
             const typename Gt::Point_2& ,
             typename Gt::Point_2& ,
             No_constraint_intersection_tag)
{
  return false;
}

template<class Gt>
bool
intersection(const Gt& ,
             const typename Gt::Point_2& ,
             const typename Gt::Point_2& ,
             const typename Gt::Point_2& ,
             const typename Gt::Point_2& ,
             typename Gt::Point_2& ,
             No_constraint_intersection_requiring_constructions_tag)
{
  return false;
}

template<class Gt>
bool
intersection(const Gt& gt,
             const typename Gt::Point_2& pa,
             const typename Gt::Point_2& pb,
             const typename Gt::Point_2& pc,
             const typename Gt::Point_2& pd,
             typename Gt::Point_2& pi,
             Exact_intersections_tag)
{
  return compute_intersection(gt,pa,pb,pc,pd,pi);
}


template<class Gt>
inline bool
intersection(const Gt& gt,
             const typename Gt::Point_2& pa,
             const typename Gt::Point_2& pb,
             const typename Gt::Point_2& pc,
             const typename Gt::Point_2& pd,
             typename Gt::Point_2& pi,
             Exact_predicates_tag,
             CGAL::Tag_false /* not a FT is not floating-point */)
{
  return compute_intersection(gt,pa,pb,pc,pd,pi);
}

template<class Gt>
inline bool
intersection(const Gt& gt,
             const typename Gt::Point_2& pa,
             const typename Gt::Point_2& pb,
             const typename Gt::Point_2& pc,
             const typename Gt::Point_2& pd,
             typename Gt::Point_2& pi,
             Exact_predicates_tag,
             CGAL::Tag_true /* FT is a floating-point type */)
{
  const bool result = compute_intersection(gt,pa,pb,pc,pd,pi);
  if(!result) return result;
  if(pi == pa || pi == pb || pi == pc || pi == pd) {
#ifdef CGAL_CDT_2_DEBUG_INTERSECTIONS
    std::cerr << CGAL::internal::cdt_2_indent_level
              << "  CT_2::intersection: intersection is an existing point "
              << pi << std::endl;
#endif
    return result;
  }


#ifdef CGAL_CDT_2_INTERSECTION_SNAPPING_ULP_DISTANCE
  const int dist = CGAL_CDT_2_INTERSECTION_SNAPPING_ULP_DISTANCE;
#else
  const int dist = 4;
#endif
  typedef typename Gt::Construct_bbox_2 Construct_bbox_2;
  Construct_bbox_2 bbox = gt.construct_bbox_2_object();
  auto bb(bbox(pi));
  bb.dilate(dist);
  if(do_overlap(bb, bbox(pa))) pi = pa;
  if(do_overlap(bb, bbox(pb))) pi = pb;
  if(do_overlap(bb, bbox(pc))) pi = pc;
  if(do_overlap(bb, bbox(pd))) pi = pd;
#ifdef CGAL_CDT_2_DEBUG_INTERSECTIONS
  if(pi == pa || pi == pb || pi == pc || pi == pd) {
    std::cerr << CGAL::internal::cdt_2_indent_level
              << "  CT_2::intersection: intersection SNAPPED to an existing point "
              << pi << std::endl;
  }
#endif
  return result;
}

template<class Gt>
inline bool
intersection(const Gt& gt,
             const typename Gt::Point_2& pa,
             const typename Gt::Point_2& pb,
             const typename Gt::Point_2& pc,
             const typename Gt::Point_2& pd,
             typename Gt::Point_2& pi,
             Exact_predicates_tag exact_predicates_tag)
{
  typedef typename Gt::FT FT;
  return intersection(gt,pa,pb,pc,pd,pi,
                      exact_predicates_tag,
                      Boolean_tag<std::is_floating_point<FT>::value>());
}


template<class Gt>
bool
compute_intersection(const Gt& gt,
             const typename Gt::Point_2& pa,
             const typename Gt::Point_2& pb,
             const typename Gt::Point_2& pc,
             const typename Gt::Point_2& pd,
             typename Gt::Point_2& pi)
{
  typedef typename Gt::Point_2 Point_2;

  typename Gt::Intersect_2 compute_intersec = gt.intersect_2_object();
  typename Gt::Construct_segment_2 construct_segment = gt.construct_segment_2_object();

  auto result =
      compute_intersec(construct_segment(pa, pb), construct_segment(pc, pd));

#ifdef CGAL_CDT_2_DEBUG_INTERSECTIONS
  typedef typename Gt::Segment_2 Segment_2;
  if(result){
    if (const Segment_2* s = boost::get<Segment_2>(&*result)){
      std::cerr << CGAL::internal::cdt_2_indent_level
                << "compute_intersection: " << *s << '\n';
    }else if(const Point_2* p = boost::get<Point_2 >(&*result))
      std::cerr << CGAL::internal::cdt_2_indent_level
                << "compute_intersection: " << *p << '\n';
  }
#endif // CGAL_CDT_2_DEBUG_INTERSECTIONS
  if(result){
    if(const Point_2* p = boost::get<Point_2 >(&*result)){
      pi = *p;
      return true;
    }
  }
  return false;
}

template<class Gt>
int
limit_intersection(const Gt& gt,
                   const typename Gt::Point_2& pa,
                   const typename Gt::Point_2& pb,
                   const typename Gt::Point_2& pc,
                   const typename Gt::Point_2& pd,
                   Exact_predicates_tag)
{
  typename Gt::Construct_line_2 line = gt.construct_line_2_object();
  typename Gt::Compute_squared_distance_2
    distance = gt.compute_squared_distance_2_object();
  typename Gt::Line_2 l1 = line(pa,pb);
  typename Gt::Line_2 l2 = line(pc,pd);
  int i = 0;
  typename Gt::FT dx = distance(l2,pa);
  typename Gt::FT db = distance(l2,pb);
  typename Gt::FT dc = distance(l1,pc);
  typename Gt::FT dd = distance(l1,pd);
  if ( db < dx  ) { dx = db; i = 1;}
  if ( dc < dx  ) { dx = dc; i = 2;}
  if ( dd < dx  ) { i = 3;}
  return i;
}

template <typename Gt>
typename Gt::Point_2
almost_exact_intersection(const Gt& gt,
                          const typename Gt::Point_2& pa,
                          const typename Gt::Point_2& pb,
                          const typename Gt::Point_2& pc,
                          const typename Gt::Point_2& pd)
{
  Boolean_tag<internal::can_construct_almost_exact_intersection_v<Gt>> tag;
  return almost_exact_intersection(gt, pa, pb, pc, pd, tag);
}

template <typename Gt>
typename Gt::Point_2
almost_exact_intersection(const Gt&,
                          const typename Gt::Point_2&,
                          const typename Gt::Point_2&,
                          const typename Gt::Point_2&,
                          const typename Gt::Point_2&,
                          Tag_false)
{
  CGAL_error_msg("this function should be call only with Exact_predicates_tag"
                 " and with an appropriate traits class");
}

template <typename K2_Point_2, typename K1>
auto convert_point_type(const CGAL::Point_2<K1> &p) {
  NT_converter<typename K1::FT, typename Kernel_traits<K2_Point_2>::Kernel::FT> c;
  return K2_Point_2(c(p.x()), c(p.y()));
}

template <typename K2_Point_3, typename K1>
auto convert_point_type(const CGAL::Point_3<K1> &p) {
  NT_converter<typename K1::FT, typename Kernel_traits<K2_Point_3>::Kernel::FT> c;
  return K2_Point_3(c(p.x()), c(p.y()), c(p.z()));
}

template <class Gt>
typename Gt::Point_2
exact_intersection_point_for_cdt_2(const typename Gt::Point_2& pa,
                                   const typename Gt::Point_2& pb,
                                   const typename Gt::Point_2& pc,
                                   const typename Gt::Point_2& pd,
                                   const Gt& gt)
{
  using Exact_kernel = typename Gt::Exact_kernel;
  using Exact_point = typename Exact_kernel::Point_2;
  using Exact_FT = typename Exact_kernel::FT;
  using Point = typename Gt::Point_2;

  const auto ea = convert_point_type<Exact_point>(pa);
  const auto eb = convert_point_type<Exact_point>(pb);
  const auto ec = convert_point_type<Exact_point>(pc);
  const auto ed = convert_point_type<Exact_point>(pd);

  auto det = [](const auto& v1, const auto& v2) -> Exact_FT {
    return v1.x() * v2.y() - v1.y() * v2.x();
  };

  const Exact_FT det_bd_cd = det(ed - eb, ed - ec);
  const Exact_FT det_ba_cd = det(ea - eb, ec - ed);
  const Exact_FT alpha = det_bd_cd / det_ba_cd;

  return convert_point_type<Point>(
      gt.exact_kernel().construct_barycenter_2_object()(ea, alpha, eb));
}

template <typename Gt>
typename Gt::Point_2
almost_exact_intersection(const Gt& gt,
                          const typename Gt::Point_2& pa,
                          const typename Gt::Point_2& pb,
                          const typename Gt::Point_2& pc,
                          const typename Gt::Point_2& pd,
                          Tag_true /* gt has Construct_exact_intersection_point_2 */)
{
  return exact_intersection_point_for_cdt_2(pa, pb, pc, pd, gt);
}

} //namespace CGAL

#include <CGAL/enable_warnings.h>

#endif //CGAL_CONSTRAINED_TRIANGULATION_2_H<|MERGE_RESOLUTION|>--- conflicted
+++ resolved
@@ -38,31 +38,6 @@
 #include <boost/mpl/has_xxx.hpp>
 #include <boost/iterator/filter_iterator.hpp>
 
-<<<<<<< HEAD
-=======
-#ifdef CGAL_CDT_2_DEBUG_INTERSECTIONS
-#  include <CGAL/IO/io.h>
-#  include <CGAL/Compact_container.h>
-#  include <iostream>
-namespace CGAL {
-
-struct With_point_tag {};
-
-template <class DSC, bool Const>
-struct Output_rep<CGAL::internal::CC_iterator<DSC, Const>, With_point_tag>
-  : public Output_rep<CGAL::internal::CC_iterator<DSC, Const>>
-{
-  using Base = Output_rep<CGAL::internal::CC_iterator<DSC, Const>>;
-  using Base::Base;
-
-  std::ostream& operator()(std::ostream& out) const {
-    return Base::operator()(out) << "= " << this->it->point();
-  }
-};
-} // namespace CGAL
-#endif // CGAL_CDT_2_DEBUG_INTERSECTIONS
-
->>>>>>> 7e2e4448
 namespace CGAL {
 
 struct No_constraint_intersection_tag{};
