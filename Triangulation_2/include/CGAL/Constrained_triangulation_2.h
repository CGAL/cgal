// Copyright (c) 1997  INRIA Sophia-Antipolis (France).
// All rights reserved.
//
// This file is part of CGAL (www.cgal.org).
//
// $URL$
// $Id$
// SPDX-License-Identifier: GPL-3.0-or-later OR LicenseRef-Commercial
//
//
// Author(s)     : Mariette Yvinec, Jean-Daniel Boissonnat


#ifndef CGAL_CONSTRAINED_TRIANGULATION_2_H
#define CGAL_CONSTRAINED_TRIANGULATION_2_H

#include <CGAL/license/Triangulation_2.h>

#include <CGAL/disable_warnings.h>

#include <set>
#include <exception>
#include <type_traits>

#include <CGAL/assertions.h>
#include <CGAL/Triangulation_2.h>
#include <CGAL/Constrained_triangulation_face_base_2.h>
#include <CGAL/iterator.h>
#include <CGAL/Default.h>
#include <CGAL/intersections.h>
#include <CGAL/squared_distance_2.h>
#include <CGAL/tags.h>
#include <CGAL/Simple_cartesian.h>
#include <CGAL/Exact_rational.h>
#include <CGAL/Kernel_23/internal/Has_boolean_tags.h>

#include <boost/mpl/if.hpp>
#include <boost/mpl/has_xxx.hpp>
#include <boost/iterator/filter_iterator.hpp>

#ifdef CGAL_CDT_2_DEBUG_INTERSECTIONS
#  include <CGAL/IO/io.h>
#  include <CGAL/Compact_container.h>
#  include <iostream>
namespace CGAL {

struct With_point_tag {};

template <class DSC, bool Const>
struct Output_rep<CGAL::internal::CC_iterator<DSC, Const>, With_point_tag>
  : public Output_rep<CGAL::internal::CC_iterator<DSC, Const>>
{
  using Base = Output_rep<CGAL::internal::CC_iterator<DSC, Const>>;
  using Base::Base;

  std::ostream& operator()(std::ostream& out) const {
    return Base::operator()(out) << "= " << this->it->point();
  }
};
} // namespace CGAL
#endif // CGAL_CDT_2_DEBUG_INTERSECTIONS

namespace CGAL {

struct No_constraint_intersection_tag{};
struct No_constraint_intersection_requiring_constructions_tag{};
struct Exact_intersections_tag{}; // to be used with an exact number type
struct Exact_predicates_tag{}; // to be used with filtered exact number

// This was deprecated and replaced by ` No_constraint_intersection_tag` and `No_constraint_intersection_requiring_constructions_tag`
// due to an inconsistency between the code and the documentation.
struct CGAL_DEPRECATED No_intersection_tag :
  public No_constraint_intersection_requiring_constructions_tag
{ };

namespace internal {

#ifdef CGAL_CDT_2_DEBUG_INTERSECTIONS
  struct Indentation_level {
    int n;
    Indentation_level() : n(0) {}
    friend std::ostream& operator<<(std::ostream& os, Indentation_level level) {
      return os << std::setw(2) << level.n << ": " << std::string(2*level.n, ' ');
    }
    Indentation_level& operator++() { ++n; return *this; }
    Indentation_level& operator--() { --n; return *this; }
    struct Exit_guard {
      Exit_guard(Indentation_level& level): level(level) { ++level; }
      Exit_guard(const Exit_guard& other) : level(other.level) { ++level; }
      Indentation_level& level;
      ~Exit_guard() { --level; }
    };
    Exit_guard open_new_scope() { return Exit_guard(*this); }
  } cdt_2_indent_level;
#endif // CGAL_CDT_2_DEBUG_INTERSECTIONS

template <typename K>
struct Itag {
  typedef typename boost::mpl::if_<typename Algebraic_structure_traits<typename K::FT>::Is_exact,
                                   Exact_intersections_tag,
                                   Exact_predicates_tag>::type type;
};

} // namespace internal

template < class Gt,
           class Tds_ = Default ,
           class Itag_ = Default >
class Constrained_triangulation_2
  : public Triangulation_2<Gt,typename Default::Get< Tds_,
                                                     Triangulation_data_structure_2 <
                                                       Triangulation_vertex_base_2<Gt>,
                                                       Constrained_triangulation_face_base_2<Gt> > >::type >
{

public:
  typedef typename Default::Get<Tds_, Triangulation_data_structure_2 <
                                        Triangulation_vertex_base_2<Gt>,
                                        Constrained_triangulation_face_base_2<Gt> > >::type Tds;

  typedef typename Default::Get<Itag_, No_constraint_intersection_requiring_constructions_tag>::type Itag;

  typedef Triangulation_2<Gt,Tds> Triangulation;
  typedef Constrained_triangulation_2<Gt,Tds_,Itag_>  Constrained_triangulation;

  typedef typename Triangulation::Edge Edge;
  typedef typename Triangulation::Vertex Vertex;
  typedef typename Triangulation::Vertex_handle Vertex_handle;
  typedef typename Triangulation::Face_handle Face_handle;
  typedef typename Triangulation::size_type size_type;
  typedef typename Triangulation::Locate_type Locate_type;
  typedef typename Triangulation::All_faces_iterator All_faces_iterator;
  typedef typename Triangulation::Finite_edges_iterator Finite_edges_iterator;
  typedef typename Triangulation::Face_circulator Face_circulator;
  typedef typename Triangulation::Edge_circulator Edge_circulator;
  typedef typename Triangulation::Vertex_circulator Vertex_circulator;
  typedef typename Triangulation::Line_face_circulator Line_face_circulator;

  struct Is_constrained {
    const Constrained_triangulation& ct;

    Is_constrained(const Constrained_triangulation& ct)
      : ct(ct)
    {}

    template <typename E>
    bool operator()(const E& e) const
    {
      return ct.is_constrained(e);
    }
  };


  class Intersection_of_constraints_exception : public std::exception
  {
    const char* what() const throw ()
    {
      return "Unauthorized intersections of constraints";
    }
  };

  typedef boost::filter_iterator<Is_constrained,
                                 typename Triangulation::All_edges_iterator>
                                                     Constrained_edges_iterator;

  typedef Iterator_range<Constrained_edges_iterator> Constrained_edges;

#ifndef CGAL_CFG_USING_BASE_MEMBER_BUG_2
  using Triangulation::number_of_vertices;
  using Triangulation::cw;
  using Triangulation::ccw;
  using Triangulation::dimension;
  using Triangulation::geom_traits;
  using Triangulation::all_faces_begin;
  using Triangulation::all_faces_end;
  using Triangulation::finite_edges_begin;
  using Triangulation::finite_edges_end;
  using Triangulation::side_of_oriented_circle;
  using Triangulation::is_infinite;
  using Triangulation::collinear_between;
  using Triangulation::incident_edges;
  using Triangulation::test_dim_down;
  using Triangulation::make_hole;
  using Triangulation::fill_hole;
  using Triangulation::delete_vertex;
  using Triangulation::delete_face;
  using Triangulation::create_face;
  using Triangulation::incident_faces;
  using Triangulation::locate;
  using Triangulation::includes_edge;
  using Triangulation::remove_first;
  using Triangulation::remove_second;
  using Triangulation::is_valid;
  using Triangulation::all_edges_begin;
  using Triangulation::all_edges_end;
  using Triangulation::mirror_index;
  using Triangulation::mirror_edge;
  using Triangulation::orientation;
#endif

  typedef Gt                                 Geom_traits;
  typedef Itag                               Intersection_tag;
  typedef typename Geom_traits::Point_2      Point;
  typedef typename Geom_traits::Segment_2    Segment;
  typedef std::pair<Point,Point>             Constraint;
  typedef std::list<Edge>                    List_edges;
  typedef std::list<Face_handle>             List_faces;
  typedef std::list<Vertex_handle>           List_vertices;
  typedef std::list<Constraint>              List_constraints;

  // Tag to mark the presence of a hierarchy of constraints
  typedef Tag_false                          Constraint_hierarchy_tag;

  //Tag to distinguish Delaunay from regular triangulations
  typedef Tag_false                          Weighted_tag;

  // Tag to distinguish periodic triangulations from others
  typedef Tag_false                          Periodic_tag;

  Constrained_triangulation_2(const Gt& gt = Gt()) : Triangulation(gt) { }

  Constrained_triangulation_2(std::list<Constraint>& lc, const Gt& gt=Gt())
      : Triangulation_2<Gt,Tds>(gt)
  {
    typename List_constraints::iterator lcit=lc.begin();
    for( ;lcit != lc.end(); lcit++) {
      insert( (*lcit).first, (*lcit).second);
    }
     CGAL_postcondition( is_valid() );
  }

  template<class InputIterator>
  Constrained_triangulation_2(InputIterator it,
                              InputIterator last,
                              const Gt& gt=Gt() )
     : Triangulation_2<Gt,Tds>(gt)
  {
    for ( ; it != last; it++) {
              insert_constraint((*it).first, (*it).second);
      }
      CGAL_postcondition( is_valid() );
  }

  //TODO Is that destructor correct ?
  virtual ~Constrained_triangulation_2() {}

  // Ensure rule-of-five: define the copy- and move- constructors
  // as well as the copy- and move- assignment operators.
  Constrained_triangulation_2(const Constrained_triangulation_2 &) = default;
  Constrained_triangulation_2(Constrained_triangulation_2 &&) = default;

  Constrained_triangulation_2 &
  operator=(const Constrained_triangulation_2 &) = default;

  Constrained_triangulation_2 &
  operator=(Constrained_triangulation_2 &&) = default;


  Constrained_edges_iterator constrained_edges_begin() const
  {
    Is_constrained pred(*this);
    return Constrained_edges_iterator(pred,
                                      all_edges_begin(),
                                      all_edges_end());
  }

  Constrained_edges_iterator constrained_edges_end() const
  {
    Is_constrained pred(*this);
    return Constrained_edges_iterator(pred,
                                      all_edges_end(),
                                      all_edges_end());
  }

  Constrained_edges constrained_edges() const
  {
    return Constrained_edges(constrained_edges_begin(),constrained_edges_end());
  }

  // INSERTION
  Vertex_handle insert(const Point& p,
                               Face_handle start = Face_handle() );
  Vertex_handle insert(const Point& p,
                       Locate_type lt,
                       Face_handle loc,
                       int li );
  Vertex_handle push_back(const Point& a);
//   template < class InputIterator >
//   std::ptrdiff_t insert(InputIterator first, InputIterator last);



  // The iterator range [edge_it, edge_pteit) is a set of edges
  // that delimit areas in the triangulation.
  // This function writes the face handles that cover this
  // area to the output iterator faces_it
  template <class InputIterator, class OutputIterator>
  void
  get_bounded_faces(InputIterator edge_it, InputIterator edge_pteit,
                    OutputIterator faces_it) const
  {
    Edge e;
    Unique_hash_map<Face_handle,bool> visited;
    std::stack<Face_handle> st;

    for(; edge_it != edge_pteit; edge_it++){
      e = *edge_it;
      visited[e.first] = true;
      st.push(e.first->neighbor(e.second));
    }

    while(! st.empty()){
      Face_handle fh = st.top();
      st.pop();
      typename CGAL::Unique_hash_map<Face_handle, bool>::Data& data = visited[fh];
      if(! data) {
        data = true;
        *faces_it++ = fh;
        for(int i = 0 ; i < 3 ; ++i){
          Face_handle n = fh->neighbor(i);
          if(! visited[n]) {
            st.push(n);
          }
        }
      }
    }

  }

#if 1
  template <class Segment_2>
  static decltype(auto) get_source(const Segment_2& segment){
    return segment.source();
  }
  template <class Segment_2>
  static decltype(auto) get_target(const Segment_2& segment){
    return segment.target();
  }

  static const Point& get_source(const Constraint& cst){
    return cst.first;
  }
  static const Point& get_target(const Constraint& cst){
    return cst.second;
  }
#endif

  // A version of insert_constraint, that additionally writes
  // the new faces in an output iterator
  // We duplicate code, as to run this one with an Emptyset_iterator
  // is still too much overhead
template <class OutputIterator>
void
insert_constraint(Vertex_handle  vaa, Vertex_handle vbb, OutputIterator out)
// forces the constrained [va,vb]
// [va,vb] will eventually be split into several edges
// if a vertex vc of t lies on segment ab
// of if ab intersect some constrained edges
{
  CGAL_precondition( vaa != vbb);
  Vertex_handle vi;

  Face_handle fr;
  int i;
  if(includes_edge(vaa,vbb,vi,fr,i))
  {
    // if the segment (or a subpart of the segment) that we are trying to constraint is already
    // present in the triangulation and is already marked as constrained,
    // then this is an intersection
    if(std::is_same<Itag, No_constraint_intersection_tag>::value) {
      if(dimension() == 1) {
        if(fr->is_constrained(2))
          throw Intersection_of_constraints_exception();
      } else {
        if(fr->is_constrained(i))
          throw Intersection_of_constraints_exception();
      }
    }

    mark_constraint(fr,i);
    if (vi != vbb)  {
      insert_constraint(vi,vbb,out);
    }
    return;
  }

  List_faces intersected_faces;
  List_edges conflict_boundary_ab, conflict_boundary_ba;

  bool intersection  = find_intersected_faces( vaa, vbb,
                                               intersected_faces,
                                               conflict_boundary_ab,
                                               conflict_boundary_ba,
                                               vi);
  if ( intersection) {
    if (vi != vaa && vi != vbb) {
      insert_constraint(vaa,vi,out);
      insert_constraint(vi,vbb,out);
     }
    else {
      insert_constraint(vaa,vbb,out);
    }
    return;
  }
  List_edges edges(conflict_boundary_ab);
  std::copy(conflict_boundary_ba.begin(), conflict_boundary_ba.end(), std::back_inserter(edges));

  typename List_edges::iterator last = edges.end();
  --last;
  for(typename List_edges::iterator it = edges.begin();
      it != last;
      ){
    typename List_edges::iterator n = it;
    ++n;
    if(it->first == n->first->neighbor(n->second) ){
      // remove dangling edge
      edges.erase(it);
      it = n;
      ++n;
      edges.erase(it);
    }
    it = n;
  }
  triangulate_hole(intersected_faces,
                   conflict_boundary_ab,
                   conflict_boundary_ba);

  get_bounded_faces(edges.begin(),
                    edges.end(),
                    out);

  if (vi != vbb) {
    insert_constraint(vi,vbb,out);
  }
  return;

}

  void insert_constraint(const Point& a, const Point& b);
  void insert_constraint(Vertex_handle va, Vertex_handle  vb);
  void push_back(const Constraint& c);


  template <class PointIterator>
  void insert_constraint(PointIterator first, PointIterator last, bool close=false)
  {
    if(first == last){
      return;
    }
    const Point& p0 = *first;
    Point p = p0;
    Vertex_handle v0 = insert(p0), v(v0), w(v0);
    Face_handle hint = v0->face();
    ++first;
    for(; first!=last; ++first){
      const Point& q = *first;
      if(p != q){
        w = insert(q,hint);
        insert_constraint(v,w);
        hint = w->face();
        v = w;
        p = q;
      }
    }
    if(close && (p != p0)){
      insert(w,v0);
    }
  }

  void remove(Vertex_handle  v);
  void remove_constrained_edge(Face_handle f, int i);
  void remove_incident_constraints(Vertex_handle  v);
  // to be used by Constrained_triangulation_plus_2
 template <class OutputItFaces>
 OutputItFaces
 remove_constrained_edge(Face_handle f, int i, OutputItFaces out)
 {
   remove_constrained_edge(f, i);
   return out;
 }

  //for backward compatibility
  void remove_constraint(Face_handle f, int i) {remove_constrained_edge(f,i);}
  void insert(Point a, Point b) { insert_constraint(a, b);}
  void insert(Vertex_handle va, Vertex_handle  vb) {insert_constraint(va,vb);}

  // QUERY
  bool is_constrained(Edge e) const;
  bool are_there_incident_constraints(Vertex_handle v) const;
  bool is_valid(bool verbose = false, int level = 0) const;
  // template<class OutputItEdges>
  // OutputItEdges incident_constraints(Vertex_handle v,
  //                                     OutputItEdges out) const;

  void file_output(std::ostream& os) const;

protected:
  virtual Vertex_handle virtual_insert(const Point& a,
                                       Face_handle start = Face_handle());
  virtual Vertex_handle virtual_insert(const Point& a,
                                       Locate_type lt,
                                       Face_handle loc,
                                       int li );
//Vertex_handle special_insert_in_edge(const Point & a, Face_handle f, int i);
  void update_constraints_incident(Vertex_handle va,
                                   Vertex_handle c1,
                                   Vertex_handle c2);
  void clear_constraints_incident(Vertex_handle va);
  void update_constraints_opposite(Vertex_handle va);
  void update_constraints(const List_edges &hole);

  void mark_constraint(Face_handle fr, int i);

  virtual Vertex_handle intersect(Face_handle f, int i,
                                  Vertex_handle vaa,
                                  Vertex_handle vbb);
  Vertex_handle intersect(Face_handle f, int i,
                          Vertex_handle vaa,
                          Vertex_handle vbb,
                          No_constraint_intersection_tag);
  Vertex_handle intersect(Face_handle f, int i,
                          Vertex_handle vaa,
                          Vertex_handle vbb,
                          No_constraint_intersection_requiring_constructions_tag);
  Vertex_handle intersect(Face_handle f, int i,
                          Vertex_handle vaa,
                          Vertex_handle vbb,
                          Exact_intersections_tag);
  Vertex_handle intersect(Face_handle f, int i,
                          Vertex_handle vaa,
                          Vertex_handle vbb,
                          Exact_predicates_tag);

  Vertex_handle insert_intersection(Face_handle f, int i,
                                    Vertex_handle vaa,
                                    Vertex_handle vbb,
                                    Vertex_handle vcc,
                                    Vertex_handle vdd,
                                    const Point& pa,
                                    const Point& pb,
                                    const Point& pc,
                                    const Point& pd,
                                    Exact_predicates_tag);
private:
  //made private to avoid using the Triangulation_2 version
  Vertex_handle move(Vertex_handle v, const Point &)
  {
    CGAL_error_msg("Do not use that function!");
    return v;
  }

public:
// made public for Laurent  to find out deleted faces
// when inserting a constraint with most probably
// no intersection
  bool find_intersected_faces(Vertex_handle va,
                              Vertex_handle vb,
                              List_faces & intersected_faces,
                              List_edges & list_ab,
                              List_edges & list_ba,
                              Vertex_handle& vi);
protected:
  virtual void triangulate_hole(List_faces& intersected_faces,
                                List_edges& conflict_boundary_ab,
                                List_edges& conflict_boundary_ba);

  void triangulate_hole(List_faces& intersected_faces,
                        List_edges& conflict_boundary_ab,
                        List_edges& conflict_boundary_ba,
                        List_edges& new_edges);

  void triangulate_half_hole(List_edges & list_edges,
                             List_edges & new_edges);

  void remove_1D(Vertex_handle v);
  void remove_2D(Vertex_handle v);

  //templated member function
public:
  // the int parameter is a work around for VC7 to compile
  template < class InputIterator >
#if defined(_MSC_VER)
  std::ptrdiff_t insert(InputIterator first, InputIterator last, int i = 0)
#else
    std::ptrdiff_t insert(InputIterator first, InputIterator last)
#endif
    {
#if defined(_MSC_VER)
      CGAL_USE(i);
#endif
      size_type n = number_of_vertices();

      std::vector<Point> points (first, last);
      CGAL::spatial_sort (points.begin(), points.end(), geom_traits());

      Face_handle hint;
      for (typename std::vector<Point>::const_iterator p = points.begin(), end = points.end();
              p != end; ++p)
          hint = insert (*p, hint)->face();

      return number_of_vertices() - n;
    }

  //deprecated
 template<class OutputIterator>
  bool are_there_incident_constraints(Vertex_handle v,
                                      OutputIterator out) const
    {
      Edge_circulator ec=incident_edges(v), done(ec);
      bool are_there = false;
      if (ec == nullptr) return are_there;
      do {
        if(is_constrained(*ec)) {
          *out++ = *ec;
          are_there = true;
        }
        ec++;
      } while (ec != done);
      return are_there;
    }

#ifdef CGAL_CDT_2_DEBUG_INTERSECTIONS
  auto display_vertex(Vertex_handle v) const {
    With_point_tag point_tag;
<<<<<<< HEAD
=======
    using CGAL::IO::oformat;
>>>>>>> 2f0203be
    return oformat(v, point_tag);
  }
#endif // CGAL_CDT_2_DEBUG_INTERSECTIONS

 template<class OutputItEdges>
 OutputItEdges  incident_constraints(Vertex_handle v,
                                      OutputItEdges out) const {
   Edge_circulator ec=incident_edges(v), done(ec);
   if (ec == nullptr) return  out;
   do {
     if(is_constrained(*ec))    *out++ = *ec;
     ec++;
   } while (ec != done);
   return out;
 }

  // the following functions are overloaded
  // to take care of constraint marks
  template<class EdgeIt>
  Vertex_handle star_hole( const Point& p,
                           EdgeIt edge_begin,
                           EdgeIt edge_end) {
    std::list<Face_handle> empty_list;
    return star_hole(p,
                     edge_begin,
                     edge_end,
                     empty_list.begin(),
                     empty_list.end());
  }

  template<class EdgeIt, class FaceIt>
  Vertex_handle star_hole( const Point& p,
                           EdgeIt edge_begin,
                           EdgeIt edge_end,
                           FaceIt face_begin,
                           FaceIt face_end)
{
    Vertex_handle v =  Triangulation::star_hole(p,
                                                edge_begin,
                                                edge_end,
                                                face_begin,
                                                face_end);
    // restore constraint status for new faces.
    int vindex;
    Face_handle fh;
    int ih;
    Face_circulator fc = incident_faces(v), done(fc);
    do {
      vindex = fc->index(v);
      fc->set_constraint(cw(vindex), false);
      fc->set_constraint(ccw(vindex), false);
      fh = fc->neighbor(vindex);
      ih = mirror_index(fc,vindex);
      fc->set_constraint(vindex, fh->is_constrained(ih));
    } while (++fc != done);
    return v;
}

};

template < class Gt, class Tds, class Itag >
inline
typename Constrained_triangulation_2<Gt,Tds,Itag>::Vertex_handle
Constrained_triangulation_2<Gt,Tds,Itag>::
virtual_insert(const Point& a, Face_handle start)
// virtual version of insert
{
  return insert(a,start);
}

template < class Gt, class Tds, class Itag >
inline
typename Constrained_triangulation_2<Gt,Tds,Itag>::Vertex_handle
Constrained_triangulation_2<Gt,Tds,Itag>::
virtual_insert(const Point& a,
               Locate_type lt,
               Face_handle loc,
               int li )
// virtual version of insert
{
  return insert(a,lt,loc,li);
}

template < class Gt, class Tds, class Itag >
inline
typename Constrained_triangulation_2<Gt,Tds,Itag>::Vertex_handle
Constrained_triangulation_2<Gt,Tds,Itag>::
insert(const Point& a, Face_handle start)
// inserts point a
// in addition to what is done for non constrained triangulations
// constrained edges are updated
{
  Face_handle loc;
  int li;
  Locate_type lt;
  loc = locate(a, lt, li, start);
  return Constrained_triangulation::insert(a,lt,loc,li);
}

template < class Gt, class Tds, class Itag >
typename Constrained_triangulation_2<Gt,Tds,Itag>::Vertex_handle
Constrained_triangulation_2<Gt,Tds,Itag>::
insert(const Point& a, Locate_type lt, Face_handle loc, int li)
// insert a point p, whose localisation is known (lt, f, i)
// in addition to what is done for non constrained triangulations
// constrained edges are updated
{
  Vertex_handle va;
  Vertex_handle v1, v2;
  bool insert_in_constrained_edge = false;

  std::list<std::pair<Vertex_handle,Vertex_handle> > constrained_edges;
  bool one_dimensional = false;
  if(dimension() == 1){
    one_dimensional = true;
    for(Finite_edges_iterator it = finite_edges_begin();
        it != finite_edges_end();
        ++it){
      if(is_constrained(*it)){
        constrained_edges.emplace_back(it->first->vertex(cw(it->second)),
                                       it->first->vertex(ccw(it->second)));
      }
    }
  }
  if ( lt == Triangulation::EDGE && loc->is_constrained(li) )
  {
    if(std::is_same<Itag, No_constraint_intersection_tag>::value)
      throw Intersection_of_constraints_exception();

    insert_in_constrained_edge = true;
    v1=loc->vertex(ccw(li)); //endpoint of the constraint
    v2=loc->vertex(cw(li)); // endpoint of the constraint
  }

  va = Triangulation::insert(a,lt,loc,li);

  if(one_dimensional && (dimension() == 2)){
    for(const std::pair<Vertex_handle,Vertex_handle>& vp : constrained_edges){
      Face_handle fh;
      int i;
      if(this->is_edge(vp.first, vp.second, fh,i)){
        fh->set_constraint(i,true);
        boost::tie(fh,i) = mirror_edge(Edge(fh,i));
        fh->set_constraint(i,true);
      }
    }
  }

  if (insert_in_constrained_edge)
    update_constraints_incident(va, v1,v2);
  else if(lt != Triangulation::VERTEX)
    clear_constraints_incident(va);

  if (dimension() == 2)
    update_constraints_opposite(va);

  return va;
}

// template < class Gt, class Tds, class Itag >
// typename Constrained_triangulation_2<Gt,Tds,Itag>::Vertex_handle
// Constrained_triangulation_2<Gt, Tds, Itag>::
// special_insert_in_edge(const Point & a, Face_handle f, int i)
//   // insert  point p in edge(f,i)
//   // bypass the precondition for point a to be in edge(f,i)
//   // update constrained status
// {
//   Vertex_handle va;
//   Vertex_handle c1,c2;
//   c1 = f->vertex(cw(i));  //endpoint of edge
//   c2 = f->vertex(ccw(i)); //endpoint of edge
//   bool insert_in_constrained_edge = f->is_constrained(i);

//   va = this->_tds.insert_in_edge(f, i);
//   va->set_point(a);

//   if (insert_in_constrained_edge) update_constraints_incident(va, c1,c2);
//   else clear_constraints_incident(va);
//   if (dimension() == 2) update_constraints_opposite(va);
//   return va;
// }


template < class Gt, class Tds, class Itag >
inline void
Constrained_triangulation_2<Gt,Tds,Itag>::
insert_constraint(const Point& a, const Point& b)
// the algorithm first inserts a and b,
// and then forces the constraint [va,vb]
{
  Vertex_handle va= virtual_insert(a);
  Vertex_handle vb= virtual_insert(b);
  if ( va != vb)   insert_constraint(va,vb);
}


template <class Gt, class Tds, class Itag >
inline void
Constrained_triangulation_2<Gt,Tds,Itag>::
insert_constraint(Vertex_handle  vaa, Vertex_handle vbb)
// forces the constraint [va,vb]
// [va,vb] will eventually be split into several edges
// if a vertex vc of t lies on segment ab
// or if ab intersect some constrained edges
{
  std::stack<std::pair<Vertex_handle, Vertex_handle> > stack;
  stack.push(std::make_pair(vaa,vbb));

#ifdef CGAL_CDT_2_DEBUG_INTERSECTIONS
  std::cerr << CGAL::internal::cdt_2_indent_level
            << "CT_2::insert_constraint( " << display_vertex(vaa)
            << " , " << display_vertex(vbb)
            << " )\n";
  internal::Indentation_level::Exit_guard exit_guard = CGAL::internal::cdt_2_indent_level.open_new_scope();
#endif // CGAL_CDT_2_DEBUG_INTERSECTIONS
  while(! stack.empty()){
    boost::tie(vaa,vbb) = stack.top();
    stack.pop();
    CGAL_precondition( vaa != vbb);
#ifdef CGAL_CDT_2_DEBUG_INTERSECTIONS
    std::cerr << CGAL::internal::cdt_2_indent_level
              << "CT_2::insert_constraint, stack pop=( " << display_vertex(vaa)
              << " , " << display_vertex(vbb)
              << " ) remaining stack size: "
              << stack.size() << '\n';
    CGAL_assertion(this->is_valid());
#endif // CGAL_CDT_2_DEBUG_INTERSECTIONS
    Vertex_handle vi;

    Face_handle fr;
    int i;
    if(includes_edge(vaa,vbb,vi,fr,i))
    {
      // if the segment (or a subpart of the segment) that we are trying to constraint is already
      // present in the triangulation and is already marked as constrained,
      // then this is an intersection
      if(std::is_same<Itag, No_constraint_intersection_tag>::value) {
        if(dimension() == 1) {
          if(fr->is_constrained(2))
            throw Intersection_of_constraints_exception();
        } else {
          if(fr->is_constrained(i))
            throw Intersection_of_constraints_exception();
        }
      }

      mark_constraint(fr,i);
      if (vi != vbb)  {
        stack.push(std::make_pair(vi,vbb));
      }
      continue;
    }

    List_faces intersected_faces;
    List_edges conflict_boundary_ab, conflict_boundary_ba;
    bool intersection  = find_intersected_faces( vaa, vbb,
                                                 intersected_faces,
                                                 conflict_boundary_ab,
                                                 conflict_boundary_ba,
                                                 vi);
    if ( intersection) {
      if (vi != vaa && vi != vbb) {
#ifdef CGAL_CDT_2_DEBUG_INTERSECTIONS
  std::cerr << CGAL::internal::cdt_2_indent_level
            << "CT_2::insert_constraint stack push [vaa, vi] ( " << display_vertex(vaa)
            << " , " << display_vertex(vi)
            << " )\n";
  std::cerr << CGAL::internal::cdt_2_indent_level
            << "CT_2::insert_constraint stack push [vi, vbb] ( " << display_vertex(vi)
            << " , " << display_vertex(vbb)
            << " )\n";
#endif // CGAL_CDT_2_DEBUG_INTERSECTIONS
        stack.push(std::make_pair(vaa,vi));
        stack.push(std::make_pair(vi,vbb));
      }
      else{
#ifdef CGAL_CDT_2_DEBUG_INTERSECTIONS
  std::cerr << CGAL::internal::cdt_2_indent_level
            << "CT_2::insert_constraint stack push [vaa, vbb]( " << display_vertex(vaa)
            << " , " << display_vertex(vbb)
            << " )\n";
#endif // CGAL_CDT_2_DEBUG_INTERSECTIONS
        stack.push(std::make_pair(vaa,vbb));
      }
      continue;
    }

    //no intersection
    triangulate_hole(intersected_faces,
                     conflict_boundary_ab,
                     conflict_boundary_ba);

    if (vi != vbb) {
      stack.push(std::make_pair(vi,vbb));
    }
  }

}

template <class Gt, class Tds, class Itag >
bool
Constrained_triangulation_2<Gt,Tds,Itag>::
find_intersected_faces(Vertex_handle vaa,
                       Vertex_handle vbb,
                       List_faces & intersected_faces,
                       List_edges & list_ab,
                       List_edges & list_ba,
                       Vertex_handle & vi)
  // vi is set to the first vertex of the triangulation on [vaa,vbb].
  // Return true if an intersection with a constrained edge is
  // encountered, false otherwise
  // When false :
  // intersected_faces contains the list if faces intersected by [va,vi]
  // list_ab and list_ba represents the boundary of the union
  // of the intersected faces oriented cw
  // list_ab consists of the edges from vaa to vi (i.e. on the left of a->b)
  // list_ba    "         "        from vi to vaa (i.e. on the right of a->b)
{
  const Point& aa = vaa->point();
  const Point& bb = vbb->point();
  Line_face_circulator current_face=Line_face_circulator(vaa, this, bb);
  int ind=current_face->index(vaa);

  // to deal with the case where the first crossed edge
  // is constrained
#ifdef CGAL_CDT_2_DEBUG_INTERSECTIONS
  std::cerr << CGAL::internal::cdt_2_indent_level
            << "CT_2::find_intersected_faces ( " << display_vertex(vaa)
            << " , " << display_vertex(vbb)
            << " )\n"
            << CGAL::internal::cdt_2_indent_level
            << "> current constrained edges are:\n";
  for(Constrained_edges_iterator edge_it = this->constrained_edges_begin(),
        end = this->constrained_edges_end();
      edge_it != end; ++edge_it)
  {
    std::cerr <<CGAL::internal::cdt_2_indent_level
              << "> (#"
              << edge_it->first->vertex(cw(edge_it->second))->time_stamp()
              << ", #"
              << edge_it->first->vertex(ccw(edge_it->second))->time_stamp()
              << ")\n";
  }
  std::cerr << CGAL::internal::cdt_2_indent_level
            << "> current face is ( #" << current_face->vertex(0)->time_stamp()
            << " #" << current_face->vertex(1)->time_stamp()
            << " #" << current_face->vertex(2)->time_stamp() << " )\n";
#endif // CGAL_CDT_2_DEBUG_INTERSECTIONS

  if(current_face->is_constrained(ind)) {
    vi=intersect(current_face, ind, vaa, vbb);
    return true;
  }

  Face_handle lf= current_face->neighbor(ccw(ind));
  Face_handle rf= current_face->neighbor(cw(ind));
  Orientation orient;
  Face_handle previous_face;
  Vertex_handle current_vertex;

  list_ab.push_back(Edge(lf, lf->index(current_face)));
  list_ba.push_front(Edge(rf, rf->index(current_face)));
  intersected_faces.push_front(current_face);

  // initcd
  previous_face=current_face;
  ++current_face;
  ind=current_face->index(previous_face);
  current_vertex=current_face->vertex(ind);

  // loop over triangles intersected by ab
  bool done = false;
  while (current_vertex != vbb && !done)  {
    orient = orientation(aa,bb,current_vertex->point());
    int i1, i2;
    switch (orient) {
    case COLLINEAR :
      done = true; // current_vertex is the new endpoint
      break;
    case LEFT_TURN :
    case RIGHT_TURN :
      if (orient == LEFT_TURN) {
        i1 = ccw(ind) ; //index of second intersected edge of current_face
        i2 = cw(ind); //index of non intersected edge of current_face
      }
      else {
        i1 = cw(ind) ; //index of second intersected edge of current_face
        i2 = ccw(ind); //index of non intersected edge of current_face
      }
      if(current_face->is_constrained(i1)) {
        vi = intersect(current_face, i1, vaa,vbb);
        return true;
      }
      else {
        lf= current_face->neighbor(i2);
        intersected_faces.push_front(current_face);
        if (orient == LEFT_TURN)
          list_ab.push_back(Edge(lf, lf->index(current_face)));
        else // orient == RIGHT_TURN
          list_ba.push_front(Edge(lf, lf->index(current_face)));
        previous_face=current_face;
        ++current_face;
        ind=current_face->index(previous_face);
        current_vertex=current_face->vertex(ind);
      }
      break;
    }
  }

  // last triangle
  vi = current_vertex;
  intersected_faces.push_front(current_face);
  lf= current_face->neighbor(cw(ind));
  list_ab.push_back(Edge(lf, lf->index(current_face)));
  rf= current_face->neighbor(ccw(ind));
  list_ba.push_front(Edge(rf, rf->index(current_face)));
  return false;
}


template <class Gt, class Tds, class Itag >
typename Constrained_triangulation_2<Gt,Tds,Itag>::Vertex_handle
Constrained_triangulation_2<Gt,Tds,Itag>::
intersect(Face_handle f, int i,
          Vertex_handle vaa,
          Vertex_handle vbb)
{
  return intersect(f, i, vaa, vbb, Itag());
}

template <class Gt, class Tds, class Itag >
typename Constrained_triangulation_2<Gt,Tds,Itag>::Vertex_handle
Constrained_triangulation_2<Gt,Tds,Itag>::
intersect(Face_handle , int ,
          Vertex_handle ,
          Vertex_handle ,
          No_constraint_intersection_tag)
{
  throw Intersection_of_constraints_exception();
  return Vertex_handle() ;
}

template <class Gt, class Tds, class Itag >
typename Constrained_triangulation_2<Gt,Tds,Itag>::Vertex_handle
Constrained_triangulation_2<Gt,Tds,Itag>::
intersect(Face_handle , int ,
          Vertex_handle ,
          Vertex_handle ,
          No_constraint_intersection_requiring_constructions_tag)
{
  throw Intersection_of_constraints_exception();
  return Vertex_handle() ;
}

template <class Gt, class Tds, class Itag >
typename Constrained_triangulation_2<Gt,Tds,Itag>::Vertex_handle
Constrained_triangulation_2<Gt,Tds,Itag>::
intersect(Face_handle f, int i,
          Vertex_handle vaa,
          Vertex_handle vbb,
          Exact_intersections_tag itag)
// compute the intersection of the constraint edge (f,i)
// with the subconstraint (vaa,vbb) being inserted
// insert the intersection point
// split constraint edge (f,i)
// and return the Vertex_handle of the new Vertex
{
#ifndef CGAL_NO_CDT_2_WARNING
  CGAL_warning_msg(false,
  "You are using an exact number type,\n"
  "using a Constrained_triangulation_plus_2 class\n"
  "would avoid cascading intersection computation\n"
  " and be much more efficient\n"
  "This message is shown only if CGAL_NO_CDT_2_WARNING"
  " is not defined.\n");
#endif
  const Point& pa = vaa->point();
  const Point& pb = vbb->point();
  const Point& pc = f->vertex(cw(i))->point();
  const Point& pd = f->vertex(ccw(i))->point();
  Point pi;
  CGAL_assertion_code( bool ok = )
  intersection(geom_traits(), pa, pb, pc, pd, pi, itag );
  CGAL_assertion(ok);
  Vertex_handle vi = virtual_insert(pi, Triangulation::EDGE, f, i);
  return vi;
}


namespace internal {

  template <typename Type>
  class Has_barycenter_2
  {
    typedef char Yes;
    typedef struct { char a[2]; } No;

    template <typename U>
    static auto check(int)
        -> decltype(std::declval<typename U::Point_2>() =
                        std::declval<U>().construct_barycenter_2_object()(
                            std::declval<typename U::Point_2>(),
                            std::declval<typename U::FT>(),
                            std::declval<typename U::Point_2>()),
                    Yes());

    template <typename U>
    static No check(...);

  public:
    static const bool value = (sizeof(Yes) == sizeof(check<Type>(0)));
  };

  template <typename Type>
  class Has_exact_kernel
  {
    typedef char Yes;
    typedef struct { char a[2]; } No;

    template <typename U>
    static auto check(int)
        -> decltype(std::declval<typename U::Exact_kernel>() =
                        std::declval<U>().exact_kernel(),
                    Yes());

    template <typename U>
    static No check(...);

  public:
    static const bool value = (sizeof(Yes) == sizeof(check<Type>(0)));
  };

  template <typename Gt, bool = Has_exact_kernel<Gt>::value >
  struct Can_construct_almost_exact_intersection {
    enum { value =
      internal::Has_barycenter_2<typename Gt::Exact_kernel>::value &&
      internal::Has_filtered_predicates<Gt>::value };
  };

  template <typename Gt>
  struct Can_construct_almost_exact_intersection<Gt, false>
      : public CGAL::Tag_false {};

  template <typename Gt>
  static constexpr bool can_construct_almost_exact_intersection_v =
      Can_construct_almost_exact_intersection<Gt>::value;

  template <typename Gt>
  constexpr bool can_construct_almost_exact_intersection(const Gt&) {
    return can_construct_almost_exact_intersection_v<Gt>;
  }
} // namespace internal


template <class Gt, class Tds, class Itag >
typename Constrained_triangulation_2<Gt,Tds,Itag>::Vertex_handle
Constrained_triangulation_2<Gt,Tds,Itag>::
insert_intersection(Face_handle f, int i,
                    Vertex_handle vaa,
                    Vertex_handle vbb,
                    Vertex_handle vcc,
                    Vertex_handle vdd,
                    const Point& pa,
                    const Point& pb,
                    const Point& pc,
                    const Point& pd,
                    Exact_predicates_tag itag)
{
  Point pi; //creator for point is required here
  bool ok = intersection(geom_traits(), pa, pb, pc, pd, pi, itag);

  auto intersection_not_in_the_two_triangles = [&](const Point& pi) {
    if(orientation(pc,pd,pi) == RIGHT_TURN) {
      // check if `pi` is in the triangle (pc, pd, p0)
      const Point& p0 = f->vertex(i)->point();
      if(orientation(p0, pc, pi) == LEFT_TURN || orientation(pd, p0, pi) == LEFT_TURN) {
        return true;
      }
    } else {
      // orientation(pd, pc, pi) != LEFT_TURN
      const auto edge = mirror_edge({f, i});
      // check if `pi` is in the triangle (pd, pc, p1)
      const Point& p1 = edge.first->vertex(edge.second)->point();
      if(orientation(pc, p1, pi) == LEFT_TURN || orientation(p1, pd, pi) == LEFT_TURN) {
        return true;
      }
    }
    return false;
  };

  Vertex_handle vi;
  if ( !ok ) {  //intersection detected but not computed
    int int_index = limit_intersection(geom_traits(), pa, pb, pc, pd, itag);
    switch(int_index){
    case 0 : vi = vaa; break;
    case 1 : vi = vbb; break;
    case 2 : vi = vcc; break;
    case 3 : vi = vdd; break;
    }
    if(vi == vaa || vi == vbb) {
      remove_constrained_edge(f, i);
    }
  }
  else{ //intersection computed
    if(internal::can_construct_almost_exact_intersection(geom_traits()) &&
       intersection_not_in_the_two_triangles(pi))
    {
      // now compute the exact intersection point
      pi = almost_exact_intersection(geom_traits(), pa, pb, pc, pd);
      if (intersection_not_in_the_two_triangles(pi)) {
        // If the most-exact intersection point is not in the union of the two
        // triangles, then snap to `pc` or `pd`...
        if(compare_distance(pi, pc, pd) == SMALLER) {
          vi = vcc;
        } else {
          vi = vdd;
        }
      }
    }
    if(vi != vcc && vi != vdd) {
      remove_constrained_edge(f, i);
      vi = virtual_insert(pi, f);
    }
  }
#ifdef CGAL_CDT_2_DEBUG_INTERSECTIONS
  std::cerr << CGAL::internal::cdt_2_indent_level
            << "CT_2::insert_intersection, `vi` is ( " << display_vertex(vi)
            << " )\n";
#endif // CGAL_CDT_2_DEBUG_INTERSECTIONS
  return vi;
}

template <class Gt, class Tds, class Itag >
typename Constrained_triangulation_2<Gt,Tds,Itag>::Vertex_handle
Constrained_triangulation_2<Gt,Tds,Itag>::
intersect(Face_handle f, int i,
          Vertex_handle vaa,
          Vertex_handle vbb,
          Exact_predicates_tag itag)
{
  Vertex_handle  vcc, vdd;
  vcc = f->vertex(cw(i));
  vdd = f->vertex(ccw(i));

  const Point& pa = vaa->point();
  const Point& pb = vbb->point();
  const Point& pc = vcc->point();
  const Point& pd = vdd->point();

#ifdef CGAL_CDT_2_DEBUG_INTERSECTIONS
  std::cerr << CGAL::internal::cdt_2_indent_level
            << "CT_2::intersect segment ( " << display_vertex(vaa)
            << " , " << display_vertex(vbb)
            << " ) with edge ( " << display_vertex(vcc)
            << " , " << display_vertex(vdd)
            << " )\n";
#endif // CGAL_CDT_2_DEBUG_INTERSECTIONS
  Vertex_handle vi = insert_intersection(f, i, vaa, vbb, vcc, vdd, pa, pb, pc, pd, itag);
#ifdef CGAL_CDT_2_DEBUG_INTERSECTIONS
  std::cerr << CGAL::internal::cdt_2_indent_level
            << "CT_2::intersect, `vi` is ( " << display_vertex(vi)
            << " )\n";
#endif // CGAL_CDT_2_DEBUG_INTERSECTIONS

  // vi == vc or vi == vd may happen even if intersection==true
  // due to approximate construction of the intersection
  if (vi != vcc && vi != vdd) {
    insert_constraint(vcc,vi);
    insert_constraint(vi, vdd);
  }
  else {
    insert_constraint(vcc,vdd);
  }
  return vi;
}

template <class Gt, class Tds, class Itag >
inline
typename Constrained_triangulation_2<Gt,Tds,Itag>::Vertex_handle
Constrained_triangulation_2<Gt,Tds,Itag>::
push_back(const Point &p)
{
  return insert(p);
}


template <class Gt, class Tds, class Itag >
inline
void
Constrained_triangulation_2<Gt,Tds,Itag>::
push_back(const Constraint &c)
{
  insert(c.first, c.second);
}


template < class Gt, class Tds, class Itag >
void
Constrained_triangulation_2<Gt,Tds,Itag>::
update_constraints_incident(Vertex_handle va,
                            Vertex_handle c1,
                            Vertex_handle c2)
  // update status of edges incident to a
  // after insertion in the  constrained edge c1c2
{
  if (dimension() == 0) return;
  if (dimension()== 1) {
    Edge_circulator ec=incident_edges(va), done(ec);
    do {
      ((*ec).first)->set_constraint(2,true);
    }while (++ec != done);
  }
  else{
    //dimension() ==2
    int cwi, ccwi, indf;
    Face_circulator fc=incident_faces(va), done(fc);
    CGAL_assertion(fc != nullptr);
    do {
      indf = fc->index(va);
      cwi=cw(indf);
      ccwi=ccw(indf);
      if ((fc->vertex(cwi) == c1)||(fc->vertex(cwi) == c2)) {
          fc->set_constraint(ccwi,true);
          fc->set_constraint(cwi,false);
        }
        else {
          fc->set_constraint(ccwi,false);
          fc->set_constraint(cwi,true);
        }
        ++fc;
      } while (fc != done);
  }
}

template < class Gt, class Tds ,class Itag >
void
Constrained_triangulation_2<Gt,Tds,Itag>::
clear_constraints_incident(Vertex_handle va)
// make the edges incident to a newly created vertex unconstrained
{
 Edge_circulator ec=incident_edges(va), done(ec);
 Face_handle f;
 int indf;
  if ( ec != nullptr){
    do {
      f = (*ec).first ;
      indf = (*ec).second;
      f->set_constraint(indf,false);
      if (dimension() == 2) {
        f->neighbor(indf)->set_constraint(mirror_index(f,indf),false);
      }
    } while (++ec != done);
  }
  return;
}


template < class Gt, class Tds, class Itag >
void
Constrained_triangulation_2<Gt,Tds,Itag>::
update_constraints_opposite(Vertex_handle va)
  // update status of edges opposite to a
  // after insertion of a
{
  CGAL_assertion(dimension()==2);
  Face_handle f=va->face(), start=f;
  int indf;
  do {
    indf = f->index(va);
    if (f->neighbor(indf)->is_constrained(mirror_index(f,indf)) ) {
      f->set_constraint(indf,true);
    }
    else {
      f->set_constraint(indf,false);
    }
    f= f->neighbor(ccw(indf)); // turns ccw around va
  } while (f != start);
  return;
}

template < class Gt, class Tds, class Itag >
void
Constrained_triangulation_2<Gt,Tds,Itag>::
update_constraints( const List_edges &hole)
{
  typename List_edges::const_iterator it = hole.begin();
  Face_handle f;
  int i;
  for ( ; it != hole.end(); it ++) {
    f =(*it).first;
    i = (*it).second;
    if ( f->is_constrained(i) )
      (f->neighbor(i))->set_constraint(mirror_index(f,i),true);
    else (f->neighbor(i))->set_constraint(mirror_index(f,i),false);
  }
}


template < class Gt, class Tds, class Itag >
inline void
Constrained_triangulation_2<Gt,Tds,Itag>::
mark_constraint(Face_handle fr, int i)
{
  if (dimension()==1) fr->set_constraint(2, true);
  else{
    fr->set_constraint(i,true);
    fr->neighbor(i)->set_constraint(mirror_index(fr,i),true);
  }
  return;
}

template < class Gt, class Tds, class Itag >
inline void
Constrained_triangulation_2<Gt,Tds,Itag>::
triangulate_hole(List_faces& intersected_faces,
                 List_edges& conflict_boundary_ab,
                 List_edges& conflict_boundary_ba)
{
  List_edges new_edges;
  triangulate_hole(intersected_faces,
                   conflict_boundary_ab,
                   conflict_boundary_ba,
                   new_edges);
}



template < class Gt, class Tds, class Itag >
void
Constrained_triangulation_2<Gt,Tds,Itag>::
triangulate_hole(List_faces& intersected_faces,
                 List_edges& conflict_boundary_ab,
                 List_edges& conflict_boundary_ba,
                 List_edges& new_edges)
  // triangulate the hole limited by conflict_boundary_ab
  // and conflict_boundary_ba
  // insert the new edges in new-edges
  // delete the faces of intersected_faces
{
  if ( !conflict_boundary_ab.empty() ) {
    triangulate_half_hole(conflict_boundary_ab, new_edges);
    triangulate_half_hole(conflict_boundary_ba, new_edges);

    // the two faces that share edge ab are neighbors
    // their common edge ab is a constraint
    Face_handle fr,fl;
    fl=(*conflict_boundary_ab.begin()).first;
    fr=(*conflict_boundary_ba.begin()).first;
    fl->set_neighbor(2, fr);
    fr->set_neighbor(2, fl);
    fl->set_constraint(2, true);
    fr->set_constraint(2, true);

    // delete intersected faces
    while( ! intersected_faces.empty()) {
      fl = intersected_faces.front();
      intersected_faces.pop_front();
      delete_face(fl);
    }
  }
}



template < class Gt, class Tds, class Itag >
void
Constrained_triangulation_2<Gt,Tds,Itag>::
remove(Vertex_handle  v)
  // remove a vertex and updates the constrained edges of the new faces
  // precondition : there is no incident constraints
{
  CGAL_precondition( v != Vertex_handle() );
  CGAL_precondition( ! is_infinite(v));
  CGAL_precondition( ! are_there_incident_constraints(v));

  if  (number_of_vertices() == 1)     remove_first(v);
  else if (number_of_vertices() == 2) remove_second(v);
  else   if ( dimension() == 1) remove_1D(v);
  else  remove_2D(v);
  return;
}


template < class Gt, class Tds, class Itag >
void
Constrained_triangulation_2<Gt,Tds,Itag>::
remove_1D(Vertex_handle  v)
{
  Edge_circulator ec = incident_edges(v), done(ec);
  do {
    (*ec).first->set_constraint(2,false);
  } while (++ec != done);
  Triangulation::remove_1D(v);
}

template < class Gt, class Tds, class Itag >
void
Constrained_triangulation_2<Gt,Tds,Itag>::
remove_2D(Vertex_handle v)
{
  if (test_dim_down(v)) { this->_tds.remove_dim_down(v);}
  else {
    List_edges hole;
    make_hole(v, hole);
    List_edges shell=hole; //save hole because it will be emptied by fill_hole
    fill_hole(v, hole);
    update_constraints(shell);
    delete_vertex(v);
  }
  return;
}


template < class Gt, class Tds, class Itag >
void
Constrained_triangulation_2<Gt,Tds,Itag>::
remove_constrained_edge(Face_handle f, int i)
{
#ifdef CGAL_CDT_2_DEBUG_INTERSECTIONS
  std::cerr << CGAL::internal::cdt_2_indent_level
            << "CT_2::remove_constrained_edge ( #"
            << f->vertex(cw(i))->time_stamp()
            << ", #"
            << f->vertex(ccw(i))->time_stamp()
            << ")\n";
#endif // CGAL_CDT_2_DEBUG_INTERSECTIONS
  f->set_constraint(i, false);
  if (dimension() == 2)
    (f->neighbor(i))->set_constraint(mirror_index(f,i), false);
  return;
}

template < class Gt, class Tds, class Itag >
void
Constrained_triangulation_2<Gt,Tds,Itag>::
remove_incident_constraints(Vertex_handle v)
{
   Edge_circulator ec=incident_edges(v), done(ec);
   if (ec == nullptr) return;
   do {
        if(is_constrained(*ec)) { remove_constrained_edge((*ec).first,
                                                   (*ec).second);}
        ec++;
   } while (ec != done);
   return;
}

template < class Gt, class Tds, class Itag >
inline  bool
Constrained_triangulation_2<Gt,Tds,Itag>::
are_there_incident_constraints(Vertex_handle v) const
{
  return are_there_incident_constraints(v, Emptyset_iterator());
}

template < class Gt, class Tds, class Itag >
inline  bool
Constrained_triangulation_2<Gt,Tds,Itag>::
is_valid(bool verbose, int level) const
{
    bool result = Triangulation::is_valid(verbose,level);
    for( All_faces_iterator it = all_faces_begin();
                            it != all_faces_end() ; it++) {
      for(int i=0; i<3; i++) {
        Face_handle n = it->neighbor(i);
        result = result &&
          it->is_constrained(i) == n->is_constrained(n->index(it));
      }
    }
    return result;
}

template < class Gt, class Tds, class Itag >
inline  bool
Constrained_triangulation_2<Gt,Tds,Itag>::
is_constrained(Edge e) const
{
  return (e.first)->is_constrained(e.second);
}

template < class Gt, class Tds, class Itag >
void
Constrained_triangulation_2<Gt,Tds,Itag>::
triangulate_half_hole(List_edges & list_edges,  List_edges & new_edges)
  // triangulates the  polygon whose boundary consists of list_edges
  // plus the edge ab joining the two endpoints of list_edges
  // the orientation of the polygon (as provided by list_edges) must
  // be cw
  // the edges of list_edges are assumed to be edges of a
  // triangulation that will be updated by the procedure
  // the edges that are created are put in list new_edges
  // takes linear time
{
  Vertex_handle va; // first vertex of list_edges
  Face_handle newlf;
  Face_handle n1,n2,n;
  int ind1, ind2,ind;
  Orientation orient;

  typename List_edges::iterator current, next, tempo;
  current=list_edges.begin();

  va=((*current).first)->vertex(ccw((*current).second));
  next=current;
  ++next;

  do
    {
      n1=(*current).first;
      ind1=(*current).second;
      // in case n1 is no longer a triangle of the new triangulation
      if ( n1->neighbor(ind1) != Face_handle() ) {
        n=n1->neighbor(ind1);
        //ind=mirror_index(n1,ind1);
        // mirror_index does not work in this case
        ind = cw(n->index(n1->vertex(cw(ind1))));
        n1=n->neighbor(ind);
        ind1= mirror_index(n,ind);
      }
      n2=(*next).first;
      ind2=(*next).second;
      // in case n2 is no longer a triangle of the new triangulation
      if (n2->neighbor(ind2) != Face_handle() ) {
        n=n2->neighbor(ind2);
        // ind=mirror_index(n2,ind2);
        // mirror_index does not work in this case
        ind = cw(n->index(n2->vertex(cw(ind2))));
        n2=n->neighbor(ind);
        ind2= mirror_index(n,ind);
      }

      Vertex_handle v0=n1->vertex(ccw(ind1));
      Vertex_handle v1=n1->vertex(cw(ind1));
      Vertex_handle v2=n2->vertex(cw(ind2));
      orient = orientation(v0->point(),v1->point(),v2->point());
      switch (orient) {
      case RIGHT_TURN :
        // creates the new triangle v0v1v2
        // updates the neighbors, the constraints
        //and the list of new edges
        newlf = create_face(v0,v2,v1);
        new_edges.push_back(Edge(newlf,2));
        newlf->set_neighbor(1, n1);
        newlf->set_neighbor(0, n2);
        n1->set_neighbor(ind1, newlf);
        n2->set_neighbor(ind2, newlf);
        if (n1->is_constrained(ind1)) {
          newlf->set_constraint(1,true);
        }
        if (n2->is_constrained(ind2)) {
          newlf->set_constraint(0,true);
        }
        // v0, v1 or v2.face() may have been removed
        v0->set_face(newlf);
        v1->set_face(newlf);
        v2->set_face(newlf);
        // update list_edges
        tempo=current;
        current=list_edges.insert(current, Edge(newlf,2));
        list_edges.erase(tempo);
        list_edges.erase(next);
        next=current;
        if (v0 != va) {--current;}
        else {++next;}
        break;
      case LEFT_TURN :
        ++current; ++next;
        break;
      case COLLINEAR :
        ++current; ++next;
        break;
      }
    } while (next != list_edges.end());
}

template < class Gt, class Tds, class Itag >
void
Constrained_triangulation_2<Gt, Tds, Itag>::
file_output(std::ostream& os) const
{
  Triangulation_2<Gt, Tds>::file_output(os);

  // write constrained status
  typename Tds::Face_iterator ib = this->_tds.face_iterator_base_begin();
  for( ; ib != this->_tds.face_iterator_base_end(); ++ib) {
    for(int j = 0; j < 3; ++j){
      if (ib->is_constrained(j)) { os << "C";}
      else { os << "N";}
      if(IO::is_ascii(os)){
        if(j==2) {
          os << "\n";
        } else {
          os <<  ' ';
        }
      }
    }
  }
}

template < class Gt, class Tds, class Itag >
std::ostream &
operator<<(std::ostream& os,
           const Constrained_triangulation_2<Gt,Tds,Itag> &ct)
{
  ct.file_output(os);
  return os ;
}

template < class Gt, class Tds, class Itag >
std::istream &
operator>>(std::istream& is,
                 Constrained_triangulation_2<Gt,Tds,Itag> &ct)
{
  typedef Constrained_triangulation_2<Gt,Tds,Itag> CDT;
  ct.clear();
  is >> static_cast<typename CDT::Triangulation&>(ct);
  for (typename CDT::All_faces_iterator fit=ct.all_faces_begin(),
                                        fit_end=ct.all_faces_end();fit_end!=fit;++fit){
    char c[3];
    is >> c[0] >>  c[1] >> c[2];
    for (int k=0;k<3;++k){
      fit->set_constraint(k,c[k]=='C');
    }
  }
  return is;
}

//Helping functions to compute intersections of constrained edges
template<class Gt>
bool
intersection(const Gt& ,
             const typename Gt::Point_2& ,
             const typename Gt::Point_2& ,
             const typename Gt::Point_2& ,
             const typename Gt::Point_2& ,
             typename Gt::Point_2& ,
             No_constraint_intersection_tag)
{
  return false;
}

template<class Gt>
bool
intersection(const Gt& ,
             const typename Gt::Point_2& ,
             const typename Gt::Point_2& ,
             const typename Gt::Point_2& ,
             const typename Gt::Point_2& ,
             typename Gt::Point_2& ,
             No_constraint_intersection_requiring_constructions_tag)
{
  return false;
}

template<class Gt>
bool
intersection(const Gt& gt,
             const typename Gt::Point_2& pa,
             const typename Gt::Point_2& pb,
             const typename Gt::Point_2& pc,
             const typename Gt::Point_2& pd,
             typename Gt::Point_2& pi,
             Exact_intersections_tag)
{
  return compute_intersection(gt,pa,pb,pc,pd,pi);
}


template<class Gt>
inline bool
intersection(const Gt& gt,
             const typename Gt::Point_2& pa,
             const typename Gt::Point_2& pb,
             const typename Gt::Point_2& pc,
             const typename Gt::Point_2& pd,
             typename Gt::Point_2& pi,
             Exact_predicates_tag,
             CGAL::Tag_false /* not a FT is not floating-point */)
{
  return compute_intersection(gt,pa,pb,pc,pd,pi);
}

template<class Gt>
inline bool
intersection(const Gt& gt,
             const typename Gt::Point_2& pa,
             const typename Gt::Point_2& pb,
             const typename Gt::Point_2& pc,
             const typename Gt::Point_2& pd,
             typename Gt::Point_2& pi,
             Exact_predicates_tag,
             CGAL::Tag_true /* FT is a floating-point type */)
{
  const bool result = compute_intersection(gt,pa,pb,pc,pd,pi);
  if(!result) return result;
  if(pi == pa || pi == pb || pi == pc || pi == pd) {
#ifdef CGAL_CDT_2_DEBUG_INTERSECTIONS
    std::cerr << CGAL::internal::cdt_2_indent_level
              << "  CT_2::intersection: intersection is an existing point "
              << pi << std::endl;
#endif
    return result;
  }


#ifdef CGAL_CDT_2_INTERSECTION_SNAPPING_ULP_DISTANCE
  const int dist = CGAL_CDT_2_INTERSECTION_SNAPPING_ULP_DISTANCE;
#else
  const int dist = 4;
#endif
  typedef typename Gt::Construct_bbox_2 Construct_bbox_2;
  Construct_bbox_2 bbox = gt.construct_bbox_2_object();
  auto bb(bbox(pi));
  bb.dilate(dist);
  if(do_overlap(bb, bbox(pa))) pi = pa;
  if(do_overlap(bb, bbox(pb))) pi = pb;
  if(do_overlap(bb, bbox(pc))) pi = pc;
  if(do_overlap(bb, bbox(pd))) pi = pd;
#ifdef CGAL_CDT_2_DEBUG_INTERSECTIONS
  if(pi == pa || pi == pb || pi == pc || pi == pd) {
    std::cerr << CGAL::internal::cdt_2_indent_level
              << "  CT_2::intersection: intersection SNAPPED to an existing point "
              << pi << std::endl;
  }
#endif
  return result;
}

template<class Gt>
inline bool
intersection(const Gt& gt,
             const typename Gt::Point_2& pa,
             const typename Gt::Point_2& pb,
             const typename Gt::Point_2& pc,
             const typename Gt::Point_2& pd,
             typename Gt::Point_2& pi,
             Exact_predicates_tag exact_predicates_tag)
{
  typedef typename Gt::FT FT;
  return intersection(gt,pa,pb,pc,pd,pi,
                      exact_predicates_tag,
                      Boolean_tag<std::is_floating_point<FT>::value>());
}


template<class Gt>
bool
compute_intersection(const Gt& gt,
             const typename Gt::Point_2& pa,
             const typename Gt::Point_2& pb,
             const typename Gt::Point_2& pc,
             const typename Gt::Point_2& pd,
             typename Gt::Point_2& pi)
{
  typedef typename Gt::Point_2 Point_2;

  typename Gt::Intersect_2 compute_intersec = gt.intersect_2_object();
  typename Gt::Construct_segment_2 construct_segment = gt.construct_segment_2_object();

  auto result =
      compute_intersec(construct_segment(pa, pb), construct_segment(pc, pd));

#ifdef CGAL_CDT_2_DEBUG_INTERSECTIONS
  typedef typename Gt::Segment_2 Segment_2;
  if(result){
    if (const Segment_2* s = boost::get<Segment_2>(&*result)){
      std::cerr << CGAL::internal::cdt_2_indent_level
                << "compute_intersection: " << *s << '\n';
    }else if(const Point_2* p = boost::get<Point_2 >(&*result))
      std::cerr << CGAL::internal::cdt_2_indent_level
                << "compute_intersection: " << *p << '\n';
  }
#endif // CGAL_CDT_2_DEBUG_INTERSECTIONS
  if(result){
    if(const Point_2* p = boost::get<Point_2 >(&*result)){
      pi = *p;
      return true;
    }
  }
  return false;
}

template<class Gt>
int
limit_intersection(const Gt& gt,
                   const typename Gt::Point_2& pa,
                   const typename Gt::Point_2& pb,
                   const typename Gt::Point_2& pc,
                   const typename Gt::Point_2& pd,
                   Exact_predicates_tag)
{
  typename Gt::Construct_line_2 line = gt.construct_line_2_object();
  typename Gt::Compute_squared_distance_2
    distance = gt.compute_squared_distance_2_object();
  typename Gt::Line_2 l1 = line(pa,pb);
  typename Gt::Line_2 l2 = line(pc,pd);
  int i = 0;
  typename Gt::FT dx = distance(l2,pa);
  typename Gt::FT db = distance(l2,pb);
  typename Gt::FT dc = distance(l1,pc);
  typename Gt::FT dd = distance(l1,pd);
  if ( db < dx  ) { dx = db; i = 1;}
  if ( dc < dx  ) { dx = dc; i = 2;}
  if ( dd < dx  ) { i = 3;}
  return i;
}

template <typename Gt>
typename Gt::Point_2
almost_exact_intersection(const Gt& gt,
                          const typename Gt::Point_2& pa,
                          const typename Gt::Point_2& pb,
                          const typename Gt::Point_2& pc,
                          const typename Gt::Point_2& pd)
{
  Boolean_tag<internal::can_construct_almost_exact_intersection_v<Gt>> tag;
  return almost_exact_intersection(gt, pa, pb, pc, pd, tag);
}

template <typename Gt>
typename Gt::Point_2
almost_exact_intersection(const Gt&,
                          const typename Gt::Point_2&,
                          const typename Gt::Point_2&,
                          const typename Gt::Point_2&,
                          const typename Gt::Point_2&,
                          Tag_false)
{
  CGAL_error_msg("this function should be call only with Exact_predicates_tag"
                 " and with an appropriate traits class");
}

template <typename K2_Point_2, typename K1>
auto convert_point_type(const CGAL::Point_2<K1> &p) {
  NT_converter<typename K1::FT, typename Kernel_traits<K2_Point_2>::Kernel::FT> c;
  return K2_Point_2(c(p.x()), c(p.y()));
}

template <typename K2_Point_3, typename K1>
auto convert_point_type(const CGAL::Point_3<K1> &p) {
  NT_converter<typename K1::FT, typename Kernel_traits<K2_Point_3>::Kernel::FT> c;
  return K2_Point_3(c(p.x()), c(p.y()), c(p.z()));
}

template <class Gt>
typename Gt::Point_2
exact_intersection_point_for_cdt_2(const typename Gt::Point_2& pa,
                                   const typename Gt::Point_2& pb,
                                   const typename Gt::Point_2& pc,
                                   const typename Gt::Point_2& pd,
                                   const Gt& gt)
{
  using Exact_kernel = typename Gt::Exact_kernel;
  using Exact_point = typename Exact_kernel::Point_2;
  using Exact_FT = typename Exact_kernel::FT;
  using Point = typename Gt::Point_2;

  const auto ea = convert_point_type<Exact_point>(pa);
  const auto eb = convert_point_type<Exact_point>(pb);
  const auto ec = convert_point_type<Exact_point>(pc);
  const auto ed = convert_point_type<Exact_point>(pd);

  auto det = [](const auto& v1, const auto& v2) -> Exact_FT {
    return v1.x() * v2.y() - v1.y() * v2.x();
  };

  const Exact_FT det_bd_cd = det(ed - eb, ed - ec);
  const Exact_FT det_ba_cd = det(ea - eb, ec - ed);
  const Exact_FT alpha = det_bd_cd / det_ba_cd;

  return convert_point_type<Point>(
      gt.exact_kernel().construct_barycenter_2_object()(ea, alpha, eb));
}

template <typename Gt>
typename Gt::Point_2
almost_exact_intersection(const Gt& gt,
                          const typename Gt::Point_2& pa,
                          const typename Gt::Point_2& pb,
                          const typename Gt::Point_2& pc,
                          const typename Gt::Point_2& pd,
                          Tag_true /* gt has Construct_exact_intersection_point_2 */)
{
  return exact_intersection_point_for_cdt_2(pa, pb, pc, pd, gt);
}

} //namespace CGAL

#include <CGAL/enable_warnings.h>

#endif //CGAL_CONSTRAINED_TRIANGULATION_2_H<|MERGE_RESOLUTION|>--- conflicted
+++ resolved
@@ -37,28 +37,6 @@
 #include <boost/mpl/if.hpp>
 #include <boost/mpl/has_xxx.hpp>
 #include <boost/iterator/filter_iterator.hpp>
-
-#ifdef CGAL_CDT_2_DEBUG_INTERSECTIONS
-#  include <CGAL/IO/io.h>
-#  include <CGAL/Compact_container.h>
-#  include <iostream>
-namespace CGAL {
-
-struct With_point_tag {};
-
-template <class DSC, bool Const>
-struct Output_rep<CGAL::internal::CC_iterator<DSC, Const>, With_point_tag>
-  : public Output_rep<CGAL::internal::CC_iterator<DSC, Const>>
-{
-  using Base = Output_rep<CGAL::internal::CC_iterator<DSC, Const>>;
-  using Base::Base;
-
-  std::ostream& operator()(std::ostream& out) const {
-    return Base::operator()(out) << "= " << this->it->point();
-  }
-};
-} // namespace CGAL
-#endif // CGAL_CDT_2_DEBUG_INTERSECTIONS
 
 namespace CGAL {
 
@@ -622,10 +600,7 @@
 #ifdef CGAL_CDT_2_DEBUG_INTERSECTIONS
   auto display_vertex(Vertex_handle v) const {
     With_point_tag point_tag;
-<<<<<<< HEAD
-=======
     using CGAL::IO::oformat;
->>>>>>> 2f0203be
     return oformat(v, point_tag);
   }
 #endif // CGAL_CDT_2_DEBUG_INTERSECTIONS
