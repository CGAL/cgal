// Copyright (c) 1997  INRIA Sophia-Antipolis (France).
// All rights reserved.
//
// This file is part of CGAL (www.cgal.org).
//
// $URL$
// $Id$
// SPDX-License-Identifier: GPL-3.0-or-later OR LicenseRef-Commercial
//
//
// Author(s)     : Mariette Yvinec, Jean-Daniel Boissonnat


#ifndef CGAL_CONSTRAINED_TRIANGULATION_2_H
#define CGAL_CONSTRAINED_TRIANGULATION_2_H

#include <CGAL/license/Triangulation_2.h>

#include <CGAL/disable_warnings.h>

#include <set>
#include <exception>

#include <CGAL/triangulation_assertions.h>
#include <CGAL/Triangulation_2.h>
#include <CGAL/Constrained_triangulation_face_base_2.h>
#include <CGAL/iterator.h>
#include <CGAL/Default.h>
#include <CGAL/intersections.h>
#include <CGAL/squared_distance_2.h>

#include <boost/mpl/if.hpp>
#include <boost/iterator/filter_iterator.hpp>

#include <boost/utility/result_of.hpp>
#include <boost/type_traits/is_floating_point.hpp>
#include <boost/type_traits/is_same.hpp>

namespace CGAL {

struct No_constraint_intersection_tag{};
struct No_constraint_intersection_requiring_constructions_tag{};
struct Exact_intersections_tag{}; // to be used with an exact number type
struct Exact_predicates_tag{}; // to be used with filtered exact number

// This was deprecated and replaced by ` No_constraint_intersection_tag` and `No_constraint_intersection_requiring_constructions_tag`
// due to an inconsistency between the code and the documenation.
struct CGAL_DEPRECATED No_intersection_tag :
  public No_constraint_intersection_requiring_constructions_tag
{ };

namespace internal {

template <typename K>
struct Itag {
  typedef typename boost::mpl::if_<typename Algebraic_structure_traits<typename K::FT>::Is_exact,
                                   Exact_intersections_tag,
                                   Exact_predicates_tag>::type type;
};

} // namespace internal

template < class Gt,
           class Tds_ = Default ,
           class Itag_ = Default >
class Constrained_triangulation_2
  : public Triangulation_2<Gt,typename Default::Get< Tds_,
                                                     Triangulation_data_structure_2 <
                                                       Triangulation_vertex_base_2<Gt>,
                                                       Constrained_triangulation_face_base_2<Gt> > >::type >
{

public:
  typedef typename Default::Get<Tds_, Triangulation_data_structure_2 <
                                        Triangulation_vertex_base_2<Gt>,
                                        Constrained_triangulation_face_base_2<Gt> > >::type Tds;

  typedef typename Default::Get<Itag_, No_constraint_intersection_requiring_constructions_tag>::type Itag;

  typedef Triangulation_2<Gt,Tds> Triangulation;
  typedef Constrained_triangulation_2<Gt,Tds_,Itag_>  Constrained_triangulation;

  typedef typename Triangulation::Edge Edge;
  typedef typename Triangulation::Vertex Vertex;
  typedef typename Triangulation::Vertex_handle Vertex_handle;
  typedef typename Triangulation::Face_handle Face_handle;
  typedef typename Triangulation::size_type size_type;
  typedef typename Triangulation::Locate_type Locate_type;
  typedef typename Triangulation::All_faces_iterator All_faces_iterator;
  typedef typename Triangulation::Face_circulator Face_circulator;
  typedef typename Triangulation::Edge_circulator Edge_circulator;
  typedef typename Triangulation::Vertex_circulator Vertex_circulator;
  typedef typename Triangulation::Line_face_circulator Line_face_circulator;

  struct Is_constrained {
    const Constrained_triangulation& ct;

    Is_constrained(const Constrained_triangulation& ct)
      : ct(ct)
    {}

    template <typename E>
    bool operator()(const E& e) const
    {
      return ct.is_constrained(e);
    }
  };


  class Intersection_of_constraints_exception : public std::exception
  {
    const char* what() const throw ()
    {
      return "Unauthorized intersections of constraints";
    }
  };

  typedef boost::filter_iterator<Is_constrained,
                                 typename Triangulation::All_edges_iterator>
                                                     Constrained_edges_iterator;

  typedef Iterator_range<Constrained_edges_iterator> Constrained_edges;

#ifndef CGAL_CFG_USING_BASE_MEMBER_BUG_2
  using Triangulation::number_of_vertices;
  using Triangulation::cw;
  using Triangulation::ccw;
  using Triangulation::dimension;
  using Triangulation::geom_traits;
  using Triangulation::all_faces_begin;
  using Triangulation::all_faces_end;
  using Triangulation::side_of_oriented_circle;
  using Triangulation::is_infinite;
  using Triangulation::collinear_between;
  using Triangulation::incident_edges;
  using Triangulation::test_dim_down;
  using Triangulation::make_hole;
  using Triangulation::fill_hole;
  using Triangulation::delete_vertex;
  using Triangulation::delete_face;
  using Triangulation::create_face;
  using Triangulation::incident_faces;
  using Triangulation::locate;
  using Triangulation::includes_edge;
  using Triangulation::remove_first;
  using Triangulation::remove_second;
  using Triangulation::is_valid;
  using Triangulation::all_edges_begin;
  using Triangulation::all_edges_end;
  using Triangulation::mirror_index;
  using Triangulation::orientation;
#endif

  typedef Gt                                 Geom_traits;
  typedef Itag                               Intersection_tag;
  typedef typename Geom_traits::Point_2      Point;
  typedef typename Geom_traits::Segment_2    Segment;
  typedef std::pair<Point,Point>             Constraint;
  typedef std::list<Edge>                    List_edges;
  typedef std::list<Face_handle>             List_faces;
  typedef std::list<Vertex_handle>           List_vertices;
  typedef std::list<Constraint>              List_constraints;

  // Tag to mark the presence of a hierarchy of constraints
  typedef Tag_false                          Constraint_hierarchy_tag;

  //Tag to distinguish Delaunay from regular triangulations
  typedef Tag_false                          Weighted_tag;

  // Tag to distinguish periodic triangulations from others
  typedef Tag_false                          Periodic_tag;

  Constrained_triangulation_2(const Gt& gt = Gt()) : Triangulation(gt) { }

  Constrained_triangulation_2(std::list<Constraint>& lc, const Gt& gt=Gt())
      : Triangulation_2<Gt,Tds>(gt)
  {
    typename List_constraints::iterator lcit=lc.begin();
    for( ;lcit != lc.end(); lcit++) {
      insert( (*lcit).first, (*lcit).second);
    }
     CGAL_triangulation_postcondition( is_valid() );
  }

  template<class InputIterator>
  Constrained_triangulation_2(InputIterator it,
                              InputIterator last,
                              const Gt& gt=Gt() )
     : Triangulation_2<Gt,Tds>(gt)
  {
    for ( ; it != last; it++) {
              insert_constraint((*it).first, (*it).second);
      }
      CGAL_triangulation_postcondition( is_valid() );
  }

  //TODO Is that destructor correct ?
  virtual ~Constrained_triangulation_2() {}

  // Ensure rule-of-five: define the copy- and move- constructors
  // as well as the copy- and move- assignment operators.
  Constrained_triangulation_2(const Constrained_triangulation_2 &) = default;
  Constrained_triangulation_2(Constrained_triangulation_2 &&) = default;

  Constrained_triangulation_2 &
  operator=(const Constrained_triangulation_2 &) = default;

  Constrained_triangulation_2 &
  operator=(Constrained_triangulation_2 &&) = default;


  Constrained_edges_iterator constrained_edges_begin() const
  {
    Is_constrained pred(*this);
    return Constrained_edges_iterator(pred,
                                      all_edges_begin(),
                                      all_edges_end());
  }

  Constrained_edges_iterator constrained_edges_end() const
  {
    Is_constrained pred(*this);
    return Constrained_edges_iterator(pred,
                                      all_edges_end(),
                                      all_edges_end());
  }

  Constrained_edges constrained_edges() const
  {
    return Constrained_edges(constrained_edges_begin(),constrained_edges_end());
  }

  // INSERTION
  Vertex_handle insert(const Point& p,
                               Face_handle start = Face_handle() );
  Vertex_handle insert(const Point& p,
                       Locate_type lt,
                       Face_handle loc,
                       int li );
  Vertex_handle push_back(const Point& a);
//   template < class InputIterator >
//   std::ptrdiff_t insert(InputIterator first, InputIterator last);



  // The iterator range [edge_it, edge_pteit) is a set of edges
  // that delimit areas in the triangulation.
  // This function writes the face handles that cover this
  // area to the output iterator faces_it
  template <class InputIterator, class OutputIterator>
  void
  get_bounded_faces(InputIterator edge_it, InputIterator edge_pteit,
                    OutputIterator faces_it) const
  {
    Edge e;
    Unique_hash_map<Face_handle,bool> visited;
    std::stack<Face_handle> st;

    for(; edge_it != edge_pteit; edge_it++){
      e = *edge_it;
      visited[e.first] = true;
      st.push(e.first->neighbor(e.second));
    }

    while(! st.empty()){
      Face_handle fh = st.top();
      st.pop();
      typename CGAL::Unique_hash_map<Face_handle, bool>::Data& data = visited[fh];
      if(! data) {
        data = true;
        *faces_it++ = fh;
        for(int i = 0 ; i < 3 ; ++i){
          Face_handle n = fh->neighbor(i);
          if(! visited[n]) {
            st.push(n);
          }
        }
      }
    }

  }

#if 1
  template <class Segment_2>
  static const Point& get_source(const Segment_2& segment){
    return segment.source();
  }
  template <class Segment_2>
  static const Point& get_target(const Segment_2& segment){
    return segment.target();
  }

  static const Point& get_source(const Constraint& cst){
    return cst.first;
  }
  static const Point& get_target(const Constraint& cst){
    return cst.second;
  }
#endif

  // A version of insert_constraint, that additionally writes
  // the new faces in an output iterator
  // We duplicate code, as to run this one with an Emptyset_iterator
  // is still too much overhead
template <class OutputIterator>
void
insert_constraint(Vertex_handle  vaa, Vertex_handle vbb, OutputIterator out)
// forces the constrained [va,vb]
// [va,vb] will eventually be split into several edges
// if a vertex vc of t lies on segment ab
// of if ab intersect some constrained edges
{
  CGAL_triangulation_precondition( vaa != vbb);
  Vertex_handle vi;

  Face_handle fr;
  int i;
  if(includes_edge(vaa,vbb,vi,fr,i))
  {
    // if the segment (or a subpart of the segment) that we are trying to constraint is already
    // present in the triangulation and is already marked as constrained,
    // then this is an intersection
    if(boost::is_same<Itag, No_constraint_intersection_tag>::value) {
      if(dimension() == 1) {
        if(fr->is_constrained(2))
          throw Intersection_of_constraints_exception();
      } else {
        if(fr->is_constrained(i))
          throw Intersection_of_constraints_exception();
      }
    }

    mark_constraint(fr,i);
    if (vi != vbb)  {
      insert_constraint(vi,vbb,out);
    }
    return;
  }

  List_faces intersected_faces;
  List_edges conflict_boundary_ab, conflict_boundary_ba;

  bool intersection  = find_intersected_faces( vaa, vbb,
                                               intersected_faces,
                                               conflict_boundary_ab,
                                               conflict_boundary_ba,
                                               vi);
  if ( intersection) {
    if (vi != vaa && vi != vbb) {
      insert_constraint(vaa,vi,out);
      insert_constraint(vi,vbb,out);
     }
    else {
      insert_constraint(vaa,vbb,out);
    }
    return;
  }
  List_edges edges(conflict_boundary_ab);
  std::copy(conflict_boundary_ba.begin(), conflict_boundary_ba.end(), std::back_inserter(edges));

  typename List_edges::iterator last = edges.end();
  --last;
  for(typename List_edges::iterator it = edges.begin();
      it != last;
      ){
    typename List_edges::iterator n = it;
    ++n;
    if(it->first == n->first->neighbor(n->second) ){
      // remove dangling edge
      edges.erase(it);
      it = n;
      ++n;
      edges.erase(it);
    }
    it = n;
  }
  triangulate_hole(intersected_faces,
                   conflict_boundary_ab,
                   conflict_boundary_ba);

  get_bounded_faces(edges.begin(),
                    edges.end(),
                    out);

  if (vi != vbb) {
    insert_constraint(vi,vbb,out);
  }
  return;

}

  void insert_constraint(const Point& a, const Point& b);
  void insert_constraint(Vertex_handle va, Vertex_handle  vb);
  void push_back(const Constraint& c);


  template <class PointIterator>
  void insert_constraint(PointIterator first, PointIterator last, bool close=false)
  {
    if(first == last){
      return;
    }
    const Point& p0 = *first;
    Point p = p0;
    Vertex_handle v0 = insert(p0), v(v0), w(v0);
    ++first;
    for(; first!=last; ++first){
      const Point& q = *first;
      if(p != q){
        w = insert(q);
        insert_constraint(v,w);
        v = w;
        p = q;
      }
    }
    if(close && (p != p0)){
      insert(w,v0);
    }
  }

  void remove(Vertex_handle  v);
  void remove_constrained_edge(Face_handle f, int i);
  void remove_incident_constraints(Vertex_handle  v);
  // to be used by Constrained_triangulation_plus_2
 template <class OutputItFaces>
 OutputItFaces
 remove_constrained_edge(Face_handle f, int i, OutputItFaces out)
 {
   remove_constrained_edge(f, i);
   return out;
 }

  //for backward compatibility
  void remove_constraint(Face_handle f, int i) {remove_constrained_edge(f,i);}
  void insert(Point a, Point b) { insert_constraint(a, b);}
  void insert(Vertex_handle va, Vertex_handle  vb) {insert_constraint(va,vb);}

  // QUERY
  bool is_constrained(Edge e) const;
  bool are_there_incident_constraints(Vertex_handle v) const;
  bool is_valid(bool verbose = false, int level = 0) const;
  // template<class OutputItEdges>
  // OutputItEdges incident_constraints(Vertex_handle v,
  //                                     OutputItEdges out) const;

  void file_output(std::ostream& os) const;

protected:
  virtual Vertex_handle virtual_insert(const Point& a,
                                       Face_handle start = Face_handle());
  virtual Vertex_handle virtual_insert(const Point& a,
                                       Locate_type lt,
                                       Face_handle loc,
                                       int li );
//Vertex_handle special_insert_in_edge(const Point & a, Face_handle f, int i);
  void update_constraints_incident(Vertex_handle va,
                                   Vertex_handle c1,
                                   Vertex_handle c2);
  void clear_constraints_incident(Vertex_handle va);
  void update_constraints_opposite(Vertex_handle va);
  void update_constraints(const List_edges &hole);

  void mark_constraint(Face_handle fr, int i);

  virtual Vertex_handle intersect(Face_handle f, int i,
                                  Vertex_handle vaa,
                                  Vertex_handle vbb);
  Vertex_handle intersect(Face_handle f, int i,
                          Vertex_handle vaa,
                          Vertex_handle vbb,
                          No_constraint_intersection_tag);
  Vertex_handle intersect(Face_handle f, int i,
                          Vertex_handle vaa,
                          Vertex_handle vbb,
                          No_constraint_intersection_requiring_constructions_tag);
  Vertex_handle intersect(Face_handle f, int i,
                          Vertex_handle vaa,
                          Vertex_handle vbb,
                          Exact_intersections_tag);
  Vertex_handle intersect(Face_handle f, int i,
                          Vertex_handle vaa,
                          Vertex_handle vbb,
                          Exact_predicates_tag);
private:
  //made private to avoid using the Triangulation_2 version
  Vertex_handle move(Vertex_handle v, const Point &)
  {
    CGAL_error_msg("Do not use that function!");
    return v;
  }

public:
// made public for Laurent  to find out deleted faces
// when inserting a constraint with most probably
// no intersection
  bool find_intersected_faces(Vertex_handle va,
                              Vertex_handle vb,
                              List_faces & intersected_faces,
                              List_edges & list_ab,
                              List_edges & list_ba,
                              Vertex_handle& vi);
protected:
  virtual void triangulate_hole(List_faces& intersected_faces,
                                List_edges& conflict_boundary_ab,
                                List_edges& conflict_boundary_ba);

  void triangulate_hole(List_faces& intersected_faces,
                        List_edges& conflict_boundary_ab,
                        List_edges& conflict_boundary_ba,
                        List_edges& new_edges);

  void triangulate_half_hole(List_edges & list_edges,
                             List_edges & new_edges);

  void remove_1D(Vertex_handle v);
  void remove_2D(Vertex_handle v);

  //templated member function
public:
  // the int parameter is a work around for VC7 to compile
  template < class InputIterator >
#if defined(_MSC_VER)
  std::ptrdiff_t insert(InputIterator first, InputIterator last, int i = 0)
#else
    std::ptrdiff_t insert(InputIterator first, InputIterator last)
#endif
    {
#if defined(_MSC_VER)
      CGAL_USE(i);
#endif
      size_type n = number_of_vertices();

      std::vector<Point> points (first, last);
      CGAL::spatial_sort (points.begin(), points.end(), geom_traits());

      Face_handle hint;
      for (typename std::vector<Point>::const_iterator p = points.begin(), end = points.end();
              p != end; ++p)
          hint = insert (*p, hint)->face();

      return number_of_vertices() - n;
    }

  //deprecated
 template<class OutputIterator>
  bool are_there_incident_constraints(Vertex_handle v,
                                      OutputIterator out) const
    {
      Edge_circulator ec=incident_edges(v), done(ec);
      bool are_there = false;
      if (ec == nullptr) return are_there;
      do {
        if(is_constrained(*ec)) {
          *out++ = *ec;
          are_there = true;
        }
        ec++;
      } while (ec != done);
      return are_there;
    }


 template<class OutputItEdges>
 OutputItEdges  incident_constraints(Vertex_handle v,
                                      OutputItEdges out) const {
   Edge_circulator ec=incident_edges(v), done(ec);
   if (ec == nullptr) return  out;
   do {
     if(is_constrained(*ec))    *out++ = *ec;
     ec++;
   } while (ec != done);
   return out;
 }

  // the following fonctions are overloaded
  // to take care of constraint marks
  template<class EdgeIt>
  Vertex_handle star_hole( const Point& p,
                           EdgeIt edge_begin,
                           EdgeIt edge_end) {
    std::list<Face_handle> empty_list;
    return star_hole(p,
                     edge_begin,
                     edge_end,
                     empty_list.begin(),
                     empty_list.end());
  }

  template<class EdgeIt, class FaceIt>
  Vertex_handle star_hole( const Point& p,
                           EdgeIt edge_begin,
                           EdgeIt edge_end,
                           FaceIt face_begin,
                           FaceIt face_end)
{
    Vertex_handle v =  Triangulation::star_hole(p,
                                                edge_begin,
                                                edge_end,
                                                face_begin,
                                                face_end);
    // restore constraint status for new faces.
    int vindex;
    Face_handle fh;
    int ih;
    Face_circulator fc = incident_faces(v), done(fc);
    do {
      vindex = fc->index(v);
      fc->set_constraint(cw(vindex), false);
      fc->set_constraint(ccw(vindex), false);
      fh = fc->neighbor(vindex);
      ih = mirror_index(fc,vindex);
      fc->set_constraint(vindex, fh->is_constrained(ih));
    } while (++fc != done);
    return v;
}

};

template < class Gt, class Tds, class Itag >
inline
typename Constrained_triangulation_2<Gt,Tds,Itag>::Vertex_handle
Constrained_triangulation_2<Gt,Tds,Itag>::
virtual_insert(const Point& a, Face_handle start)
// virtual version of insert
{
  return insert(a,start);
}

template < class Gt, class Tds, class Itag >
inline
typename Constrained_triangulation_2<Gt,Tds,Itag>::Vertex_handle
Constrained_triangulation_2<Gt,Tds,Itag>::
virtual_insert(const Point& a,
               Locate_type lt,
               Face_handle loc,
               int li )
// virtual version of insert
{
  return insert(a,lt,loc,li);
}

template < class Gt, class Tds, class Itag >
inline
typename Constrained_triangulation_2<Gt,Tds,Itag>::Vertex_handle
Constrained_triangulation_2<Gt,Tds,Itag>::
insert(const Point& a, Face_handle start)
// inserts point a
// in addition to what is done for non constrained triangulations
// constrained edges are updated
{
  Face_handle loc;
  int li;
  Locate_type lt;
  loc = locate(a, lt, li, start);
  return Constrained_triangulation::insert(a,lt,loc,li);
}

template < class Gt, class Tds, class Itag >
typename Constrained_triangulation_2<Gt,Tds,Itag>::Vertex_handle
Constrained_triangulation_2<Gt,Tds,Itag>::
insert(const Point& a, Locate_type lt, Face_handle loc, int li)
// insert a point p, whose localisation is known (lt, f, i)
// in addition to what is done for non constrained triangulations
// constrained edges are updated
{
  Vertex_handle va;
  Vertex_handle v1, v2;
  bool insert_in_constrained_edge = false;

  if ( lt == Triangulation::EDGE && loc->is_constrained(li) )
  {
    if(boost::is_same<Itag, No_constraint_intersection_tag>::value)
      throw Intersection_of_constraints_exception();

    insert_in_constrained_edge = true;
    v1=loc->vertex(ccw(li)); //endpoint of the constraint
    v2=loc->vertex(cw(li)); // endpoint of the constraint
  }

  va = Triangulation::insert(a,lt,loc,li);

  if (insert_in_constrained_edge)
    update_constraints_incident(va, v1,v2);
  else if(lt != Triangulation::VERTEX)
    clear_constraints_incident(va);

  if (dimension() == 2)
    update_constraints_opposite(va);

  return va;
}

// template < class Gt, class Tds, class Itag >
// typename Constrained_triangulation_2<Gt,Tds,Itag>::Vertex_handle
// Constrained_triangulation_2<Gt, Tds, Itag>::
// special_insert_in_edge(const Point & a, Face_handle f, int i)
//   // insert  point p in edge(f,i)
//   // bypass the precondition for point a to be in edge(f,i)
//   // update constrained status
// {
//   Vertex_handle va;
//   Vertex_handle c1,c2;
//   c1 = f->vertex(cw(i));  //endpoint of edge
//   c2 = f->vertex(ccw(i)); //endpoint of edge
//   bool insert_in_constrained_edge = f->is_constrained(i);

//   va = this->_tds.insert_in_edge(f, i);
//   va->set_point(a);

//   if (insert_in_constrained_edge) update_constraints_incident(va, c1,c2);
//   else clear_constraints_incident(va);
//   if (dimension() == 2) update_constraints_opposite(va);
//   return va;
// }


template < class Gt, class Tds, class Itag >
inline void
Constrained_triangulation_2<Gt,Tds,Itag>::
insert_constraint(const Point& a, const Point& b)
// the algorithm first inserts a and b,
// and then forces the constraint [va,vb]
{
  Vertex_handle va= virtual_insert(a);
  Vertex_handle vb= virtual_insert(b);
  if ( va != vb)   insert_constraint(va,vb);
}


template <class Gt, class Tds, class Itag >
inline void
Constrained_triangulation_2<Gt,Tds,Itag>::
insert_constraint(Vertex_handle  vaa, Vertex_handle vbb)
// forces the constraint [va,vb]
// [va,vb] will eventually be split into several edges
// if a vertex vc of t lies on segment ab
// or if ab intersect some constrained edges
{
  std::stack<std::pair<Vertex_handle, Vertex_handle> > stack;
  stack.push(std::make_pair(vaa,vbb));

  while(! stack.empty()){
    boost::tie(vaa,vbb) = stack.top();
    stack.pop();
    CGAL_triangulation_precondition( vaa != vbb);
    Vertex_handle vi;

    Face_handle fr;
    int i;
    if(includes_edge(vaa,vbb,vi,fr,i))
    {
      // if the segment (or a subpart of the segment) that we are trying to constraint is already
      // present in the triangulation and is already marked as constrained,
      // then this is an intersection
      if(boost::is_same<Itag, No_constraint_intersection_tag>::value) {
        if(dimension() == 1) {
          if(fr->is_constrained(2))
            throw Intersection_of_constraints_exception();
        } else {
          if(fr->is_constrained(i))
            throw Intersection_of_constraints_exception();
        }
      }

      mark_constraint(fr,i);
      if (vi != vbb)  {
        stack.push(std::make_pair(vi,vbb));
      }
      continue;
    }

    List_faces intersected_faces;
    List_edges conflict_boundary_ab, conflict_boundary_ba;
    bool intersection  = find_intersected_faces( vaa, vbb,
                                                 intersected_faces,
                                                 conflict_boundary_ab,
                                                 conflict_boundary_ba,
                                                 vi);
    if ( intersection) {
      if (vi != vaa && vi != vbb) {
        stack.push(std::make_pair(vaa,vi));
        stack.push(std::make_pair(vi,vbb));
      }
      else{
        stack.push(std::make_pair(vaa,vbb));
      }
      continue;
    }

    //no intersection
    triangulate_hole(intersected_faces,
                     conflict_boundary_ab,
                     conflict_boundary_ba);

    if (vi != vbb) {
      stack.push(std::make_pair(vi,vbb));
    }
  }

}

template <class Gt, class Tds, class Itag >
bool
Constrained_triangulation_2<Gt,Tds,Itag>::
find_intersected_faces(Vertex_handle vaa,
                       Vertex_handle vbb,
                       List_faces & intersected_faces,
                       List_edges & list_ab,
                       List_edges & list_ba,
                       Vertex_handle & vi)
  // vi is set to the first vertex of the triangulation on [vaa,vbb].
  // Return true if an intersection with a constrained edge is
  // encountered, false otherwise
  // When false :
  // intersected_faces contains the list if faces intersected by [va,vi]
  // list_ab and list_ba represents the boundary of the union
  // of the intersected faces oriented cw
  // list_ab consists of the edges from vaa to vi (i.e. on the left of a->b)
  // list_ba    "         "        from vi to vaa (i.e. on the right of a->b)
{
  const Point& aa = vaa->point();
  const Point& bb = vbb->point();
  Line_face_circulator current_face=Line_face_circulator(vaa, this, bb);
  int ind=current_face->index(vaa);

  // to deal with the case where the first crossed edge
  // is constrained
  if(current_face->is_constrained(ind)) {
    vi=intersect(current_face, ind, vaa, vbb);
    return true;
  }

  Face_handle lf= current_face->neighbor(ccw(ind));
  Face_handle rf= current_face->neighbor(cw(ind));
  Orientation orient;
  Face_handle previous_face;
  Vertex_handle current_vertex;

  list_ab.push_back(Edge(lf, lf->index(current_face)));
  list_ba.push_front(Edge(rf, rf->index(current_face)));
  intersected_faces.push_front(current_face);

  // initcd
  previous_face=current_face;
  ++current_face;
  ind=current_face->index(previous_face);
  current_vertex=current_face->vertex(ind);

  // loop over triangles intersected by ab
  bool done = false;
  while (current_vertex != vbb && !done)  {
    orient = orientation(aa,bb,current_vertex->point());
    int i1, i2;
    switch (orient) {
    case COLLINEAR :
      done = true; // current_vertex is the new endpoint
      break;
    case LEFT_TURN :
    case RIGHT_TURN :
      if (orient == LEFT_TURN) {
        i1 = ccw(ind) ; //index of second intersected edge of current_face
        i2 = cw(ind); //index of non intersected edge of current_face
      }
      else {
        i1 = cw(ind) ; //index of second intersected edge of current_face
        i2 = ccw(ind); //index of non intersected edge of current_face
      }
      if(current_face->is_constrained(i1)) {
        vi = intersect(current_face, i1, vaa,vbb);
        return true;
      }
      else {
        lf= current_face->neighbor(i2);
        intersected_faces.push_front(current_face);
        if (orient == LEFT_TURN)
          list_ab.push_back(Edge(lf, lf->index(current_face)));
        else // orient == RIGHT_TURN
          list_ba.push_front(Edge(lf, lf->index(current_face)));
        previous_face=current_face;
        ++current_face;
        ind=current_face->index(previous_face);
        current_vertex=current_face->vertex(ind);
      }
      break;
    }
  }

  // last triangle
  vi = current_vertex;
  intersected_faces.push_front(current_face);
  lf= current_face->neighbor(cw(ind));
  list_ab.push_back(Edge(lf, lf->index(current_face)));
  rf= current_face->neighbor(ccw(ind));
  list_ba.push_front(Edge(rf, rf->index(current_face)));
  return false;
}


template <class Gt, class Tds, class Itag >
typename Constrained_triangulation_2<Gt,Tds,Itag>::Vertex_handle
Constrained_triangulation_2<Gt,Tds,Itag>::
intersect(Face_handle f, int i,
          Vertex_handle vaa,
          Vertex_handle vbb)
{
  return intersect(f, i, vaa, vbb, Itag());
}

template <class Gt, class Tds, class Itag >
typename Constrained_triangulation_2<Gt,Tds,Itag>::Vertex_handle
Constrained_triangulation_2<Gt,Tds,Itag>::
intersect(Face_handle , int ,
          Vertex_handle ,
          Vertex_handle ,
          No_constraint_intersection_tag)
{
  throw Intersection_of_constraints_exception();
  return Vertex_handle() ;
}

template <class Gt, class Tds, class Itag >
typename Constrained_triangulation_2<Gt,Tds,Itag>::Vertex_handle
Constrained_triangulation_2<Gt,Tds,Itag>::
intersect(Face_handle , int ,
          Vertex_handle ,
          Vertex_handle ,
          No_constraint_intersection_requiring_constructions_tag)
{
  throw Intersection_of_constraints_exception();
  return Vertex_handle() ;
}

template <class Gt, class Tds, class Itag >
typename Constrained_triangulation_2<Gt,Tds,Itag>::Vertex_handle
Constrained_triangulation_2<Gt,Tds,Itag>::
intersect(Face_handle f, int i,
          Vertex_handle vaa,
          Vertex_handle vbb,
          Exact_intersections_tag)
// compute the intersection of the constraint edge (f,i)
// with the subconstraint (vaa,vbb) being inserted
// insert the intersection point
// split constraint edge (f,i)
// and return the Vertex_handle of the new Vertex
{
#ifndef CGAL_NO_CDT_2_WARNING
  CGAL_warning_msg(false,
  "You are using an exact number type,\n"
  "using a Constrained_triangulation_plus_2 class\n"
  "would avoid cascading intersection computation\n"
  " and be much more efficient\n"
  "This message is shown only if CGAL_NO_CDT_2_WARNING"
  " is not defined.\n");
#endif
  const Point& pa = vaa->point();
  const Point& pb = vbb->point();
  const Point& pc = f->vertex(cw(i))->point();
  const Point& pd = f->vertex(ccw(i))->point();
  Point pi;
  Itag itag = Itag();
  CGAL_triangulation_assertion_code( bool ok = )
  intersection(geom_traits(), pa, pb, pc, pd, pi, itag );
  CGAL_triangulation_assertion(ok);
  Vertex_handle vi = virtual_insert(pi, Triangulation::EDGE, f, i);
  return vi;
}

template <class Gt, class Tds, class Itag >
typename Constrained_triangulation_2<Gt,Tds,Itag>::Vertex_handle
Constrained_triangulation_2<Gt,Tds,Itag>::
intersect(Face_handle f, int i,
          Vertex_handle vaa,
          Vertex_handle vbb,
          Exact_predicates_tag)
{
  Vertex_handle  vcc, vdd;
  vcc = f->vertex(cw(i));
  vdd = f->vertex(ccw(i));

  const Point& pa = vaa->point();
  const Point& pb = vbb->point();
  const Point& pc = vcc->point();
  const Point& pd = vdd->point();

  Point pi; //creator for point is required here
  Itag itag = Itag();
  bool ok  = intersection(geom_traits(), pa, pb, pc, pd, pi, itag );

  Vertex_handle vi;
  if ( !ok) {  //intersection detected but not computed
    int i = limit_intersection(geom_traits(), pa, pb, pc, pd, itag);
    switch(i){
    case 0 : vi = vaa; break;
    case 1 : vi = vbb; break;
    case 2 : vi = vcc; break;
    case 3 : vi = vdd; break;
    }
    if(vi == vaa || vi == vbb) {
      remove_constrained_edge(f, i);
    }
  }
  else{ //intersection computed
    remove_constrained_edge(f, i);
    vi = virtual_insert(pi, f);
  }

  // vi == vc or vi == vd may happen even if intersection==true
  // due to approximate construction of the intersection
  if (vi != vcc && vi != vdd) {
    insert_constraint(vcc,vi);
    insert_constraint(vi, vdd);
  }
  else {
    insert_constraint(vcc,vdd);
  }
  return vi;
}

template <class Gt, class Tds, class Itag >
inline
typename Constrained_triangulation_2<Gt,Tds,Itag>::Vertex_handle
Constrained_triangulation_2<Gt,Tds,Itag>::
push_back(const Point &p)
{
  return insert(p);
}


template <class Gt, class Tds, class Itag >
inline
void
Constrained_triangulation_2<Gt,Tds,Itag>::
push_back(const Constraint &c)
{
  insert(c.first, c.second);
}


template < class Gt, class Tds, class Itag >
void
Constrained_triangulation_2<Gt,Tds,Itag>::
update_constraints_incident(Vertex_handle va,
                            Vertex_handle c1,
                            Vertex_handle c2)
  // update status of edges incident to a
  // after insertion in the  constrained edge c1c2
{
  if (dimension() == 0) return;
  if (dimension()== 1) {
    Edge_circulator ec=incident_edges(va), done(ec);
    do {
      ((*ec).first)->set_constraint(2,true);
    }while (++ec != done);
  }
  else{
    //dimension() ==2
    int cwi, ccwi, indf;
<<<<<<< HEAD
    Face_circulator fc=incident_faces(va), done(fc);
    CGAL_triangulation_assertion(fc != 0);
=======
    Face_circulator fc=incident_faces(va), done(fc);  
    CGAL_triangulation_assertion(fc != nullptr);
>>>>>>> 1eba8224
    do {
      indf = fc->index(va);
      cwi=cw(indf);
      ccwi=ccw(indf);
      if ((fc->vertex(cwi) == c1)||(fc->vertex(cwi) == c2)) {
          fc->set_constraint(ccwi,true);
          fc->set_constraint(cwi,false);
        }
        else {
          fc->set_constraint(ccwi,false);
          fc->set_constraint(cwi,true);
        }
        ++fc;
      } while (fc != done);
  }
}

template < class Gt, class Tds ,class Itag >
void
Constrained_triangulation_2<Gt,Tds,Itag>::
clear_constraints_incident(Vertex_handle va)
// make the edges incident to a newly created vertex unconstrained
{
 Edge_circulator ec=incident_edges(va), done(ec);
 Face_handle f;
 int indf;
  if ( ec != nullptr){
    do {
      f = (*ec).first ;
      indf = (*ec).second;
      f->set_constraint(indf,false);
      if (dimension() == 2) {
        f->neighbor(indf)->set_constraint(mirror_index(f,indf),false);
      }
    } while (++ec != done);
  }
  return;
}


template < class Gt, class Tds, class Itag >
void
Constrained_triangulation_2<Gt,Tds,Itag>::
update_constraints_opposite(Vertex_handle va)
  // update status of edges opposite to a
  // after insertion of a
{
  CGAL_triangulation_assertion(dimension()==2);
  Face_handle f=va->face(), start=f;
  int indf;
  do {
    indf = f->index(va);
    if (f->neighbor(indf)->is_constrained(mirror_index(f,indf)) ) {
      f->set_constraint(indf,true);
    }
    else {
      f->set_constraint(indf,false);
    }
    f= f->neighbor(ccw(indf)); // turns ccw around va
  } while (f != start);
  return;
}

template < class Gt, class Tds, class Itag >
void
Constrained_triangulation_2<Gt,Tds,Itag>::
update_constraints( const List_edges &hole)
{
  typename List_edges::const_iterator it = hole.begin();
  Face_handle f;
  int i;
  for ( ; it != hole.end(); it ++) {
    f =(*it).first;
    i = (*it).second;
    if ( f->is_constrained(i) )
      (f->neighbor(i))->set_constraint(mirror_index(f,i),true);
    else (f->neighbor(i))->set_constraint(mirror_index(f,i),false);
  }
}


template < class Gt, class Tds, class Itag >
inline void
Constrained_triangulation_2<Gt,Tds,Itag>::
mark_constraint(Face_handle fr, int i)
{
  if (dimension()==1) fr->set_constraint(2, true);
  else{
    fr->set_constraint(i,true);
    fr->neighbor(i)->set_constraint(mirror_index(fr,i),true);
  }
  return;
}

template < class Gt, class Tds, class Itag >
inline void
Constrained_triangulation_2<Gt,Tds,Itag>::
triangulate_hole(List_faces& intersected_faces,
                 List_edges& conflict_boundary_ab,
                 List_edges& conflict_boundary_ba)
{
  List_edges new_edges;
  triangulate_hole(intersected_faces,
                   conflict_boundary_ab,
                   conflict_boundary_ba,
                   new_edges);
}



template < class Gt, class Tds, class Itag >
void
Constrained_triangulation_2<Gt,Tds,Itag>::
triangulate_hole(List_faces& intersected_faces,
                 List_edges& conflict_boundary_ab,
                 List_edges& conflict_boundary_ba,
                 List_edges& new_edges)
  // triangulate the hole limited by conflict_boundary_ab
  // and conflict_boundary_ba
  // insert the new edges in new-edges
  // delete the faces of intersected_faces
{
  if ( !conflict_boundary_ab.empty() ) {
    triangulate_half_hole(conflict_boundary_ab, new_edges);
    triangulate_half_hole(conflict_boundary_ba, new_edges);

    // the two faces that share edge ab are neighbors
    // their common edge ab is a constraint
    Face_handle fr,fl;
    fl=(*conflict_boundary_ab.begin()).first;
    fr=(*conflict_boundary_ba.begin()).first;
    fl->set_neighbor(2, fr);
    fr->set_neighbor(2, fl);
    fl->set_constraint(2, true);
    fr->set_constraint(2, true);

    // delete intersected faces
    while( ! intersected_faces.empty()) {
      fl = intersected_faces.front();
      intersected_faces.pop_front();
      delete_face(fl);
    }
  }
}



template < class Gt, class Tds, class Itag >
void
Constrained_triangulation_2<Gt,Tds,Itag>::
remove(Vertex_handle  v)
  // remove a vertex and updates the constrained edges of the new faces
  // precondition : there is no incident constraints
{
  CGAL_triangulation_precondition( v != Vertex_handle() );
  CGAL_triangulation_precondition( ! is_infinite(v));
  CGAL_triangulation_precondition( ! are_there_incident_constraints(v));

  if  (number_of_vertices() == 1)     remove_first(v);
  else if (number_of_vertices() == 2) remove_second(v);
  else   if ( dimension() == 1) remove_1D(v);
  else  remove_2D(v);
  return;
}


template < class Gt, class Tds, class Itag >
void
Constrained_triangulation_2<Gt,Tds,Itag>::
remove_1D(Vertex_handle  v)
{
  Edge_circulator ec = incident_edges(v), done(ec);
  do {
    (*ec).first->set_constraint(2,false);
  } while (++ec != done);
  Triangulation::remove_1D(v);
}

template < class Gt, class Tds, class Itag >
void
Constrained_triangulation_2<Gt,Tds,Itag>::
remove_2D(Vertex_handle v)
{
  if (test_dim_down(v)) { this->_tds.remove_dim_down(v);}
  else {
    List_edges hole;
    make_hole(v, hole);
    List_edges shell=hole; //save hole because it will be emptied by fill_hole
    fill_hole(v, hole);
    update_constraints(shell);
    delete_vertex(v);
  }
  return;
}


template < class Gt, class Tds, class Itag >
void
Constrained_triangulation_2<Gt,Tds,Itag>::
remove_constrained_edge(Face_handle f, int i)
{
  f->set_constraint(i, false);
  if (dimension() == 2)
    (f->neighbor(i))->set_constraint(mirror_index(f,i), false);
  return;
}

template < class Gt, class Tds, class Itag >
void
Constrained_triangulation_2<Gt,Tds,Itag>::
remove_incident_constraints(Vertex_handle v)
{
   Edge_circulator ec=incident_edges(v), done(ec);
   if (ec == nullptr) return;
   do {
        if(is_constrained(*ec)) { remove_constrained_edge((*ec).first,
                                                   (*ec).second);}
        ec++;
   } while (ec != done);
   return;
}

template < class Gt, class Tds, class Itag >
inline  bool
Constrained_triangulation_2<Gt,Tds,Itag>::
are_there_incident_constraints(Vertex_handle v) const
{
  return are_there_incident_constraints(v, Emptyset_iterator());
}

template < class Gt, class Tds, class Itag >
inline  bool
Constrained_triangulation_2<Gt,Tds,Itag>::
is_valid(bool verbose, int level) const
{
    bool result = Triangulation::is_valid(verbose,level);
    for( All_faces_iterator it = all_faces_begin();
                            it != all_faces_end() ; it++) {
      for(int i=0; i<3; i++) {
        Face_handle n = it->neighbor(i);
        result = result &&
          it->is_constrained(i) == n->is_constrained(n->index(it));
      }
    }
    return result;
}

template < class Gt, class Tds, class Itag >
inline  bool
Constrained_triangulation_2<Gt,Tds,Itag>::
is_constrained(Edge e) const
{
  return (e.first)->is_constrained(e.second);
}

template < class Gt, class Tds, class Itag >
void
Constrained_triangulation_2<Gt,Tds,Itag>::
triangulate_half_hole(List_edges & list_edges,  List_edges & new_edges)
  // triangulates the  polygon whose boundary consists of list_edges
  // plus the edge ab joining the two endpoints of list_edges
  // the orientation of the polygon (as provided by list_edges) must
  // be cw
  // the edges of list_edges are assumed to be edges of a
  // triangulation that will be updated by the procedure
  // the edges that are created are put in list new_edges
  // takes linear time
{
  Vertex_handle va; // first vertex of list_edges
  Face_handle newlf;
  Face_handle n1,n2,n;
  int ind1, ind2,ind;
  Orientation orient;

  typename List_edges::iterator current, next, tempo;
  current=list_edges.begin();

  va=((*current).first)->vertex(ccw((*current).second));
  next=current;
  ++next;

  do
    {
      n1=(*current).first;
      ind1=(*current).second;
      // in case n1 is no longer a triangle of the new triangulation
      if ( n1->neighbor(ind1) != Face_handle() ) {
        n=n1->neighbor(ind1);
        //ind=mirror_index(n1,ind1);
        // mirror_index does not work in this case
        ind = cw(n->index(n1->vertex(cw(ind1))));
        n1=n->neighbor(ind);
        ind1= mirror_index(n,ind);
      }
      n2=(*next).first;
      ind2=(*next).second;
      // in case n2 is no longer a triangle of the new triangulation
      if (n2->neighbor(ind2) != Face_handle() ) {
        n=n2->neighbor(ind2);
        // ind=mirror_index(n2,ind2);
        // mirror_index does not work in this case
        ind = cw(n->index(n2->vertex(cw(ind2))));
        n2=n->neighbor(ind);
        ind2= mirror_index(n,ind);
      }

      Vertex_handle v0=n1->vertex(ccw(ind1));
      Vertex_handle v1=n1->vertex(cw(ind1));
      Vertex_handle v2=n2->vertex(cw(ind2));
      orient = orientation(v0->point(),v1->point(),v2->point());
      switch (orient) {
      case RIGHT_TURN :
        // creates the new triangle v0v1v2
        // updates the neighbors, the constraints
        //and the list of new edges
        newlf = create_face(v0,v2,v1);
        new_edges.push_back(Edge(newlf,2));
        newlf->set_neighbor(1, n1);
        newlf->set_neighbor(0, n2);
        n1->set_neighbor(ind1, newlf);
        n2->set_neighbor(ind2, newlf);
        if (n1->is_constrained(ind1)) {
          newlf->set_constraint(1,true);
        }
        if (n2->is_constrained(ind2)) {
          newlf->set_constraint(0,true);
        }
        // v0, v1 or v2.face() may have been removed
        v0->set_face(newlf);
        v1->set_face(newlf);
        v2->set_face(newlf);
        // update list_edges
        tempo=current;
        current=list_edges.insert(current, Edge(newlf,2));
        list_edges.erase(tempo);
        list_edges.erase(next);
        next=current;
        if (v0 != va) {--current;}
        else {++next;}
        break;
      case LEFT_TURN :
        ++current; ++next;
        break;
      case COLLINEAR :
        ++current; ++next;
        break;
      }
    } while (next != list_edges.end());
}

template < class Gt, class Tds, class Itag >
void
Constrained_triangulation_2<Gt, Tds, Itag>::
file_output(std::ostream& os) const
{
  Triangulation_2<Gt, Tds>::file_output(os);

  // write constrained status
  typename Tds::Face_iterator ib = this->_tds.face_iterator_base_begin();
  for( ; ib != this->_tds.face_iterator_base_end(); ++ib) {
    for(int j = 0; j < 3; ++j){
      if (ib->is_constrained(j)) { os << "C";}
      else { os << "N";}
      if(is_ascii(os)){
        if(j==2) {
          os << "\n";
        } else {
          os <<  ' ';
        }
      }
    }
  }
}

template < class Gt, class Tds, class Itag >
std::ostream &
operator<<(std::ostream& os,
           const Constrained_triangulation_2<Gt,Tds,Itag> &ct)
{
  ct.file_output(os);
  return os ;
}

template < class Gt, class Tds, class Itag >
std::istream &
operator>>(std::istream& is,
                 Constrained_triangulation_2<Gt,Tds,Itag> &ct)
{
  typedef Constrained_triangulation_2<Gt,Tds,Itag> CDT;
  ct.clear();
  is >> static_cast<typename CDT::Triangulation&>(ct);
  for (typename CDT::All_faces_iterator fit=ct.all_faces_begin(),
                                        fit_end=ct.all_faces_end();fit_end!=fit;++fit){
    char c[3];
    is >> c[0] >>  c[1] >> c[2];
    for (int k=0;k<3;++k){
      fit->set_constraint(k,c[k]=='C');
    }
  }
  return is;
}

//Helping functions to compute intersections of constrained edges
template<class Gt>
bool
intersection(const Gt& ,
             const typename Gt::Point_2& ,
             const typename Gt::Point_2& ,
             const typename Gt::Point_2& ,
             const typename Gt::Point_2& ,
             typename Gt::Point_2& ,
             No_constraint_intersection_tag)
{
  return false;
}

template<class Gt>
bool
intersection(const Gt& ,
             const typename Gt::Point_2& ,
             const typename Gt::Point_2& ,
             const typename Gt::Point_2& ,
             const typename Gt::Point_2& ,
             typename Gt::Point_2& ,
             No_constraint_intersection_requiring_constructions_tag)
{
  return false;
}

template<class Gt>
bool
intersection(const Gt& gt,
             const typename Gt::Point_2& pa,
             const typename Gt::Point_2& pb,
             const typename Gt::Point_2& pc,
             const typename Gt::Point_2& pd,
             typename Gt::Point_2& pi,
             Exact_intersections_tag)
{
  return compute_intersection(gt,pa,pb,pc,pd,pi);
}


template<class Gt>
inline bool
intersection(const Gt& gt,
             const typename Gt::Point_2& pa,
             const typename Gt::Point_2& pb,
             const typename Gt::Point_2& pc,
             const typename Gt::Point_2& pd,
             typename Gt::Point_2& pi,
             Exact_predicates_tag,
             CGAL::Tag_false /* not a FT is not floating-point */)
{
  return compute_intersection(gt,pa,pb,pc,pd,pi);
}

template<class Gt>
inline bool
intersection(const Gt& gt,
             const typename Gt::Point_2& pa,
             const typename Gt::Point_2& pb,
             const typename Gt::Point_2& pc,
             const typename Gt::Point_2& pd,
             typename Gt::Point_2& pi,
             Exact_predicates_tag,
             CGAL::Tag_true /* FT is a floating-point type */)
{
  const bool result = compute_intersection(gt,pa,pb,pc,pd,pi);
  if(!result) return result;
  if(pi == pa || pi == pb || pi == pc || pi == pd) {
#ifdef CGAL_CDT_2_DEBUG_INTERSECTIONS
    std::cerr << "  CT_2::intersection: intersection is an existing point "
              << pi << std::endl;
#endif
    return result;
  }


#ifdef CGAL_CDT_2_INTERSECTION_SNAPPING_ULP_DISTANCE
  const int dist = CGAL_CDT_2_INTERSECTION_SNAPPING_ULP_DISTANCE;
#else
  const int dist = 4;
#endif
  typedef typename Gt::Construct_bbox_2 Construct_bbox_2;
  Construct_bbox_2 bbox = gt.construct_bbox_2_object();
  typename boost::result_of<const Construct_bbox_2(const typename Gt::Point_2&)>::type bb(bbox(pi));
  bb.dilate(dist);
  if(do_overlap(bb, bbox(pa))) pi = pa;
  if(do_overlap(bb, bbox(pb))) pi = pb;
  if(do_overlap(bb, bbox(pc))) pi = pc;
  if(do_overlap(bb, bbox(pd))) pi = pd;
#ifdef CGAL_CDT_2_DEBUG_INTERSECTIONS
  if(pi == pa || pi == pb || pi == pc || pi == pd) {
    std::cerr << "  CT_2::intersection: intersection SNAPPED to an existing point "
              << pi << std::endl;
  }
#endif
  return result;
}

template<class Gt>
inline bool
intersection(const Gt& gt,
             const typename Gt::Point_2& pa,
             const typename Gt::Point_2& pb,
             const typename Gt::Point_2& pc,
             const typename Gt::Point_2& pd,
             typename Gt::Point_2& pi,
             Exact_predicates_tag exact_predicates_tag)
{
  typedef typename Gt::FT FT;
  return intersection(gt,pa,pb,pc,pd,pi,
                      exact_predicates_tag,
                      Boolean_tag<boost::is_floating_point<FT>::value>());
}


template<class Gt>
bool
compute_intersection(const Gt& gt,
             const typename Gt::Point_2& pa,
             const typename Gt::Point_2& pb,
             const typename Gt::Point_2& pc,
             const typename Gt::Point_2& pd,
             typename Gt::Point_2& pi)
{
  typename Gt::Intersect_2 compute_intersec=gt.intersect_2_object();
   typename Gt::Construct_segment_2
    construct_segment=gt.construct_segment_2_object();
  Object result = compute_intersec(construct_segment(pa,pb),
                                   construct_segment(pc,pd));
  return assign(pi, result);
}


template<class Gt>
int
limit_intersection(const Gt& ,
                   const typename Gt::Point_2& ,
                   const typename Gt::Point_2& ,
                   const typename Gt::Point_2& ,
                   const typename Gt::Point_2& ,
                   No_constraint_intersection_tag)
{
  return 0;
}

template<class Gt>
int
limit_intersection(const Gt& ,
                   const typename Gt::Point_2& ,
                   const typename Gt::Point_2& ,
                   const typename Gt::Point_2& ,
                   const typename Gt::Point_2& ,
                   No_constraint_intersection_requiring_constructions_tag)
{
  return 0;
}

template<class Gt>
int
limit_intersection(const Gt& ,
                   const typename Gt::Point_2& ,
                   const typename Gt::Point_2& ,
                   const typename Gt::Point_2& ,
                   const typename Gt::Point_2& ,
                   Exact_intersections_tag)
{
  return 0;
}

template<class Gt>
int
limit_intersection(const Gt& gt,
             const typename Gt::Point_2& pa,
             const typename Gt::Point_2& pb,
             const typename Gt::Point_2& pc,
             const typename Gt::Point_2& pd,
             Exact_predicates_tag)
{
  typename Gt::Construct_line_2 line = gt.construct_line_2_object();
  typename Gt::Compute_squared_distance_2
    distance = gt.compute_squared_distance_2_object();
  typename Gt::Line_2 l1 = line(pa,pb);
  typename Gt::Line_2 l2 = line(pc,pd);
  int i = 0;
  typename Gt::FT dx = distance(l2,pa);
  typename Gt::FT db = distance(l2,pb);
  typename Gt::FT dc = distance(l1,pc);
  typename Gt::FT dd = distance(l1,pd);
  if ( db < dx  ) { dx = db; i = 1;}
  if ( dc < dx  ) { dx = dc; i = 2;}
  if ( dd < dx  ) { i = 3;}
  return i;
}

} //namespace CGAL

#include <CGAL/enable_warnings.h>

#endif //CGAL_CONSTRAINED_TRIANGULATION_2_H<|MERGE_RESOLUTION|>--- conflicted
+++ resolved
@@ -1055,13 +1055,8 @@
   else{
     //dimension() ==2
     int cwi, ccwi, indf;
-<<<<<<< HEAD
     Face_circulator fc=incident_faces(va), done(fc);
-    CGAL_triangulation_assertion(fc != 0);
-=======
-    Face_circulator fc=incident_faces(va), done(fc);  
     CGAL_triangulation_assertion(fc != nullptr);
->>>>>>> 1eba8224
     do {
       indf = fc->index(va);
       cwi=cw(indf);
