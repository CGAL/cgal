#include <CGAL/Exact_predicates_inexact_constructions_kernel.h>

#include <CGAL/Point_set_3.h>
#include <CGAL/Point_set_3/IO.h>

#include <CGAL/remove_outliers.h>
#include <CGAL/grid_simplify_point_set.h>
#include <CGAL/jet_smooth_point_set.h>
#include <CGAL/jet_estimate_normals.h>
#include <CGAL/mst_orient_normals.h>

#include <CGAL/poisson_surface_reconstruction.h>
#include <CGAL/Advancing_front_surface_reconstruction.h>
#include <CGAL/Scale_space_surface_reconstruction_3.h>
#include <CGAL/Scale_space_reconstruction_3/Jet_smoother.h>
#include <CGAL/Scale_space_reconstruction_3/Advancing_front_mesher.h>

#include <CGAL/Surface_mesh.h>
#include <CGAL/Polygon_mesh_processing/polygon_soup_to_polygon_mesh.h>

#include <cstdlib>
#include <vector>
#include <fstream>

// types
typedef CGAL::Exact_predicates_inexact_constructions_kernel Kernel;
typedef Kernel::FT FT;
typedef Kernel::Point_3 Point_3;
typedef Kernel::Vector_3 Vector_3;
typedef Kernel::Sphere_3 Sphere_3;
typedef CGAL::Point_set_3<Point_3, Vector_3> Point_set;

int main(int argc, char*argv[])
{
  ///////////////////////////////////////////////////////////////////
  //! [Reading input]

  Point_set points;

  if (argc < 2)
  {
    std::cerr << "Usage: " << argv[0] << " [input.xyz/off/ply/las]" << std::endl;
    return EXIT_FAILURE;
  }

  const char* input_file = argv[1];
  std::ifstream stream (input_file, std::ios_base::binary);
  if (!stream)
  {
    std::cerr << "Error: cannot read file " << input_file << std::endl;
    return EXIT_FAILURE;
  }

  stream >> points;

  std::cout << "Read " << points.size () << " point(s)" << std::endl;
  if (points.empty())
    return EXIT_FAILURE;

  //! [Reading input]
  ///////////////////////////////////////////////////////////////////

  ///////////////////////////////////////////////////////////////////
  //! [Outlier removal]

  CGAL::remove_outliers<CGAL::Sequential_tag>
    (points,
     24, // Number of neighbors considered for evaluation
     points.parameters().threshold_percent (5.0)); // Percentage of points to remove

  std::cout << points.number_of_removed_points()
            << " point(s) are outliers." << std::endl;

  // Applying point set processing algorithm to a CGAL::Point_set_3
  // object does not erase the points from memory but place them in
  // the garbage of the object: memory can be freeed by the user.
  points.collect_garbage();

  //! [Outlier removal]
  ///////////////////////////////////////////////////////////////////

  ///////////////////////////////////////////////////////////////////
  //! [Simplification]

  // Compute average spacing using neighborhood of 6 points
  double spacing = CGAL::compute_average_spacing<CGAL::Sequential_tag> (points, 6);

  // Simplify using a grid of size 2 * average spacing
  CGAL::grid_simplify_point_set (points, 2. * spacing);

  std::cout << points.number_of_removed_points()
            << " point(s) removed after simplification." << std::endl;

  points.collect_garbage();

  //! [Simplification]
  ///////////////////////////////////////////////////////////////////

  ///////////////////////////////////////////////////////////////////
  //! [Smoothing]

  CGAL::jet_smooth_point_set<CGAL::Sequential_tag> (points, 24);

  //! [Smoothing]
  ///////////////////////////////////////////////////////////////////

  unsigned int reconstruction_choice
    = (argc < 3 ? 0 : atoi(argv[2]));

  if (reconstruction_choice == 0) // Poisson
  {
    ///////////////////////////////////////////////////////////////////
    //! [Normal estimation]

    CGAL::jet_estimate_normals<CGAL::Sequential_tag>
      (points, 24); // Use 24 neighbors

    // Orientation of normals, returns iterator to first unoriented point
    typename Point_set::iterator unoriented_points_begin =
      CGAL::mst_orient_normals(points, 24); // Use 24 neighbors

    points.remove (unoriented_points_begin, points.end());

    //! [Normal estimation]
    ///////////////////////////////////////////////////////////////////

    ///////////////////////////////////////////////////////////////////
    //! [Poisson reconstruction]

    CGAL::Surface_mesh<Point_3> output_mesh;
    CGAL::poisson_surface_reconstruction_delaunay
      (points.begin(), points.end(),
       points.point_map(), points.normal_map(),
       output_mesh, spacing);

    //! [Poisson reconstruction]
    ///////////////////////////////////////////////////////////////////

    ///////////////////////////////////////////////////////////////////
    //! [Output poisson]

    std::ofstream f ("out.ply", std::ios_base::binary);
<<<<<<< HEAD
    CGAL::set_binary_mode (f);
    CGAL::write_PLY(f, output_mesh);
=======
    CGAL::IO::set_binary_mode (f);
    CGAL::IO::write_PLY(f, output_mesh);
>>>>>>> cf69d322
    f.close ();

    //! [Output poisson]
    ///////////////////////////////////////////////////////////////////
  }
  else if (reconstruction_choice == 1) // Advancing front
  {
    ///////////////////////////////////////////////////////////////////
    //! [Advancing front reconstruction]

    typedef std::array<std::size_t, 3> Facet; // Triple of indices

    std::vector<Facet> facets;

    // The function is called using directly the points raw iterators
    CGAL::advancing_front_surface_reconstruction(points.points().begin(),
                                                 points.points().end(),
                                                 std::back_inserter(facets));
    std::cout << facets.size ()
              << " facet(s) generated by reconstruction." << std::endl;

    //! [Advancing front reconstruction]
    ///////////////////////////////////////////////////////////////////

    ///////////////////////////////////////////////////////////////////
    //! [Output advancing front]

    // copy points for random access
    std::vector<Point_3> vertices;
    vertices.reserve (points.size());
    std::copy (points.points().begin(), points.points().end(), std::back_inserter (vertices));

    CGAL::Surface_mesh<Point_3> output_mesh;
    CGAL::Polygon_mesh_processing::polygon_soup_to_polygon_mesh (vertices, facets, output_mesh);
    std::ofstream f ("out.off");
    f << output_mesh;
    f.close ();

    //! [Output advancing front]
    ///////////////////////////////////////////////////////////////////
  }
  else if (reconstruction_choice == 2) // Scale space
  {
    ///////////////////////////////////////////////////////////////////
    //! [Scale space reconstruction]

    CGAL::Scale_space_surface_reconstruction_3<Kernel> reconstruct
      (points.points().begin(), points.points().end());

    // Smooth using 4 iterations of Jet Smoothing
    reconstruct.increase_scale (4, CGAL::Scale_space_reconstruction_3::Jet_smoother<Kernel>());
    // Mesh with the Advancing Front mesher with a maximum facet length of 0.5
    reconstruct.reconstruct_surface (CGAL::Scale_space_reconstruction_3::Advancing_front_mesher<Kernel>(0.5));

    //! [Scale space reconstruction]
    ///////////////////////////////////////////////////////////////////

    ///////////////////////////////////////////////////////////////////
    //! [Output scale space]

    std::ofstream f ("out.off");
    f << "OFF" << std::endl << points.size () << " "
      << reconstruct.number_of_facets() << " 0" << std::endl;
    for (Point_set::Index idx : points)
      f << points.point (idx) << std::endl;
    for (const auto& facet : CGAL::make_range (reconstruct.facets_begin(), reconstruct.facets_end()))
      f << "3 "<< facet << std::endl;
    f.close ();

    //! [Output scale space]
    ///////////////////////////////////////////////////////////////////
  }
  else // Handle error
  {
    std::cerr << "Error: invalid reconstruction id: " << reconstruction_choice << std::endl;
    return EXIT_FAILURE;
  }

  return EXIT_SUCCESS;
}<|MERGE_RESOLUTION|>--- conflicted
+++ resolved
@@ -140,13 +140,8 @@
     //! [Output poisson]
 
     std::ofstream f ("out.ply", std::ios_base::binary);
-<<<<<<< HEAD
-    CGAL::set_binary_mode (f);
-    CGAL::write_PLY(f, output_mesh);
-=======
     CGAL::IO::set_binary_mode (f);
     CGAL::IO::write_PLY(f, output_mesh);
->>>>>>> cf69d322
     f.close ();
 
     //! [Output poisson]
