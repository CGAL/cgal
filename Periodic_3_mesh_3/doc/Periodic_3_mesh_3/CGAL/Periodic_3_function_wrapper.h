namespace CGAL {

/*!
\ingroup PkgPeriodic3Mesh3Domains

The class `Periodic_3_function_wrapper` is a helper class designed to wrap
an (a priori non-periodic) implicit function describing a domain through the relationship
[`p` is inside if `f(p)<0`] and defined over the canonical cuboid to a function
defined over the whole Euclidean space and periodic, with the same period as the canonical cuboid.

More precisely, if `f` is the real function defined either over \f$ \mathbb R^3\f$
or over the canonical cuboid, we construct the periodic real function \f$ f^{\ast} \f$ defined over
\f$ \mathbb R^3\f$ as follows:
- For any point \f$(x,y,z)\f$ in the canonical cuboid, \f$ f^{\ast}(x,y,z) = f(x,y,z)\f$
- For any point \f$(x,y,z)\f$ outside the canonical cuboid, there is a unique canonical representative
\f$(x_0,y_0,z_0)\f$ of \f$(x,y,z)\f$ in the canonical cuboid, i.e.,
\f$(x,y,z)=(x_0 + k_x c, y_0 + k_y c, z_0 + k_z c)\f$ with \f$(k_x,k_y,k_z)\f$ in \f$ \mathbb Z^3\f$,
and \f$ f^{\ast}(x,y,z) = f(x_0,y_0,z_0) \f$.

For example, if considering the unit cube as canonical cuboid, an oracle answering a
query such as <I>"what is the value of the implicit function at this point?"</I>
at the point `(2.5, 2.5, 2.5)` will be in fact evaluated at the canonical representative, that is
`(0.5, 0.5, 0.5)`.
Consequently, it is then not required to provide an input domain that is defined over the whole
space or periodic, but only defined over the canonical cuboid.

\cgalFigureBegin{Periodic_3_mesh_3FromCanonicalToWhole, periodicity_base.svg}
Illustration in 2D (cut view) of a domain defined by an implicit function that is transformed
into a periodic implicit function.
Only the values of the implicit function that are in the canonical cuboid are used:
the values of the implicit function at \f$ P \f$ and \f$ Q \f$ are obtained by evaluating
instead at \f$ P' \f$ and \f$ Q' \f$, as shown on the right.
\cgalFigureEnd

In practice, the implicit function provided by the user is likely defined
over a larger domain than the canonical cuboid (in general, it is \f$ \mathbb R^3\f$).
Note that -- when constructing artificially periodic functions -- all the values of the implicit function
for points outside this canonical cuboid are unused since queries are always answered by looking at the canonical representative.
\cgalFigureRef{Periodic_3_mesh_3FromCanonicalToWholeDiscard} gives an example of such domain where some information is discarded.

\cgalFigureBegin{Periodic_3_mesh_3FromCanonicalToWholeDiscard, periodicity.svg}
Illustration in 2D (cut view) of a domain defined by an implicit function artificially made periodic.
Any value of the function outside of the canonical cuboid is ignored.
\cgalFigureEnd

Note also that when constructing artificially periodic functions, it is the responsibility of the user
<<<<<<< HEAD
to provide an input function that is compatible with the canonical cube (that is, whose isovalues
=======
to provide an input function that is compatible with the canonical cuboid (that is, whose isovalues
>>>>>>> 7e2e4448
are <em>periodically</em> continuous and without intersections).
\cgalFigureRef{Periodic_3_mesh_3ContinuityIssue} is an example of a bad choice
of input function and canonical cuboid: there is no continuity of the isovalues
at the border of the canonical cuboid. In such configuration, the mesher might
or might not finish and the result is likely to be non-manifold and to contain self-intersections.

\cgalFigureBegin{Periodic_3_mesh_3ContinuityIssue, periodicity_issue.svg}
Illustration in 2D (cut view) of a domain defined by an implicit function artificially made periodic.
The zero isovalue of the implicit function does not form a continuous curve.
\cgalFigureEnd

\tparam Function provides the definition of the function.
        This parameter stands for a model of the concept `ImplicitFunction`
        described in the surface mesh generation package.
        The number types `Function::FT` and `BGT::FT` are required to match.
\tparam BGT is a geometric traits class that provides
        the basic operations to implement
        intersection tests and intersection computations
        through a bisection method. This parameter must be instantiated
        with a model of the concept `BisectionGeometricTraits_3`.

*/
template<class Function, class BGT>
class Periodic_3_function_wrapper
{
public:
  /// \name Types
  /// @{
  //!
  typedef typename BGT::FT                                     FT;
  typedef typename BGT::Point_3                                Point_3;
  typedef typename BGT::Iso_cuboid_3                           Iso_cuboid_3;
  /// @}

  /// \name Creation
  /// @{
  /*!
   * \brief Construction from an implicit function and the canonical cuboid.
   */
  Periodic_3_function_wrapper(Function f, const Iso_cuboid_3& domain);
  /// @}

  /// \name Operations
  /// @{

  /*!
   * Evaluates the function \f$ f \f$ passed in input at the canonical representative of \f$ p \f$.
   */
  FT operator()(const Point_3& p) const;

  /// @}
}; /* end Implicit_to_labeled_subdomains_function_wrapper */

} /* end namespace CGAL */<|MERGE_RESOLUTION|>--- conflicted
+++ resolved
@@ -44,11 +44,7 @@
 \cgalFigureEnd
 
 Note also that when constructing artificially periodic functions, it is the responsibility of the user
-<<<<<<< HEAD
-to provide an input function that is compatible with the canonical cube (that is, whose isovalues
-=======
 to provide an input function that is compatible with the canonical cuboid (that is, whose isovalues
->>>>>>> 7e2e4448
 are <em>periodically</em> continuous and without intersections).
 \cgalFigureRef{Periodic_3_mesh_3ContinuityIssue} is an example of a bad choice
 of input function and canonical cuboid: there is no continuity of the isovalues
