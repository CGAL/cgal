#include <CGAL/Periodic_3_mesh_3/config.h>

#include <CGAL/Exact_predicates_inexact_constructions_kernel.h>

#include <CGAL/make_periodic_3_mesh_3.h>
#include <CGAL/Periodic_3_mesh_3/IO/File_medit.h>
#include <CGAL/Periodic_3_mesh_triangulation_3.h>
#include <CGAL/Periodic_3_function_wrapper.h>

#include <CGAL/Labeled_mesh_domain_3.h>
#include <CGAL/Mesh_complex_3_in_triangulation_3.h>
#include <CGAL/Mesh_criteria_3.h>
#include <CGAL/Mesh_domain_with_polyline_features_3.h>

#include <algorithm>
#include <cmath>
#include <fstream>
#include <iostream>
#include <list>
#include <vector>

// Kernel
typedef CGAL::Exact_predicates_inexact_constructions_kernel         K;

// Domain
typedef K::FT                                                       FT;
typedef K::Point_3                                                  Point;
typedef K::Iso_cuboid_3                                             Iso_cuboid;

typedef FT (Function)(const Point&);
typedef CGAL::Periodic_3_function_wrapper<Function, K>              Periodic_function;
typedef CGAL::Mesh_domain_with_polyline_features_3<CGAL::Labeled_mesh_domain_3<K> > Periodic_mesh_domain;

// Polyline
typedef std::vector<Point>                                          Polyline_3;
typedef std::list<Polyline_3>                                       Polylines;

// Triangulation
typedef CGAL::Periodic_3_mesh_triangulation_3<Periodic_mesh_domain>::type             Tr;

typedef CGAL::Mesh_complex_3_in_triangulation_3<
          Tr, Periodic_mesh_domain::Corner_index, Periodic_mesh_domain::Curve_index>  C3t3;

// Criteria
typedef CGAL::Mesh_criteria_3<Tr>                                   Periodic_mesh_criteria;

// To avoid verbose function and named parameters call
namespace params = CGAL::parameters;

// Implicit function
static const FT cx = 0.51, cy = 0.51, cz = 0.5;
static const FT scale = 0.9;
FT cone_function(const Point& p)
{
  const FT x = p.x(), y = p.y(), z = p.z();

  if (((x-cx)*(x-cx) + (y-cy)*(y-cy)) > scale * (z-cz)*(z-cz))
    return 1; // outside
  else
    return -1; // inside
}

// To obtain a good looking mesh at the base of the cone, we protect the base circle
void cone_polylines(Polylines& polylines)
{
  const FT z = 0.;
  const FT radius_at_z = CGAL::sqrt(scale * cz * cz);

  Polyline_3 polyline;
  for(int i=0; i<360; ++i)
  {
    polyline.push_back(Point(cx + radius_at_z * std::sin(i*CGAL_PI/180),
                             cy + radius_at_z * std::cos(i*CGAL_PI/180),
                             z));
  }
  polyline.push_back(polyline.front()); // close the line

  polylines.push_back(polyline);
}

int main(int argc, char** argv)
{
  int number_of_copies_in_output = (argc > 1) ? atoi(argv[1]) : 8; // can be 1, 2, 4, or 8

  // Domain
  const int domain_size = 1;
  Iso_cuboid canonical_cube(0, 0, 0, domain_size, domain_size, domain_size);

  Periodic_mesh_domain domain =
    Periodic_mesh_domain::create_implicit_mesh_domain(
      Periodic_function(cone_function, canonical_cube), canonical_cube);

  // Mesh criteria
<<<<<<< HEAD
  Periodic_mesh_criteria criteria(params::edge_size(0.02 * domain_size).
                                          facet_angle(0.05 * domain_size).
                                          facet_size(0.02 * domain_size).
                                          cell_radius_edge_ratio(2).
                                          cell_size(0.5));
=======
  Periodic_mesh_criteria criteria(params::edge_size(0.02 * domain_size)
                                         .facet_angle(30)
                                         .facet_size(0.02 * domain_size)
                                         .cell_radius_edge_ratio(2)
                                         .cell_size(0.5 * domain_size));
>>>>>>> 7e2e4448

  // Create the features that we want to preserve
  Polylines polylines;
  cone_polylines(polylines);

  // Insert the features in the domain
  domain.add_features(polylines.begin(), polylines.end());

  // Insert a corner to make sure the apex of the cone is present in the mesh
  domain.add_corner(Point(0.51, 0.51, 0.5));

  // Mesh generation WITHOUT feature preservation (and no optimizers)
  C3t3 c3t3 = CGAL::make_periodic_3_mesh_3<C3t3>(domain, criteria,
                                                 params::no_features().
                                                         no_exude().
                                                         no_perturb());
  std::ofstream medit_file("output_implicit_shape_without_protection.mesh");
  CGAL::IO::output_periodic_mesh_to_medit(medit_file, c3t3, number_of_copies_in_output);

  // Mesh generation WITH feature preservation (and no optimizers)
  C3t3 c3t3_bis = CGAL::make_periodic_3_mesh_3<C3t3>(domain, criteria,
                                                     params::features().
                                                             no_exude().
                                                             no_perturb());
  std::ofstream medit_file_bis("output_implicit_shape_with_protection.mesh");
  CGAL::IO::output_periodic_mesh_to_medit(medit_file_bis, c3t3_bis, number_of_copies_in_output);

  std::cout << "EXIT SUCCESS" << std::endl;
  return 0;
}<|MERGE_RESOLUTION|>--- conflicted
+++ resolved
@@ -91,19 +91,11 @@
       Periodic_function(cone_function, canonical_cube), canonical_cube);
 
   // Mesh criteria
-<<<<<<< HEAD
-  Periodic_mesh_criteria criteria(params::edge_size(0.02 * domain_size).
-                                          facet_angle(0.05 * domain_size).
-                                          facet_size(0.02 * domain_size).
-                                          cell_radius_edge_ratio(2).
-                                          cell_size(0.5));
-=======
   Periodic_mesh_criteria criteria(params::edge_size(0.02 * domain_size)
                                          .facet_angle(30)
                                          .facet_size(0.02 * domain_size)
                                          .cell_radius_edge_ratio(2)
                                          .cell_size(0.5 * domain_size));
->>>>>>> 7e2e4448
 
   // Create the features that we want to preserve
   Polylines polylines;
