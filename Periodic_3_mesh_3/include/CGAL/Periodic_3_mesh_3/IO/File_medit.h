// Copyright (c) 2004-2006, 2009, 2017  INRIA Sophia-Antipolis (France).
// All rights reserved.
//
// This file is part of CGAL (www.cgal.org).
//
// $URL$
// $Id$
// SPDX-License-Identifier: GPL-3.0-or-later OR LicenseRef-Commercial
//
// Author(s)     : Mikhail Bogdanov
//                 Mael Rouxel-Labbé

#ifndef CGAL_PERIODIC_3_MESH_3_IO_FILE_MEDIT_H
#define CGAL_PERIODIC_3_MESH_3_IO_FILE_MEDIT_H

#include <CGAL/license/Periodic_3_mesh_3.h>

#include <CGAL/array.h>
#include <CGAL/assertions.h>
#include <CGAL/IO/File_medit.h>

#include <boost/unordered_map.hpp>

#include <algorithm>
#include <fstream>
#include <iostream>
#include <sstream>

namespace CGAL {

namespace Periodic_3_mesh_3 {

namespace internal {

// Helper functions moving periodic elements in some canonical positions
// in order to get a surface with fewer "holes". Unused for now.
template<class Triangulation>
typename Triangulation::Periodic_triangle
canonicalize_triangle(const typename Triangulation::Periodic_triangle& pt)
{
  typedef typename Triangulation::Offset            Offset;

  Offset o0 = pt[0].second;
  Offset o1 = pt[1].second;
  Offset o2 = pt[2].second;
  int diffx = (std::min)(o0.x(), (std::min)(o1.x(), o2.x()));
  int diffy = (std::min)(o0.y(), (std::min)(o1.y(), o2.y()));
  int diffz = (std::min)(o0.z(), (std::min)(o1.z(), o2.z()));
  Offset diff_off(diffx, diffy, diffz);

  return CGAL::make_array(std::make_pair(pt[0].first, o0 - diff_off),
                          std::make_pair(pt[1].first, o1 - diff_off),
                          std::make_pair(pt[2].first, o2 - diff_off));
}

template<class Triangulation>
typename Triangulation::Periodic_tetrahedron
canonicalize_tetrahedron(const typename Triangulation::Periodic_tetrahedron& pt)
{
  typedef typename Triangulation::Offset             Offset;

  Offset o0 = pt[0].second;
  Offset o1 = pt[1].second;
  Offset o2 = pt[2].second;
  Offset o3 = pt[3].second;

  int diffx = (std::min)((std::min)(o0.x(), o1.x()), (std::min)(o2.x(), o3.x()));
  int diffy = (std::min)((std::min)(o0.y(), o1.y()), (std::min)(o2.y(), o3.y()));
  int diffz = (std::min)((std::min)(o0.z(), o1.z()), (std::min)(o2.z(), o3.z()));
  Offset diff_off(diffx, diffy, diffz);

  return CGAL::make_array(std::make_pair(pt[0].first, o0 - diff_off),
                          std::make_pair(pt[1].first, o1 - diff_off),
                          std::make_pair(pt[2].first, o2 - diff_off),
                          std::make_pair(pt[3].first, o3 - diff_off));
}

} // namespace internal

template <class C3T3,
          class Vertex_index_property_map,
          class Facet_index_property_map,
          class Facet_index_property_map_twice,
          class Cell_index_property_map>
void output_to_medit(std::ostream& os,
                     const C3T3& c3t3,
                     const int occurrence_count,
                     const bool distinguish_copies,
                     const Vertex_index_property_map& vertex_pmap,
                     const Facet_index_property_map& facet_pmap,
                     const Cell_index_property_map& cell_pmap,
                     const Facet_index_property_map_twice& = Facet_index_property_map_twice())
{
#ifdef CGAL_MESH_3_IO_VERBOSE
  std::cout << "Output to medit;\n"
            << "\toccurrences = " << occurrence_count << "\n"
            << "\tdistinguish_copies = " << distinguish_copies << std::endl;
#endif

  // if occurrence_count equals:
  // "1" --> only draws a single instance of the domain.
  // "2" --> draws 2 occurrences of the domain, displaying an additional domain
  //         on the (Ox) axis.
  // "4" --> draws 4 occurrences of the domain, displaying an additional domain
  //         on the (Ox) and (Oy) axes.
  // "8" --> draws 3 occurrences of the domain, displaying an additional domain
  //         on the (Ox), (Oy), and (Oz) axes.
  CGAL_precondition(occurrence_count == 1 || occurrence_count == 2 ||
                    occurrence_count == 4 || occurrence_count == 8);

  typedef typename C3T3::Triangulation           Triangulation;
  typedef Triangulation                          Tr;

  typedef typename Tr::Bare_point                Bare_point;
  typedef typename Tr::Weighted_point            Weighted_point;

  typedef typename C3T3::Vertex_handle           Vertex_handle;
  typedef typename C3T3::Facet                   Facet;
  typedef typename C3T3::Cell_handle             Cell_handle;

  typedef typename Tr::Vertex_iterator           Vertex_iterator;

  typedef typename Tr::Offset                    Offset;

  const Triangulation& tr = c3t3.triangulation();

  // number of reproductions over the different axes
  int Ox_rn = 1 + (((occurrence_count - 1) >> 0) & 1);
  int Oy_rn = 1 + (((occurrence_count - 1) >> 1) & 1);
  int Oz_rn = 1 + (((occurrence_count - 1) >> 2) & 1);

  int number_of_vertices = static_cast<int>(tr.number_of_vertices());
  int number_of_facets = static_cast<int>(c3t3.number_of_facets_in_complex());
  int number_of_cells = static_cast<int>(c3t3.number_of_cells_in_complex());

  // Hardcoded values can be passed here to force more copies
  // Ox_rn = 20; Oy_rn = 20; Oz_rn = 1;

  int occ_mult = Ox_rn * Oy_rn * Oz_rn;

#ifdef CGAL_MESH_3_IO_VERBOSE
  std::cout << "Outputting mesh to medit... " << std::endl;
  std::cout << "occurrences over each axis: "
            << Ox_rn << " " << Oy_rn << " " << Oz_rn << std::endl;
  std::cout << number_of_vertices << " vertices" << std::endl;
  std::cout << number_of_facets << " facets" << std::endl;
  std::cout << number_of_cells << " cells" << std::endl;
#endif

  os << std::setprecision(17);

  int medit_number_of_vertices = (Ox_rn + 1) * (Oy_rn + 1) * (Oz_rn + 1) * number_of_vertices;

  os << "MeshVersionFormatted 1\n"
      << "Dimension 3\n"
      << "Vertices\n" << medit_number_of_vertices << std::endl;

  // Build the set of points that is needed to draw all the elements.

  // On each axis, we repeat n+1 times the point, where 'n' is the number of
  // instances of the mesh that will be printed over that axis. This is because
  // a cell 'c' might have point(c,i) that lives in the +1 (in x, y, or z) offset

  boost::unordered_map<Vertex_handle, int> V;
  int inum = 1; // '1' because medit ids start at 1

  for(int i=0; i<=Oz_rn; ++i)
  {
    for(int j=0; j<=Oy_rn; ++j)
    {
      for(int k=0; k<=Ox_rn; ++k)
      {
        for(Vertex_iterator vit = tr.vertices_begin(); vit != tr.vertices_end(); ++vit)
        {
          if(i == 0 && j == 0 && k == 0)
            V[vit] = inum++;

          const Offset off(k, j, i);
          const Weighted_point& p = tr.point(vit);
          const Bare_point bp = tr.construct_point(p, off);

          int id;
          if(i >= 1 || j >= 1 || k >= 1)
            id = 7;
          else
            id = tr.off_to_int(off);

          os << CGAL::to_double(bp.x()) << ' '
             << CGAL::to_double(bp.y()) << ' '
             << CGAL::to_double(bp.z()) << ' ';

          if(!distinguish_copies || occ_mult == 1)
            os << get(vertex_pmap, vit) << '\n';
          else
            os << 32 * id + 1 << '\n';
        }
      }
    }
  }

  int medit_number_of_triangles = 2 * occ_mult * number_of_facets;

  os << "Triangles\n" << medit_number_of_triangles << std::endl;
  for(auto cit = c3t3.triangulation().cells_begin();
           cit != c3t3.triangulation().cells_end(); ++cit)
  {
    Cell_handle c = cit;
    for(int s=0; s<4; ++s)
    {
      if(!c3t3.is_in_complex(c, s))
        continue;

      // Offsets in x/y/z
      for(int i=0; i<Oz_rn; ++i)
      {
        for(int j=0; j<Oy_rn; ++j)
        {
          for(int k=0; k<Ox_rn; ++k)
          {
            const Offset off(k, j, i);

            for(int vi=1; vi<4; ++vi) // vertices of the facet in complex
            {
              const int pos = (s+vi) % 4;
              const Offset combined_off = tr.combine_offsets(off, tr.int_to_off(c->offset(pos)));
              const int vector_offset = combined_off.x() +
                                        combined_off.y() * (Ox_rn + 1) +
                                        combined_off.z() * (Ox_rn + 1) * (Oy_rn + 1);

              const Vertex_handle v = c->vertex(pos);
              const int id = vector_offset * number_of_vertices + V[v];

              CGAL_assertion(1 <= id && id <= medit_number_of_vertices);
              os << id << " ";
            }

            // For multiple copies, color to distinguish copies rather than to distinguish subdomains
            if(!distinguish_copies || occ_mult == 1)
              os << get(facet_pmap, Facet(c, s)) << '\n';
            else
              os << 1 + k + 3*j + 9*i << '\n';
          }
        }
      }
    }
  }

  os << "Tetrahedra\n" << occ_mult * number_of_cells << std::endl;
  for(int i=0; i<Oz_rn; ++i)
  {
    for(int j=0; j<Oy_rn; ++j)
    {
      for(int k=0; k<Ox_rn; ++k)
      {
        const Offset off(k, j, i);
        for(auto cit = c3t3.cells_in_complex_begin();
                 cit !=c3t3.cells_in_complex_end(); ++cit)
        {
          for(int l=0; l<4; ++l)
          {
            const Offset combined_off = tr.combine_offsets(off, tr.int_to_off(cit->offset(l)));
            const int vector_offset = combined_off.x() +
                                      combined_off.y() * (Ox_rn + 1) +
                                      combined_off.z() * (Ox_rn + 1) * (Oy_rn + 1);

            const int id = vector_offset * number_of_vertices + V[cit->vertex(l)];
            CGAL_assertion(1 <= id && id <= medit_number_of_vertices);
            os << id << " ";
          }

          // For multiple copies, color to distinguish copies rather than to distinguish subdomains
          if(!distinguish_copies || occ_mult == 1)
            os << get(cell_pmap, cit) << '\n';
          else
            os << 1 + k + 3*j + 9*i << '\n';
        }
      }
    }
  }

  os << "End" << std::endl;
}

template <class C3T3, bool rebind>
void output_to_medit(std::ostream& os,
                     const C3T3& c3t3,
                     const int occurrence_count,
                     const bool distinguish_copies)
{
#ifdef CGAL_MESH_3_IO_VERBOSE
  std::cout << "Output to medit:\n";
#endif

  CGAL_precondition(c3t3.triangulation().is_1_cover());

<<<<<<< HEAD
  typedef CGAL::SMDS_3::Medit_pmap_generator<C3T3, rebind, no_patch>  Generator;
=======
  // periodic meshes always print facets twice because the facet in complex
  // might be on the boundary of the domain
  typedef CGAL::SMDS_3::Medit_pmap_generator<C3T3, rebind, true>      Generator;
>>>>>>> 7e2e4448
  typedef typename Generator::Cell_pmap                               Cell_pmap;
  typedef typename Generator::Facet_pmap                              Facet_pmap;
  typedef typename Generator::Facet_pmap_twice                        Facet_pmap_twice;
  typedef typename Generator::Vertex_pmap                             Vertex_pmap;

  Cell_pmap cell_pmap(c3t3);
  Facet_pmap facet_pmap(c3t3, cell_pmap);
  Facet_pmap_twice facet_pmap_twice(c3t3, cell_pmap);
  Vertex_pmap vertex_pmap(c3t3, cell_pmap, facet_pmap);

  Periodic_3_mesh_3::output_to_medit(os, c3t3, occurrence_count, distinguish_copies,
                                     vertex_pmap, facet_pmap, cell_pmap, facet_pmap_twice);

#ifdef CGAL_MESH_3_IO_VERBOSE
  std::cout << "done.\n";
#endif
}

} // namespace Periodic_3_mesh_3

namespace IO {

/**
 * \brief outputs a periodic mesh to the .mesh file format, which can be visualized
 *        using medit. By default, 7 copies are used, for a total of 8 instances of the domains.
 * \param os the stream
 * \param c3t3 the mesh
 * \param occurrence_count the number of copies that are printed
 * \param distinguish_copies if set to `true`, each copy is assigned a unique color.
 *                           Otherwise, all domains are drawn with subdomain index-based colors.
 * \param rebind if set to `true`, labels of cells are rebinded into [1..nb_of_labels]
 */
template <class C3T3>
void output_periodic_mesh_to_medit(std::ostream& os,
                                   const C3T3& c3t3,
                                   const int occurrence_count = 8,
                                   const bool distinguish_copies = true,
                                   const bool rebind = false,
                                   const bool /*show_patches*/ = false) // for backward compatibility
{
  if(rebind)
    Periodic_3_mesh_3::output_to_medit<C3T3, true>(os, c3t3, occurrence_count, distinguish_copies);
  else
    Periodic_3_mesh_3::output_to_medit<C3T3, false>(os, c3t3, occurrence_count, distinguish_copies);
}

} // namespace IO

#ifndef CGAL_NO_DEPRECATED_CODE
using IO::output_periodic_mesh_to_medit;
#endif

} // namespace CGAL

#endif // CGAL_PERIODIC_3_MESH_3_IO_FILE_MEDIT_H<|MERGE_RESOLUTION|>--- conflicted
+++ resolved
@@ -293,13 +293,9 @@
 
   CGAL_precondition(c3t3.triangulation().is_1_cover());
 
-<<<<<<< HEAD
-  typedef CGAL::SMDS_3::Medit_pmap_generator<C3T3, rebind, no_patch>  Generator;
-=======
   // periodic meshes always print facets twice because the facet in complex
   // might be on the boundary of the domain
   typedef CGAL::SMDS_3::Medit_pmap_generator<C3T3, rebind, true>      Generator;
->>>>>>> 7e2e4448
   typedef typename Generator::Cell_pmap                               Cell_pmap;
   typedef typename Generator::Facet_pmap                              Facet_pmap;
   typedef typename Generator::Facet_pmap_twice                        Facet_pmap_twice;
