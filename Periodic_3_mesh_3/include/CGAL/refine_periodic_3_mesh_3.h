--- conflicted
+++ resolved
@@ -54,13 +54,7 @@
     for(int i = 1; i < 4; i++)
     {
       Vertex_handle v = c->vertex((ind+i)&3);
-<<<<<<< HEAD
-
-      typename C3T3::Index index = c3t3.index(v);
-      if(const int* i = std::get_if<int>(&index))
-=======
       if(v->info().is_dummy_vertex)
->>>>>>> bbc4d08e
       {
 #ifdef CGAL_PERIODIC_3_MESH_3_DEBUG_DUMMY_PROJECTION
         std::cout << c3t3.triangulation().point(v) << " must be projected" << std::endl;
