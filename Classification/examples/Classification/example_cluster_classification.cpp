--- conflicted
+++ resolved
@@ -48,10 +48,6 @@
 
 int main (int argc, char** argv)
 {
-<<<<<<< HEAD
-  std::string filename        = (argc>1) ? argv[1] : "data/b9.ply";
-  std::string filename_config = (argc>2) ? argv[2] : "data/b9_clusters_config.gz";
-=======
   std::string filename        = "data/b9.ply";
   std::string filename_config = "data/b9_clusters_config.bin";
 
@@ -62,7 +58,6 @@
 
   std::ifstream in (filename.c_str(), std::ios::binary);
   Point_set pts;
->>>>>>> fbe8336f
 
   std::cerr << "Reading input" << std::endl;
   Point_set pts;
