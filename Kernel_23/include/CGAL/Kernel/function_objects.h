// Copyright (c) 1999,2002,2005
// Utrecht University (The Netherlands),
// ETH Zurich (Switzerland),
// INRIA Sophia-Antipolis (France),
// Max-Planck-Institute Saarbruecken (Germany)
// and Tel-Aviv University (Israel).  All rights reserved.
//
// This file is part of CGAL (www.cgal.org)
//
// $URL$
// $Id$
// SPDX-License-Identifier: LGPL-3.0-or-later OR LicenseRef-Commercial
//
//
// Author(s)     : Stefan Schirra, Sylvain Pion,
//                 Camille Wormser, Stephane Tayeb, Pierre Alliez



#ifndef CGAL_KERNEL_FUNCTION_OBJECTS_H
#define CGAL_KERNEL_FUNCTION_OBJECTS_H

#include <CGAL/Origin.h>
#include <CGAL/Bbox_2.h>
#include <CGAL/Bbox_3.h>
#include <CGAL/squared_distance_2.h>
#include <CGAL/squared_distance_3.h>
#include <CGAL/intersection_2.h>
#include <CGAL/intersection_3.h>
#include <CGAL/Kernel/Return_base_tag.h>
#include <CGAL/Kernel/global_functions_3.h>


#include <cmath> // for Compute_dihedral_angle

namespace CGAL {

namespace CommonKernelFunctors {



  template <typename K>
  class Non_zero_coordinate_index_3
  {
    typedef typename K::Vector_3 Vector_3;

  public:
    typedef int result_type;

    result_type operator()(const Vector_3& vec) const
    {
      if(certainly_not(is_zero(vec.hx()))){
        return 0;
      } else if(certainly_not(is_zero(vec.hy()))){
        return 1;
<<<<<<< HEAD
      }else if(certainly_not(is_zero(vec.z()))){
=======
      }else if(certainly_not(is_zero(vec.hz()))){
>>>>>>> ce463735
        return 2;
      }

      if(! is_zero(vec.hx())){
        return 0;
      } else if(! is_zero(vec.hy())){
        return 1;
      } else if(! is_zero(vec.hz())){
        return 2;
      }

      return -1;
  }
  };


  template <typename K>
  class Are_ordered_along_line_2
  {
    typedef typename K::Point_2     Point_2;
    typedef typename K::Collinear_2 Collinear_2;
    typedef typename K::Collinear_are_ordered_along_line_2
    Collinear_are_ordered_along_line_2;

    Collinear_2 c;
    Collinear_are_ordered_along_line_2 cao;
  public:
    typedef typename K::Boolean     result_type;

    Are_ordered_along_line_2() {}
    Are_ordered_along_line_2(const Collinear_2& c_,
                             const Collinear_are_ordered_along_line_2& cao_)
      : c(c_), cao(cao_)
    {}

    result_type
    operator()(const Point_2& p, const Point_2& q, const Point_2& r) const
    { return c(p, q, r) && cao(p, q, r); }
  };

  template <typename K>
  class Are_ordered_along_line_3
  {
    typedef typename K::Point_3     Point_3;
    typedef typename K::Collinear_3 Collinear_3;
    typedef typename K::Collinear_are_ordered_along_line_3
    Collinear_are_ordered_along_line_3;

    Collinear_3 c;
    Collinear_are_ordered_along_line_3 cao;
  public:
    typedef typename K::Boolean     result_type;

    Are_ordered_along_line_3() {}
    Are_ordered_along_line_3(const Collinear_3& c_,
                             const Collinear_are_ordered_along_line_3& cao_)
      : c(c_), cao(cao_)
    {}

    result_type
    operator()(const Point_3& p, const Point_3& q, const Point_3& r) const
    { return c(p, q, r) && cao(p, q, r); }
  };

  template <typename K>
  class Are_strictly_ordered_along_line_2
  {
    typedef typename K::Point_2     Point_2;
    typedef typename K::Collinear_2 Collinear_2;
    typedef typename K::Collinear_are_strictly_ordered_along_line_2
    Collinear_are_strictly_ordered_along_line_2;

    Collinear_2 c;
    Collinear_are_strictly_ordered_along_line_2 cao;
  public:
    typedef typename K::Boolean     result_type;

    Are_strictly_ordered_along_line_2() {}
    Are_strictly_ordered_along_line_2(
                                      const Collinear_2& c_,
                                      const Collinear_are_strictly_ordered_along_line_2& cao_)
      : c(c_), cao(cao_)
    {}

    result_type
    operator()(const Point_2& p, const Point_2& q, const Point_2& r) const
    { return c(p, q, r) && cao(p, q, r); }
  };

  template <typename K>
  class Are_strictly_ordered_along_line_3
  {
    typedef typename K::Point_3     Point_3;
    typedef typename K::Collinear_3 Collinear_3;
    typedef typename K::Collinear_are_strictly_ordered_along_line_3
    Collinear_are_strictly_ordered_along_line_3;

    Collinear_3 c;
    Collinear_are_strictly_ordered_along_line_3 cao;
  public:
    typedef typename K::Boolean     result_type;

    Are_strictly_ordered_along_line_3() {}
    Are_strictly_ordered_along_line_3(
                                      const Collinear_3& c_,
                                      const Collinear_are_strictly_ordered_along_line_3& cao_)
      : c(c_), cao(cao_)
    {}

    result_type
    operator()(const Point_3& p, const Point_3& q, const Point_3& r) const
    { return c(p, q, r) && cao(p, q, r); }
  };

  template <typename K>
  class Assign_2
  {
    typedef typename K::Object_2  Object_2;
  public:
    //typedef typename K::Boolean   result_type;
    typedef bool                  result_type;

    template <class T>
    result_type
    operator()(T& t, const Object_2& o) const
    { return assign(t, o); }
  };

  template <typename K>
  class Assign_3
  {
    typedef typename K::Object_3        Object_3;
  public:
    //typedef typename K::Boolean         result_type;
    typedef bool                        result_type;

    template <class T>
    result_type
    operator()(T& t, const Object_3& o) const
    { return assign(t, o); }
  };

  template <typename K>
  class Compare_dihedral_angle_3
  {
    typedef typename K::Point_3            Point_3;
    typedef typename K::Vector_3           Vector_3;
    typedef typename K::FT                 FT;
  public:
    typedef typename K::Comparison_result  result_type;

    result_type
    operator()(const Point_3& a1, const Point_3& b1,
               const Point_3& c1, const Point_3& d1,
               const Point_3& a2, const Point_3& b2,
               const Point_3& c2, const Point_3& d2) const
    {
      const Vector_3 ab1 = b1 - a1;
      const Vector_3 ac1 = c1 - a1;
      const Vector_3 ad1 = d1 - a1;

      const Vector_3 ab2 = b2 - a2;
      const Vector_3 ac2 = c2 - a2;
      const Vector_3 ad2 = d2 - a2;
      return this->operator()(ab1, ac1, ad1, ab2, ac2, ad2);
    }

    result_type
    operator()(const Point_3& a1, const Point_3& b1,
               const Point_3& c1, const Point_3& d1,
               const FT& cosine) const
    {
      const Vector_3 ab1 = b1 - a1;
      const Vector_3 ac1 = c1 - a1;
      const Vector_3 ad1 = d1 - a1;

      return this->operator()(ab1, ac1, ad1, cosine);
    }

    result_type
    operator()(const Vector_3& ab1, const Vector_3& ac1, const Vector_3& ad1,
               const FT& cosine)
      const
    {
      typedef typename K::FT                                 FT;
      typedef typename K::Construct_cross_product_vector_3   Cross_product;
      Cross_product xproduct = K().construct_cross_product_vector_3_object();

      const Vector_3 abac1 = xproduct(ab1, ac1);
      const Vector_3 abad1 = xproduct(ab1, ad1);
      const FT sc_prod_1 = abac1 * abad1;

      CGAL_kernel_assertion_msg( abac1 != NULL_VECTOR,
                                 "ab1 and ac1 are collinear" );
      CGAL_kernel_assertion_msg( abad1 != NULL_VECTOR,
                                 "ab1 and ad1 are collinear" );

      if(sc_prod_1 >= 0 ) {
        if(cosine >= 0) {
          // the two cosine are >= 0, square(cosine) is decreasing on [0,pi/2]
          return CGAL::compare(CGAL::square(cosine)*
                               abac1.squared_length()*abad1.squared_length(),
                               CGAL::square(sc_prod_1));
        }
        else {
          return SMALLER;
        }
      }
      else {
        if(cosine < 0) {
          // the two cosine are < 0, square(cosine) is increasing on [pi/2,pi]
          return CGAL::compare(CGAL::square(sc_prod_1),
                               CGAL::square(cosine)*
                               abac1.squared_length()*abad1.squared_length());
        }
        else
          return LARGER;
        }
    }

    result_type
    operator()(const Vector_3& ab1, const Vector_3& ac1, const Vector_3& ad1,
               const Vector_3& ab2, const Vector_3& ac2, const Vector_3& ad2)
      const
    {
      typedef typename K::FT                                 FT;
      typedef typename K::Construct_cross_product_vector_3   Cross_product;
      Cross_product xproduct = K().construct_cross_product_vector_3_object();

      const Vector_3 abac1 = xproduct(ab1, ac1);
      const Vector_3 abad1 = xproduct(ab1, ad1);
      const FT sc_prod_1 = abac1 * abad1;

      const Vector_3 abac2 = xproduct(ab2, ac2);
      const Vector_3 abad2 = xproduct(ab2, ad2);
      const FT sc_prod_2 = abac2 * abad2;

      CGAL_kernel_assertion_msg( abac1 != NULL_VECTOR,
                                 "ab1 and ac1 are collinear" );
      CGAL_kernel_assertion_msg( abad1 != NULL_VECTOR,
                                 "ab1 and ad1 are collinear" );
      CGAL_kernel_assertion_msg( abac2 != NULL_VECTOR,
                                 "ab2 and ac2 are collinear" );
      CGAL_kernel_assertion_msg( abad2 != NULL_VECTOR,
                                 "ab2 and ad2 are collinear" );

      if(sc_prod_1 >= 0 ) {
        if(sc_prod_2 >= 0) {
          // the two cosine are >= 0, cosine is decreasing on [0,1]
          return CGAL::compare(CGAL::square(sc_prod_2)*
                               abac1.squared_length()*abad1.squared_length(),
                               CGAL::square(sc_prod_1)*
                               abac2.squared_length()*abad2.squared_length());
        }
        else {
          return SMALLER;
        }
      }
      else {
        if(sc_prod_2 < 0) {
          // the two cosine are < 0, cosine is increasing on [-1,0]
          return CGAL::compare(CGAL::square(sc_prod_1)*
                               abac2.squared_length()*abad2.squared_length(),
                               CGAL::square(sc_prod_2)*
                               abac1.squared_length()*abad1.squared_length());
        }
        else
          return LARGER;
        }
    }
  };

  template < typename K >
  class Compare_power_distance_3
  {
  public:
    typedef typename K::Weighted_point_3                  Weighted_point_3;
    typedef typename K::Point_3                           Point_3;
    typedef typename K::Comparison_result                 Comparison_result;

    typedef Comparison_result                             result_type;

    Comparison_result operator()(const Point_3 & p,
                                 const Weighted_point_3 & q,
                                 const Weighted_point_3 & r) const
    {
      return compare_power_distanceC3(p.x(), p.y(), p.z(),
                                      q.x(), q.y(), q.z(), q.weight(),
                                      r.x(), r.y(), r.z(), r.weight());
    }
  };

  template < typename K >
  class Construct_weighted_circumcenter_3
  {
  public:
    typedef typename K::Weighted_point_3               Weighted_point_3;
    typedef typename K::Point_3                        Point_3;
    typedef typename K::FT                             FT;

    typedef Point_3                                    result_type;

    Point_3 operator()(const Weighted_point_3 & p,
                       const Weighted_point_3 & q,
                       const Weighted_point_3 & r,
                       const Weighted_point_3 & s) const
    {
      FT x, y, z;
      weighted_circumcenterC3(p.x(), p.y(), p.z(), p.weight(),
                              q.x(), q.y(), q.z(), q.weight(),
                              r.x(), r.y(), r.z(), r.weight(),
                              s.x(), s.y(), s.z(), s.weight(),
                              x,y,z);
      return Point_3(x,y,z);
    }

    Point_3 operator()(const Weighted_point_3 & p,
                       const Weighted_point_3 & q,
                       const Weighted_point_3 & r) const
    {
      FT x, y, z;
      weighted_circumcenterC3(p.x(), p.y(), p.z(), p.weight(),
                              q.x(), q.y(), q.z(), q.weight(),
                              r.x(), r.y(), r.z(), r.weight(),
                              x,y,z);
      return Point_3(x,y,z);
    }

    Point_3 operator()(const Weighted_point_3 & p,
                       const Weighted_point_3 & q) const
    {
      FT x, y, z;
      weighted_circumcenterC3(p.x(), p.y(), p.z(), p.weight(),
                              q.x(), q.y(), q.z(), q.weight(),
                              x,y,z);
      return Point_3(x,y,z);
    }
  };

  template < class K >
  class Power_side_of_bounded_power_circle_2
  {
  public:
    typedef typename K::Weighted_point_2               Weighted_point_2;
    typedef Bounded_side                               result_type;

    Bounded_side operator()(const Weighted_point_2& p,
                            const Weighted_point_2& q,
                            const Weighted_point_2& r,
                            const Weighted_point_2& t) const
    {
      K traits;
      typename K::Orientation_2 orientation = traits.orientation_2_object();
      typename K::Construct_point_2 wp2p = traits.construct_point_2_object();
      typename K::Power_side_of_oriented_power_circle_2 power_test =
        traits.power_side_of_oriented_power_circle_2_object();
      typename K::Orientation o = orientation(wp2p(p),wp2p(q),wp2p(r));
      typename K::Oriented_side os = power_test(p,q,r,t);

      CGAL_assertion(o != COPLANAR);
      return enum_cast<Bounded_side>(o * os);
    }

    Bounded_side operator()(const Weighted_point_2& p,
                            const Weighted_point_2& q,
                            const Weighted_point_2& t) const
    {
      return power_side_of_bounded_power_circleC2(p.x(), p.y(), p.weight(),
                                                  q.x(), q.y(), q.weight(),
                                                  t.x(), t.y(), t.weight());
    }

    Bounded_side operator()(const Weighted_point_2& p,
                            const Weighted_point_2& t) const
    {
      return enum_cast<Bounded_side>(
            - CGAL_NTS sign( CGAL_NTS square(p.x() - t.x()) +
                             CGAL_NTS square(p.y() - t.y()) +
                             p.weight() - t.weight()) );
    }
  };

  // operator ()
  // return the sign of the power test of  last weighted point
  // with respect to the smallest sphere orthogonal to the others
  template< typename K >
  class Power_side_of_bounded_power_sphere_3
  {
  public:
    typedef typename K::Weighted_point_3               Weighted_point_3;
    typedef typename K::Sign                           Sign;

    typedef Bounded_side                               result_type;

    Bounded_side operator()(const Weighted_point_3 & p,
                            const Weighted_point_3 & q,
                            const Weighted_point_3 & r,
                            const Weighted_point_3 & s,
                            const Weighted_point_3 & t) const
    {
      K traits;
      typename K::Orientation_3  orientation = traits.orientation_3_object();
      typename K::Construct_point_3 wp2p = traits.construct_point_3_object();
      typename K::Power_side_of_oriented_power_sphere_3 power_test =
          traits.power_side_of_oriented_power_sphere_3_object();
      typename K::Orientation o = orientation(wp2p(p),wp2p(q),wp2p(r),wp2p(s));
      typename K::Oriented_side os = power_test(p,q,r,s,t);
      // Power_side_of_oriented_power_sphere_3
      // returns in fact minus the 5x5 determinant of lifted (p,q,r,s,t)
      CGAL_assertion(o != COPLANAR);
      return enum_cast<Bounded_side>(o * os);
    }

    Bounded_side operator()(const Weighted_point_3 & p,
                            const Weighted_point_3 & q,
                            const Weighted_point_3 & r,
                            const Weighted_point_3 & s) const
    {
      return power_side_of_bounded_power_sphereC3(
            p.x(), p.y(), p.z(), p.weight(),
            q.x(), q.y(), q.z(), q.weight(),
            r.x(), r.y(), r.z(), r.weight(),
            s.x(), s.y(), s.z(), s.weight());
    }

    Bounded_side operator()(const Weighted_point_3 & p,
                            const Weighted_point_3 & q,
                            const Weighted_point_3 & r) const
    {
      return power_side_of_bounded_power_sphereC3(
            p.x(), p.y(), p.z(), p.weight(),
            q.x(), q.y(), q.z(), q.weight(),
            r.x(), r.y(), r.z(), r.weight());
    }

    Bounded_side operator()(const Weighted_point_3 & p,
                            const Weighted_point_3 & q) const
    {
      return enum_cast<Bounded_side>(
            - CGAL_NTS sign( CGAL_NTS square(p.x()-q.x()) +
                             CGAL_NTS square(p.y()-q.y()) +
                             CGAL_NTS square(p.z()-q.z()) +
                             p.weight() - q.weight()));
    }
  };

  template < typename K >
  class Power_side_of_oriented_power_sphere_3
  {
  public:
    typedef typename K::Weighted_point_3                  Weighted_point_3;
    typedef typename K::Oriented_side                     Oriented_side;

    typedef Oriented_side                                 result_type;

    Oriented_side operator()(const Weighted_point_3 & p,
                             const Weighted_point_3 & q,
                             const Weighted_point_3 & r,
                             const Weighted_point_3 & s,
                             const Weighted_point_3 & t) const
    {
      return power_side_of_oriented_power_sphereC3(p.x(), p.y(), p.z(), p.weight(),
                                                   q.x(), q.y(), q.z(), q.weight(),
                                                   r.x(), r.y(), r.z(), r.weight(),
                                                   s.x(), s.y(), s.z(), s.weight(),
                                                   t.x(), t.y(), t.z(), t.weight());
    }

    // The methods below are currently undocumented because the definition of
    // orientation is unclear for 3, 2, and 1 point configurations in a 3D space.

    // One should be (very) careful with the order of vertices when using them,
    // as swapping points will change the result and one must therefore have a
    // precise idea of what is the positive orientation in the full space.
    // For example, these functions are (currently) used safely in the regular
    // triangulations classes because we always call them on vertices of
    // triangulation cells, which are always positively oriented.

    Oriented_side operator()(const Weighted_point_3 & p,
                             const Weighted_point_3 & q,
                             const Weighted_point_3 & r,
                             const Weighted_point_3 & s) const
    {
      //CGAL_kernel_precondition( coplanar(p, q, r, s) );
      //CGAL_kernel_precondition( !collinear(p, q, r) );
      return power_side_of_oriented_power_sphereC3(p.x(), p.y(), p.z(), p.weight(),
                                                   q.x(), q.y(), q.z(), q.weight(),
                                                   r.x(), r.y(), r.z(), r.weight(),
                                                   s.x(), s.y(), s.z(), s.weight());
    }

    Oriented_side operator()(const Weighted_point_3 & p,
                             const Weighted_point_3 & q,
                             const Weighted_point_3 & r) const
    {
      //CGAL_kernel_precondition( collinear(p, q, r) );
      //CGAL_kernel_precondition( p.point() != q.point() );
      return power_side_of_oriented_power_sphereC3(p.x(), p.y(), p.z(), p.weight(),
                                                   q.x(), q.y(), q.z(), q.weight(),
                                                   r.x(), r.y(), r.z(), r.weight());
    }

    Oriented_side operator()(const Weighted_point_3 & p,
                             const Weighted_point_3 & q) const
    {
      //CGAL_kernel_precondition( p.point() == r.point() );
      return power_side_of_oriented_power_sphereC3(p.weight(),q.weight());
    }
  };

  template < typename K >
  class Compute_weight_2
  {
  public:
    typedef typename K::Weighted_point_2               Weighted_point_2;
    typedef typename K::FT                             Weight;

    typedef const Weight&     result_type;

    const Weight& operator()(const Weighted_point_2 & p) const
    {
      return p.rep().weight();
    }
  };

  template < typename K >
  class Compute_weight_3
  {
  public:
    typedef typename K::Weighted_point_3               Weighted_point_3;
    typedef typename K::FT                             Weight;

    typedef const Weight&                              result_type;

    const Weight& operator()(const Weighted_point_3 & p) const
    {
      return p.rep().weight();
    }
  };

  template < typename K >
  class Compute_power_product_2
  {
  public:
    typedef typename K::Weighted_point_2               Weighted_point_2;
    typedef typename K::FT                             FT;

    typedef FT                                         result_type;

    FT operator()(const Weighted_point_2 & p,
                  const Weighted_point_2 & q) const
    {
      return power_productC2(p.x(), p.y(), p.weight(),
                             q.x(), q.y(), q.weight());
    }
  };

  template < typename K >
  class Compute_power_product_3
  {
  public:
    typedef typename K::Weighted_point_3               Weighted_point_3;
    typedef typename K::FT                             FT;

    typedef FT                                         result_type;

    FT operator()(const Weighted_point_3 & p,
                  const Weighted_point_3 & q) const
    {
      return power_productC3(p.x(), p.y(), p.z(), p.weight(),
                             q.x(), q.y(), q.z(), q.weight());
    }
  };

  template < typename K >
  class Compute_squared_radius_smallest_orthogonal_circle_2
  {
  public:
    typedef typename K::Weighted_point_2               Weighted_point_2;
    typedef typename K::FT                             FT;

    typedef FT                                         result_type;

    FT operator()(const Weighted_point_2& p,
                  const Weighted_point_2& q,
                  const Weighted_point_2& r) const
    {
      return squared_radius_orthogonal_circleC2(p.x(), p.y(), p.weight(),
                                                q.x(), q.y(), q.weight(),
                                                r.x(), r.y(), r.weight());
    }

    FT operator()(const Weighted_point_2& p,
                  const Weighted_point_2& q) const
    {
      return squared_radius_smallest_orthogonal_circleC2(p.x(), p.y(), p.weight(),
                                                         q.x(), q.y(), q.weight());
    }

    FT operator()(const Weighted_point_2& p) const
    {
      return - p.weight();
    }
  };

  template < typename K >
  class Compute_squared_radius_smallest_orthogonal_sphere_3
  {
  public:
    typedef typename K::Weighted_point_3               Weighted_point_3;
    typedef typename K::FT                             FT;

    typedef FT                                         result_type;

    FT operator()(const Weighted_point_3 & p,
                  const Weighted_point_3 & q,
                  const Weighted_point_3 & r,
                  const Weighted_point_3 & s) const
    {
      return squared_radius_orthogonal_sphereC3(p.x(), p.y(), p.z(), p.weight(),
                                                q.x(), q.y(), q.z(), q.weight(),
                                                r.x(), r.y(), r.z(), r.weight(),
                                                s.x(), s.y(), s.z(), s.weight());
    }

    FT operator()(const Weighted_point_3 & p,
                  const Weighted_point_3 & q,
                  const Weighted_point_3 & r) const
    {
      return squared_radius_smallest_orthogonal_sphereC3(p.x(), p.y(), p.z(), p.weight(),
                                                         q.x(), q.y(), q.z(), q.weight(),
                                                         r.x(), r.y(), r.z(), r.weight());
    }

    FT operator()(const Weighted_point_3 & p,
                  const Weighted_point_3 & q) const
    {
      return squared_radius_smallest_orthogonal_sphereC3(p.x(), p.y(), p.z(), p.weight(),
                                                         q.x(), q.y(), q.z(), q.weight());
    }

    FT operator()(const Weighted_point_3 & p) const
    {
      return - p.weight();
    }
  };

  // Compute the square radius of the sphere centered in t
  // and orthogonal to  the sphere orthogonal to p,q,r,s
  template< typename K>
  class Compute_power_distance_to_power_sphere_3
  {
  public:
    typedef typename K::Weighted_point_3                  Weighted_point_3;
    typedef typename K::FT                                FT;

    typedef FT                                            result_type;

    result_type operator()(const Weighted_point_3 & p,
                           const Weighted_point_3 & q,
                           const Weighted_point_3 & r,
                           const Weighted_point_3 & s,
                           const Weighted_point_3 & t) const
    {
      return power_distance_to_power_sphereC3 (p.x(),p.y(),p.z(),FT(p.weight()),
                                               q.x(),q.y(),q.z(),FT(q.weight()),
                                               r.x(),r.y(),r.z(),FT(r.weight()),
                                               s.x(),s.y(),s.z(),FT(s.weight()),
                                               t.x(),t.y(),t.z(),FT(t.weight()));
    }
  };

  template <typename K>
  class Compare_weighted_squared_radius_3
  {
  public:
    typedef typename K::Weighted_point_3                  Weighted_point_3;
    typedef typename K::Comparison_result                 Comparison_result;
    typedef typename K::FT                                FT;

    typedef Comparison_result                             result_type;

    result_type operator()(const Weighted_point_3 & p,
                           const Weighted_point_3 & q,
                           const Weighted_point_3 & r,
                           const Weighted_point_3 & s,
                           const FT& w) const
    {
      return CGAL::compare(squared_radius_orthogonal_sphereC3(
                             p.x(),p.y(),p.z(),p.weight(),
                             q.x(),q.y(),q.z(),q.weight(),
                             r.x(),r.y(),r.z(),r.weight(),
                             s.x(),s.y(),s.z(),s.weight()),
                           w);
    }

    result_type operator()(const Weighted_point_3 & p,
                           const Weighted_point_3 & q,
                           const Weighted_point_3 & r,
                           const FT& w) const
    {
      return CGAL::compare(squared_radius_smallest_orthogonal_sphereC3(
                             p.x(),p.y(),p.z(),p.weight(),
                             q.x(),q.y(),q.z(),q.weight(),
                             r.x(),r.y(),r.z(),r.weight()),
                           w);
    }

    result_type operator()(const Weighted_point_3 & p,
                           const Weighted_point_3 & q,
                           const FT& w) const
    {
      return CGAL::compare(squared_radius_smallest_orthogonal_sphereC3(
                             p.x(),p.y(),p.z(),p.weight(),
                             q.x(),q.y(),q.z(),q.weight()),
                           w);
    }

    result_type operator()(const Weighted_point_3 & p,
                           const FT& w) const
    {
      return CGAL::compare(-p.weight(), w);
    }
  };

  template <typename K>
  class Compare_slope_3
  {
    typedef typename K::FT                 FT;
    typedef typename K::Point_3 Point_3;
  public:
    typedef typename K::Comparison_result  result_type;

    result_type operator()(const Point_3& p, const Point_3& q, const Point_3& r, const Point_3& s) const
    {
      Comparison_result sign_pq = CGAL::compare(q.z(),p.z());
      Comparison_result sign_rs = CGAL::compare(s.z(),r.z());

      if(sign_pq != sign_rs){
        return CGAL::compare(static_cast<int>(sign_pq), static_cast<int>(sign_rs));
      }

      if((sign_pq == EQUAL) && (sign_rs == EQUAL)){
        return EQUAL;
      }

      CGAL_assertion( (sign_pq == sign_rs) && (sign_pq != EQUAL)  );

      Comparison_result res = CGAL::compare(square(p.z() - q.z()) * (square(r.x()-s.x())+square(r.y()-s.y())),
                                            square(r.z() - s.z()) *  (square(p.x()-q.x())+square(p.y()-q.y())));
      return (sign_pq == SMALLER) ? opposite(res) : res;
    }

  };

  template <typename K>
  class Compare_squared_distance_2
  {
    typedef typename K::FT                 FT;
  public:
    typedef typename K::Comparison_result  result_type;

    template <class T1, class T2>
    result_type
    operator()(const T1& p, const T2& q, const FT& d2) const
    {
      return CGAL::compare(squared_distance(p, q), d2);
    }

    template <class T1, class T2, class T3, class T4>
    result_type
    operator()(const T1& p, const T2& q, const T3& r, const T4& s) const
    {
      return CGAL::compare(squared_distance(p, q), squared_distance(r, s));
    }
  };

  template <typename K>
  class Compare_squared_distance_3
  {
    typedef typename K::FT                 FT;
  public:
    typedef typename K::Comparison_result  result_type;

    template <class T1, class T2>
    result_type
    operator()(const T1& p, const T2& q, const FT& d2) const
    {
      return CGAL::compare(squared_distance(p, q), d2);
    }

    template <class T1, class T2, class T3, class T4>
    result_type
    operator()(const T1& p, const T2& q, const T3& r, const T4& s) const
    {
      return CGAL::compare(squared_distance(p, q), squared_distance(r, s));
    }
  };

 template <typename K>
 class Compute_approximate_angle_3
 {
   typedef typename K::Point_3 Point_3;
   typedef typename K::Vector_3 Vector_3;

 public:
   typedef typename K::FT       result_type;

    result_type
    operator()(const Vector_3& u, const Vector_3& v) const
   {
     K k;
     typename K::Compute_scalar_product_3 scalar_product =
       k.compute_scalar_product_3_object();

     double product = CGAL::sqrt(to_double(scalar_product(u,u)) * to_double(scalar_product(v,v)));

     if(product == 0)
       return 0;

     // cosine
     double dot = to_double(scalar_product(u,v));
     double cosine = dot / product;

     if(cosine > 1.){
       cosine = 1.;
     }
     if(cosine < -1.){
       cosine = -1.;
     }

     return std::acos(cosine) * 180./CGAL_PI;
   }


   result_type
   operator()(const Point_3& p, const Point_3& q, const Point_3& r) const
   {
     K k;
     typename K::Construct_vector_3 vector = k.construct_vector_3_object();

     Vector_3 u = vector(q,p);
     Vector_3 v = vector(q,r);

     return this->operator()(u,v);
   }
 };

 template <typename K>
 class Compute_approximate_dihedral_angle_3
 {
    typedef typename K::Point_3 Point_3;
 public:
   typedef typename K::FT       result_type;

    result_type
    operator()(const Point_3& a, const Point_3& b, const Point_3& c,  const Point_3& d) const
   {
     K k;
     typename K::Construct_vector_3 vector = k.construct_vector_3_object();
     typename K::Construct_cross_product_vector_3 cross_product =
       k.construct_cross_product_vector_3_object();
     typename K::Compute_squared_distance_3 sq_distance =
       k.compute_squared_distance_3_object();
     typename K::Compute_scalar_product_3 scalar_product =
       k.compute_scalar_product_3_object();

     typedef typename K::Vector_3 Vector_3;
     typedef typename K::FT FT;

     const Vector_3 ab = vector(a,b);
     const Vector_3 ac = vector(a,c);
     const Vector_3 ad = vector(a,d);

     const Vector_3 abad = cross_product(ab,ad);
     const double x = CGAL::to_double(scalar_product(cross_product(ab,ac), abad));
     const double l_ab = CGAL::sqrt(CGAL::to_double(sq_distance(a,b)));
     const double y = l_ab * CGAL::to_double(scalar_product(ac,abad));

     return FT(std::atan2(y, x) * 180 / CGAL_PI );
   }
 };

  template <typename K>
  class Compute_area_3
  {
    typedef typename K::FT                FT;
    typedef typename K::Point_3           Point_3;
    typedef typename K::Triangle_3        Triangle_3;
  public:
    typedef FT               result_type;

    FT
    operator()( const Triangle_3& t ) const
    {
        return CGAL_NTS sqrt(K().compute_squared_area_3_object()(t));
    }

    FT
    operator()( const Point_3& p, const Point_3& q, const Point_3& r ) const
    {
        return CGAL_NTS sqrt(K().compute_squared_area_3_object()(p, q, r));
    }
  };

  template <typename K>
  class Compute_squared_distance_2
  {
    typedef typename K::FT   FT;
  public:
    typedef FT               result_type;

    // There are 25 combinaisons, we use a template.
    template <class T1, class T2>
    FT
    operator()( const T1& t1, const T2& t2) const
    { return internal::squared_distance(t1, t2, K()); }
  };

  template <typename K>
  class Compute_squared_distance_3
  {
    typedef typename K::FT        FT;
    typedef typename K::Point_3   Point_3;
  public:
    typedef FT               result_type;

    // There are 25 combinaisons, we use a template.
    template <class T1, class T2>
    FT
    operator()( const T1& t1, const T2& t2) const
    { return internal::squared_distance(t1, t2, K()); }

    FT
    operator()( const Point_3& pt1, const Point_3& pt2) const
    {
      typedef typename K::Vector_3 Vector_3;
      Vector_3 vec = pt2 - pt1;
      return vec*vec;
    }
  };

  template <typename K>
  class Compute_squared_length_2
  {
    typedef typename K::FT          FT;
    typedef typename K::Segment_2   Segment_2;
    typedef typename K::Vector_2    Vector_2;
  public:
    typedef FT               result_type;

    FT
    operator()( const Vector_2& v) const
    { return CGAL_NTS square(K().compute_x_2_object()(v)) +
             CGAL_NTS square(K().compute_y_2_object()(v));}

    FT
    operator()( const Segment_2& s) const
    { return K().compute_squared_distance_2_object()(s.source(), s.target()); }
  };

  template <typename K>
  class Compute_squared_length_3
  {
    typedef typename K::FT          FT;
    typedef typename K::Segment_3   Segment_3;
    typedef typename K::Vector_3    Vector_3;
  public:
    typedef FT               result_type;

    FT
    operator()( const Vector_3& v) const
    { return v.rep().squared_length(); }

    FT
    operator()( const Segment_3& s) const
    { return s.squared_length(); }
  };

  template <typename K>
  class Compute_a_2
  {
    typedef typename K::RT             RT;
    typedef typename K::Line_2         Line_2;

  public:
    typedef RT               result_type;

    RT
    operator()(const Line_2& l) const
    {
      return l.rep().a();
    }
  };

  template <typename K>
  class Compute_a_3
  {
    typedef typename K::RT             RT;
    typedef typename K::Plane_3        Plane_3;

  public:
    typedef RT               result_type;

    RT
    operator()(const Plane_3& l) const
    {
      return l.rep().a();
    }
  };


  template <typename K>
  class Compute_b_2
  {
    typedef typename K::RT             RT;
    typedef typename K::Line_2         Line_2;

  public:
    typedef RT               result_type;

    RT
    operator()(const Line_2& l) const
    {
      return l.rep().b();
    }
  };

  template <typename K>
  class Compute_b_3
  {
    typedef typename K::RT             RT;
    typedef typename K::Plane_3        Plane_3;

  public:
    typedef RT               result_type;

    RT
    operator()(const Plane_3& l) const
    {
      return l.rep().b();
    }
  };


  template <typename K>
  class Compute_c_2
  {
    typedef typename K::RT             RT;
    typedef typename K::Line_2         Line_2;

  public:
    typedef RT               result_type;

    RT
    operator()(const Line_2& l) const
    {
      return l.rep().c();
    }
  };

  template <typename K>
  class Compute_c_3
  {
    typedef typename K::RT             RT;
    typedef typename K::Plane_3        Plane_3;

  public:
    typedef RT               result_type;

    RT
    operator()(const Plane_3& l) const
    {
      return l.rep().c();
    }
  };

  template <typename K>
  class Compute_d_3
  {
    typedef typename K::RT             RT;
    typedef typename K::Plane_3        Plane_3;

  public:
    typedef RT               result_type;

    RT
    operator()(const Plane_3& l) const
    {
      return l.rep().d();
    }
  };

  template <typename K>
  class Compute_x_at_y_2
  {
    typedef typename K::FT             FT;
    typedef typename K::Point_2        Point_2;
    typedef typename K::Line_2         Line_2;

  public:
    typedef FT               result_type;

    FT
    operator()(const Line_2& l, const FT& y) const
    {
      CGAL_kernel_precondition( ! l.is_degenerate() );
      return (FT(-l.b())*y - FT(l.c()) )/FT(l.a());
    }
  };

  template <typename K>
  class Compute_y_at_x_2
  {
    typedef typename K::FT             FT;
    typedef typename K::Point_2        Point_2;
    typedef typename K::Line_2         Line_2;

  public:
    typedef FT               result_type;

    FT
    operator()(const Line_2& l, const FT& x) const
    {
      CGAL_kernel_precondition_msg( ! l.is_vertical(),
                    "Compute_y_at_x(FT x) is undefined for vertical line");
      return (FT(-l.a())*x - FT(l.c()) )/FT(l.b());
    }
  };

  template <typename K>
  class Compute_xmin_2
  {
    typedef typename K::FT              FT;
    typedef typename K::Iso_rectangle_2 Iso_rectangle_2;
    typedef FT                          Cartesian_coordinate_type;
    //typedef typename K::Cartesian_coordinate_type  Cartesian_coordinate_type;

  public:
    typedef FT               result_type;

    Cartesian_coordinate_type
    operator()(const Iso_rectangle_2& r) const
    {
      return (r.min)().x();
    }
  };

  template <typename K>
  class Compute_xmin_3
  {
    typedef typename K::FT              FT;
    typedef typename K::Iso_cuboid_3    Iso_cuboid_3;
    typedef FT                          Cartesian_coordinate_type;
    //typedef typename K::Cartesian_coordinate_type  Cartesian_coordinate_type;

  public:
    typedef FT               result_type;

    Cartesian_coordinate_type
    operator()(const Iso_cuboid_3& r) const
    {
      return (r.min)().x();
    }
  };

  template <typename K>
  class Compute_xmax_2
  {
    typedef typename K::FT              FT;
    typedef typename K::Iso_rectangle_2 Iso_rectangle_2;
    typedef FT                          Cartesian_coordinate_type;
    //typedef typename K::Cartesian_coordinate_type  Cartesian_coordinate_type;

  public:
    typedef FT               result_type;

    Cartesian_coordinate_type
    operator()(const Iso_rectangle_2& r) const
    {
      return (r.max)().x();
    }
  };

  template <typename K>
  class Compute_xmax_3
  {
    typedef typename K::FT              FT;
    typedef typename K::Iso_cuboid_3    Iso_cuboid_3;
    typedef FT                          Cartesian_coordinate_type;
    //typedef typename K::Cartesian_coordinate_type  Cartesian_coordinate_type;

  public:
    typedef FT               result_type;

    Cartesian_coordinate_type
    operator()(const Iso_cuboid_3& r) const
    {
      return (r.max)().x();
    }
  };

  template <typename K>
  class Compute_ymin_2
  {
    typedef typename K::FT              FT;
    typedef typename K::Iso_rectangle_2 Iso_rectangle_2;
    typedef FT                          Cartesian_coordinate_type;
    //typedef typename K::Cartesian_coordinate_type  Cartesian_coordinate_type;

  public:
    typedef FT               result_type;

    Cartesian_coordinate_type
    operator()(const Iso_rectangle_2& r) const
    {
      return (r.min)().y();
    }
  };

  template <typename K>
  class Compute_ymin_3
  {
    typedef typename K::FT              FT;
    typedef typename K::Iso_cuboid_3    Iso_cuboid_3;
    typedef FT                          Cartesian_coordinate_type;
    //typedef typename K::Cartesian_coordinate_type  Cartesian_coordinate_type;

  public:
    typedef FT               result_type;

    Cartesian_coordinate_type
    operator()(const Iso_cuboid_3& r) const
    {
      return (r.min)().y();
    }
  };

  template <typename K>
  class Compute_ymax_2
  {
    typedef typename K::FT              FT;
    typedef typename K::Iso_rectangle_2 Iso_rectangle_2;
    typedef FT                          Cartesian_coordinate_type;
    //typedef typename K::Cartesian_coordinate_type  Cartesian_coordinate_type;

  public:
    typedef FT               result_type;

    Cartesian_coordinate_type
    operator()(const Iso_rectangle_2& r) const
    {
      return (r.max)().y();
    }
  };

  template <typename K>
  class Compute_ymax_3
  {
    typedef typename K::FT              FT;
    typedef typename K::Iso_cuboid_3    Iso_cuboid_3;
    typedef FT                          Cartesian_coordinate_type;
    //typedef typename K::Cartesian_coordinate_type  Cartesian_coordinate_type;

  public:
    typedef FT               result_type;

    Cartesian_coordinate_type
    operator()(const Iso_cuboid_3& r) const
    {
      return (r.max)().y();
    }
  };

  template <typename K>
  class Compute_zmin_3
  {
    typedef typename K::FT              FT;
    typedef typename K::Iso_cuboid_3    Iso_cuboid_3;
    typedef FT                          Cartesian_coordinate_type;
    //typedef typename K::Cartesian_coordinate_type  Cartesian_coordinate_type;

  public:
    typedef FT               result_type;

    Cartesian_coordinate_type
    operator()(const Iso_cuboid_3& r) const
    {
      return (r.min)().z();
    }
  };

  template <typename K>
  class Compute_zmax_3
  {
    typedef typename K::FT              FT;
    typedef typename K::Iso_cuboid_3    Iso_cuboid_3;
    typedef FT                          Cartesian_coordinate_type;
    //typedef typename K::Cartesian_coordinate_type  Cartesian_coordinate_type;

  public:
    typedef FT               result_type;

    Cartesian_coordinate_type
    operator()(const Iso_cuboid_3& r) const
    {
      return (r.max)().z();
    }
  };

  template <typename K>
  class Compute_L_infinity_distance_2
  {
    typedef typename K::FT              FT;
    typedef typename K::Point_2         Point_2;

  public:
    typedef FT               result_type;

    result_type
    operator()(const Point_2& p,
               const Point_2& q) const
    {
      return (std::max)( CGAL::abs( K().compute_x_2_object()(p) -  K().compute_x_2_object()(q)),
                         CGAL::abs( K().compute_y_2_object()(p) -  K().compute_y_2_object()(q)) );
    }
  };

  template <typename K>
  class Compute_L_infinity_distance_3
  {
    typedef typename K::FT              FT;
    typedef typename K::Point_3         Point_3;

  public:
    typedef FT               result_type;

    result_type
    operator()(const Point_3& p,
               const Point_3& q) const
    {
      return (std::max)( CGAL::abs( K().compute_x_3_object()(p) -  K().compute_x_3_object()(q)),
                         (std::max)(CGAL::abs( K().compute_y_3_object()(p) -  K().compute_y_3_object()(q)),
                                    CGAL::abs( K().compute_z_3_object()(p) -  K().compute_z_3_object()(q))));
    }
  };

  template <typename K>
  class Construct_center_2
  {
    typedef typename K::Point_2   Point_2;
    typedef typename K::Circle_2  Circle_2;
  public:
    typedef const Point_2&         result_type;

    result_type
    operator()(const Circle_2& c) const
    { return c.rep().center(); }
  };

  template <typename K>
  class Construct_center_3
  {
    typedef typename K::Point_3   Point_3;
    typedef typename K::Sphere_3  Sphere_3;
    typedef typename K::Circle_3  Circle_3;
  public:
    typedef const Point_3&          result_type;

    result_type
    operator()(const Sphere_3& s) const
    { return s.rep().center(); }

    result_type
    operator()(const Circle_3& c) const
    { return c.rep().center(); }

  };

  template <typename K>
  class Construct_circle_2
  {
    typedef typename K::FT          FT;
    typedef typename K::Point_2     Point_2;
    typedef typename K::Circle_2    Circle_2;
    typedef typename Circle_2::Rep  Rep;
  public:
    typedef Circle_2         result_type;

    Rep // Circle_2
    operator()( Return_base_tag,
                const Point_2& center, const FT& squared_radius,
                Orientation orientation = COUNTERCLOCKWISE) const
    { return Rep(center, squared_radius, orientation); }

    Rep // Circle_2
    operator()( Return_base_tag,
                const Point_2& p, const Point_2& q, const Point_2& r) const
    {
      typename K::Orientation_2 orientation;
      typename K::Compute_squared_distance_2 squared_distance;
      typename K::Construct_circumcenter_2 circumcenter;
      typename K::Orientation orient = orientation(p, q, r);
      CGAL_kernel_precondition( orient != COLLINEAR);

      Point_2 center = circumcenter(p, q, r);

      return Rep(center, squared_distance(p, center), orient);
    }

    Rep // Circle_2
    operator()( Return_base_tag,
                const Point_2& p, const Point_2& q,
                Orientation orientation = COUNTERCLOCKWISE) const
    {
      CGAL_kernel_precondition( orientation != COLLINEAR);

      typename K::Compute_squared_distance_2 squared_distance;
      typename K::Construct_midpoint_2 midpoint;
      if (p != q) {
        Point_2 center = midpoint(p, q);
        return Rep(center, squared_distance(p, center), orientation);
      } else
        return Rep(p, FT(0), orientation);
    }

    Rep // Circle_2
    operator()( Return_base_tag,
                const Point_2& p, const Point_2& q,
                const FT& bulge) const
    {

      typename K::Compute_squared_distance_2 squared_distance;
      const FT sqr_bulge = CGAL::square(bulge);
      const FT common = (FT(1) - sqr_bulge) / (FT(4)*bulge);
      const FT x_coord = (p.x() + q.x())/FT(2)
                         + common*(p.y() - q.y());
      const FT y_coord = (p.y() + q.y())/FT(2)
                          + common*(q.x() - p.x());

      const FT sqr_rad = squared_distance(p, q)
                         * (FT(1)/sqr_bulge + FT(2) + sqr_bulge) / FT(16);

      return Rep(Point_2(x_coord, y_coord), sqr_rad);
    }


    Rep // Circle_2
    operator()( Return_base_tag, const Point_2& center,
                Orientation orientation = COUNTERCLOCKWISE) const
    {
      CGAL_kernel_precondition( orientation != COLLINEAR );

      return Rep(center, FT(0), orientation);
    }


    Circle_2
    operator()( const Point_2& center, const FT& squared_radius,
                Orientation orientation = COUNTERCLOCKWISE) const
    {
      return this->operator()(Return_base_tag(),
                              center, squared_radius, orientation);
    }

    Circle_2
    operator()( const Point_2& p, const Point_2& q, const Point_2& r) const
    {
      return this->operator()(Return_base_tag(), p, q, r);
    }

    Circle_2
    operator()( const Point_2& p, const Point_2& q,
                Orientation orientation = COUNTERCLOCKWISE) const
    {
      return this->operator()(Return_base_tag(), p, q, orientation);
    }

    Circle_2
    operator()( const Point_2& p, const Point_2& q,
                const FT& bulge) const
    {
      return this->operator()(Return_base_tag(), p, q, bulge);
    }

    Circle_2
    operator()( const Point_2& center,
                Orientation orientation = COUNTERCLOCKWISE) const
    {
      return this->operator()(Return_base_tag(), center, orientation);
    }
  };

  template < typename K >
  class Construct_circle_3
  {
    typedef typename K::FT           FT;
    typedef typename K::Point_3      Point_3;
    typedef typename K::Plane_3      Plane_3;
    typedef typename K::Sphere_3     Sphere_3;
    typedef typename K::Circle_3     Circle_3;
    typedef typename K::Vector_3     Vector_3;
    typedef typename K::Direction_3  Direction_3;
    typedef typename Circle_3::Rep    Rep;

  public:
    typedef Circle_3                  result_type;

    Rep
    operator() (Return_base_tag, const Point_3& p,
                const FT& sr, const Plane_3& plane) const
    { return Rep(p, sr, plane); }

    Rep
    operator() (Return_base_tag, const Point_3& p,
                const FT& sr, const Vector_3& v) const
    { return Rep(p, sr, v); }

    Rep
    operator() (Return_base_tag, const Point_3& p,
                const FT& sr, const Direction_3& d) const
    { return Rep(p, sr, d); }

    Rep
    operator() (Return_base_tag, const Sphere_3& s1,
                const Sphere_3& s2) const
    { return Rep(s1, s2); }

    Rep
    operator() (Return_base_tag, const Plane_3& p,
                const Sphere_3& s) const
    { return Rep(p, s); }

    Rep
    operator() (Return_base_tag, const Plane_3& p,
                const Sphere_3& s, int a) const
    { return Rep(p, s, a); }

    Rep
    operator() (Return_base_tag, const Point_3& p1,
                const Point_3& p2, const Point_3& p3) const
    { return Rep(p1, p2, p3); }

    Circle_3
    operator()(const Point_3& p, const FT& sr,
               const Plane_3& plane) const
    { return this->operator()(Return_base_tag(), p, sr, plane); }

    Circle_3
    operator() (const Point_3& p, const FT& sr,
                const Vector_3& v) const
    { return this->operator()(Return_base_tag(), p, sr, v); }

    Circle_3
    operator() (const Point_3& p, const FT& sr,
                const Direction_3& d) const
    { return this->operator()(Return_base_tag(), p, sr, d); }

    Circle_3
    operator() (const Sphere_3& s1, const Sphere_3& s2) const
    { return this->operator()(Return_base_tag(), s1, s2); }

    Circle_3
    operator() (const Plane_3& p, const Sphere_3& s) const
    { return this->operator()(Return_base_tag(), p, s); }

    Circle_3
    operator() (const Sphere_3& s, const Plane_3& p) const
    { return this->operator()(Return_base_tag(), p, s); }

    Circle_3
    operator() (const Plane_3& p, const Sphere_3& s, int a) const
    { return this->operator()(Return_base_tag(), p, s, a); }

    Circle_3
    operator() (const Sphere_3& s, const Plane_3& p, int a) const
    { return this->operator()(Return_base_tag(), p, s, a); }

    Circle_3
    operator()(        const Point_3& p1, const Point_3& p2, const Point_3& p3) const
    { return this->operator()(Return_base_tag(), p1, p2, p3); }
  };

  template <typename K>
  class Construct_iso_cuboid_3
  {
    typedef typename K::RT            RT;
    typedef typename K::Point_3       Point_3;
    typedef typename K::Iso_cuboid_3  Iso_cuboid_3;
    typedef typename Iso_cuboid_3::Rep  Rep;
  public:
    typedef Iso_cuboid_3      result_type;

    Rep // Iso_cuboid_3
    operator()(Return_base_tag, const Point_3& p, const Point_3& q, int) const
    { return Rep(p, q, 0); }

    Rep // Iso_cuboid_3
    operator()(Return_base_tag, const Point_3& p, const Point_3& q) const
    { return Rep(p, q); }

    Rep // Iso_cuboid_3
    operator()(Return_base_tag, const Point_3 &left,   const Point_3 &right,
               const Point_3 &bottom, const Point_3 &top,
               const Point_3 &far_,   const Point_3 &close) const
    { return Rep(left, right, bottom, top, far_, close); }

    Rep // Iso_cuboid_3
    operator()(Return_base_tag, const RT& min_hx, const RT& min_hy, const RT& min_hz,
               const RT& max_hx, const RT& max_hy, const RT& max_hz,
               const RT& hw) const
    { return Rep(min_hx, min_hy, min_hz, max_hx, max_hy, max_hz, hw); }

    Rep // Iso_cuboid_3
    operator()(Return_base_tag, const RT& min_hx, const RT& min_hy, const RT& min_hz,
               const RT& max_hx, const RT& max_hy, const RT& max_hz) const
    { return Rep(min_hx, min_hy, min_hz, max_hx, max_hy, max_hz); }


    Iso_cuboid_3
    operator()(const Point_3& p, const Point_3& q, int) const
    { return this->operator()(Return_base_tag(), p, q, 0); }

    Iso_cuboid_3
    operator()(const Point_3& p, const Point_3& q) const
    { return this->operator()(Return_base_tag(), p, q); }

    Iso_cuboid_3
    operator()(const Point_3 &left,   const Point_3 &right,
               const Point_3 &bottom, const Point_3 &top,
               const Point_3 &far_,   const Point_3 &close) const
    { return this->operator()(Return_base_tag(), left, right, bottom, top, far_, close); }

    Iso_cuboid_3
    operator()(const RT& min_hx, const RT& min_hy, const RT& min_hz,
               const RT& max_hx, const RT& max_hy, const RT& max_hz,
               const RT& hw) const
    { return this->operator()(Return_base_tag(), min_hx, min_hy, min_hz, max_hx, max_hy, max_hz, hw); }

    Iso_cuboid_3
    operator()(const RT& min_hx, const RT& min_hy, const RT& min_hz,
               const RT& max_hx, const RT& max_hy, const RT& max_hz) const
    { return this->operator()(Return_base_tag(), min_hx, min_hy, min_hz, max_hx, max_hy, max_hz); }
  };

  template <typename K>
  class Construct_line_line_intersection_point_3
  {
    typedef typename K::Line_3 Line;
    typedef typename K::Point_3 Point;
    typename K::Construct_line_3 construct_line;
  public:
    typedef Point result_type;

    Point
    operator()(const Point& l11, const Point& l12,
               const Point& l21, const Point& l22) const
    {
      Line l1 = construct_line(l11, l12);
      Line l2 = construct_line(l21, l22);

      const auto res = typename K::Intersect_3()(l1,l2);
      CGAL_assertion(res!=boost::none);
      const Point* e_pt = boost::get<Point>(&(*res));
      CGAL_assertion(e_pt!=nullptr);
      return *e_pt;
    }
  };

  template <typename K>
  class Construct_max_vertex_2
  {
    typedef typename K::Point_2          Point_2;
    typedef typename K::Segment_2        Segment_2;
    typedef typename K::Iso_rectangle_2  Iso_rectangle_2;
  public:
    typedef const Point_2&               result_type;

    result_type
    operator()(const Iso_rectangle_2& r) const
    { return (r.rep().max)(); }

    result_type
    operator()(const Segment_2& s) const
    { return (s.max)(); }
  };


  template <typename K>
  class Construct_min_vertex_2
  {
    typedef typename K::Point_2          Point_2;
    typedef typename K::Segment_2        Segment_2;
    typedef typename K::Iso_rectangle_2  Iso_rectangle_2;
  public:
    typedef const Point_2&               result_type;

    result_type
    operator()(const Iso_rectangle_2& r) const
    { return (r.rep().min)(); }

    result_type
    operator()(const Segment_2& s) const
    { return (s.min)(); }
  };



  template <typename K>
  class Construct_max_vertex_3
  {
    typedef typename K::Point_3          Point_3;
    typedef typename K::Segment_3        Segment_3;
    typedef typename K::Iso_cuboid_3     Iso_cuboid_3;
  public:
    typedef const Point_3&           result_type;

    result_type
    operator()(const Iso_cuboid_3& r) const
    { return (r.rep().max)(); }

    result_type
    operator()(const Segment_3& s) const
    { return (s.rep().max)(); }
  };

  template <typename K>
  class Construct_min_vertex_3
  {
    typedef typename K::Point_3          Point_3;
    typedef typename K::Segment_3        Segment_3;
    typedef typename K::Iso_cuboid_3     Iso_cuboid_3;
  public:
    typedef const Point_3&               result_type;

    result_type
    operator()(const Iso_cuboid_3& r) const
    { return (r.rep().min)(); }

    result_type
    operator()(const Segment_3& s) const
    { return (s.rep().min)(); }
  };

  template <typename K>
  class Construct_normal_3
  {
    typedef typename K::Point_3          Point_3;
    typedef typename K::Vector_3         Vector_3;
  public:
    typedef Vector_3           result_type;

    Vector_3
    operator()(const Point_3& p,const Point_3& q, const Point_3& r) const
    {
      CGAL_kernel_precondition(! K().collinear_3_object()(p,q,r) );
      Vector_3 res = CGAL::cross_product(q-p, r-p);
      return res; }
  };

  template <typename K>
  class Construct_object_2
  {
    typedef typename K::Object_2   Object_2;
  public:
    typedef Object_2         result_type;

    template <class Cls>
    Object_2
    operator()( const Cls& c) const
    { return make_object(c); }
  };

  template <typename K>
  class Construct_object_3
  {
    typedef typename K::Object_3   Object_3;
  public:
    typedef Object_3         result_type;

    template <class Cls>
    Object_3
    operator()( const Cls& c) const
    { return make_object(c); }
  };

  template <typename K>
  class Construct_opposite_circle_2
  {
    typedef typename K::Circle_2   Circle_2;
  public:
    typedef Circle_2         result_type;

    Circle_2
    operator()( const Circle_2& c) const
    { return c.opposite(); }
  };

  template <typename K>
  class Construct_opposite_direction_2
  {
    typedef typename K::Direction_2    Direction_2;
    typedef typename Direction_2::Rep  Rep;
  public:
    typedef Direction_2      result_type;

    Direction_2
    operator()( const Direction_2& d) const
    {  return Rep(-d.dx(), -d.dy()); }
  };

  template <typename K>
  class Construct_opposite_direction_3
  {
    typedef typename K::Direction_3    Direction_3;
    typedef typename Direction_3::Rep  Rep;
  public:
    typedef Direction_3      result_type;

    Direction_3
    operator()( const Direction_3& d) const
    {  return Rep(-d.dx(), -d.dy(), -d.dz()); }
  };

  template <typename K>
  class Construct_opposite_line_2
  {
    typedef typename K::Line_2   Line_2;
  public:
    typedef Line_2           result_type;

    Line_2
    operator()( const Line_2& l) const
    { return Line_2( -l.a(), -l.b(), -l.c()); }
  };

  template <typename K>
  class Construct_opposite_line_3
  {
    typedef typename K::Line_3   Line_3;
  public:
    typedef Line_3           result_type;

    Line_3
    operator()( const Line_3& l) const
    { return l.rep().opposite(); }
  };

  template <typename K>
  class Construct_opposite_plane_3
  {
    typedef typename K::Plane_3   Plane_3;
  public:
    typedef Plane_3          result_type;

    Plane_3
    operator()( const Plane_3& p) const
    { return p.rep().opposite(); }
  };

  template <typename K>
  class Construct_opposite_ray_2
  {
    typedef typename K::Ray_2   Ray_2;
  public:
    typedef Ray_2            result_type;

    Ray_2
    operator()( const Ray_2& r) const
    { return r.opposite(); }
  };

  template <typename K>
  class Construct_opposite_ray_3
  {
    typedef typename K::Ray_3   Ray_3;
  public:
    typedef Ray_3            result_type;

    Ray_3
    operator()( const Ray_3& r) const
    { return r.opposite(); }
  };

  template <typename K>
  class Construct_opposite_segment_2
  {
    typedef typename K::Segment_2  Segment_2;
  public:
    typedef Segment_2        result_type;

    Segment_2
    operator()( const Segment_2& s) const
    { return Segment_2(s.target(), s.source()); }
  };

  template <typename K>
  class Construct_opposite_segment_3
  {
    typedef typename K::Segment_3  Segment_3;
  public:
    typedef Segment_3        result_type;

    Segment_3
    operator()( const Segment_3& s) const
    { return s.rep().opposite(); }
  };

  template <typename K>
  class Construct_opposite_sphere_3
  {
    typedef typename K::Sphere_3   Sphere_3;
  public:
    typedef Sphere_3         result_type;

    Sphere_3
    operator()( const Sphere_3& s) const
    { return s.rep().opposite(); }
  };

  template <typename K>
  class Construct_opposite_triangle_2
  {
    typedef typename K::Triangle_2  Triangle_2;
  public:
    typedef Triangle_2       result_type;

    Triangle_2
    operator()( const Triangle_2& t) const
    { return Triangle_2(t.vertex(0), t.vertex(2), t.vertex(1));}
  };

  template <typename K>
  class Construct_perpendicular_line_3
  {
    typedef typename K::Line_3    Line_3;
    typedef typename K::Point_3   Point_3;
    typedef typename K::Plane_3   Plane_3;
  public:
    typedef Line_3           result_type;

    Line_3
    operator()( const Plane_3& pl, const Point_3& p) const
    { return pl.rep().perpendicular_line(p); }
  };

  template <typename K>
  class Construct_perpendicular_plane_3
  {
    typedef typename K::Line_3    Line_3;
    typedef typename K::Point_3   Point_3;
    typedef typename K::Plane_3   Plane_3;
  public:
    typedef Plane_3          result_type;

    Plane_3
    operator()( const Line_3& l, const Point_3& p) const
    { return l.rep().perpendicular_plane(p); }
  };

  template <typename K>
  class Construct_plane_3
  {
    typedef typename K::RT           RT;
    typedef typename K::Point_3      Point_3;
    typedef typename K::Vector_3     Vector_3;
    typedef typename K::Direction_3  Direction_3;
    typedef typename K::Line_3       Line_3;
    typedef typename K::Ray_3        Ray_3;
    typedef typename K::Segment_3    Segment_3;
    typedef typename K::Plane_3      Plane_3;
    typedef typename K::Circle_3     Circle_3;
    typedef typename Plane_3::Rep    Rep;
  public:
    typedef Plane_3          result_type;

    Rep // Plane_3
    operator()(Return_base_tag, const RT& a, const RT& b, const RT& c, const RT& d) const
    { return Rep(a, b, c, d); }

    Rep // Plane_3
    operator()(Return_base_tag, const Point_3& p, const Point_3& q, const Point_3& r) const
    { return Rep(p, q, r); }

    Rep // Plane_3
    operator()(Return_base_tag, const Point_3& p, const Direction_3& d) const
    { return Rep(p, d); }

    Rep // Plane_3
    operator()(Return_base_tag, const Point_3& p, const Vector_3& v) const
    { return Rep(p, v); }

    Rep // Plane_3
    operator()(Return_base_tag, const Line_3& l, const Point_3& p) const
    { return Rep(l, p); }

    Rep // Plane_3
    operator()(Return_base_tag, const Ray_3& r, const Point_3& p) const
    { return Rep(r, p); }

    Rep // Plane_3
    operator()(Return_base_tag, const Segment_3& s, const Point_3& p) const
    { return Rep(s, p); }

    Rep // Plane_3
    operator()(Return_base_tag, const Circle_3 & c) const
    { return c.rep().supporting_plane(); }

    Plane_3
    operator()(const RT& a, const RT& b, const RT& c, const RT& d) const
    { return this->operator()(Return_base_tag(), a, b, c, d); }

    Plane_3
    operator()(const Point_3& p, const Point_3& q, const Point_3& r) const
    { return this->operator()(Return_base_tag(), p, q, r); }

    Plane_3
    operator()(const Point_3& p, const Direction_3& d) const
    { return this->operator()(Return_base_tag(), p, d); }

    Plane_3
    operator()(const Point_3& p, const Vector_3& v) const
    { return this->operator()(Return_base_tag(), p, v); }

    Plane_3
    operator()(const Line_3& l, const Point_3& p) const
    { return this->operator()(Return_base_tag(), l, p); }

    Plane_3
    operator()(const Ray_3& r, const Point_3& p) const
    { return this->operator()(Return_base_tag(), r, p); }

    Plane_3
    operator()(const Segment_3& s, const Point_3& p) const
    { return this->operator()(Return_base_tag(), s, p); }

    Plane_3
    operator()(const Circle_3 & c) const
    { return this->operator()(Return_base_tag(), c); }

  };

  template <typename K>
  class Construct_plane_line_intersection_point_3
  {
    typedef typename K::Plane_3 Plane;
    typedef typename K::Line_3 Line;
    typedef typename K::Point_3 Point;
    typename K::Construct_plane_3 construct_plane;
    typename K::Construct_line_3 construct_line;
  public:
    typedef Point result_type;

    Point
    operator()(const Point& p1, const Point& p2, const Point& p3,
               const Point& l1, const Point& l2) const
    {
      Plane plane = construct_plane(p1, p2, p3);
      Line line = construct_line( l1, l2 );

      const auto res = typename K::Intersect_3()(plane,line);
      CGAL_assertion(res!=boost::none);
      const Point* e_pt = boost::get<Point>(&(*res));
      CGAL_assertion(e_pt!=nullptr);
      return *e_pt;
    }

    Point
    operator()(const Plane& plane,
               const Point& l1, const Point& l2) const
    {
      Line line = construct_line( l1, l2 );

      const auto res = typename K::Intersect_3()(plane,line);
      CGAL_assertion(res!=boost::none);
      const Point* e_pt = boost::get<Point>(&(*res));
      CGAL_assertion(e_pt!=nullptr);
      return *e_pt;
    }
  };

  template <typename K>
  class Construct_point_on_2
  {
    typedef typename K::FT         FT;
    typedef typename K::Point_2    Point_2;
    typedef typename K::Segment_2  Segment_2;
    typedef typename K::Line_2     Line_2;
    typedef typename K::Ray_2      Ray_2;
  public:
    typedef Point_2          result_type;

    Point_2
    operator()( const Line_2& l, const FT i) const
    { return l.point(i); }

    Point_2
    operator()( const Segment_2& s, int i) const
    { return s.point(i); }

    Point_2
    operator()( const Ray_2& r, const FT i) const
    { return r.point(i); }
  };

  template <typename K>
  class Construct_point_on_3
  {
    typedef typename K::FT         FT;
    typedef typename K::Point_3    Point_3;
    typedef typename K::Segment_3  Segment_3;
    typedef typename K::Line_3     Line_3;
    typedef typename K::Ray_3      Ray_3;
    typedef typename K::Plane_3    Plane_3;
  public:
    typedef Point_3          result_type;

    Point_3
    operator()( const Line_3& l, const FT i) const
    { return l.rep().point(i); }

    Point_3
    operator()( const Segment_3& s, int i) const
    { return s.point(i); }

    Point_3
    operator()( const Ray_3& r, const FT i) const
    { return r.rep().point(i); }

    Point_3
    operator()( const Plane_3& p) const
    { return p.rep().point(); }
  };

  template <typename K>
  class Construct_projected_xy_point_2
  {
    typedef typename K::Point_2    Point_2;
    typedef typename K::Point_3    Point_3;
    typedef typename K::Plane_3    Plane_3;
  public:
    typedef Point_2          result_type;

    Point_2
    operator()( const Plane_3& h, const Point_3& p) const
    {  return h.rep().to_2d(p); }
  };

  template <typename K>
  class Construct_ray_2
  {
    typedef typename K::Point_2      Point_2;
    typedef typename K::Vector_2     Vector_2;
    typedef typename K::Direction_2  Direction_2;
    typedef typename K::Line_2       Line_2;
    typedef typename K::Ray_2        Ray_2;
    typedef typename Ray_2::Rep   Rep;
  public:
    typedef Ray_2            result_type;

    Rep // Ray_2
    operator()(Return_base_tag, const Point_2& p, const Point_2& q) const
    {  return Rep(p, q); }

    Rep // Ray_2
    operator()(Return_base_tag, const Point_2& p, const Vector_2& v) const
    {  return Rep(p, K().construct_translated_point_2_object()(p,  v)); }

    Rep // Ray_2
    operator()(Return_base_tag, const Point_2& p, const Direction_2& d) const
    {  return Rep(p, K().construct_translated_point_2_object()(p, d.to_vector())); }

    Rep // Ray_2
    operator()(Return_base_tag, const Point_2& p, const Line_2& l) const
    {  return Rep(p, K().construct_translated_point_2_object()(p, l.to_vector())); }


    Ray_2
    operator()(const Point_2& p, const Point_2& q) const
    { return this->operator()(Return_base_tag(), p, q); }

    Ray_2
    operator()(const Point_2& p, const Vector_2& v) const
    { return this->operator()(Return_base_tag(), p, v); }

    Ray_2
    operator()(const Point_2& p, const Direction_2& d) const
    { return this->operator()(Return_base_tag(), p, d); }

    Ray_2
    operator()(const Point_2& p, const Line_2& l) const
    { return this->operator()(Return_base_tag(), p, l); }
  };

  template <typename K>
  class Construct_ray_3
  {
    typedef typename K::Point_3      Point_3;
    typedef typename K::Vector_3     Vector_3;
    typedef typename K::Direction_3  Direction_3;
    typedef typename K::Line_3       Line_3;
    typedef typename K::Ray_3        Ray_3;
    typedef typename Ray_3::Rep      Rep;
  public:
    typedef Ray_3            result_type;

    Rep // Ray_3
    operator()(Return_base_tag, const Point_3& p, const Point_3& q) const
    {  return Rep(p, q); }

    Rep // Ray_3
    operator()(Return_base_tag, const Point_3& p, const Vector_3& v) const
    {  return Rep(p, v); }

    Rep // Ray_3
    operator()(Return_base_tag, const Point_3& p, const Direction_3& d) const
    {  return Rep(p, d); }

    Rep // Ray_3
    operator()(Return_base_tag, const Point_3& p, const Line_3& l) const
    {  return Rep(p, l); }


    Ray_3
    operator()(const Point_3& p, const Point_3& q) const
    { return this->operator()(Return_base_tag(), p, q); }

    Ray_3
    operator()(const Point_3& p, const Vector_3& v) const
    { return this->operator()(Return_base_tag(), p, v); }

    Ray_3
    operator()(const Point_3& p, const Direction_3& d) const
    { return this->operator()(Return_base_tag(), p, d); }

    Ray_3
    operator()(const Point_3& p, const Line_3& l) const
    { return this->operator()(Return_base_tag(), p, l); }
  };

  template <typename K>
  class Construct_segment_2
  {
    typedef typename K::Segment_2  Segment_2;
    typedef typename Segment_2::Rep  Rep;
    typedef typename K::Point_2    Point_2;
  public:
    typedef Segment_2        result_type;

    Rep // Segment_2
    operator()(Return_base_tag, const Point_2& p, const Point_2& q) const
    {  return Rep(p, q); }

    Segment_2
    operator()( const Point_2& p, const Point_2& q) const
    { return this->operator()(Return_base_tag(), p, q); }
  };

  template <typename K>
  class Construct_segment_3
  {
    typedef typename K::Segment_3  Segment_3;
    typedef typename K::Point_3    Point_3;
    typedef typename Segment_3::Rep  Rep;
  public:
    typedef Segment_3        result_type;

    Rep // Segment_3
    operator()(Return_base_tag, const Point_3& p, const Point_3& q) const
    {  return Rep(p, q); }

    Segment_3
    operator()( const Point_3& p, const Point_3& q) const
    { return this->operator()(Return_base_tag(), p, q); }
  };




  template <typename K>
  class Construct_source_2
  {
    typedef typename K::Segment_2  Segment_2;
    typedef typename K::Ray_2      Ray_2;
    typedef typename K::Point_2    Point_2;
  public:
    typedef const Point_2&                result_type;

    result_type
    operator()(const Segment_2& s) const
    {  return s.rep().source(); }

    result_type
    operator()(const Ray_2& r) const
    {  return r.rep().source(); }
  };

  template <typename K>
  class Construct_source_3
  {
    typedef typename K::Segment_3  Segment_3;
    typedef typename K::Ray_3      Ray_3;
    typedef typename K::Point_3    Point_3;
  public:
    typedef const Point_3&         result_type;

    result_type
    operator()(const Segment_3& s) const
    {  return s.rep().source(); }

    result_type
    operator()(const Ray_3& r) const
    {  return r.rep().source(); }
  };


  template <typename K>
  class Construct_target_2
  {
    typedef typename K::Segment_2  Segment_2;
    typedef typename K::Point_2    Point_2;
  public:
    typedef const Point_2&         result_type;

    result_type
    operator()(const Segment_2& s) const
    {  return s.rep().target(); }
  };

  template <typename K>
  class Construct_target_3
  {
    typedef typename K::Segment_3  Segment_3;
    typedef typename K::Point_3    Point_3;
  public:
    typedef const Point_3&         result_type;

    result_type
    operator()(const Segment_3& s) const
    {  return s.rep().target(); }
  };

  template <typename K>
  class Construct_second_point_2
  {
    typedef typename K::Ray_2    Ray_2;
    typedef typename K::Point_2  Point_2;
  public:
    typedef const Point_2&       result_type;

    result_type
    operator()(const Ray_2& r) const
    {  return r.rep().second_point(); }
  };

  template <typename K>
  class Construct_second_point_3
  {
    typedef typename K::Ray_3    Ray_3;
    typedef typename K::Point_3  Point_3;
  public:
    typedef Point_3              result_type;

    result_type // const result_type& // Homogeneous...
    operator()(const Ray_3& r) const
    {  return r.rep().second_point(); }
  };

  template <typename K>
  class Construct_sphere_3
  {
    typedef typename K::FT         FT;
    typedef typename K::Point_3    Point_3;
    typedef typename K::Sphere_3   Sphere_3;
    typedef typename K::Circle_3   Circle_3;
    typedef typename Sphere_3::Rep Rep;
  public:
    typedef Sphere_3               result_type;

    Rep // Sphere_3
    operator()(Return_base_tag, const Point_3& center, const FT& squared_radius,
                Orientation orientation = COUNTERCLOCKWISE) const
    {  return Rep(center, squared_radius, orientation); }

    Rep // Sphere_3
    operator()(Return_base_tag, const Point_3& p, const Point_3& q,
                const Point_3& r, const Point_3& s) const
    {  return Rep(p, q, r, s); }

    Rep // Sphere_3
    operator()(Return_base_tag, const Point_3& p, const Point_3& q, const Point_3& r,
                Orientation orientation = COUNTERCLOCKWISE) const
    {  return Rep(p, q, r, orientation); }

    Rep // Sphere_3
    operator()(Return_base_tag, const Point_3& p, const Point_3& q,
                Orientation orientation = COUNTERCLOCKWISE) const
    {  return Rep(p, q, orientation); }

    Rep // Sphere_3
    operator()(Return_base_tag, const Point_3& center,
                Orientation orientation = COUNTERCLOCKWISE) const
    {  return Rep(center, orientation); }

    Rep
    operator() (Return_base_tag, const Circle_3 & c) const
    { return c.rep().diametral_sphere(); }

    Sphere_3
    operator()( const Point_3& center, const FT& squared_radius,
                Orientation orientation = COUNTERCLOCKWISE) const
    { return this->operator()(Return_base_tag(), center, squared_radius, orientation); }

    Sphere_3
    operator()( const Point_3& p, const Point_3& q,
                const Point_3& r, const Point_3& s) const
    { return this->operator()(Return_base_tag(), p, q, r, s); }

    Sphere_3
    operator()( const Point_3& p, const Point_3& q, const Point_3& r,
                Orientation orientation = COUNTERCLOCKWISE) const
    { return this->operator()(Return_base_tag(), p, q, r, orientation); }

    Sphere_3
    operator()( const Point_3& p, const Point_3& q,
                Orientation orientation = COUNTERCLOCKWISE) const
    { return this->operator()(Return_base_tag(), p, q, orientation); }

    Sphere_3
    operator()( const Point_3& center,
                Orientation orientation = COUNTERCLOCKWISE) const
    { return this->operator()(Return_base_tag(), center, orientation); }

    Sphere_3
    operator() (const Circle_3 & c) const
    { return this->operator()(Return_base_tag(), c); }

  };

  template <typename K>
  class Construct_supporting_plane_3
  {
    typedef typename K::Triangle_3  Triangle_3;
    typedef typename K::Plane_3     Plane_3;
  public:
    typedef Plane_3          result_type;

    Plane_3
    operator()( const Triangle_3& t) const
    { return t.rep().supporting_plane(); }

  };

  template <typename K>
  class Construct_tetrahedron_3
  {
    typedef typename K::Tetrahedron_3   Tetrahedron_3;
    typedef typename K::Point_3         Point_3;
    typedef typename Tetrahedron_3::Rep Rep;
  public:
    typedef Tetrahedron_3    result_type;

    Rep // Tetrahedron_3
    operator()(Return_base_tag, const Point_3& p, const Point_3& q,
                const Point_3& r, const Point_3& s) const
    { return Rep(p, q, r, s); }

    Tetrahedron_3
    operator()( const Point_3& p, const Point_3& q,
                const Point_3& r, const Point_3& s) const
    { return this->operator()(Return_base_tag(), p, q, r, s); }
  };

  template <typename K>
  class Construct_triangle_2
  {
    typedef typename K::Triangle_2   Triangle_2;
    typedef typename Triangle_2::Rep  Rep;
    typedef typename K::Point_2      Point_2;
  public:
    typedef Triangle_2       result_type;

    Rep // Triangle_2
    operator()(Return_base_tag, const Point_2& p, const Point_2& q, const Point_2& r) const
    { return Rep(p, q, r); }

    Triangle_2
    operator()( const Point_2& p, const Point_2& q, const Point_2& r) const
    { return this->operator()(Return_base_tag(), p, q, r); }
  };

  template <typename K>
  class Construct_triangle_3
  {
    typedef typename K::Triangle_3   Triangle_3;
    typedef typename K::Point_3      Point_3;
    typedef typename Triangle_3::Rep Rep;
  public:
    typedef Triangle_3       result_type;

    Rep // Triangle_3
    operator()(Return_base_tag, const Point_3& p, const Point_3& q, const Point_3& r) const
    { return Rep(p, q, r); }

    Triangle_3
    operator()( const Point_3& p, const Point_3& q, const Point_3& r) const
    { return this->operator()(Return_base_tag(), p, q, r); }
  };

  template <typename K>
  class Construct_unit_normal_3
  {
    typedef typename K::Point_3          Point_3;
    typedef typename K::Vector_3         Vector_3;
  public:
    typedef Vector_3           result_type;

    Vector_3
    operator()(const Point_3& p,const Point_3& q, const Point_3& r) const
    {
      CGAL_kernel_precondition(! K().collinear_3_object()(p,q,r) );
      Vector_3 res = CGAL::cross_product(q-p, r-p);
      res = res / CGAL::sqrt(res.squared_length());
      return res;
        }
  };

  template <typename K>
  class Construct_vertex_3
  {
    typedef typename K::Point_3          Point_3;
    typedef typename K::Segment_3        Segment_3;
    typedef typename K::Iso_cuboid_3     Iso_cuboid_3;
    typedef typename K::Triangle_3       Triangle_3;
    typedef typename K::Tetrahedron_3    Tetrahedron_3;
  public:

    const Point_3&
    operator()( const Segment_3& s, int i) const
    { return s.rep().vertex(i); }

    const Point_3&
    operator()( const Triangle_3& t, int i) const
    { return t.rep().vertex(i); }

    Point_3
    operator()( const Iso_cuboid_3& r, int i) const
      { return r.rep().vertex(i); }

    const Point_3&
    operator()( const Tetrahedron_3& t, int i) const
    { return t.rep().vertex(i); }
  };

  template <typename K>
  class Construct_cartesian_const_iterator_2
  {
    typedef typename K::Point_2          Point_2;
    typedef typename K::Vector_2         Vector_2;
    typedef typename K::Cartesian_const_iterator_2
    Cartesian_const_iterator_2;

  public:
    typedef Cartesian_const_iterator_2 result_type;

    Cartesian_const_iterator_2
    operator()( const Point_2& p) const
    {
      return p.rep().cartesian_begin();
    }

    Cartesian_const_iterator_2
    operator()( const Point_2& p, int) const
    {
      return p.rep().cartesian_end();
    }

    Cartesian_const_iterator_2
    operator()( const Vector_2& v) const
    {
      return v.rep().cartesian_begin();
    }

    Cartesian_const_iterator_2
    operator()( const Vector_2& v, int) const
    {
      return v.rep().cartesian_end();
    }
  };

  template <typename K>
  class Construct_cartesian_const_iterator_3
  {
    typedef typename K::Point_3          Point_3;
    typedef typename K::Vector_3         Vector_3;
    typedef typename K::Cartesian_const_iterator_3
    Cartesian_const_iterator_3;

  public:
    typedef Cartesian_const_iterator_3 result_type;

    Cartesian_const_iterator_3
    operator()( const Point_3& p) const
    {
      return p.rep().cartesian_begin();
    }

    Cartesian_const_iterator_3
    operator()( const Point_3& p, int) const
    {
      return p.rep().cartesian_end();
    }

    Cartesian_const_iterator_3
    operator()( const Vector_3& v) const
    {
      return v.rep().cartesian_begin();
    }

    Cartesian_const_iterator_3
    operator()( const Vector_3& v, int) const
    {
      return v.rep().cartesian_end();
    }
  };

  template <typename K>
  class Construct_projected_point_3
  {
    bool
    is_inside_triangle_3_aux(const typename K::Vector_3& w,
                             const typename K::Point_3& p1,
                             const typename K::Point_3& p2,
                             const typename K::Point_3& q,
                             typename K::Point_3& result,
                             bool& outside,
                             const K& k)
    {
      typedef typename K::Vector_3 Vector_3;
      typedef typename K::FT FT;

      typename K::Construct_vector_3 vector =
        k.construct_vector_3_object();
      typename K::Construct_projected_point_3 projection =
        k.construct_projected_point_3_object();
      typename K::Construct_line_3 line =
        k.construct_line_3_object();
      typename K::Compute_scalar_product_3 scalar_product =
        k.compute_scalar_product_3_object();
      typename K::Construct_cross_product_vector_3 cross_product =
        k.construct_cross_product_vector_3_object();

      const Vector_3 v = cross_product(vector(p1,p2), vector(p1,q));
      if ( scalar_product(v,w) < FT(0))
      {
        if (   scalar_product(vector(p1,q), vector(p1,p2)) >= FT(0)
            && scalar_product(vector(p2,q), vector(p2,p1)) >= FT(0) )
        {
          result = projection(line(p1, p2), q);
          return true;
        }
        outside = true;
      }

      return false;
    }


    /**
     * Returns the nearest point of p1,p2,p3 from origin
     * @param origin the origin point
     * @param p1 the first point
     * @param p2 the second point
     * @param p3 the third point
     * @param k the kernel
     * @return the nearest point from origin
     */
    typename K::Point_3
    nearest_point_3(const typename K::Point_3& origin,
                    const typename K::Point_3& p1,
                    const typename K::Point_3& p2,
                    const typename K::Point_3& p3,
                    const K& k)
    {
      typedef typename K::FT FT;

      typename K::Compute_squared_distance_3 sq_distance =
        k.compute_squared_distance_3_object();

      const FT dist_origin_p1 = sq_distance(origin,p1);
      const FT dist_origin_p2 = sq_distance(origin,p2);
      const FT dist_origin_p3 = sq_distance(origin,p3);

      if (   dist_origin_p2 >= dist_origin_p1
          && dist_origin_p3 >= dist_origin_p1 )
      {
        return p1;
      }
      if ( dist_origin_p3 >= dist_origin_p2 )
      {
        return p2;
      }

      return p3;
    }

    /**
     * @brief returns true if p is inside triangle t. If p is not inside t,
     * result is the nearest point of t from p. WARNING: it is assumed that
     * t and p are on the same plane.
     * @param p the reference point
     * @param t the triangle
     * @param result if p is not inside t, the nearest point of t from p
     * @param k the kernel
     * @return true if p is inside t
     */
    bool
    is_inside_triangle_3(const typename K::Point_3& p,
                         const typename K::Triangle_3& t,
                         const typename K::Vector_3& w,
                         typename K::Point_3& result,
                         const K& k)
    {
      typedef typename K::Point_3 Point_3;

      typename K::Construct_vertex_3 vertex_on =
        k.construct_vertex_3_object();

      const Point_3& t0 = vertex_on(t,0);
      const Point_3& t1 = vertex_on(t,1);
      const Point_3& t2 = vertex_on(t,2);

      bool outside = false;
      if (   is_inside_triangle_3_aux(w, t0, t1, p, result, outside, k)
          || is_inside_triangle_3_aux(w, t1, t2, p, result, outside, k)
          || is_inside_triangle_3_aux(w, t2, t0, p, result, outside, k) )
      {
        return false;
      }

      if ( outside )
      {
        result = nearest_point_3(p,t0,t1,t2,k);
        return false;
      }
      else
      {
        return true;
      }
    }

    /**
    * @brief returns true if p is inside segment s. If p is not inside s,
    * result is the nearest point of s from p. WARNING: it is assumed that
    * t and p are on the same line.
    * @param query the query point
    * @param s the segment
    * @param closest_point_on_segment if query is not inside s, the nearest point of s from p
    * @param k the kernel
    * @return true if p is inside s
    */
    bool
    is_inside_segment_3(const typename K::Point_3& query,
                        const typename K::Segment_3 & s,
                        typename K::Point_3& closest_point_on_segment,
                        const K& k)
    {
      typename K::Construct_vector_3 vector =
        k.construct_vector_3_object();
      typename K::Construct_vertex_3 vertex_on =
        k.construct_vertex_3_object();
      typename K::Compute_scalar_product_3 scalar_product =
        k.compute_scalar_product_3_object();

      typedef typename K::FT FT;
      typedef typename K::Point_3 Point;

      const Point& a = vertex_on(s, 0);
      const Point& b = vertex_on(s, 1);
      if( scalar_product(vector(a,b), vector(a, query)) < FT(0) )
      {
        closest_point_on_segment = a;
        return false;
      }
      if( scalar_product(vector(b,a), vector(b, query)) < FT(0) )
      {
        closest_point_on_segment = b;
        return false;
      }

      // query is on segment
      return true;
    }

  public:
    typename K::Point_3
    operator()(const typename K::Triangle_3& triangle,
               const typename K::Point_3& origin,
               const K& k)
    {
      typedef typename K::Point_3 Point_3;

      typename K::Construct_supporting_plane_3 supporting_plane =
        k.construct_supporting_plane_3_object();
      typename K::Construct_projected_point_3 projection =
        k.construct_projected_point_3_object();
      typename K::Is_degenerate_3 is_degenerate = k.is_degenerate_3_object();
      typename K::Construct_orthogonal_vector_3 normal =
        k.construct_orthogonal_vector_3_object();

      const typename K::Plane_3 plane = supporting_plane(triangle);
      if(is_degenerate(plane)) {
        // If the plane is degenerate, then the triangle is degenerate, and
        // one tries to find to which segment it is equivalent.
        typename K::Construct_vertex_3 vertex = k.construct_vertex_3_object();
        typename K::Construct_vector_3 vector = k.construct_vector_3_object();
        typename K::Compute_x_3 x = k.compute_x_3_object();
        typename K::Compute_y_3 y = k.compute_y_3_object();
        typename K::Compute_z_3 z = k.compute_z_3_object();
        typedef typename K::FT FT;
        typedef typename K::Vector_3 Vector_3;

        const Point_3& a = vertex(triangle, 0);
        const Point_3& b = vertex(triangle, 1);
        const Point_3& c = vertex(triangle, 2);
        const Vector_3 ab = vector(a, b);
        const Vector_3 ac = vector(a, c);
        const Vector_3 bc = vector(b, c);
        const FT linf_ab = (std::max)((std::max)(x(ab), y(ab)), z(ab));
        const FT linf_ac = (std::max)((std::max)(x(ac), y(ac)), z(ac));
        const FT linf_bc = (std::max)((std::max)(x(bc), y(bc)), z(bc));

        typename K::Construct_segment_3 seg = k.construct_segment_3_object();
        if(linf_ab > linf_ac) {
          if(linf_ab > linf_bc) {
            // ab is the maximal segment
            return this->operator()(seg(a, b), origin, k);
          } else {
            // ab > ac, bc >= ab, use bc
            return this->operator()(seg(b, c), origin, k);
          }
        } else { // ab <= ac
          if(linf_ac > linf_bc) {
            // ac is the maximal segment
            return this->operator()(seg(a, c), origin, k);
          } else {
            // ab <= ac, ac <= bc, use bc
            return this->operator()(seg(b, c), origin, k);
          }
        }
      } // degenerate plane

      // Project origin on triangle supporting plane
      const Point_3 proj = projection(plane, origin);

      Point_3 moved_point;
      bool inside = is_inside_triangle_3(proj,triangle,normal(plane),moved_point,k);

      // If proj is inside triangle, return it
      if ( inside )
      {
        return proj;
      }

      // Else return the constructed point
      return moved_point;
    }

    typename K::Point_3
    operator()(const typename K::Segment_3& segment,
               const typename K::Point_3& query,
               const K& k)
    {

      typename K::Is_degenerate_3 is_degenerate =
          k.is_degenerate_3_object();
      typename K::Construct_vertex_3 vertex =
          k.construct_vertex_3_object();

      if(is_degenerate(segment))
        return vertex(segment, 0);

      if(segment.to_vector() * (query-segment.source()) <= 0)
        return segment.source();
      if(segment.to_vector() * (query-segment.target()) >= 0)
        return segment.target();
      // If proj is inside segment, returns it
      return k.construct_projected_point_3_object()(segment.supporting_line(), query);
    }

    typename K::Point_3
    operator()(const typename K::Ray_3& ray,
               const typename K::Point_3& query,
               const K& k)
    {
      if ( ray.to_vector() * (query-ray.source()) <= 0)
        return ray.source();
      else
      {
        return k.construct_projected_point_3_object()(ray.supporting_line(), query);
      }
    }

    const typename K::Point_3&
    operator()(const typename K::Point_3& point,
               const typename K::Point_3&,
               const K&)
    {
      return point;
    }

    // code for operator for plane and point is defined in
    // CGAL/Cartesian/function_objects.h and CGAL/Homogeneous/function_objects.h
  };

  template <typename K>
  class Coplanar_3
  {
    typedef typename K::Point_3       Point_3;
    typedef typename K::Orientation_3 Orientation_3;
    Orientation_3 o;
  public:
    typedef typename K::Boolean       result_type;

    Coplanar_3() {}
    Coplanar_3(const Orientation_3& o_) : o(o_) {}

    result_type
    operator()( const Point_3& p, const Point_3& q,
                const Point_3& r, const Point_3& s) const
    {
      return o(p, q, r, s) == COPLANAR;
    }
  };

  template <typename K>
  class Counterclockwise_in_between_2
  {
    typedef typename K::Direction_2  Direction_2;
  public:
    typedef typename K::Boolean      result_type;

    result_type
    operator()( const Direction_2& p, const Direction_2& q,
                const Direction_2& r) const
    {
        if ( q < p)
            return ( p < r )||( r <= q );
        else
            return ( p < r )&&( r <= q );
    }
  };

  template <typename K>
  class Do_intersect_2
  {
  public:
    typedef typename K::Boolean     result_type;

    template <class T1, class T2>
    result_type
    operator()(const T1& t1, const T2& t2) const
    { return Intersections::internal::do_intersect(t1, t2, K()); }
  };

  template <typename K>
  class Do_intersect_3
  {
  public:
    typedef typename K::Boolean     result_type;

    template <class T1, class T2>
    result_type
    operator()(const T1& t1, const T2& t2) const
    { return Intersections::internal::do_intersect(t1, t2, K()); }

    result_type
    operator()(const typename K::Plane_3& pl1, const typename K::Plane_3& pl2, const typename K::Plane_3& pl3) const
    { return Intersections::internal::do_intersect(pl1, pl2, pl3, K() ); }

  };

  template <typename K>
  class Equal_2
  {
    typedef typename K::Point_2       Point_2;
    typedef typename K::Vector_2      Vector_2;
    typedef typename K::Direction_2   Direction_2;
    typedef typename K::Segment_2     Segment_2;
    typedef typename K::Ray_2         Ray_2;
    typedef typename K::Line_2        Line_2;
    typedef typename K::Triangle_2    Triangle_2;
    typedef typename K::Iso_rectangle_2 Iso_rectangle_2;
    typedef typename K::Circle_2      Circle_2;

  public:
    typedef typename K::Boolean       result_type;

    result_type
    operator()(const Point_2 &p, const Point_2 &q) const
    {
      return p.rep() == q.rep();
    }

    result_type
    operator()(const Vector_2 &v1, const Vector_2 &v2) const
    {
      return v1.rep() == v2.rep();
    }

    result_type
    operator()(const Vector_2 &v, const Null_vector &n) const
    {
      return v.rep() == n;
    }

    result_type
    operator()(const Direction_2 &d1, const Direction_2 &d2) const
    {
      return d1.rep() == d2.rep();
    }

    result_type
    operator()(const Segment_2 &s1, const Segment_2 &s2) const
    {
      return s1.source() == s2.source() && s1.target() == s2.target();
    }

    result_type
    operator()(const Line_2 &l1, const Line_2 &l2) const
    {
      return l1.rep() == l2.rep();
    }

    result_type
    operator()(const Ray_2& r1, const Ray_2& r2) const
    {
      return r1.source() == r2.source() && r1.direction() == r2.direction();
    }

    result_type
    operator()(const Circle_2& c1, const Circle_2& c2) const
    {
      return c1.center() == c2.center() &&
        c1.squared_radius() == c2.squared_radius() &&
        c1.orientation() == c2.orientation();
    }

    result_type
    operator()(const Triangle_2& t1, const Triangle_2& t2) const
    {
      int i;
      for(i=0; i<3; i++)
        if ( t1.vertex(0) == t2.vertex(i) )
          break;

      return (i<3) && t1.vertex(1) == t2.vertex(i+1)
                   && t1.vertex(2) == t2.vertex(i+2);
    }

    result_type
    operator()(const Iso_rectangle_2& i1, const Iso_rectangle_2& i2) const
    {
      return CGAL_AND((i1.min)() == (i2.min)(), (i1.max)() == (i2.max)());
    }
  };

  template <typename K>
  class Equal_3
  {
    typedef typename K::Point_3       Point_3;
    typedef typename K::Vector_3      Vector_3;
    typedef typename K::Direction_3   Direction_3;
    typedef typename K::Segment_3     Segment_3;
    typedef typename K::Line_3        Line_3;
    typedef typename K::Ray_3         Ray_3;
    typedef typename K::Triangle_3    Triangle_3;
    typedef typename K::Tetrahedron_3 Tetrahedron_3;
    typedef typename K::Sphere_3      Sphere_3;
    typedef typename K::Iso_cuboid_3  Iso_cuboid_3;
    typedef typename K::Plane_3       Plane_3;
    typedef typename K::Circle_3      Circle_3;

  public:
    typedef typename K::Boolean       result_type;

    // Point_3 is special case since the global operator== would recurse.
    result_type
    operator()(const Point_3 &p, const Point_3 &q) const
    {
      return CGAL_AND_3(p.x() == q.x(), p.y() == q.y(), p.z() == q.z());
    }

    result_type
    operator()(const Plane_3 &v1, const Plane_3 &v2) const
    {
      return v1.rep() == v2.rep();
    }

    result_type
    operator()(const Iso_cuboid_3 &v1, const Iso_cuboid_3 &v2) const
    {
      return v1.rep() == v2.rep();
    }

    result_type
    operator()(const Sphere_3 &v1, const Sphere_3 &v2) const
    {
      return v1.rep() == v2.rep();
    }

    result_type
    operator()(const Tetrahedron_3 &v1, const Tetrahedron_3 &v2) const
    {
      return v1.rep() == v2.rep();
    }

    result_type
    operator()(const Triangle_3 &v1, const Triangle_3 &v2) const
    {
      return v1.rep() == v2.rep();
    }

    result_type
    operator()(const Ray_3 &v1, const Ray_3 &v2) const
    {
      return v1.rep() == v2.rep();
    }

    result_type
    operator()(const Line_3 &v1, const Line_3 &v2) const
    {
      return v1.rep() == v2.rep();
    }

    result_type
    operator()(const Direction_3 &v1, const Direction_3 &v2) const
    {
      return v1.rep() == v2.rep();
    }

    result_type
    operator()(const Segment_3 &v1, const Segment_3 &v2) const
    {
      return v1.rep() == v2.rep();
    }

    result_type
    operator()(const Vector_3 &v1, const Vector_3 &v2) const
    {
      return v1.rep() == v2.rep();
    }

    result_type
    operator()(const Vector_3 &v, const Null_vector &n) const
    {
      return v.rep() == n;
    }

    result_type
    operator()(const Circle_3 &v1, const Circle_3 &v2) const
    {
      return v1.rep() == v2.rep();
    }
  };

  template <typename K>
  class Has_on_boundary_2
  {
    typedef typename K::Point_2          Point_2;
    typedef typename K::Iso_rectangle_2  Iso_rectangle_2;
    typedef typename K::Circle_2         Circle_2;
    typedef typename K::Triangle_2       Triangle_2;
  public:
    typedef typename K::Boolean          result_type;

    result_type
    operator()( const Circle_2& c, const Point_2& p) const
    { return c.has_on_boundary(p); }

    result_type
    operator()( const Triangle_2& t, const Point_2& p) const
    { return t.has_on_boundary(p); }

    result_type
    operator()( const Iso_rectangle_2& r, const Point_2& p) const
    { return K().bounded_side_2_object()(r,p) == ON_BOUNDARY; }
  };

  template <typename K>
  class Has_on_boundary_3
  {
    typedef typename K::Point_3          Point_3;
    typedef typename K::Iso_cuboid_3     Iso_cuboid_3;
    typedef typename K::Sphere_3         Sphere_3;
    typedef typename K::Tetrahedron_3    Tetrahedron_3;
    typedef typename K::Plane_3          Plane_3;
  public:
    typedef typename K::Boolean          result_type;

    result_type
    operator()( const Sphere_3& s, const Point_3& p) const
    { return s.rep().has_on_boundary(p); }

    result_type
    operator()( const Tetrahedron_3& t, const Point_3& p) const
    { return t.rep().has_on_boundary(p); }

    result_type
    operator()( const Iso_cuboid_3& c, const Point_3& p) const
    { return c.rep().has_on_boundary(p); }

  };

  template <typename K>
  class Has_on_bounded_side_2
  {
    typedef typename K::Point_2          Point_2;
    typedef typename K::Iso_rectangle_2  Iso_rectangle_2;
    typedef typename K::Circle_2         Circle_2;
    typedef typename K::Triangle_2       Triangle_2;
  public:
    typedef typename K::Boolean          result_type;

    result_type
    operator()( const Circle_2& c, const Point_2& p) const
    { return c.has_on_bounded_side(p); }

    result_type
    operator()( const Triangle_2& t, const Point_2& p) const
    { return t.has_on_bounded_side(p); }

    result_type
    operator()( const Iso_rectangle_2& r, const Point_2& p) const
    { return K().bounded_side_2_object()(r,p) == ON_BOUNDED_SIDE; }
  };

  template <typename K>
  class Has_on_bounded_side_3
  {
    typedef typename K::Point_3          Point_3;
    typedef typename K::Iso_cuboid_3     Iso_cuboid_3;
    typedef typename K::Sphere_3         Sphere_3;
    typedef typename K::Tetrahedron_3    Tetrahedron_3;
    typedef typename K::Circle_3         Circle_3;
  public:
    typedef typename K::Boolean          result_type;

    result_type
    operator()( const Sphere_3& s, const Point_3& p) const
    { return s.has_on_bounded_side(p); }

    result_type
    operator()( const Tetrahedron_3& t, const Point_3& p) const
    { return t.rep().has_on_bounded_side(p); }

    result_type
    operator()( const Iso_cuboid_3& c, const Point_3& p) const
    { return c.rep().has_on_bounded_side(p); }

    result_type
    operator()(const Circle_3& c, const Point_3& p) const
    {
      CGAL_kernel_precondition(
        K().has_on_3_object()(c.supporting_plane(),p)
      );
      return c.rep().has_on_bounded_side(p);
    }

    bool operator()(const Sphere_3& s1, const Sphere_3& s2,
                    const Point_3& a, const Point_3& b) const
    {
      typedef typename K::Circle_3  Circle_3;
      typedef typename K::Point_3   Point_3;
      typedef typename K::Segment_3 Segment_3;
      typedef typename K::Plane_3   Plane_3;

      const Has_on_bounded_side_3& has_on_bounded_side = *this;

      const bool a_in_s1 = has_on_bounded_side(s1, a);
      const bool a_in_s2 = has_on_bounded_side(s2, a);

      if(!(a_in_s1 || a_in_s2)) return false;

      const bool b_in_s1 = has_on_bounded_side(s1, b);
      const bool b_in_s2 = has_on_bounded_side(s2, b);

      if(!(b_in_s1 || b_in_s2)) return false;

      if(a_in_s1 && b_in_s1) return true;
      if(a_in_s2 && b_in_s2) return true;

      if(!K().do_intersect_3_object()(s1, s2)) return false;
      const Circle_3 circ(s1, s2);
      const Plane_3& plane = circ.supporting_plane();
      const auto optional = K().intersect_3_object()(plane, Segment_3(a, b));
      CGAL_kernel_assertion_msg(bool(optional) == true,
                                "the segment does not intersect the supporting"
                                " plane");
      const Point_3* p = boost::get<Point_3>(&*optional);
      CGAL_kernel_assertion_msg(p != 0,
                                "the segment intersection with the plane is "
                                "not a point");
      return squared_distance(circ.center(), *p) < circ.squared_radius();
    }

  };

  template <typename K>
  class Has_on_negative_side_2
  {
    typedef typename K::Point_2          Point_2;
    typedef typename K::Line_2           Line_2;
    typedef typename K::Circle_2         Circle_2;
    typedef typename K::Triangle_2       Triangle_2;
  public:
    typedef typename K::Boolean          result_type;

    result_type
    operator()( const Circle_2& c, const Point_2& p) const
    { return c.has_on_negative_side(p); }

    result_type
    operator()( const Triangle_2& t, const Point_2& p) const
    { return t.has_on_negative_side(p); }

    result_type
    operator()( const Line_2& l, const Point_2& p) const
    { return l.has_on_negative_side(p); }
  };

  template <typename K>
  class Has_on_negative_side_3
  {
    typedef typename K::Point_3          Point_3;
    typedef typename K::Plane_3          Plane_3;
    typedef typename K::Sphere_3         Sphere_3;
    typedef typename K::Tetrahedron_3    Tetrahedron_3;
  public:
    typedef typename K::Boolean          result_type;

    result_type
    operator()( const Sphere_3& s, const Point_3& p) const
    { return s.has_on_negative_side(p); }

    result_type
    operator()( const Tetrahedron_3& t, const Point_3& p) const
    { return t.rep().has_on_negative_side(p); }

    result_type
    operator()( const Plane_3& pl, const Point_3& p) const
    { return pl.rep().has_on_negative_side(p); }
  };

  template <typename K>
  class Has_on_positive_side_2
  {
    typedef typename K::Point_2          Point_2;
    typedef typename K::Line_2           Line_2;
    typedef typename K::Circle_2         Circle_2;
    typedef typename K::Triangle_2       Triangle_2;
  public:
    typedef typename K::Boolean          result_type;

    result_type
    operator()( const Circle_2& c, const Point_2& p) const
    { return c.has_on_positive_side(p); }

    result_type
    operator()( const Triangle_2& t, const Point_2& p) const
    { return t.has_on_positive_side(p); }

    result_type
    operator()( const Line_2& l, const Point_2& p) const
    { return l.has_on_positive_side(p); }
  };

  template <typename K>
  class Has_on_positive_side_3
  {
    typedef typename K::Point_3          Point_3;
    typedef typename K::Plane_3          Plane_3;
    typedef typename K::Sphere_3         Sphere_3;
    typedef typename K::Tetrahedron_3    Tetrahedron_3;
  public:
    typedef typename K::Boolean          result_type;

    result_type
    operator()( const Sphere_3& s, const Point_3& p) const
    { return s.has_on_positive_side(p); }

    result_type
    operator()( const Tetrahedron_3& t, const Point_3& p) const
    { return t.rep().has_on_positive_side(p); }

    result_type
    operator()( const Plane_3& pl, const Point_3& p) const
    { return pl.rep().has_on_positive_side(p); }
  };

  template <typename K>
  class Has_on_unbounded_side_2
  {
    typedef typename K::Point_2          Point_2;
    typedef typename K::Iso_rectangle_2  Iso_rectangle_2;
    typedef typename K::Circle_2         Circle_2;
    typedef typename K::Triangle_2       Triangle_2;
  public:
    typedef typename K::Boolean          result_type;

    result_type
    operator()( const Circle_2& c, const Point_2& p) const
    { return c.has_on_unbounded_side(p); }

    result_type
    operator()( const Triangle_2& t, const Point_2& p) const
    { return t.has_on_unbounded_side(p); }

    result_type
    operator()( const Iso_rectangle_2& r, const Point_2& p) const
    {
      return K().bounded_side_2_object()(r,p)== ON_UNBOUNDED_SIDE;
    }

  };

  template <typename K>
  class Has_on_unbounded_side_3
  {
    typedef typename K::Point_3          Point_3;
    typedef typename K::Iso_cuboid_3     Iso_cuboid_3;
    typedef typename K::Sphere_3         Sphere_3;
    typedef typename K::Circle_3         Circle_3;
    typedef typename K::Tetrahedron_3    Tetrahedron_3;
  public:
    typedef typename K::Boolean          result_type;

    result_type
    operator()( const Sphere_3& s, const Point_3& p) const
    { return s.has_on_unbounded_side(p); }

    result_type
    operator()( const Tetrahedron_3& t, const Point_3& p) const
    { return t.rep().has_on_unbounded_side(p); }

    result_type
    operator()( const Iso_cuboid_3& c, const Point_3& p) const
    { return c.rep().has_on_unbounded_side(p); }

    result_type
    operator()(const Circle_3& c, const Point_3& p) const
    {
      CGAL_kernel_precondition(
        K().has_on_3_object()(c.supporting_plane(),p)
      );
      return c.rep().has_on_unbounded_side(p);
    }
  };

  template <typename K>
  class Has_on_2
  {
    typedef typename K::Point_2          Point_2;
    typedef typename K::Line_2           Line_2;
    typedef typename K::Ray_2            Ray_2;
    typedef typename K::Segment_2        Segment_2;
  public:
    typedef typename K::Boolean          result_type;

    result_type
    operator()( const Line_2& l, const Point_2& p) const
    { return l.has_on(p); }

    result_type
    operator()( const Ray_2& r, const Point_2& p) const
    { return r.has_on(p); }

    result_type
    operator()( const Segment_2& s, const Point_2& p) const
    { return s.has_on(p); }
  };

  template <typename K>
  class Intersect_2
  {
  public:

    // 25 possibilities, so I keep the template.
    template <class T1, class T2>
    decltype(auto)
    operator()(const T1& t1, const T2& t2) const
    { return Intersections::internal::intersection(t1, t2, K()); }
  };

  template <typename K>
  class Intersect_3
  {
    typedef typename K::Plane_3     Plane_3;
  public:

    // n possibilities, so I keep the template.
    template <class T1, class T2>
    decltype(auto)
    operator()(const T1& t1, const T2& t2) const
    { return Intersections::internal::intersection(t1, t2, K() ); }

    decltype(auto)
    operator()(const Plane_3& pl1, const Plane_3& pl2, const Plane_3& pl3)const
    { return Intersections::internal::intersection(pl1, pl2, pl3, K() ); }
  };


  // This functor is not part of the documented Kernel API, but an implementation detail
  // of Polygon_mesh_processing::Polyhedral_envelope
  // When used with the Lazy_kernel (that is Epeck) the returned point
  // is a singleton (so its coordinates will be changed by another call).
  template <typename K>
  class Intersect_point_3_for_polyhedral_envelope
  {
  public:
    typedef typename K::Point_3     Point_3;
    typedef typename K::Line_3      Line_3;
    typedef typename K::Plane_3     Plane_3;
    typedef typename boost::optional<Point_3> result_type;

    result_type
    operator()(const Plane_3& pl1, const Plane_3& pl2, const Plane_3& pl3) const
    {
      return Intersections::internal::intersection_point(pl1, pl2, pl3, K() );
    }

    result_type
    operator()(const Plane_3& plane, const Line_3& line) const
    {
      return Intersections::internal::intersection_point(plane, line, K() );
    }
  };


  template <typename K>
  class Is_degenerate_2
  {
    typedef typename K::Circle_2          Circle_2;
    typedef typename K::Iso_rectangle_2   Iso_rectangle_2;
    typedef typename K::Line_2            Line_2;
    typedef typename K::Ray_2             Ray_2;
    typedef typename K::Segment_2         Segment_2;
    typedef typename K::Triangle_2        Triangle_2;
    typedef typename K::Circle_3          Circle_3;
  public:
    typedef typename K::Boolean           result_type;

    result_type
    operator()( const Circle_2& c) const
    { return c.is_degenerate(); }

    result_type
    operator()( const Iso_rectangle_2& r) const
    { return (r.xmin() == r.xmax()) || (r.ymin() == r.ymax()); }

    result_type
    operator()( const Line_2& l) const
    { return CGAL_NTS is_zero(l.a())  && CGAL_NTS is_zero(l.b()); }

    result_type
    operator()( const Ray_2& r) const
    { return r.rep().is_degenerate(); }

    result_type
    operator()( const Segment_2& s) const
    { return s.source() == s.target(); }

    result_type
    operator()( const Triangle_2& t) const
    { return t.is_degenerate(); }

    result_type
    operator()( const Circle_3& c) const
    { return c.rep().is_degenerate(); }
  };

  template <typename K>
  class Is_degenerate_3
  {
    typedef typename K::Iso_cuboid_3      Iso_cuboid_3;
    typedef typename K::Line_3            Line_3;
    typedef typename K::Circle_3          Circle_3;
    typedef typename K::Plane_3           Plane_3;
    typedef typename K::Ray_3             Ray_3;
    typedef typename K::Segment_3         Segment_3;
    typedef typename K::Sphere_3          Sphere_3;
    typedef typename K::Triangle_3        Triangle_3;
    typedef typename K::Tetrahedron_3     Tetrahedron_3;
  public:
    typedef typename K::Boolean           result_type;

    result_type
    operator()( const Iso_cuboid_3& c) const
    { return c.rep().is_degenerate(); }

    result_type
    operator()( const Line_3& l) const
    { return l.rep().is_degenerate();  }

    result_type
    operator()( const Plane_3& pl) const
    { return pl.rep().is_degenerate(); }

    result_type
    operator()( const Ray_3& r) const
    { return r.rep().is_degenerate(); }

    result_type
    operator()( const Segment_3& s) const
    { return s.rep().is_degenerate(); }

    result_type
    operator()( const Sphere_3& s) const
    { return s.rep().is_degenerate(); }

    result_type
    operator()( const Triangle_3& t) const
    { return t.rep().is_degenerate(); }

    result_type
    operator()( const Tetrahedron_3& t) const
    { return t.rep().is_degenerate(); }

    result_type
    operator()( const Circle_3& t) const
    { return t.rep().is_degenerate(); }

  };

  template <typename K>
  class Is_horizontal_2
  {
    typedef typename K::Line_2    Line_2;
    typedef typename K::Segment_2 Segment_2;
    typedef typename K::Ray_2     Ray_2;
  public:
    typedef typename K::Boolean   result_type;

    result_type
    operator()( const Line_2& l) const
    { return CGAL_NTS is_zero(l.a()); }

    result_type
    operator()( const Segment_2& s) const
    { return s.is_horizontal(); }

    result_type
    operator()( const Ray_2& r) const
    { return r.is_horizontal(); }
  };

  template <typename K>
  class Is_vertical_2
  {
    typedef typename K::Line_2    Line_2;
    typedef typename K::Segment_2 Segment_2;
    typedef typename K::Ray_2     Ray_2;
  public:
    typedef typename K::Boolean   result_type;

    result_type
    operator()( const Line_2& l) const
    { return CGAL_NTS is_zero(l.b()); }

    result_type
    operator()( const Segment_2& s) const
    { return s.is_vertical(); }

    result_type
    operator()( const Ray_2& r) const
    { return r.is_vertical(); }
  };

  template <typename K>
  class Left_turn_2
  {
    typedef typename K::Point_2        Point_2;
    typedef typename K::Orientation_2  Orientation_2;
    Orientation_2 o;
  public:
    typedef typename K::Boolean        result_type;

    Left_turn_2() {}
    Left_turn_2(const Orientation_2& o_) : o(o_) {}

    result_type
    operator()(const Point_2& p, const Point_2& q, const Point_2& r) const
    { return o(p, q, r) == LEFT_TURN; }
  };

  template <typename K>
  class Less_rotate_ccw_2
  {
    typedef typename K::Point_2        Point_2;
    typedef typename K::Orientation_2  Orientation_2;
    typedef typename K::Collinear_are_ordered_along_line_2
    Collinear_are_ordered_along_line_2;
    Orientation_2 o;
    Collinear_are_ordered_along_line_2 co;
  public:
    typedef typename K::Boolean        result_type;

    Less_rotate_ccw_2() {}
    Less_rotate_ccw_2(const Orientation_2& o_,
                      const Collinear_are_ordered_along_line_2& co_)
      : o(o_), co(co_)
    {}

    result_type
    operator()(const Point_2& r, const Point_2& p, const Point_2& q) const
    {
      typename K::Orientation ori = o(r, p, q);
      if ( ori == LEFT_TURN )
        return true;
      else if ( ori == RIGHT_TURN )
        return false;
      else
        {
          if (p == r) return false;
          if (q == r) return true;
          if (p == q) return false;
          return co( r, q, p);
        }
    }
  };

  template <typename K>
  class Oriented_side_3
  {
    typedef typename K::Point_3        Point_3;
    typedef typename K::Vector_3       Vector_3;
    typedef typename K::Tetrahedron_3  Tetrahedron_3;
    typedef typename K::Plane_3        Plane_3;
    typedef typename K::Sphere_3       Sphere_3;
  public:
    typedef typename K::Oriented_side  result_type;

    result_type
    operator()( const Sphere_3& s, const Point_3& p) const
    { return s.rep().oriented_side(p); }

    result_type
    operator()( const Plane_3& pl, const Point_3& p) const
    { return pl.rep().oriented_side(p); }

    result_type
    operator()( const Point_3& plane_pt, const Vector_3& plane_normal, const Point_3& query) const
    {
      return typename K::Construct_plane_3()(plane_pt, plane_normal).rep().oriented_side(query);
    }

    result_type
    operator()( const Tetrahedron_3& t, const Point_3& p) const
    { return t.rep().oriented_side(p); }
  };


template < typename K >
class Construct_weighted_circumcenter_2
{
public:
  typedef typename K::Weighted_point_2         Weighted_point_2;
  typedef typename K::Point_2                  Point_2;
  typedef typename K::FT                       FT;

  typedef Point_2       result_type;

  result_type operator() (const Weighted_point_2 & p,
                          const Weighted_point_2 & q,
                          const Weighted_point_2 & r) const
  {
    CGAL_kernel_precondition( ! collinear(p.point(), q.point(), r.point()) );
    FT x,y;
    weighted_circumcenterC2(p.x(),p.y(),p.weight(),
                            q.x(),q.y(),q.weight(),
                            r.x(),r.y(),r.weight(),x,y);
    return Point_2(x,y);
  }
};



} // namespace CommonKernelFunctors
} //namespace CGAL

#endif // CGAL_KERNEL_FUNCTION_OBJECTS_H<|MERGE_RESOLUTION|>--- conflicted
+++ resolved
@@ -53,11 +53,7 @@
         return 0;
       } else if(certainly_not(is_zero(vec.hy()))){
         return 1;
-<<<<<<< HEAD
-      }else if(certainly_not(is_zero(vec.z()))){
-=======
       }else if(certainly_not(is_zero(vec.hz()))){
->>>>>>> ce463735
         return 2;
       }
 
