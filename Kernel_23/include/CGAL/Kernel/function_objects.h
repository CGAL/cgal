--- conflicted
+++ resolved
@@ -201,15 +201,11 @@
   {
     typedef typename K::Point_3            Point_3;
     typedef typename K::Vector_3           Vector_3;
-<<<<<<< HEAD
-=======
     typedef typename K::FT                 FT;
->>>>>>> b8666772
   public:
     typedef typename K::Comparison_result  result_type;
 
     result_type
-<<<<<<< HEAD
     operator()(const Point_3& a1, const Point_3& b1, const Point_3& c1,
                const Point_3& a2, const Point_3& b2, const Point_3& c2) const
     {
@@ -240,7 +236,10 @@
         } else {
           return LARGER;
         }
-=======
+      }
+    }
+
+    result_type
     operator()(const Point_3& a, const Point_3& b, const Point_3& c,
                const FT& cosine) const
     {
@@ -270,7 +269,6 @@
           return CGAL::compare(CGAL::square(sc_prod),
                                CGAL::square(cosine)
                                 * sq_length(ba)*sq_length(bc));
->>>>>>> b8666772
       }
     }
   };
