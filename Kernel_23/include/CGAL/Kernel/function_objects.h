// Copyright (c) 1999,2002,2005
// Utrecht University (The Netherlands),
// ETH Zurich (Switzerland),
// INRIA Sophia-Antipolis (France),
// Max-Planck-Institute Saarbruecken (Germany)
// and Tel-Aviv University (Israel).  All rights reserved.
//
// This file is part of CGAL (www.cgal.org)
//
// $URL$
// $Id$
// SPDX-License-Identifier: LGPL-3.0-or-later OR LicenseRef-Commercial
//
//
// Author(s)     : Stefan Schirra, Sylvain Pion,
//                 Camille Wormser, Stephane Tayeb, Pierre Alliez



#ifndef CGAL_KERNEL_FUNCTION_OBJECTS_H
#define CGAL_KERNEL_FUNCTION_OBJECTS_H

#include <CGAL/tags.h>
#include <CGAL/Origin.h>
#include <CGAL/squared_distance_2.h>
#include <CGAL/squared_distance_3.h>
#include <CGAL/intersection_2.h>
#include <CGAL/intersection_3.h>
#include <CGAL/Kernel/Return_base_tag.h>
#include <CGAL/Kernel/global_functions_3.h>

#include <cmath> // for Compute_dihedral_angle

namespace CGAL {

namespace CommonKernelFunctors {



  template <typename K>
  class Non_zero_coordinate_index_3
  {
    typedef typename K::Vector_3 Vector_3;

  public:
    int operator()(const Vector_3& vec) const
    {
      if(certainly_not(is_zero(vec.hx()))){
        return 0;
      } else if(certainly_not(is_zero(vec.hy()))){
        return 1;
      }else if(certainly_not(is_zero(vec.hz()))){
        return 2;
      }

      if(! is_zero(vec.hx())){
        return 0;
      } else if(! is_zero(vec.hy())){
        return 1;
      } else if(! is_zero(vec.hz())){
        return 2;
      }

      return -1;
  }
  };


  template <typename K>
  class Are_ordered_along_line_2
  {
    typedef typename K::Boolean     Boolean;
    typedef typename K::Point_2     Point_2;
    typedef typename K::Collinear_2 Collinear_2;
    typedef typename K::Collinear_are_ordered_along_line_2
    Collinear_are_ordered_along_line_2;

    Collinear_2 c;
    Collinear_are_ordered_along_line_2 cao;

  public:
    Are_ordered_along_line_2() {}
    Are_ordered_along_line_2(const Collinear_2& c_,
                             const Collinear_are_ordered_along_line_2& cao_)
      : c(c_), cao(cao_)
    {}

    Boolean
    operator()(const Point_2& p, const Point_2& q, const Point_2& r) const
    { return c(p, q, r) && cao(p, q, r); }
  };

  template <typename K>
  class Are_ordered_along_line_3
  {
    typedef typename K::Boolean     Boolean;
    typedef typename K::Point_3     Point_3;
    typedef typename K::Collinear_3 Collinear_3;
    typedef typename K::Collinear_are_ordered_along_line_3
    Collinear_are_ordered_along_line_3;

    Collinear_3 c;
    Collinear_are_ordered_along_line_3 cao;

  public:
    Are_ordered_along_line_3() {}
    Are_ordered_along_line_3(const Collinear_3& c_,
                             const Collinear_are_ordered_along_line_3& cao_)
      : c(c_), cao(cao_)
    {}

    Boolean
    operator()(const Point_3& p, const Point_3& q, const Point_3& r) const
    { return c(p, q, r) && cao(p, q, r); }
  };

  template <typename K>
  class Are_strictly_ordered_along_line_2
  {
    typedef typename K::Boolean     Boolean;
    typedef typename K::Point_2     Point_2;
    typedef typename K::Collinear_2 Collinear_2;
    typedef typename K::Collinear_are_strictly_ordered_along_line_2
    Collinear_are_strictly_ordered_along_line_2;

    Collinear_2 c;
    Collinear_are_strictly_ordered_along_line_2 cao;

  public:
    Are_strictly_ordered_along_line_2() {}
    Are_strictly_ordered_along_line_2(
                                      const Collinear_2& c_,
                                      const Collinear_are_strictly_ordered_along_line_2& cao_)
      : c(c_), cao(cao_)
    {}

    Boolean
    operator()(const Point_2& p, const Point_2& q, const Point_2& r) const
    { return c(p, q, r) && cao(p, q, r); }
  };

  template <typename K>
  class Are_strictly_ordered_along_line_3
  {
    typedef typename K::Boolean     Boolean;
    typedef typename K::Point_3     Point_3;
    typedef typename K::Collinear_3 Collinear_3;
    typedef typename K::Collinear_are_strictly_ordered_along_line_3
    Collinear_are_strictly_ordered_along_line_3;

    Collinear_3 c;
    Collinear_are_strictly_ordered_along_line_3 cao;

  public:
    Are_strictly_ordered_along_line_3() {}
    Are_strictly_ordered_along_line_3(const Collinear_3& c_,
                                      const Collinear_are_strictly_ordered_along_line_3& cao_)
      : c(c_), cao(cao_)
    {}

    Boolean
    operator()(const Point_3& p, const Point_3& q, const Point_3& r) const
    { return c(p, q, r) && cao(p, q, r); }
  };;

  template <typename K>
  class Assign_2
  {
    typedef typename K::Object_2  Object_2;

  public:
    template <class T>
    bool
    operator()(T& t, const Object_2& o) const
    { return assign(t, o); }
  };

  template <typename K>
  class Assign_3
  {
    typedef typename K::Object_3        Object_3;

  public:
    template <class T>
    bool
    operator()(T& t, const Object_3& o) const
    { return assign(t, o); }
  };

  template <typename K>
  class Compare_angle_3
  {
    typedef typename K::Comparison_result  Comparison_result;
    typedef typename K::Point_3            Point_3;
    typedef typename K::Vector_3           Vector_3;
    typedef typename K::FT                 FT;

  public:
    Comparison_result
    operator()(const Vector_3& ba1, const Vector_3& bc1,
               const Vector_3& ba2, const Vector_3& bc2) const
    {
      typename K::Compute_scalar_product_3 scalar_product = K().compute_scalar_product_3_object();
      typename K::Compute_squared_length_3 sq_length = K().compute_squared_length_3_object();

      const FT sc_prod_1 = scalar_product(ba1, bc1);
      const FT sc_prod_2 = scalar_product(ba2, bc2);

      // Reminder: cos(angle) = scalar_product(ba, bc) / (length(ba)*length(bc))
      // cosine is decreasing on 0, pi
      // thus angle1 < angle2 is equivalent to cos(angle1) > cos(angle2)
      if(sc_prod_1 >= 0) {
        if(sc_prod_2 >= 0) {
          // the two cosine are >= 0, we can compare the squares
          // (square(x) is increasing when x>=0
          return CGAL::compare(CGAL::square(sc_prod_2) * sq_length(ba1) * sq_length(bc1),
                               CGAL::square(sc_prod_1) * sq_length(ba2) * sq_length(bc2));
        } else {
          return SMALLER;
        }
      } else {
        if(sc_prod_2 < 0) {
          // the two cosine are < 0, square(x) is decreasing when x<0
          return CGAL::compare(CGAL::square(sc_prod_1) * sq_length(ba2) * sq_length(bc2),
                               CGAL::square(sc_prod_2) * sq_length(ba1) * sq_length(bc1));
        } else {
          return LARGER;
        }
      }
    }

    Comparison_result
    operator()(const Point_3& a1, const Point_3& b1, const Point_3& c1,
               const Point_3& a2, const Point_3& b2, const Point_3& c2) const
    {
      typename K::Construct_vector_3 vector = K().construct_vector_3_object();

      const Vector_3 ba1 = vector(b1, a1);
      const Vector_3 bc1 = vector(b1, c1);
      const Vector_3 ba2 = vector(b2, a2);
      const Vector_3 bc2 = vector(b2, c2);

      return this->operator()(ba1, bc1, ba2, bc2);
    }

    Comparison_result
    operator()(const Point_3& a, const Point_3& b, const Point_3& c,
               const FT& cosine) const
    {
      typename K::Compute_scalar_product_3 scalar_product = K().compute_scalar_product_3_object();
      typename K::Construct_vector_3 vector = K().construct_vector_3_object();
      typename K::Compute_squared_length_3 sq_length = K().compute_squared_length_3_object();

      const Vector_3 ba = vector(b, a);
      const Vector_3 bc = vector(b, c);

      typename K::FT sc_prod = scalar_product(ba, bc);

      if (sc_prod >= 0)
      {
        if (cosine >= 0)
          return CGAL::compare(CGAL::square(cosine)
                                * sq_length(ba)*sq_length(bc),
                               CGAL::square(sc_prod));
        else
          return SMALLER;
      }
      else
      {
        if (cosine >= 0)
          return LARGER;
        else
          return CGAL::compare(CGAL::square(sc_prod),
                               CGAL::square(cosine)
                                * sq_length(ba)*sq_length(bc));
      }
    }

    result_type
    operator()(const Point_3& a1, const Point_3& b1, const Point_3& c1,
               const Point_3& a2, const Point_3& b2, const Point_3& c2,
               const FT& cosine) const
    {
      typename K::Compute_scalar_product_3 scalar_product = K().compute_scalar_product_3_object();
      typename K::Compute_squared_length_3 sq_length = K().compute_squared_length_3_object();
      typename K::Construct_normal_3 normal = K().construct_normal_3_object();

      Vector_3 n1 = normal(a1,b1,c1);
      Vector_3 n2 = normal(a2,b2,c2);

      typename K::FT sc_prod = scalar_product(n1, n2);

      if (sc_prod >= 0)
      {
        if (cosine >= 0)
          return CGAL::compare(CGAL::square(cosine)
                                * sq_length(n1)*sq_length(n2),
                               CGAL::square(sc_prod));
        else
          return SMALLER;
      }
      else
      {
        if (cosine >= 0)
          return LARGER;
        else
          return CGAL::compare(CGAL::square(sc_prod),
                               CGAL::square(cosine)
                                * sq_length(n1)*sq_length(n2));
      }
    }
  };

  template <typename K>
  class Compare_dihedral_angle_3
  {
    typedef typename K::Comparison_result  Comparison_result;
    typedef typename K::Point_3            Point_3;
    typedef typename K::Vector_3           Vector_3;
    typedef typename K::FT                 FT;

  public:
    Comparison_result
    operator()(const Point_3& a1, const Point_3& b1,
               const Point_3& c1, const Point_3& d1,
               const Point_3& a2, const Point_3& b2,
               const Point_3& c2, const Point_3& d2) const
    {
      const Vector_3 ab1 = b1 - a1;
      const Vector_3 ac1 = c1 - a1;
      const Vector_3 ad1 = d1 - a1;

      const Vector_3 ab2 = b2 - a2;
      const Vector_3 ac2 = c2 - a2;
      const Vector_3 ad2 = d2 - a2;
      return this->operator()(ab1, ac1, ad1, ab2, ac2, ad2);
    }

    Comparison_result
    operator()(const Point_3& a1, const Point_3& b1,
               const Point_3& c1, const Point_3& d1,
               const FT& cosine) const
    {
      const Vector_3 ab1 = b1 - a1;
      const Vector_3 ac1 = c1 - a1;
      const Vector_3 ad1 = d1 - a1;

      return this->operator()(ab1, ac1, ad1, cosine);
    }

    Comparison_result
    operator()(const Vector_3& ab1, const Vector_3& ac1, const Vector_3& ad1,
               const FT& cosine) const
    {
      typedef typename K::FT                                 FT;
      typedef typename K::Construct_cross_product_vector_3   Cross_product;
      Cross_product xproduct = K().construct_cross_product_vector_3_object();

      const Vector_3 abac1 = xproduct(ab1, ac1);
      const Vector_3 abad1 = xproduct(ab1, ad1);
      if (abac1==NULL_VECTOR || abad1==NULL_VECTOR) return SMALLER;
      const FT sc_prod_1 = abac1 * abad1;

      CGAL_kernel_assertion_msg( abac1 != NULL_VECTOR,
                                 "ab1 and ac1 are collinear" );
      CGAL_kernel_assertion_msg( abad1 != NULL_VECTOR,
                                 "ab1 and ad1 are collinear" );

      if(sc_prod_1 >= 0 ) {
        if(cosine >= 0) {
          // the two cosine are >= 0, square(cosine) is decreasing on [0,pi/2]
          return CGAL::compare(CGAL::square(cosine)*
                               abac1.squared_length()*abad1.squared_length(),
                               CGAL::square(sc_prod_1));
        }
        else {
          return SMALLER;
        }
      }
      else {
        if(cosine < 0) {
          // the two cosine are < 0, square(cosine) is increasing on [pi/2,pi]
          return CGAL::compare(CGAL::square(sc_prod_1),
                               CGAL::square(cosine)*
                               abac1.squared_length()*abad1.squared_length());
        }
        else
          return LARGER;
        }
    }

    Comparison_result
    operator()(const Vector_3& ab1, const Vector_3& ac1, const Vector_3& ad1,
               const Vector_3& ab2, const Vector_3& ac2, const Vector_3& ad2)
      const
    {
      typedef typename K::FT                                 FT;
      typedef typename K::Construct_cross_product_vector_3   Cross_product;
      Cross_product xproduct = K().construct_cross_product_vector_3_object();

      const Vector_3 abac1 = xproduct(ab1, ac1);
      const Vector_3 abad1 = xproduct(ab1, ad1);
      const FT sc_prod_1 = abac1 * abad1;

      const Vector_3 abac2 = xproduct(ab2, ac2);
      const Vector_3 abad2 = xproduct(ab2, ad2);
      const FT sc_prod_2 = abac2 * abad2;

      CGAL_kernel_assertion_msg( abac1 != NULL_VECTOR,
                                 "ab1 and ac1 are collinear" );
      CGAL_kernel_assertion_msg( abad1 != NULL_VECTOR,
                                 "ab1 and ad1 are collinear" );
      CGAL_kernel_assertion_msg( abac2 != NULL_VECTOR,
                                 "ab2 and ac2 are collinear" );
      CGAL_kernel_assertion_msg( abad2 != NULL_VECTOR,
                                 "ab2 and ad2 are collinear" );

      if(sc_prod_1 >= 0 ) {
        if(sc_prod_2 >= 0) {
          // the two cosine are >= 0, cosine is decreasing on [0,1]
          return CGAL::compare(CGAL::square(sc_prod_2)*
                               abac1.squared_length()*abad1.squared_length(),
                               CGAL::square(sc_prod_1)*
                               abac2.squared_length()*abad2.squared_length());
        }
        else {
          return SMALLER;
        }
      }
      else {
        if(sc_prod_2 < 0) {
          // the two cosine are < 0, cosine is increasing on [-1,0]
          return CGAL::compare(CGAL::square(sc_prod_1)*
                               abac2.squared_length()*abad2.squared_length(),
                               CGAL::square(sc_prod_2)*
                               abac1.squared_length()*abad1.squared_length());
        }
        else
          return LARGER;
        }
    }
  };

  template < typename K >
  class Compare_power_distance_3
  {
  public:
    typedef typename K::Weighted_point_3                  Weighted_point_3;
    typedef typename K::Point_3                           Point_3;
    typedef typename K::Comparison_result                 Comparison_result;

    Comparison_result operator()(const Point_3 & p,
                                 const Weighted_point_3 & q,
                                 const Weighted_point_3 & r) const
    {
      return compare_power_distanceC3(p.x(), p.y(), p.z(),
                                      q.x(), q.y(), q.z(), q.weight(),
                                      r.x(), r.y(), r.z(), r.weight());
    }
  };

  template < typename K >
  class Construct_weighted_circumcenter_3
  {
  public:
    typedef typename K::Weighted_point_3               Weighted_point_3;
    typedef typename K::Point_3                        Point_3;
    typedef typename K::FT                             FT;

    Point_3 operator()(const Weighted_point_3 & p,
                       const Weighted_point_3 & q,
                       const Weighted_point_3 & r,
                       const Weighted_point_3 & s) const
    {
      FT x, y, z;
      weighted_circumcenterC3(p.x(), p.y(), p.z(), p.weight(),
                              q.x(), q.y(), q.z(), q.weight(),
                              r.x(), r.y(), r.z(), r.weight(),
                              s.x(), s.y(), s.z(), s.weight(),
                              x,y,z);
      return Point_3(x,y,z);
    }

    Point_3 operator()(const Weighted_point_3 & p,
                       const Weighted_point_3 & q,
                       const Weighted_point_3 & r) const
    {
      FT x, y, z;
      weighted_circumcenterC3(p.x(), p.y(), p.z(), p.weight(),
                              q.x(), q.y(), q.z(), q.weight(),
                              r.x(), r.y(), r.z(), r.weight(),
                              x,y,z);
      return Point_3(x,y,z);
    }

    Point_3 operator()(const Weighted_point_3 & p,
                       const Weighted_point_3 & q) const
    {
      FT x, y, z;
      weighted_circumcenterC3(p.x(), p.y(), p.z(), p.weight(),
                              q.x(), q.y(), q.z(), q.weight(),
                              x,y,z);
      return Point_3(x,y,z);
    }
  };

  template < class K >
  class Power_side_of_bounded_power_circle_2
  {
    typedef typename K::Bounded_side                   Bounded_side;
    typedef typename K::Weighted_point_2               Weighted_point_2;

  public:
    Bounded_side operator()(const Weighted_point_2& p,
                            const Weighted_point_2& q,
                            const Weighted_point_2& r,
                            const Weighted_point_2& t) const
    {
      K traits;
      typename K::Orientation_2 orientation = traits.orientation_2_object();
      typename K::Construct_point_2 wp2p = traits.construct_point_2_object();
      typename K::Power_side_of_oriented_power_circle_2 power_test =
        traits.power_side_of_oriented_power_circle_2_object();

      typename K::Orientation o = orientation(wp2p(p),wp2p(q),wp2p(r));
      typename K::Oriented_side os = power_test(p,q,r,t);
      CGAL_assertion(o != COPLANAR);

      return enum_cast<Bounded_side>(o * os);
    }

    Bounded_side operator()(const Weighted_point_2& p,
                            const Weighted_point_2& q,
                            const Weighted_point_2& t) const
    {
      return power_side_of_bounded_power_circleC2(p.x(), p.y(), p.weight(),
                                                  q.x(), q.y(), q.weight(),
                                                  t.x(), t.y(), t.weight());
    }

    Bounded_side operator()(const Weighted_point_2& p,
                            const Weighted_point_2& t) const
    {
      return enum_cast<Bounded_side>(
            - CGAL_NTS sign( CGAL_NTS square(p.x() - t.x()) +
                             CGAL_NTS square(p.y() - t.y()) +
                             p.weight() - t.weight()) );
    }
  };

  // operator ()
  // return the sign of the power test of  last weighted point
  // with respect to the smallest sphere orthogonal to the others
  template< typename K >
  class Power_side_of_bounded_power_sphere_3
  {
  public:
    typedef typename K::Bounded_side                   Bounded_side;
    typedef typename K::Weighted_point_3               Weighted_point_3;
    typedef typename K::Sign                           Sign;

    Bounded_side operator()(const Weighted_point_3 & p,
                            const Weighted_point_3 & q,
                            const Weighted_point_3 & r,
                            const Weighted_point_3 & s,
                            const Weighted_point_3 & t) const
    {
      K traits;
      typename K::Orientation_3  orientation = traits.orientation_3_object();
      typename K::Construct_point_3 wp2p = traits.construct_point_3_object();
      typename K::Power_side_of_oriented_power_sphere_3 power_test =
          traits.power_side_of_oriented_power_sphere_3_object();
      typename K::Orientation o = orientation(wp2p(p),wp2p(q),wp2p(r),wp2p(s));
      typename K::Oriented_side os = power_test(p,q,r,s,t);
      // Power_side_of_oriented_power_sphere_3
      // returns in fact minus the 5x5 determinant of lifted (p,q,r,s,t)
      CGAL_assertion(o != COPLANAR);
      return enum_cast<Bounded_side>(o * os);
    }

    Bounded_side operator()(const Weighted_point_3 & p,
                            const Weighted_point_3 & q,
                            const Weighted_point_3 & r,
                            const Weighted_point_3 & s) const
    {
      return power_side_of_bounded_power_sphereC3(
            p.x(), p.y(), p.z(), p.weight(),
            q.x(), q.y(), q.z(), q.weight(),
            r.x(), r.y(), r.z(), r.weight(),
            s.x(), s.y(), s.z(), s.weight());
    }

    Bounded_side operator()(const Weighted_point_3 & p,
                            const Weighted_point_3 & q,
                            const Weighted_point_3 & r) const
    {
      return power_side_of_bounded_power_sphereC3(
            p.x(), p.y(), p.z(), p.weight(),
            q.x(), q.y(), q.z(), q.weight(),
            r.x(), r.y(), r.z(), r.weight());
    }

    Bounded_side operator()(const Weighted_point_3 & p,
                            const Weighted_point_3 & q) const
    {
      return enum_cast<Bounded_side>(
            - CGAL_NTS sign( CGAL_NTS square(p.x()-q.x()) +
                             CGAL_NTS square(p.y()-q.y()) +
                             CGAL_NTS square(p.z()-q.z()) +
                             p.weight() - q.weight()));
    }
  };

  template < typename K >
  class Power_side_of_oriented_power_sphere_3
  {
  public:
    typedef typename K::Oriented_side                     Oriented_side;
    typedef typename K::Weighted_point_3                  Weighted_point_3;

    Oriented_side operator()(const Weighted_point_3 & p,
                             const Weighted_point_3 & q,
                             const Weighted_point_3 & r,
                             const Weighted_point_3 & s,
                             const Weighted_point_3 & t) const
    {
      return power_side_of_oriented_power_sphereC3(p.x(), p.y(), p.z(), p.weight(),
                                                   q.x(), q.y(), q.z(), q.weight(),
                                                   r.x(), r.y(), r.z(), r.weight(),
                                                   s.x(), s.y(), s.z(), s.weight(),
                                                   t.x(), t.y(), t.z(), t.weight());
    }

    // The methods below are currently undocumented because the definition of
    // orientation is unclear for 3, 2, and 1 point configurations in a 3D space.

    // One should be (very) careful with the order of vertices when using them,
    // as swapping points will change the result and one must therefore have a
    // precise idea of what is the positive orientation in the full space.
    // For example, these functions are (currently) used safely in the regular
    // triangulations classes because we always call them on vertices of
    // triangulation cells, which are always positively oriented.

    Oriented_side operator()(const Weighted_point_3 & p,
                             const Weighted_point_3 & q,
                             const Weighted_point_3 & r,
                             const Weighted_point_3 & s) const
    {
      //CGAL_kernel_precondition( coplanar(p, q, r, s) );
      //CGAL_kernel_precondition( !collinear(p, q, r) );
      return power_side_of_oriented_power_sphereC3(p.x(), p.y(), p.z(), p.weight(),
                                                   q.x(), q.y(), q.z(), q.weight(),
                                                   r.x(), r.y(), r.z(), r.weight(),
                                                   s.x(), s.y(), s.z(), s.weight());
    }

    Oriented_side operator()(const Weighted_point_3 & p,
                             const Weighted_point_3 & q,
                             const Weighted_point_3 & r) const
    {
      //CGAL_kernel_precondition( collinear(p, q, r) );
      //CGAL_kernel_precondition( p.point() != q.point() );
      return power_side_of_oriented_power_sphereC3(p.x(), p.y(), p.z(), p.weight(),
                                                   q.x(), q.y(), q.z(), q.weight(),
                                                   r.x(), r.y(), r.z(), r.weight());
    }

    Oriented_side operator()(const Weighted_point_3 & p,
                             const Weighted_point_3 & q) const
    {
      //CGAL_kernel_precondition( p.point() == r.point() );
      return power_side_of_oriented_power_sphereC3(p.weight(),q.weight());
    }
  };

  template < typename K >
  class Compute_weight_2
  {
  public:
    typedef typename K::Weighted_point_2               Weighted_point_2;

    decltype(auto)
    operator()(const Weighted_point_2 & p) const
    {
      return p.rep().weight();
    }
  };

  template < typename K >
  class Compute_weight_3
  {
  public:
    typedef typename K::Weighted_point_3               Weighted_point_3;

    decltype(auto)
    operator()(const Weighted_point_3 & p) const
    {
      return p.rep().weight();
    }
  };

  template < typename K >
  class Compute_power_product_2
  {
  public:
    typedef typename K::Weighted_point_2               Weighted_point_2;
    typedef typename K::FT                             FT;

    FT operator()(const Weighted_point_2 & p,
                  const Weighted_point_2 & q) const
    {
      return power_productC2(p.x(), p.y(), p.weight(),
                             q.x(), q.y(), q.weight());
    }
  };

  template < typename K >
  class Compute_power_product_3
  {
  public:
    typedef typename K::Weighted_point_3               Weighted_point_3;
    typedef typename K::FT                             FT;

    FT operator()(const Weighted_point_3 & p,
                  const Weighted_point_3 & q) const
    {
      return power_productC3(p.x(), p.y(), p.z(), p.weight(),
                             q.x(), q.y(), q.z(), q.weight());
    }
  };

  template < typename K >
  class Compute_squared_radius_smallest_orthogonal_circle_2
  {
  public:
    typedef typename K::Weighted_point_2               Weighted_point_2;
    typedef typename K::FT                             FT;

    FT operator()(const Weighted_point_2& p,
                  const Weighted_point_2& q,
                  const Weighted_point_2& r) const
    {
      return squared_radius_orthogonal_circleC2(p.x(), p.y(), p.weight(),
                                                q.x(), q.y(), q.weight(),
                                                r.x(), r.y(), r.weight());
    }

    FT operator()(const Weighted_point_2& p,
                  const Weighted_point_2& q) const
    {
      return squared_radius_smallest_orthogonal_circleC2(p.x(), p.y(), p.weight(),
                                                         q.x(), q.y(), q.weight());
    }

    FT operator()(const Weighted_point_2& p) const
    {
      return - p.weight();
    }
  };

  template < typename K >
  class Compute_squared_radius_smallest_orthogonal_sphere_3
  {
  public:
    typedef typename K::Weighted_point_3               Weighted_point_3;
    typedef typename K::FT                             FT;

    FT operator()(const Weighted_point_3 & p,
                  const Weighted_point_3 & q,
                  const Weighted_point_3 & r,
                  const Weighted_point_3 & s) const
    {
      return squared_radius_orthogonal_sphereC3(p.x(), p.y(), p.z(), p.weight(),
                                                q.x(), q.y(), q.z(), q.weight(),
                                                r.x(), r.y(), r.z(), r.weight(),
                                                s.x(), s.y(), s.z(), s.weight());
    }

    FT operator()(const Weighted_point_3 & p,
                  const Weighted_point_3 & q,
                  const Weighted_point_3 & r) const
    {
      return squared_radius_smallest_orthogonal_sphereC3(p.x(), p.y(), p.z(), p.weight(),
                                                         q.x(), q.y(), q.z(), q.weight(),
                                                         r.x(), r.y(), r.z(), r.weight());
    }

    FT operator()(const Weighted_point_3 & p,
                  const Weighted_point_3 & q) const
    {
      return squared_radius_smallest_orthogonal_sphereC3(p.x(), p.y(), p.z(), p.weight(),
                                                         q.x(), q.y(), q.z(), q.weight());
    }

    FT operator()(const Weighted_point_3 & p) const
    {
      return - p.weight();
    }
  };

  // Compute the square radius of the sphere centered in t
  // and orthogonal to  the sphere orthogonal to p,q,r,s
  template< typename K>
  class Compute_power_distance_to_power_sphere_3
  {
  public:
    typedef typename K::Weighted_point_3                  Weighted_point_3;
    typedef typename K::FT                                FT;

    FT operator()(const Weighted_point_3 & p,
                  const Weighted_point_3 & q,
                  const Weighted_point_3 & r,
                  const Weighted_point_3 & s,
                  const Weighted_point_3 & t) const
    {
      return power_distance_to_power_sphereC3 (p.x(),p.y(),p.z(),FT(p.weight()),
                                               q.x(),q.y(),q.z(),FT(q.weight()),
                                               r.x(),r.y(),r.z(),FT(r.weight()),
                                               s.x(),s.y(),s.z(),FT(s.weight()),
                                               t.x(),t.y(),t.z(),FT(t.weight()));
    }
  };

  template <typename K>
  class Compare_weighted_squared_radius_3
  {
  public:
    typedef typename K::Weighted_point_3                  Weighted_point_3;
    typedef typename K::Comparison_result                 Comparison_result;
    typedef typename K::FT                                FT;

    Needs_FT<Comparison_result>
    operator()(const Weighted_point_3 & p,
               const Weighted_point_3 & q,
               const Weighted_point_3 & r,
               const Weighted_point_3 & s,
               const FT& w) const
    {
      return CGAL::compare(squared_radius_orthogonal_sphereC3(
                             p.x(),p.y(),p.z(),p.weight(),
                             q.x(),q.y(),q.z(),q.weight(),
                             r.x(),r.y(),r.z(),r.weight(),
                             s.x(),s.y(),s.z(),s.weight()),
                           w);
    }

    Needs_FT<Comparison_result>
    operator()(const Weighted_point_3 & p,
               const Weighted_point_3 & q,
               const Weighted_point_3 & r,
               const FT& w) const
    {
      return CGAL::compare(squared_radius_smallest_orthogonal_sphereC3(
                             p.x(),p.y(),p.z(),p.weight(),
                             q.x(),q.y(),q.z(),q.weight(),
                             r.x(),r.y(),r.z(),r.weight()),
                           w);
    }

    Needs_FT<Comparison_result>
    operator()(const Weighted_point_3 & p,
               const Weighted_point_3 & q,
               const FT& w) const
    {
      return CGAL::compare(squared_radius_smallest_orthogonal_sphereC3(
                             p.x(),p.y(),p.z(),p.weight(),
                             q.x(),q.y(),q.z(),q.weight()),
                           w);
    }

    Comparison_result operator()(const Weighted_point_3 & p,
                                 const FT& w) const
    {
      return CGAL::compare(-p.weight(), w);
    }
  };

  template <typename K>
  class Compare_slope_3
  {
    typedef typename K::Comparison_result  Comparison_result;
    typedef typename K::FT                 FT;
    typedef typename K::Point_3 Point_3;

  public:
    Comparison_result operator()(const Point_3& p, const Point_3& q, const Point_3& r, const Point_3& s) const
    {
      Comparison_result sign_pq = CGAL::compare(q.z(),p.z());
      Comparison_result sign_rs = CGAL::compare(s.z(),r.z());

      if(sign_pq != sign_rs){
        return CGAL::compare(static_cast<int>(sign_pq), static_cast<int>(sign_rs));
      }

      if((sign_pq == EQUAL) && (sign_rs == EQUAL)){
        return EQUAL;
      }

      CGAL_assertion( (sign_pq == sign_rs) && (sign_pq != EQUAL)  );

      Comparison_result res = CGAL::compare(square(p.z() - q.z()) * (square(r.x()-s.x())+square(r.y()-s.y())),
                                            square(r.z() - s.z()) *  (square(p.x()-q.x())+square(p.y()-q.y())));
      return (sign_pq == SMALLER) ? opposite(res) : res;
    }

  };

  template <typename K>
  class Compare_squared_distance_2
  {
    typedef typename K::Comparison_result  Comparison_result;
    typedef typename K::FT                 FT;

  public:
    template <class T1, class T2>
    Needs_FT<Comparison_result>
    operator()(const T1& p, const T2& q, const FT& d2) const
    {
      return CGAL::compare(internal::squared_distance(p, q, K()), d2);
    }

    template <class T1, class T2, class T3, class T4>
    Needs_FT<Comparison_result>
    operator()(const T1& p, const T2& q, const T3& r, const T4& s) const
    {
      return CGAL::compare(internal::squared_distance(p, q, K()),
                           internal::squared_distance(r, s, K()));
    }
  };

  template <typename K>
  class Compare_squared_distance_3
  {
    typedef typename K::Comparison_result  Comparison_result;
    typedef typename K::FT                 FT;
<<<<<<< HEAD
    typedef typename K::Point_3            Point_3;
    typedef typename K::Plane_3            Plane_3;
    typename K::Construct_plane_3 construct_plane;
  public:
    typedef typename K::Comparison_result  result_type;
=======
>>>>>>> b3d5e26c

  public:
    template <class T1, class T2>
    Needs_FT<Comparison_result>
    operator()(const T1& p, const T2& q, const FT& d2) const
    {
      return internal::compare_squared_distance(p, q, K(), d2);
    }

    template <class T1, class T2, class T3, class T4>
    Needs_FT<Comparison_result>
    operator()(const T1& p, const T2& q, const T3& r, const T4& s) const
    {
      return internal::compare_squared_distance(p, q, K(), internal::squared_distance(r, s, K()));
    }


    Needs_FT<result_type>
    operator()(const Point_3& p, const Point_3& q, const Point_3& r, const Point_3& query, const FT& sqd) const
    {
      Plane_3 plane = construct_plane(p,q,r);
      return this->operator()(plane, query, sqd);
    }
  };

 template <typename K>
 class Compute_approximate_angle_3
 {
   typedef typename K::FT       FT;
   typedef typename K::Point_3 Point_3;
   typedef typename K::Vector_3 Vector_3;

 public:
   FT operator()(const Vector_3& u, const Vector_3& v) const
   {
     K k;
     typename K::Compute_scalar_product_3 scalar_product =
       k.compute_scalar_product_3_object();

     double product = to_double(approximate_sqrt(scalar_product(u,u) * scalar_product(v,v)));

     if(product == 0)
       return 0;

     // cosine
     double dot = to_double(scalar_product(u,v));
     double cosine = std::clamp(dot / product, -1., 1.);
     return std::acos(cosine) * 180./CGAL_PI;
   }


   FT
   operator()(const Point_3& p, const Point_3& q, const Point_3& r) const
   {
     K k;
     typename K::Construct_vector_3 vector = k.construct_vector_3_object();

     Vector_3 u = vector(q,p);
     Vector_3 v = vector(q,r);

     return this->operator()(u,v);
   }
 };

 template <typename K>
 class Compute_approximate_dihedral_angle_3
 {
   typedef typename K::FT       FT;
    typedef typename K::Point_3 Point_3;

 public:
    FT
    operator()(const Point_3& a, const Point_3& b, const Point_3& c,  const Point_3& d) const
   {
     K k;
     typename K::Construct_vector_3 vector = k.construct_vector_3_object();
     typename K::Construct_cross_product_vector_3 cross_product =
       k.construct_cross_product_vector_3_object();
     typename K::Compute_squared_distance_3 sq_distance =
       k.compute_squared_distance_3_object();
     typename K::Compute_scalar_product_3 scalar_product =
       k.compute_scalar_product_3_object();

     typedef typename K::Vector_3 Vector_3;
     typedef typename K::FT FT;

     const Vector_3 ab = vector(a,b);
     const Vector_3 ac = vector(a,c);
     const Vector_3 ad = vector(a,d);

     const Vector_3 abad = cross_product(ab,ad);
     const Vector_3 abac = cross_product(ab,ac);

     // The dihedral angle we are interested in is the angle around the oriented
     // edge ab which is the same (in absolute value) as the angle between the
     // vectors ab^ac and ab^ad (cross-products).
     // (abac points inside the tetra abcd if its orientation is positive and outside otherwise)
     //
     // We consider the vector abad in the basis defined by the three vectors
     //    (<ab>, <abac>, <ab^abac>)
     // where <u> denote the normalized vector u/|u|.
     //
     // In this orthonormal basis, the vector adab has the coordinates
     //    x = <ab>      * abad
     //    y = <abac>    * abad
     //    z = <ab^abac> * abad
     // We have x == 0, because abad and ab are orthogonal, and thus abad is in
     // the plane (yz) of the new basis.
     //
     // In that basis, the dihedral angle is the angle between the y axis and abad
     // which is the arctan of y/z, or atan2(z, y).
     //
     // (Note that ab^abac is in the plane abc, pointing outside the tetra if
     //  its orientation is positive and inside otherwise).
     //
     // For the normalization, abad appears in both scalar products
     // in the quotient so we can ignore its norm. For the second
     // terms of the scalar products, we are left with ab^abac and abac.
     // Since ab and abac are orthogonal, the sinus of the angle between the
     // two vectors is 1.
     // So the norms are |ab|.|abac| vs |abac|, which is why we have a
     // multiplication by |ab| in y below.
     const double l_ab = CGAL::sqrt(CGAL::to_double(sq_distance(a,b)));
     const double y = l_ab * CGAL::to_double(scalar_product(abac, abad));
     const double z = CGAL::to_double(scalar_product(cross_product(ab,abac),abad));

     return FT(std::atan2(z, y) * 180 / CGAL_PI );
   }
 };

  template <typename K>
  class Compute_area_3
  {
    typedef typename K::FT                FT;
    typedef typename K::Point_3           Point_3;
    typedef typename K::Triangle_3        Triangle_3;
  public:
    FT
    operator()( const Triangle_3& t ) const
    {
        return CGAL_NTS sqrt(K().compute_squared_area_3_object()(t));
    }

    FT
    operator()( const Point_3& p, const Point_3& q, const Point_3& r ) const
    {
        return CGAL_NTS sqrt(K().compute_squared_area_3_object()(p, q, r));
    }
  };

  template <typename K>
  class Compute_squared_distance_2
  {
    typedef typename K::FT   FT;

  public:
    template <class T1, class T2>
    FT
    operator()( const T1& t1, const T2& t2) const
    { return internal::squared_distance(t1, t2, K()); }
  };

  template <typename K>
  class Compute_squared_distance_3
  {
    typedef typename K::FT        FT;
    typedef typename K::Point_3   Point_3;

  public:
    template <class T1, class T2>
    FT
    operator()( const T1& t1, const T2& t2) const
    { return internal::squared_distance(t1, t2, K()); }

    FT
    operator()( const Point_3& pt1, const Point_3& pt2) const
    {
      typedef typename K::Vector_3 Vector_3;
      Vector_3 vec = pt2 - pt1;
      return vec*vec;
    }
  };

  template <typename K>
  class Compute_squared_length_2
  {
    typedef typename K::FT          FT;
    typedef typename K::Segment_2   Segment_2;
    typedef typename K::Vector_2    Vector_2;
  public:
    FT
    operator()( const Vector_2& v) const
    { return CGAL_NTS square(K().compute_x_2_object()(v)) +
             CGAL_NTS square(K().compute_y_2_object()(v));}

    FT
    operator()( const Segment_2& s) const
    { return K().compute_squared_distance_2_object()(s.source(), s.target()); }
  };

  template <typename K>
  class Compute_squared_length_3
  {
    typedef typename K::FT          FT;
    typedef typename K::Segment_3   Segment_3;
    typedef typename K::Vector_3    Vector_3;
  public:
    FT
    operator()( const Vector_3& v) const
    { return v.rep().squared_length(); }

    FT
    operator()( const Segment_3& s) const
    { return s.squared_length(); }
  };

  template <typename K>
  class Compute_a_2
  {
    typedef typename K::Line_2         Line_2;

  public:
    decltype(auto)
    operator()(const Line_2& l) const
    {
      return l.rep().a();
    }
  };

  template <typename K>
  class Compute_a_3
  {
    typedef typename K::Plane_3        Plane_3;

  public:
    decltype(auto)
    operator()(const Plane_3& l) const
    {
      return l.rep().a();
    }
  };


  template <typename K>
  class Compute_b_2
  {
    typedef typename K::Line_2         Line_2;

  public:
    decltype(auto)
    operator()(const Line_2& l) const
    {
      return l.rep().b();
    }
  };

  template <typename K>
  class Compute_b_3
  {
    typedef typename K::Plane_3        Plane_3;

  public:
    decltype(auto)
    operator()(const Plane_3& l) const
    {
      return l.rep().b();
    }
  };


  template <typename K>
  class Compute_c_2
  {
    typedef typename K::Line_2         Line_2;

  public:
    decltype(auto)
    operator()(const Line_2& l) const
    {
      return l.rep().c();
    }
  };

  template <typename K>
  class Compute_c_3
  {
    typedef typename K::Plane_3        Plane_3;

  public:
    decltype(auto)
    operator()(const Plane_3& l) const
    {
      return l.rep().c();
    }
  };

  template <typename K>
  class Compute_d_3
  {
    typedef typename K::Plane_3        Plane_3;

  public:
    decltype(auto)
    operator()(const Plane_3& l) const
    {
      return l.rep().d();
    }
  };

  template <typename K>
  class Compute_x_at_y_2
  {
    typedef typename K::FT             FT;
    typedef typename K::Point_2        Point_2;
    typedef typename K::Line_2         Line_2;

  public:
    FT
    operator()(const Line_2& l, const FT& y) const
    {
      CGAL_kernel_precondition( ! l.is_degenerate() );
      return (FT(-l.b())*y - FT(l.c()) )/FT(l.a());
    }
  };

  template <typename K>
  class Compute_y_at_x_2
  {
    typedef typename K::FT             FT;
    typedef typename K::Point_2        Point_2;
    typedef typename K::Line_2         Line_2;

  public:
    FT
    operator()(const Line_2& l, const FT& x) const
    {
      CGAL_kernel_precondition_msg( ! l.is_vertical(),
                    "Compute_y_at_x(FT x) is undefined for vertical line");
      return (FT(-l.a())*x - FT(l.c()) )/FT(l.b());
    }
  };

  template <typename K>
  class Compute_xmin_2
  {
    typedef typename K::FT              FT;
    typedef typename K::Iso_rectangle_2 Iso_rectangle_2;
    typedef FT                          Cartesian_coordinate_type;
    //typedef typename K::Cartesian_coordinate_type  Cartesian_coordinate_type;

  public:
    Cartesian_coordinate_type
    operator()(const Iso_rectangle_2& r) const
    {
      return (r.min)().x();
    }
  };

  template <typename K>
  class Compute_xmin_3
  {
    typedef typename K::FT              FT;
    typedef typename K::Iso_cuboid_3    Iso_cuboid_3;
    typedef FT                          Cartesian_coordinate_type;
    //typedef typename K::Cartesian_coordinate_type  Cartesian_coordinate_type;

  public:
    Cartesian_coordinate_type
    operator()(const Iso_cuboid_3& r) const
    {
      return (r.min)().x();
    }
  };

  template <typename K>
  class Compute_xmax_2
  {
    typedef typename K::FT              FT;
    typedef typename K::Iso_rectangle_2 Iso_rectangle_2;
    typedef FT                          Cartesian_coordinate_type;
    //typedef typename K::Cartesian_coordinate_type  Cartesian_coordinate_type;

  public:
    Cartesian_coordinate_type
    operator()(const Iso_rectangle_2& r) const
    {
      return (r.max)().x();
    }
  };

  template <typename K>
  class Compute_xmax_3
  {
    typedef typename K::FT              FT;
    typedef typename K::Iso_cuboid_3    Iso_cuboid_3;
    typedef FT                          Cartesian_coordinate_type;
    //typedef typename K::Cartesian_coordinate_type  Cartesian_coordinate_type;

  public:
    Cartesian_coordinate_type
    operator()(const Iso_cuboid_3& r) const
    {
      return (r.max)().x();
    }
  };

  template <typename K>
  class Compute_ymin_2
  {
    typedef typename K::FT              FT;
    typedef typename K::Iso_rectangle_2 Iso_rectangle_2;
    typedef FT                          Cartesian_coordinate_type;
    //typedef typename K::Cartesian_coordinate_type  Cartesian_coordinate_type;

  public:
    Cartesian_coordinate_type
    operator()(const Iso_rectangle_2& r) const
    {
      return (r.min)().y();
    }
  };

  template <typename K>
  class Compute_ymin_3
  {
    typedef typename K::FT              FT;
    typedef typename K::Iso_cuboid_3    Iso_cuboid_3;
    typedef FT                          Cartesian_coordinate_type;
    //typedef typename K::Cartesian_coordinate_type  Cartesian_coordinate_type;

  public:
    Cartesian_coordinate_type
    operator()(const Iso_cuboid_3& r) const
    {
      return (r.min)().y();
    }
  };

  template <typename K>
  class Compute_ymax_2
  {
    typedef typename K::FT              FT;
    typedef typename K::Iso_rectangle_2 Iso_rectangle_2;
    typedef FT                          Cartesian_coordinate_type;
    //typedef typename K::Cartesian_coordinate_type  Cartesian_coordinate_type;

  public:
    Cartesian_coordinate_type
    operator()(const Iso_rectangle_2& r) const
    {
      return (r.max)().y();
    }
  };

  template <typename K>
  class Compute_ymax_3
  {
    typedef typename K::FT              FT;
    typedef typename K::Iso_cuboid_3    Iso_cuboid_3;
    typedef FT                          Cartesian_coordinate_type;
    //typedef typename K::Cartesian_coordinate_type  Cartesian_coordinate_type;

  public:
    Cartesian_coordinate_type
    operator()(const Iso_cuboid_3& r) const
    {
      return (r.max)().y();
    }
  };

  template <typename K>
  class Compute_zmin_3
  {
    typedef typename K::FT              FT;
    typedef typename K::Iso_cuboid_3    Iso_cuboid_3;
    typedef FT                          Cartesian_coordinate_type;
    //typedef typename K::Cartesian_coordinate_type  Cartesian_coordinate_type;

  public:
    Cartesian_coordinate_type
    operator()(const Iso_cuboid_3& r) const
    {
      return (r.min)().z();
    }
  };

  template <typename K>
  class Compute_zmax_3
  {
    typedef typename K::FT              FT;
    typedef typename K::Iso_cuboid_3    Iso_cuboid_3;
    typedef FT                          Cartesian_coordinate_type;
    //typedef typename K::Cartesian_coordinate_type  Cartesian_coordinate_type;

  public:
    Cartesian_coordinate_type
    operator()(const Iso_cuboid_3& r) const
    {
      return (r.max)().z();
    }
  };

  template <typename K>
  class Compute_L_infinity_distance_2
  {
    typedef typename K::FT              FT;
    typedef typename K::Point_2         Point_2;

  public:
    FT
    operator()(const Point_2& p,
               const Point_2& q) const
    {
      return (std::max)( CGAL::abs( K().compute_x_2_object()(p) -  K().compute_x_2_object()(q)),
                         CGAL::abs( K().compute_y_2_object()(p) -  K().compute_y_2_object()(q)) );
    }
  };

  template <typename K>
  class Compute_L_infinity_distance_3
  {
    typedef typename K::FT              FT;
    typedef typename K::Point_3         Point_3;

  public:
    FT
    operator()(const Point_3& p,
               const Point_3& q) const
    {
      return (std::max)( CGAL::abs( K().compute_x_3_object()(p) -  K().compute_x_3_object()(q)),
                         (std::max)(CGAL::abs( K().compute_y_3_object()(p) -  K().compute_y_3_object()(q)),
                                    CGAL::abs( K().compute_z_3_object()(p) -  K().compute_z_3_object()(q))));
    }
  };

  template <typename K>
  class Construct_center_2
  {
    typedef typename K::Point_2   Point_2;
    typedef typename K::Circle_2  Circle_2;

  public:
    decltype(auto)
    operator()(const Circle_2& c) const
    { return c.rep().center(); }
  };

  template <typename K>
  class Construct_center_3
  {
    typedef typename K::Point_3   Point_3;
    typedef typename K::Sphere_3  Sphere_3;
    typedef typename K::Circle_3  Circle_3;

  public:
    decltype(auto)
    operator()(const Sphere_3& s) const
    { return s.rep().center(); }

    decltype(auto)
    operator()(const Circle_3& c) const
    { return c.rep().center(); }

  };

  template <typename K>
  class Construct_circle_2
  {
    typedef typename K::FT          FT;
    typedef typename K::Point_2     Point_2;
    typedef typename K::Circle_2    Circle_2;
    typedef typename Circle_2::Rep  Rep;

  public:
    Rep // Circle_2
    operator()( Return_base_tag,
                const Point_2& center, const FT& squared_radius,
                Orientation orientation = COUNTERCLOCKWISE) const
    { return Rep(center, squared_radius, orientation); }

    Rep // Circle_2
    operator()( Return_base_tag,
                const Point_2& p, const Point_2& q, const Point_2& r) const
    {
      typename K::Orientation_2 orientation;
      typename K::Compute_squared_distance_2 squared_distance;
      typename K::Construct_circumcenter_2 circumcenter;
      typename K::Orientation orient = orientation(p, q, r);
      CGAL_kernel_precondition( orient != COLLINEAR);

      Point_2 center = circumcenter(p, q, r);

      return Rep(center, squared_distance(p, center), orient);
    }

    Rep // Circle_2
    operator()( Return_base_tag,
                const Point_2& p, const Point_2& q,
                Orientation orientation = COUNTERCLOCKWISE) const
    {
      CGAL_kernel_precondition( orientation != COLLINEAR);

      typename K::Compute_squared_distance_2 squared_distance;
      typename K::Construct_midpoint_2 midpoint;
      if (p != q) {
        Point_2 center = midpoint(p, q);
        return Rep(center, squared_distance(p, center), orientation);
      } else
        return Rep(p, FT(0), orientation);
    }

    Rep // Circle_2
    operator()( Return_base_tag,
                const Point_2& p, const Point_2& q,
                const FT& bulge) const
    {

      typename K::Compute_squared_distance_2 squared_distance;
      const FT sqr_bulge = CGAL::square(bulge);
      const FT common = (FT(1) - sqr_bulge) / (FT(4)*bulge);
      const FT x_coord = (p.x() + q.x())/FT(2)
                         + common*(p.y() - q.y());
      const FT y_coord = (p.y() + q.y())/FT(2)
                          + common*(q.x() - p.x());

      const FT sqr_rad = squared_distance(p, q)
                         * (FT(1)/sqr_bulge + FT(2) + sqr_bulge) / FT(16);

      return Rep(Point_2(x_coord, y_coord), sqr_rad);
    }


    Rep // Circle_2
    operator()( Return_base_tag, const Point_2& center,
                Orientation orientation = COUNTERCLOCKWISE) const
    {
      CGAL_kernel_precondition( orientation != COLLINEAR );

      return Rep(center, FT(0), orientation);
    }


    Circle_2
    operator()( const Point_2& center, const FT& squared_radius,
                Orientation orientation = COUNTERCLOCKWISE) const
    {
      return this->operator()(Return_base_tag(),
                              center, squared_radius, orientation);
    }

    Circle_2
    operator()( const Point_2& p, const Point_2& q, const Point_2& r) const
    {
      return this->operator()(Return_base_tag(), p, q, r);
    }

    Circle_2
    operator()( const Point_2& p, const Point_2& q,
                Orientation orientation = COUNTERCLOCKWISE) const
    {
      return this->operator()(Return_base_tag(), p, q, orientation);
    }

    Circle_2
    operator()( const Point_2& p, const Point_2& q,
                const FT& bulge) const
    {
      return this->operator()(Return_base_tag(), p, q, bulge);
    }

    Circle_2
    operator()( const Point_2& center,
                Orientation orientation = COUNTERCLOCKWISE) const
    {
      return this->operator()(Return_base_tag(), center, orientation);
    }
  };

  template < typename K >
  class Construct_circle_3
  {
    typedef typename K::FT           FT;
    typedef typename K::Point_3      Point_3;
    typedef typename K::Plane_3      Plane_3;
    typedef typename K::Sphere_3     Sphere_3;
    typedef typename K::Circle_3     Circle_3;
    typedef typename K::Vector_3     Vector_3;
    typedef typename K::Direction_3  Direction_3;
    typedef typename Circle_3::Rep    Rep;

  public:
    Rep
    operator() (Return_base_tag, const Point_3& p,
                const FT& sr, const Plane_3& plane) const
    { return Rep(p, sr, plane); }

    Rep
    operator() (Return_base_tag, const Point_3& p,
                const FT& sr, const Vector_3& v) const
    { return Rep(p, sr, v); }

    Rep
    operator() (Return_base_tag, const Point_3& p,
                const FT& sr, const Direction_3& d) const
    { return Rep(p, sr, d); }

    Rep
    operator() (Return_base_tag, const Sphere_3& s1,
                const Sphere_3& s2) const
    { return Rep(s1, s2); }

    Rep
    operator() (Return_base_tag, const Plane_3& p,
                const Sphere_3& s) const
    { return Rep(p, s); }

    Rep
    operator() (Return_base_tag, const Plane_3& p,
                const Sphere_3& s, int a) const
    { return Rep(p, s, a); }

    Rep
    operator() (Return_base_tag, const Point_3& p1,
                const Point_3& p2, const Point_3& p3) const
    { return Rep(p1, p2, p3); }

    Circle_3
    operator()(const Point_3& p, const FT& sr,
               const Plane_3& plane) const
    { return this->operator()(Return_base_tag(), p, sr, plane); }

    Circle_3
    operator() (const Point_3& p, const FT& sr,
                const Vector_3& v) const
    { return this->operator()(Return_base_tag(), p, sr, v); }

    Circle_3
    operator() (const Point_3& p, const FT& sr,
                const Direction_3& d) const
    { return this->operator()(Return_base_tag(), p, sr, d); }

    Circle_3
    operator() (const Sphere_3& s1, const Sphere_3& s2) const
    { return this->operator()(Return_base_tag(), s1, s2); }

    Circle_3
    operator() (const Plane_3& p, const Sphere_3& s) const
    { return this->operator()(Return_base_tag(), p, s); }

    Circle_3
    operator() (const Sphere_3& s, const Plane_3& p) const
    { return this->operator()(Return_base_tag(), p, s); }

    Circle_3
    operator() (const Plane_3& p, const Sphere_3& s, int a) const
    { return this->operator()(Return_base_tag(), p, s, a); }

    Circle_3
    operator() (const Sphere_3& s, const Plane_3& p, int a) const
    { return this->operator()(Return_base_tag(), p, s, a); }

    Circle_3
    operator()(        const Point_3& p1, const Point_3& p2, const Point_3& p3) const
    { return this->operator()(Return_base_tag(), p1, p2, p3); }
  };

  template <typename K>
  class Construct_iso_cuboid_3
  {
    typedef typename K::RT            RT;
    typedef typename K::Point_3       Point_3;
    typedef typename K::Iso_cuboid_3  Iso_cuboid_3;
    typedef typename Iso_cuboid_3::Rep  Rep;

  public:
    Rep // Iso_cuboid_3
    operator()(Return_base_tag, const Point_3& p, const Point_3& q, int) const
    { return Rep(p, q, 0); }

    Rep // Iso_cuboid_3
    operator()(Return_base_tag, const Point_3& p, const Point_3& q) const
    { return Rep(p, q); }

    Rep // Iso_cuboid_3
    operator()(Return_base_tag, const Point_3 &left,   const Point_3 &right,
               const Point_3 &bottom, const Point_3 &top,
               const Point_3 &far_,   const Point_3 &close) const
    { return Rep(left, right, bottom, top, far_, close); }

    Rep // Iso_cuboid_3
    operator()(Return_base_tag, const RT& min_hx, const RT& min_hy, const RT& min_hz,
               const RT& max_hx, const RT& max_hy, const RT& max_hz,
               const RT& hw) const
    { return Rep(min_hx, min_hy, min_hz, max_hx, max_hy, max_hz, hw); }

    Rep // Iso_cuboid_3
    operator()(Return_base_tag, const RT& min_hx, const RT& min_hy, const RT& min_hz,
               const RT& max_hx, const RT& max_hy, const RT& max_hz) const
    { return Rep(min_hx, min_hy, min_hz, max_hx, max_hy, max_hz); }


    Iso_cuboid_3
    operator()(const Point_3& p, const Point_3& q, int) const
    { return this->operator()(Return_base_tag(), p, q, 0); }

    Iso_cuboid_3
    operator()(const Point_3& p, const Point_3& q) const
    { return this->operator()(Return_base_tag(), p, q); }

    Iso_cuboid_3
    operator()(const Point_3 &left,   const Point_3 &right,
               const Point_3 &bottom, const Point_3 &top,
               const Point_3 &far_,   const Point_3 &close) const
    { return this->operator()(Return_base_tag(), left, right, bottom, top, far_, close); }

    Iso_cuboid_3
    operator()(const RT& min_hx, const RT& min_hy, const RT& min_hz,
               const RT& max_hx, const RT& max_hy, const RT& max_hz,
               const RT& hw) const
    { return this->operator()(Return_base_tag(), min_hx, min_hy, min_hz, max_hx, max_hy, max_hz, hw); }

    Iso_cuboid_3
    operator()(const RT& min_hx, const RT& min_hy, const RT& min_hz,
               const RT& max_hx, const RT& max_hy, const RT& max_hz) const
    { return this->operator()(Return_base_tag(), min_hx, min_hy, min_hz, max_hx, max_hy, max_hz); }
  };

  template <typename K>
  class Construct_line_line_intersection_point_3
  {
    typedef typename K::Line_3 Line;
    typedef typename K::Point_3 Point;
    typename K::Construct_line_3 construct_line;

  public:
    Point
    operator()(const Point& l11, const Point& l12,
               const Point& l21, const Point& l22) const
    {
      Line l1 = construct_line(l11, l12);
      Line l2 = construct_line(l21, l22);

      const auto res = typename K::Intersect_3()(l1,l2);
      CGAL_assertion(res!=std::nullopt);
      const Point* e_pt = std::get_if<Point>(&(*res));
      CGAL_assertion(e_pt!=nullptr);
      return *e_pt;
    }
  };

  template <typename K>
  class Construct_max_vertex_2
  {
    typedef typename K::Segment_2        Segment_2;
    typedef typename K::Iso_rectangle_2  Iso_rectangle_2;

  public:
    decltype(auto)
    operator()(const Iso_rectangle_2& r) const
    { return (r.rep().max)(); }

    decltype(auto)
    operator()(const Segment_2& s) const
    { return (s.max)(); }
  };


  template <typename K>
  class Construct_min_vertex_2
  {
    typedef typename K::Segment_2        Segment_2;
    typedef typename K::Iso_rectangle_2  Iso_rectangle_2;

  public:
    decltype(auto)
    operator()(const Iso_rectangle_2& r) const
    { return (r.rep().min)(); }

    decltype(auto)
    operator()(const Segment_2& s) const
    { return (s.min)(); }
  };

  template <typename K>
  class Construct_max_vertex_3
  {
    typedef typename K::Segment_3        Segment_3;
    typedef typename K::Iso_cuboid_3     Iso_cuboid_3;

  public:
    decltype(auto)
    operator()(const Iso_cuboid_3& r) const
    { return (r.rep().max)(); }

    decltype(auto)
    operator()(const Segment_3& s) const
    { return (s.rep().max)(); }
  };

  template <typename K>
  class Construct_min_vertex_3
  {
    typedef typename K::Segment_3        Segment_3;
    typedef typename K::Iso_cuboid_3     Iso_cuboid_3;

  public:
    decltype(auto)
    operator()(const Iso_cuboid_3& r) const
    { return (r.rep().min)(); }

    decltype(auto)
    operator()(const Segment_3& s) const
    { return (s.rep().min)(); }
  };

  template <typename K>
  class Construct_normal_3
  {
    typedef typename K::Point_3          Point_3;
    typedef typename K::Vector_3         Vector_3;

  public:
    Vector_3
    operator()(const Point_3& p,const Point_3& q, const Point_3& r) const
    {
      CGAL_kernel_precondition(! K().collinear_3_object()(p,q,r) );
      Vector_3 res = CGAL::cross_product(q-p, r-p);
      return res;
    }
  };

  template <typename K>
  class Construct_object_2
  {
    typedef typename K::Object_2   Object_2;

  public:
    template <class Cls>
    Object_2
    operator()( const Cls& c) const
    { return make_object(c); }
  };

  template <typename K>
  class Construct_object_3
  {
    typedef typename K::Object_3   Object_3;

  public:
    template <class Cls>
    Object_3
    operator()( const Cls& c) const
    { return make_object(c); }
  };

  template <typename K>
  class Construct_opposite_circle_2
  {
    typedef typename K::Circle_2   Circle_2;

  public:
    Circle_2
    operator()( const Circle_2& c) const
    { return c.opposite(); }
  };

  template <typename K>
  class Construct_opposite_direction_2
  {
    typedef typename K::Direction_2    Direction_2;
    typedef typename Direction_2::Rep  Rep;

  public:
    Direction_2
    operator()( const Direction_2& d) const
    {  return Rep(-d.dx(), -d.dy()); }
  };

  template <typename K>
  class Construct_opposite_direction_3
  {
    typedef typename K::Direction_3    Direction_3;
    typedef typename Direction_3::Rep  Rep;

  public:
    Direction_3
    operator()( const Direction_3& d) const
    {  return Rep(-d.dx(), -d.dy(), -d.dz()); }
  };

  template <typename K>
  class Construct_opposite_line_2
  {
    typedef typename K::Line_2   Line_2;

  public:
    Line_2
    operator()( const Line_2& l) const
    { return Line_2( -l.a(), -l.b(), -l.c()); }
  };

  template <typename K>
  class Construct_opposite_line_3
  {
    typedef typename K::Line_3   Line_3;

  public:
    Line_3
    operator()( const Line_3& l) const
    { return l.rep().opposite(); }
  };

  template <typename K>
  class Construct_opposite_plane_3
  {
    typedef typename K::Plane_3   Plane_3;

  public:
    Plane_3
    operator()( const Plane_3& p) const
    { return p.rep().opposite(); }
  };

  template <typename K>
  class Construct_opposite_ray_2
  {
    typedef typename K::Ray_2   Ray_2;

  public:
    Ray_2
    operator()( const Ray_2& r) const
    { return r.opposite(); }
  };

  template <typename K>
  class Construct_opposite_ray_3
  {
    typedef typename K::Ray_3   Ray_3;

  public:
    Ray_3
    operator()( const Ray_3& r) const
    { return r.opposite(); }
  };

  template <typename K>
  class Construct_opposite_segment_2
  {
    typedef typename K::Segment_2  Segment_2;

  public:
    Segment_2
    operator()( const Segment_2& s) const
    { return Segment_2(s.target(), s.source()); }
  };

  template <typename K>
  class Construct_opposite_segment_3
  {
    typedef typename K::Segment_3  Segment_3;

  public:
    Segment_3
    operator()( const Segment_3& s) const
    { return s.rep().opposite(); }
  };

  template <typename K>
  class Construct_opposite_sphere_3
  {
    typedef typename K::Sphere_3   Sphere_3;

  public:
    Sphere_3
    operator()( const Sphere_3& s) const
    { return s.rep().opposite(); }
  };

  template <typename K>
  class Construct_opposite_triangle_2
  {
    typedef typename K::Triangle_2  Triangle_2;

  public:
    Triangle_2
    operator()( const Triangle_2& t) const
    { return Triangle_2(t.vertex(0), t.vertex(2), t.vertex(1));}
  };

  template <typename K>
  class Construct_perpendicular_line_3
  {
    typedef typename K::Line_3    Line_3;
    typedef typename K::Point_3   Point_3;
    typedef typename K::Plane_3   Plane_3;

  public:
    Line_3
    operator()( const Plane_3& pl, const Point_3& p) const
    { return pl.rep().perpendicular_line(p); }
  };

  template <typename K>
  class Construct_perpendicular_plane_3
  {
    typedef typename K::Line_3    Line_3;
    typedef typename K::Point_3   Point_3;
    typedef typename K::Plane_3   Plane_3;

  public:
    Plane_3
    operator()( const Line_3& l, const Point_3& p) const
    { return l.rep().perpendicular_plane(p); }
  };

  template <typename K>
  class Construct_plane_3
  {
    typedef typename K::RT           RT;
    typedef typename K::Point_3      Point_3;
    typedef typename K::Vector_3     Vector_3;
    typedef typename K::Direction_3  Direction_3;
    typedef typename K::Line_3       Line_3;
    typedef typename K::Ray_3        Ray_3;
    typedef typename K::Segment_3    Segment_3;
    typedef typename K::Plane_3      Plane_3;
    typedef typename K::Circle_3     Circle_3;
    typedef typename Plane_3::Rep    Rep;

  public:
    Rep // Plane_3
    operator()(Return_base_tag, const RT& a, const RT& b, const RT& c, const RT& d) const
    { return Rep(a, b, c, d); }

    Rep // Plane_3
    operator()(Return_base_tag, const Point_3& p, const Point_3& q, const Point_3& r) const
    { return Rep(p, q, r); }

    Rep // Plane_3
    operator()(Return_base_tag, Origin o, const Point_3& q, const Point_3& r) const
    { return Rep(o, q, r); }

    Rep // Plane_3
    operator()(Return_base_tag, const Point_3& p, const Direction_3& d) const
    { return Rep(p, d); }

    Rep // Plane_3
    operator()(Return_base_tag, const Point_3& p, const Vector_3& v) const
    { return Rep(p, v); }

    Rep // Plane_3
    operator()(Return_base_tag, Origin o, const Vector_3& v) const
    { return Rep(o, v); }

    Rep // Plane_3
    operator()(Return_base_tag, const Line_3& l, const Point_3& p) const
    { return Rep(l, p); }

    Rep // Plane_3
    operator()(Return_base_tag, const Ray_3& r, const Point_3& p) const
    { return Rep(r, p); }

    Rep // Plane_3
    operator()(Return_base_tag, const Segment_3& s, const Point_3& p) const
    { return Rep(s, p); }

    decltype(auto)
    operator()(Return_base_tag, const Circle_3 & c) const
    { return c.rep().supporting_plane(); }

    Plane_3
    operator()(const RT& a, const RT& b, const RT& c, const RT& d) const
    { return this->operator()(Return_base_tag(), a, b, c, d); }

    Plane_3
    operator()(const Point_3& p, const Point_3& q, const Point_3& r) const
    { return this->operator()(Return_base_tag(), p, q, r); }

    Plane_3
    operator()(const Point_3& p, const Direction_3& d) const
    { return this->operator()(Return_base_tag(), p, d); }

    Plane_3
    operator()(const Point_3& p, const Vector_3& v) const
    { return this->operator()(Return_base_tag(), p, v); }

    Plane_3
    operator()(const Line_3& l, const Point_3& p) const
    { return this->operator()(Return_base_tag(), l, p); }

    Plane_3
    operator()(const Ray_3& r, const Point_3& p) const
    { return this->operator()(Return_base_tag(), r, p); }

    Plane_3
    operator()(const Segment_3& s, const Point_3& p) const
    { return this->operator()(Return_base_tag(), s, p); }

    decltype(auto)
    operator()(const Circle_3 & c) const
    { return this->operator()(Return_base_tag(), c); }
  };

  template <typename K>
  class Construct_plane_line_intersection_point_3
  {
    typedef typename K::Plane_3 Plane;
    typedef typename K::Line_3 Line;
    typedef typename K::Point_3 Point;
    typename K::Construct_plane_3 construct_plane;
    typename K::Construct_line_3 construct_line;

  public:
    Point
    operator()(const Point& p1, const Point& p2, const Point& p3,
               const Point& l1, const Point& l2) const
    {
      Plane plane = construct_plane(p1, p2, p3);
      Line line = construct_line( l1, l2 );

      const auto res = typename K::Intersect_3()(plane,line);
      CGAL_assertion(res!=std::nullopt);
      const Point* e_pt = std::get_if<Point>(&(*res));
      CGAL_assertion(e_pt!=nullptr);
      return *e_pt;
    }

    Point
    operator()(const Plane& plane,
               const Point& l1, const Point& l2) const
    {
      Line line = construct_line( l1, l2 );

      const auto res = typename K::Intersect_3()(plane,line);
      CGAL_assertion(res!=std::nullopt);
      const Point* e_pt = std::get_if<Point>(&(*res));
      CGAL_assertion(e_pt!=nullptr);
      return *e_pt;
    }
  };

  template <typename K>
  class Construct_planes_intersection_point_3
  {
    typedef typename K::Plane_3 Plane;
    typedef typename K::Point_3 Point;

    typename K::Construct_plane_3 construct_plane;

  public:
    Point
    operator()(const Point& p1, const Point& q1, const Point& r1,
               const Point& p2, const Point& q2, const Point& r2,
               const Point& p3, const Point& q3, const Point& r3) const
    {
      Plane plane1 = construct_plane(p1, q1, r1);
      Plane plane2 = construct_plane(p2, q2, r2);
      Plane plane3 = construct_plane(p3, q3, r3);

      const auto res = typename K::Intersect_3()(plane1, plane2, plane3);
      CGAL_assertion(res!=std::nullopt);
      const Point* e_pt = std::get_if<Point>(&(*res));
      CGAL_assertion(e_pt!=nullptr);
      return *e_pt;
    }

    Point
    operator()(const Plane& plane1, const Plane& plane2, const Plane& plane3) const
    {
      const auto res = typename K::Intersect_3()(plane1, plane2, plane3);
      CGAL_assertion(res!=std::nullopt);
      const Point* e_pt = std::get_if<Point>(&(*res));
      CGAL_assertion(e_pt!=nullptr);
      return *e_pt;
    }
  };

  template <typename K>
  class Construct_coplanar_segments_intersection_point_3
  {
    typedef typename K::Segment_3 Segment;
    typedef typename K::Point_3 Point;

    typename K::Construct_segment_3 construct_segment;

  public:
    Point
    operator()(const Point& p1, const Point& q1,
               const Point& p2, const Point& q2) const
    {
      Segment s1 = construct_segment(p1, q1);
      Segment s2 = construct_segment(p2, q2);

      const auto res = typename K::Intersect_3()(s1, s2);
      CGAL_assertion(res!=std::nullopt);
      const Point* e_pt = std::get_if<Point>(&(*res));
      CGAL_assertion(e_pt!=nullptr);
      return *e_pt;
    }

    Point
    operator()(const Segment& s1, const Segment& s2) const
    {
      const auto res = typename K::Intersect_3()(s1, s2);
      CGAL_assertion(res!=std::nullopt);
      const Point* e_pt = std::get_if<Point>(&(*res));
      CGAL_assertion(e_pt!=nullptr);
      return *e_pt;
    }
  };

  template <typename K>
  class Compute_alpha_for_coplanar_triangle_intersection_3
  {
    typedef typename K::FT FT;
    typedef typename K::Point_3 Point_3;
    typedef typename K::Vector_3 Vector_3;

  public:
    FT
    operator()(const Point_3& p1, const Point_3& p2,       // segment 1
               const Point_3& p3, const Point_3& p4) const // segment 2
    {
      typename K::Construct_vector_3 vector = K().construct_vector_3_object();
      typename K::Construct_cross_product_vector_3 cross_product =
        K().construct_cross_product_vector_3_object();

      const Vector_3 v1 = vector(p1, p2);
      const Vector_3 v2 = vector(p3, p4);

      CGAL_assertion(K().coplanar_3_object()(p1,p2,p3,p4));

      const Vector_3 v3 = vector(p1, p3);
      const Vector_3 v3v2 = cross_product(v3,v2);
      const Vector_3 v1v2 = cross_product(v1,v2);
      const typename K::FT sl = K().compute_squared_length_3_object()(v1v2);
      CGAL_assertion(!certainly(is_zero(sl)));

      const typename K::FT t = ((v3v2.x()*v1v2.x()) + (v3v2.y()*v1v2.y()) + (v3v2.z()*v1v2.z())) / sl;
      return t; // p1 + (p2-p1) * t
    }
  };

  template <typename K>
  class Construct_point_on_2
  {
    typedef typename K::FT         FT;
    typedef typename K::Point_2    Point_2;
    typedef typename K::Segment_2  Segment_2;
    typedef typename K::Line_2     Line_2;
    typedef typename K::Ray_2      Ray_2;

  public:
    Point_2
    operator()( const Line_2& l, const FT i) const
    { return l.point(i); }

    Point_2
    operator()( const Segment_2& s, int i) const
    { return s.point(i); }

    Point_2
    operator()( const Ray_2& r, const FT i) const
    { return r.point(i); }
  };

  template <typename K>
  class Construct_point_on_3
  {
    typedef typename K::FT         FT;
    typedef typename K::Point_3    Point_3;
    typedef typename K::Segment_3  Segment_3;
    typedef typename K::Line_3     Line_3;
    typedef typename K::Ray_3      Ray_3;
    typedef typename K::Plane_3    Plane_3;

  public:
    decltype(auto)
    operator()( const Line_3& l) const
    { return l.rep().point(); }

    Point_3
    operator()( const Line_3& l, const FT i) const
    { return l.rep().point(i); }

    Point_3
    operator()( const Segment_3& s, int i) const
    { return s.point(i); }

    Point_3
    operator()( const Ray_3& r, const FT i) const
    { return r.rep().point(i); }

    decltype(auto)
    operator()( const Plane_3& p) const
    { return p.rep().point(); }
  };

  template <typename K>
  class Construct_projected_xy_point_2
  {
    typedef typename K::Point_2    Point_2;
    typedef typename K::Point_3    Point_3;
    typedef typename K::Plane_3    Plane_3;

  public:
    Point_2
    operator()( const Plane_3& h, const Point_3& p) const
    {  return h.rep().to_2d(p); }
  };

  template <typename K>
  class Construct_ray_2
  {
    typedef typename K::Point_2      Point_2;
    typedef typename K::Vector_2     Vector_2;
    typedef typename K::Direction_2  Direction_2;
    typedef typename K::Line_2       Line_2;
    typedef typename K::Ray_2        Ray_2;
    typedef typename Ray_2::Rep   Rep;

  public:
    Rep // Ray_2
    operator()(Return_base_tag, const Point_2& p, const Point_2& q) const
    {  return Rep(p, q); }

    Rep // Ray_2
    operator()(Return_base_tag, const Point_2& p, const Vector_2& v) const
    {  return Rep(p, K().construct_translated_point_2_object()(p,  v)); }

    Rep // Ray_2
    operator()(Return_base_tag, const Point_2& p, const Direction_2& d) const
    {  return Rep(p, K().construct_translated_point_2_object()(p, d.to_vector())); }

    Rep // Ray_2
    operator()(Return_base_tag, const Point_2& p, const Line_2& l) const
    {  return Rep(p, K().construct_translated_point_2_object()(p, l.to_vector())); }


    Ray_2
    operator()(const Point_2& p, const Point_2& q) const
    { return this->operator()(Return_base_tag(), p, q); }

    Ray_2
    operator()(const Point_2& p, const Vector_2& v) const
    { return this->operator()(Return_base_tag(), p, v); }

    Ray_2
    operator()(const Point_2& p, const Direction_2& d) const
    { return this->operator()(Return_base_tag(), p, d); }

    Ray_2
    operator()(const Point_2& p, const Line_2& l) const
    { return this->operator()(Return_base_tag(), p, l); }
  };

  template <typename K>
  class Construct_ray_3
  {
    typedef typename K::Point_3      Point_3;
    typedef typename K::Vector_3     Vector_3;
    typedef typename K::Direction_3  Direction_3;
    typedef typename K::Line_3       Line_3;
    typedef typename K::Ray_3        Ray_3;
    typedef typename Ray_3::Rep      Rep;

  public:
    Rep // Ray_3
    operator()(Return_base_tag, const Point_3& p, const Point_3& q) const
    {  return Rep(p, q); }

    Rep // Ray_3
    operator()(Return_base_tag, const Point_3& p, const Vector_3& v) const
    {  return Rep(p, v); }

    Rep // Ray_3
    operator()(Return_base_tag, const Point_3& p, const Direction_3& d) const
    {  return Rep(p, d); }

    Rep // Ray_3
    operator()(Return_base_tag, const Point_3& p, const Line_3& l) const
    {  return Rep(p, l); }


    Ray_3
    operator()(const Point_3& p, const Point_3& q) const
    { return this->operator()(Return_base_tag(), p, q); }

    Ray_3
    operator()(const Point_3& p, const Vector_3& v) const
    { return this->operator()(Return_base_tag(), p, v); }

    Ray_3
    operator()(const Point_3& p, const Direction_3& d) const
    { return this->operator()(Return_base_tag(), p, d); }

    Ray_3
    operator()(const Point_3& p, const Line_3& l) const
    { return this->operator()(Return_base_tag(), p, l); }
  };

  template <typename K>
  class Construct_segment_2
  {
    typedef typename K::Segment_2  Segment_2;
    typedef typename Segment_2::Rep  Rep;
    typedef typename K::Point_2    Point_2;

  public:
    Rep // Segment_2
    operator()(Return_base_tag, const Point_2& p, const Point_2& q) const
    {  return Rep(p, q); }

    Segment_2
    operator()( const Point_2& p, const Point_2& q) const
    { return this->operator()(Return_base_tag(), p, q); }
  };

  template <typename K>
  class Construct_segment_3
  {
    typedef typename K::Segment_3  Segment_3;
    typedef typename K::Point_3    Point_3;
    typedef typename Segment_3::Rep  Rep;

  public:
    Rep // Segment_3
    operator()(Return_base_tag, const Point_3& p, const Point_3& q) const
    {  return Rep(p, q); }

    Segment_3
    operator()( const Point_3& p, const Point_3& q) const
    { return this->operator()(Return_base_tag(), p, q); }
  };

  template <typename K>
  class Construct_source_2
  {
    typedef typename K::Segment_2  Segment_2;
    typedef typename K::Ray_2      Ray_2;

  public:
    decltype(auto)
    operator()(const Segment_2& s) const
    {  return s.rep().source(); }

    decltype(auto)
    operator()(const Ray_2& r) const
    {  return r.rep().source(); }
  };

  template <typename K>
  class Construct_source_3
  {
    typedef typename K::Segment_3  Segment_3;
    typedef typename K::Ray_3      Ray_3;

  public:
    decltype(auto)
    operator()(const Segment_3& s) const
    {  return s.rep().source(); }

    decltype(auto)
    operator()(const Ray_3& r) const
    {  return r.rep().source(); }
  };


  template <typename K>
  class Construct_target_2
  {
    typedef typename K::Segment_2  Segment_2;

  public:
    decltype(auto)
    operator()(const Segment_2& s) const
    {  return s.rep().target(); }
  };

  template <typename K>
  class Construct_target_3
  {
    typedef typename K::Segment_3  Segment_3;

  public:
    decltype(auto)
    operator()(const Segment_3& s) const
    {  return s.rep().target(); }
  };

  template <typename K>
  class Construct_second_point_2
  {
    typedef typename K::Ray_2    Ray_2;

  public:
    decltype(auto)
    operator()(const Ray_2& r) const
    {  return r.rep().second_point(); }
  };

  template <typename K>
  class Construct_second_point_3
  {
    typedef typename K::Ray_3    Ray_3;

  public:
    decltype(auto)
    operator()(const Ray_3& r) const
    {  return r.rep().second_point(); }
  };

  template <typename K>
  class Construct_sphere_3
  {
    typedef typename K::FT         FT;
    typedef typename K::Point_3    Point_3;
    typedef typename K::Sphere_3   Sphere_3;
    typedef typename K::Circle_3   Circle_3;
    typedef typename Sphere_3::Rep Rep;

  public:
    Rep // Sphere_3
    operator()(Return_base_tag, const Point_3& center, const FT& squared_radius,
                Orientation orientation = COUNTERCLOCKWISE) const
    {  return Rep(center, squared_radius, orientation); }

    Rep // Sphere_3
    operator()(Return_base_tag, const Point_3& p, const Point_3& q,
                const Point_3& r, const Point_3& s) const
    {  return Rep(p, q, r, s); }

    Rep // Sphere_3
    operator()(Return_base_tag, const Point_3& p, const Point_3& q, const Point_3& r,
                Orientation orientation = COUNTERCLOCKWISE) const
    {  return Rep(p, q, r, orientation); }

    Rep // Sphere_3
    operator()(Return_base_tag, const Point_3& p, const Point_3& q,
                Orientation orientation = COUNTERCLOCKWISE) const
    {  return Rep(p, q, orientation); }

    Rep // Sphere_3
    operator()(Return_base_tag, const Point_3& center,
                Orientation orientation = COUNTERCLOCKWISE) const
    {  return Rep(center, orientation); }

    decltype(auto)
    operator() (Return_base_tag, const Circle_3 & c) const
    { return c.rep().diametral_sphere(); }

    Sphere_3
    operator()( const Point_3& center, const FT& squared_radius,
                Orientation orientation = COUNTERCLOCKWISE) const
    { return this->operator()(Return_base_tag(), center, squared_radius, orientation); }

    Sphere_3
    operator()( const Point_3& p, const Point_3& q,
                const Point_3& r, const Point_3& s) const
    { return this->operator()(Return_base_tag(), p, q, r, s); }

    Sphere_3
    operator()( const Point_3& p, const Point_3& q, const Point_3& r,
                Orientation orientation = COUNTERCLOCKWISE) const
    { return this->operator()(Return_base_tag(), p, q, r, orientation); }

    Sphere_3
    operator()( const Point_3& p, const Point_3& q,
                Orientation orientation = COUNTERCLOCKWISE) const
    { return this->operator()(Return_base_tag(), p, q, orientation); }

    Sphere_3
    operator()( const Point_3& center,
                Orientation orientation = COUNTERCLOCKWISE) const
    { return this->operator()(Return_base_tag(), center, orientation); }

    decltype(auto)
    operator() (const Circle_3 & c) const
    { return this->operator()(Return_base_tag(), c); }
  };

  template <typename K>
  class Construct_supporting_plane_3
  {
    typedef typename K::Triangle_3  Triangle_3;
    typedef typename K::Plane_3     Plane_3;

  public:
    decltype(auto)
    operator()( const Triangle_3& t) const
    { return t.rep().supporting_plane(); }

  };

  template <typename K>
  class Construct_tetrahedron_3
  {
    typedef typename K::Tetrahedron_3   Tetrahedron_3;
    typedef typename K::Point_3         Point_3;
    typedef typename Tetrahedron_3::Rep Rep;

  public:
    Rep // Tetrahedron_3
    operator()(Return_base_tag, const Point_3& p, const Point_3& q,
                const Point_3& r, const Point_3& s) const
    { return Rep(p, q, r, s); }

    Tetrahedron_3
    operator()( const Point_3& p, const Point_3& q,
                const Point_3& r, const Point_3& s) const
    { return this->operator()(Return_base_tag(), p, q, r, s); }
  };

  template <typename K>
  class Construct_triangle_2
  {
    typedef typename K::Triangle_2   Triangle_2;
    typedef typename Triangle_2::Rep  Rep;
    typedef typename K::Point_2      Point_2;

  public:
    Rep // Triangle_2
    operator()(Return_base_tag, const Point_2& p, const Point_2& q, const Point_2& r) const
    { return Rep(p, q, r); }

    Triangle_2
    operator()( const Point_2& p, const Point_2& q, const Point_2& r) const
    { return this->operator()(Return_base_tag(), p, q, r); }
  };

  template <typename K>
  class Construct_triangle_3
  {
    typedef typename K::Triangle_3   Triangle_3;
    typedef typename K::Point_3      Point_3;
    typedef typename Triangle_3::Rep Rep;

  public:
    Rep // Triangle_3
    operator()(Return_base_tag, const Point_3& p, const Point_3& q, const Point_3& r) const
    { return Rep(p, q, r); }

    Triangle_3
    operator()( const Point_3& p, const Point_3& q, const Point_3& r) const
    { return this->operator()(Return_base_tag(), p, q, r); }
  };

  template <typename K>
  class Construct_unit_normal_3
  {
    typedef typename K::Point_3          Point_3;
    typedef typename K::Vector_3         Vector_3;

  public:
    Vector_3
    operator()(const Point_3& p,const Point_3& q, const Point_3& r) const
    {
      CGAL_kernel_precondition(! K().collinear_3_object()(p,q,r) );
      Vector_3 res = CGAL::cross_product(q-p, r-p);
      res = res / CGAL::sqrt(res.squared_length());
      return res;
    }
  };

  template <typename K>
  class Construct_vertex_3
  {
    typedef typename K::Point_3          Point_3;
    typedef typename K::Segment_3        Segment_3;
    typedef typename K::Iso_cuboid_3     Iso_cuboid_3;
    typedef typename K::Triangle_3       Triangle_3;
    typedef typename K::Tetrahedron_3    Tetrahedron_3;

  public:
    decltype(auto)
    operator()( const Segment_3& s, int i) const
    { return s.rep().vertex(i); }

    decltype(auto)
    operator()( const Triangle_3& t, int i) const
    { return t.rep().vertex(i); }

    decltype(auto)
    operator()( const Iso_cuboid_3& r, int i) const
      { return r.rep().vertex(i); }

    decltype(auto)
    operator()( const Tetrahedron_3& t, int i) const
    { return t.rep().vertex(i); }
  };

  template <typename K>
  class Construct_cartesian_const_iterator_2
  {
    typedef typename K::Point_2          Point_2;
    typedef typename K::Vector_2         Vector_2;
    typedef typename K::Cartesian_const_iterator_2
    Cartesian_const_iterator_2;

  public:
    Cartesian_const_iterator_2
    operator()( const Point_2& p) const
    {
      return p.rep().cartesian_begin();
    }

    Cartesian_const_iterator_2
    operator()( const Point_2& p, int) const
    {
      return p.rep().cartesian_end();
    }

    Cartesian_const_iterator_2
    operator()( const Vector_2& v) const
    {
      return v.rep().cartesian_begin();
    }

    Cartesian_const_iterator_2
    operator()( const Vector_2& v, int) const
    {
      return v.rep().cartesian_end();
    }
  };

  template <typename K>
  class Construct_cartesian_const_iterator_3
  {
    typedef typename K::Point_3          Point_3;
    typedef typename K::Vector_3         Vector_3;
    typedef typename K::Cartesian_const_iterator_3
    Cartesian_const_iterator_3;

  public:
    Cartesian_const_iterator_3
    operator()( const Point_3& p) const
    {
      return p.rep().cartesian_begin();
    }

    Cartesian_const_iterator_3
    operator()( const Point_3& p, int) const
    {
      return p.rep().cartesian_end();
    }

    Cartesian_const_iterator_3
    operator()( const Vector_3& v) const
    {
      return v.rep().cartesian_begin();
    }

    Cartesian_const_iterator_3
    operator()( const Vector_3& v, int) const
    {
      return v.rep().cartesian_end();
    }
  };

  template <typename K>
  class Construct_projected_point_2
  {
    bool
      is_inside_triangle_2_aux(
        const typename K::Point_2& p1,
        const typename K::Point_2& p2,
        const typename K::Point_2& q,
        typename K::Point_2& result,
        bool& outside,
        const K& k)
    {
      typedef typename K::Vector_2 Vector_2;
      typedef typename K::FT FT;

      typename K::Construct_vector_2 vector =
        k.construct_vector_2_object();
      typename K::Construct_projected_point_2 projection =
        k.construct_projected_point_2_object();
      typename K::Construct_line_2 line =
        k.construct_line_2_object();
      typename K::Compute_scalar_product_2 scalar_product =
        k.compute_scalar_product_2_object();
      typename K::Construct_direction_2 direction =
        k.construct_direction_2_object();
      typename K::Construct_perpendicular_direction_2 perpendicular =
        k.construct_perpendicular_direction_2_object();

      // Check whether the point is cw or ccw with the triangle side (p1,p2)
      Vector_2 orth = vector(p1, p2);

      if (scalar_product(vector(p1, q), vector(perpendicular(direction(orth), CGAL::COUNTERCLOCKWISE))) < FT(0))
      {
        if (scalar_product(vector(p1, q), vector(p1, p2)) >= FT(0)
          && scalar_product(vector(p2, q), vector(p2, p1)) >= FT(0))
        {
          result = projection(line(p1, p2), q);
          return true;
        }
        outside = true;
      }

      return false;
    }

    /**
     * Returns the nearest point of `p1`, `p2`, `p3` from origin
     * @param origin the origin point
     * @param p1 the first point
     * @param p2 the second point
     * @param p3 the third point
     * @param k the kernel
     * @return the nearest point from origin
     */
    typename K::Point_2
      nearest_point_2(const typename K::Point_2& origin,
        const typename K::Point_2& p1,
        const typename K::Point_2& p2,
        const typename K::Point_2& p3,
        const K& k)
    {
      typedef typename K::FT FT;

      typename K::Compute_squared_distance_2 sq_distance =
        k.compute_squared_distance_2_object();

      const FT dist_origin_p1 = sq_distance(origin, p1);
      const FT dist_origin_p2 = sq_distance(origin, p2);
      const FT dist_origin_p3 = sq_distance(origin, p3);

      if (dist_origin_p2 >= dist_origin_p1
        && dist_origin_p3 >= dist_origin_p1)
      {
        return p1;
      }
      if (dist_origin_p3 >= dist_origin_p2)
      {
        return p2;
      }

      return p3;
    }

    /**
     * @brief returns true if p is inside triangle t. If p is not inside t,
     * result is the nearest point of t from p.
     * @param p the reference point
     * @param t the triangle
     * @param result if p is not inside t, the nearest point of t from p
     * @param k the kernel
     * @return true if p is inside t
     */
    bool
      is_inside_triangle_2(const typename K::Point_2& p,
        const typename K::Triangle_2& t,
        typename K::Point_2& result,
        const K& k)
    {
      typedef typename K::Point_2 Point_2;

      typename K::Construct_vertex_2 vertex_on =
        k.construct_vertex_2_object();

      const Point_2& t0 = vertex_on(t, 0);
      const Point_2& t1 = vertex_on(t, 1);
      const Point_2& t2 = vertex_on(t, 2);

      bool outside = false;
      if (is_inside_triangle_2_aux(t0, t1, p, result, outside, k)
        || is_inside_triangle_2_aux(t1, t2, p, result, outside, k)
        || is_inside_triangle_2_aux(t2, t0, p, result, outside, k))
      {
        return false;
      }

      if (outside)
      {
        result = nearest_point_2(p, t0, t1, t2, k);
        return false;
      }
      else
      {
        return true;
      }
    }

  public:
    typename K::Point_2
      operator()(const typename K::Triangle_2& triangle,
        const typename K::Point_2& origin,
        const K& k)
    {
      typedef typename K::Point_2 Point_2;
      typename K::Construct_vertex_2 vertex_on;
      typename K::Construct_segment_2 segment;

      // Check if triangle is degenerated to call segment operator.
      const Point_2& t0 = vertex_on(triangle, 0);
      const Point_2& t1 = vertex_on(triangle, 1);
      const Point_2& t2 = vertex_on(triangle, 2);

      if (t0 == t1)
        return (*this)(segment(t1, t2), origin, k);
      if (t1 == t2)
        return (*this)(segment(t2, t0), origin, k);
      if (t2 == t0)
        return (*this)(segment(t0, t1), origin, k);

      Point_2 moved_point;
      bool inside = is_inside_triangle_2(origin, triangle, moved_point, k);

      // If proj is inside triangle, return it
      if (inside)
      {
        return origin;
      }

      // Else return the constructed point
      return moved_point;
    }

    typename K::Point_2
      operator()(const typename K::Segment_2& s,
        const typename K::Point_2& query,
        const K& k) {

      typename K::Construct_vector_2 vector =
        k.construct_vector_2_object();

      typename K::Compute_scalar_product_2 scalar_product =
        k.compute_scalar_product_2_object();

      typename K::Construct_scaled_vector_2 scaled_vector =
        k.construct_scaled_vector_2_object();

      const typename K::Point_2& a = s.source();
      const typename K::Point_2& b = s.target();
      const typename K::Vector_2 d = vector(a, b);

      typename K::FT sqlen = scalar_product(d, d);

      // Degenerate segment
      if (is_zero(sqlen))
        return a;

      const typename K::Vector_2 p = vector(a, query);

      typename K::FT proj = (scalar_product(p, d)) / sqlen;

      if (!is_positive(proj))
        return a;

      if (proj >= 1.0)
        return b;

      typename K::Construct_point_2 construct_point_2;
      return construct_point_2(a + scaled_vector(d, proj));
    }
  };

  template <typename K>
  class Construct_projected_point_3
  {
    bool
    is_inside_triangle_3_aux(const typename K::Vector_3& w,
                             const typename K::Point_3& p1,
                             const typename K::Point_3& p2,
                             const typename K::Point_3& q,
                             typename K::Point_3& result,
                             bool& outside,
                             const K& k)
    {
      typedef typename K::Vector_3 Vector_3;
      typedef typename K::FT FT;

      typename K::Construct_vector_3 vector =
        k.construct_vector_3_object();
      typename K::Construct_projected_point_3 projection =
        k.construct_projected_point_3_object();
      typename K::Construct_line_3 line =
        k.construct_line_3_object();
      typename K::Compute_scalar_product_3 scalar_product =
        k.compute_scalar_product_3_object();
      typename K::Construct_cross_product_vector_3 cross_product =
        k.construct_cross_product_vector_3_object();

      const Vector_3 v = cross_product(vector(p1,p2), vector(p1,q));
      if ( scalar_product(v,w) < FT(0))
      {
        if (   scalar_product(vector(p1,q), vector(p1,p2)) >= FT(0)
            && scalar_product(vector(p2,q), vector(p2,p1)) >= FT(0) )
        {
          result = projection(line(p1, p2), q);
          return true;
        }
        outside = true;
      }

      return false;
    }


    /**
     * Returns the nearest point of p1,p2,p3 from origin
     * @param origin the origin point
     * @param p1 the first point
     * @param p2 the second point
     * @param p3 the third point
     * @param k the kernel
     * @return the nearest point from origin
     */
    typename K::Point_3
    nearest_point_3(const typename K::Point_3& origin,
                    const typename K::Point_3& p1,
                    const typename K::Point_3& p2,
                    const typename K::Point_3& p3,
                    const K& k)
    {
      typedef typename K::FT FT;

      typename K::Compute_squared_distance_3 sq_distance =
        k.compute_squared_distance_3_object();

      const FT dist_origin_p1 = sq_distance(origin,p1);
      const FT dist_origin_p2 = sq_distance(origin,p2);
      const FT dist_origin_p3 = sq_distance(origin,p3);

      if (   dist_origin_p2 >= dist_origin_p1
          && dist_origin_p3 >= dist_origin_p1 )
      {
        return p1;
      }
      if ( dist_origin_p3 >= dist_origin_p2 )
      {
        return p2;
      }

      return p3;
    }

    /**
     * @brief returns true if p is inside triangle t. If p is not inside t,
     * result is the nearest point of t from p. WARNING: it is assumed that
     * t and p are on the same plane.
     * @param p the reference point
     * @param t the triangle
     * @param result if p is not inside t, the nearest point of t from p
     * @param k the kernel
     * @return true if p is inside t
     */
    bool
    is_inside_triangle_3(const typename K::Point_3& p,
                         const typename K::Triangle_3& t,
                         const typename K::Vector_3& w,
                         typename K::Point_3& result,
                         const K& k)
    {
      typedef typename K::Point_3 Point_3;

      typename K::Construct_vertex_3 vertex_on =
        k.construct_vertex_3_object();

      const Point_3& t0 = vertex_on(t,0);
      const Point_3& t1 = vertex_on(t,1);
      const Point_3& t2 = vertex_on(t,2);

      bool outside = false;
      if (   is_inside_triangle_3_aux(w, t0, t1, p, result, outside, k)
          || is_inside_triangle_3_aux(w, t1, t2, p, result, outside, k)
          || is_inside_triangle_3_aux(w, t2, t0, p, result, outside, k) )
      {
        return false;
      }

      if ( outside )
      {
        result = nearest_point_3(p,t0,t1,t2,k);
        return false;
      }
      else
      {
        return true;
      }
    }

    /**
    * @brief returns true if p is inside segment s. If p is not inside s,
    * result is the nearest point of s from p. WARNING: it is assumed that
    * t and p are on the same line.
    * @param query the query point
    * @param s the segment
    * @param closest_point_on_segment if query is not inside s, the nearest point of s from p
    * @param k the kernel
    * @return true if p is inside s
    */
    bool
    is_inside_segment_3(const typename K::Point_3& query,
                        const typename K::Segment_3 & s,
                        typename K::Point_3& closest_point_on_segment,
                        const K& k)
    {
      typename K::Construct_vector_3 vector =
        k.construct_vector_3_object();
      typename K::Construct_vertex_3 vertex_on =
        k.construct_vertex_3_object();
      typename K::Compute_scalar_product_3 scalar_product =
        k.compute_scalar_product_3_object();

      typedef typename K::FT FT;
      typedef typename K::Point_3 Point;

      const Point& a = vertex_on(s, 0);
      const Point& b = vertex_on(s, 1);
      if( scalar_product(vector(a,b), vector(a, query)) < FT(0) )
      {
        closest_point_on_segment = a;
        return false;
      }
      if( scalar_product(vector(b,a), vector(b, query)) < FT(0) )
      {
        closest_point_on_segment = b;
        return false;
      }

      // query is on segment
      return true;
    }

  public:
    typename K::Point_3
    operator()(const typename K::Triangle_3& triangle,
               const typename K::Point_3& origin,
               const K& k)
    {
      typedef typename K::Point_3 Point_3;

      typename K::Construct_supporting_plane_3 supporting_plane =
        k.construct_supporting_plane_3_object();
      typename K::Construct_projected_point_3 projection =
        k.construct_projected_point_3_object();
      typename K::Is_degenerate_3 is_degenerate = k.is_degenerate_3_object();
      typename K::Construct_orthogonal_vector_3 normal =
        k.construct_orthogonal_vector_3_object();

      const typename K::Plane_3 plane = supporting_plane(triangle);
      if(is_degenerate(plane)) {
        // If the plane is degenerate, then the triangle is degenerate, and
        // one tries to find to which segment it is equivalent.
        typename K::Construct_vertex_3 vertex = k.construct_vertex_3_object();
        typename K::Construct_vector_3 vector = k.construct_vector_3_object();
        typename K::Compute_x_3 x = k.compute_x_3_object();
        typename K::Compute_y_3 y = k.compute_y_3_object();
        typename K::Compute_z_3 z = k.compute_z_3_object();
        typedef typename K::FT FT;
        typedef typename K::Vector_3 Vector_3;

        const Point_3& a = vertex(triangle, 0);
        const Point_3& b = vertex(triangle, 1);
        const Point_3& c = vertex(triangle, 2);
        const Vector_3 ab = vector(a, b);
        const Vector_3 ac = vector(a, c);
        const Vector_3 bc = vector(b, c);
        const FT linf_ab = (std::max)((std::max)(x(ab), y(ab)), z(ab));
        const FT linf_ac = (std::max)((std::max)(x(ac), y(ac)), z(ac));
        const FT linf_bc = (std::max)((std::max)(x(bc), y(bc)), z(bc));

        typename K::Construct_segment_3 seg = k.construct_segment_3_object();
        if(linf_ab > linf_ac) {
          if(linf_ab > linf_bc) {
            // ab is the maximal segment
            return this->operator()(seg(a, b), origin, k);
          } else {
            // ab > ac, bc >= ab, use bc
            return this->operator()(seg(b, c), origin, k);
          }
        } else { // ab <= ac
          if(linf_ac > linf_bc) {
            // ac is the maximal segment
            return this->operator()(seg(a, c), origin, k);
          } else {
            // ab <= ac, ac <= bc, use bc
            return this->operator()(seg(b, c), origin, k);
          }
        }
      } // degenerate plane

      // Project origin on triangle supporting plane
      const Point_3 proj = projection(plane, origin);

      Point_3 moved_point;
      bool inside = is_inside_triangle_3(proj,triangle,normal(plane),moved_point,k);

      // If proj is inside triangle, return it
      if ( inside )
      {
        return proj;
      }

      // Else return the constructed point
      return moved_point;
    }

    typename K::Point_3
    operator()(const typename K::Segment_3& segment,
               const typename K::Point_3& query,
               const K& k)
    {

      typename K::Is_degenerate_3 is_degenerate =
          k.is_degenerate_3_object();
      typename K::Construct_vertex_3 vertex =
          k.construct_vertex_3_object();

      if(is_degenerate(segment))
        return vertex(segment, 0);

      if(segment.to_vector() * (query-segment.source()) <= 0)
        return segment.source();
      if(segment.to_vector() * (query-segment.target()) >= 0)
        return segment.target();
      // If proj is inside segment, returns it
      return k.construct_projected_point_3_object()(segment.supporting_line(), query);
    }

    typename K::Point_3
    operator()(const typename K::Ray_3& ray,
               const typename K::Point_3& query,
               const K& k)
    {
      if ( ray.to_vector() * (query-ray.source()) <= 0)
        return ray.source();
      else
      {
        return k.construct_projected_point_3_object()(ray.supporting_line(), query);
      }
    }

    const typename K::Point_3&
    operator()(const typename K::Point_3& point,
               const typename K::Point_3&,
               const K&)
    {
      return point;
    }

    // code for operator for plane and point is defined in
    // CGAL/Cartesian/function_objects.h and CGAL/Homogeneous/function_objects.h
  };

  template <typename K>
  class Coplanar_3
  {
    typedef typename K::Boolean       Boolean;
    typedef typename K::Point_3       Point_3;
    typedef typename K::Orientation_3 Orientation_3;

    Orientation_3 o;

  public:
    Coplanar_3() {}
    Coplanar_3(const Orientation_3& o_) : o(o_) {}

    Boolean
    operator()( const Point_3& p, const Point_3& q,
                const Point_3& r, const Point_3& s) const
    {
      return o(p, q, r, s) == COPLANAR;
    }
  };

  template <typename K>
  class Counterclockwise_in_between_2
  {
    typedef typename K::Boolean      Boolean;
    typedef typename K::Direction_2  Direction_2;

  public:
    Boolean
    operator()( const Direction_2& p, const Direction_2& q,
                const Direction_2& r) const
    {
        if ( q < p)
            return ( p < r )||( r <= q );
        else
            return ( p < r )&&( r <= q );
    }
  };

  template <typename K>
  class Do_intersect_2
  {
    typedef typename K::Boolean     Boolean;

 public:
    // Needs_FT because Line/Line (and variations) as well as Circle_2/X compute intersections
    template <class T1, class T2>
    Needs_FT<Boolean>
    operator()(const T1& t1, const T2& t2) const
    { return { Intersections::internal::do_intersect(t1, t2, K())}; }
  };

  template <typename K>
  class Do_intersect_3
  {
    typedef typename K::Boolean     Boolean;

  public:
    template <class T1, class T2>
    Boolean
    operator()(const T1& t1, const T2& t2) const
    { return Intersections::internal::do_intersect(t1, t2, K()); }

    Boolean
    operator()(const typename K::Plane_3& pl1,
               const typename K::Plane_3& pl2,
               const typename K::Plane_3& pl3) const
    {
      return Intersections::internal::do_intersect(pl1, pl2, pl3, K());
    }
  };

  template <typename K>
  class Equal_2
  {
    typedef typename K::Boolean       Boolean;
    typedef typename K::Point_2       Point_2;
    typedef typename K::Vector_2      Vector_2;
    typedef typename K::Direction_2   Direction_2;
    typedef typename K::Segment_2     Segment_2;
    typedef typename K::Ray_2         Ray_2;
    typedef typename K::Line_2        Line_2;
    typedef typename K::Triangle_2    Triangle_2;
    typedef typename K::Iso_rectangle_2 Iso_rectangle_2;
    typedef typename K::Circle_2      Circle_2;

  public:
    Boolean
    operator()(const Point_2 &p, const Point_2 &q) const
    {
      return p.rep() == q.rep();
    }

    Boolean
    operator()(const Vector_2 &v1, const Vector_2 &v2) const
    {
      return v1.rep() == v2.rep();
    }

    Boolean
    operator()(const Vector_2 &v, const Null_vector &n) const
    {
      return v.rep() == n;
    }

    Boolean
    operator()(const Direction_2 &d1, const Direction_2 &d2) const
    {
      return d1.rep() == d2.rep();
    }

    Boolean
    operator()(const Segment_2 &s1, const Segment_2 &s2) const
    {
      return s1.source() == s2.source() && s1.target() == s2.target();
    }

    Boolean
    operator()(const Line_2 &l1, const Line_2 &l2) const
    {
      return l1.rep() == l2.rep();
    }

    Boolean
    operator()(const Ray_2& r1, const Ray_2& r2) const
    {
      return r1.source() == r2.source() && r1.direction() == r2.direction();
    }

    Boolean
    operator()(const Circle_2& c1, const Circle_2& c2) const
    {
      return c1.center() == c2.center() &&
        c1.squared_radius() == c2.squared_radius() &&
        c1.orientation() == c2.orientation();
    }

    Boolean
    operator()(const Triangle_2& t1, const Triangle_2& t2) const
    {
      int i;
      for(i=0; i<3; i++)
        if ( t1.vertex(0) == t2.vertex(i) )
          break;

      return (i<3) && t1.vertex(1) == t2.vertex(i+1)
                   && t1.vertex(2) == t2.vertex(i+2);
    }

    Boolean
    operator()(const Iso_rectangle_2& i1, const Iso_rectangle_2& i2) const
    {
      return CGAL_AND((i1.min)() == (i2.min)(), (i1.max)() == (i2.max)());
    }
  };

  template <typename K>
  class Equal_3
  {
    typedef typename K::Boolean       Boolean;
    typedef typename K::Point_3       Point_3;
    typedef typename K::Vector_3      Vector_3;
    typedef typename K::Direction_3   Direction_3;
    typedef typename K::Segment_3     Segment_3;
    typedef typename K::Line_3        Line_3;
    typedef typename K::Ray_3         Ray_3;
    typedef typename K::Triangle_3    Triangle_3;
    typedef typename K::Tetrahedron_3 Tetrahedron_3;
    typedef typename K::Sphere_3      Sphere_3;
    typedef typename K::Iso_cuboid_3  Iso_cuboid_3;
    typedef typename K::Plane_3       Plane_3;
    typedef typename K::Circle_3      Circle_3;

  public:
    Boolean
    operator()(const Point_3 &p, const Point_3 &q) const
    {
      return p.rep() == q.rep();
    }

    Boolean
    operator()(const Plane_3 &v1, const Plane_3 &v2) const
    {
      return v1.rep() == v2.rep();
    }

    Boolean
    operator()(const Iso_cuboid_3 &v1, const Iso_cuboid_3 &v2) const
    {
      return v1.rep() == v2.rep();
    }

    Boolean
    operator()(const Sphere_3 &v1, const Sphere_3 &v2) const
    {
      return v1.rep() == v2.rep();
    }

    Boolean
    operator()(const Tetrahedron_3 &v1, const Tetrahedron_3 &v2) const
    {
      return v1.rep() == v2.rep();
    }

    Boolean
    operator()(const Triangle_3 &v1, const Triangle_3 &v2) const
    {
      return v1.rep() == v2.rep();
    }

    Boolean
    operator()(const Ray_3 &v1, const Ray_3 &v2) const
    {
      return v1.rep() == v2.rep();
    }

    Boolean
    operator()(const Line_3 &v1, const Line_3 &v2) const
    {
      return v1.rep() == v2.rep();
    }

    Boolean
    operator()(const Direction_3 &v1, const Direction_3 &v2) const
    {
      return v1.rep() == v2.rep();
    }

    Boolean
    operator()(const Segment_3 &v1, const Segment_3 &v2) const
    {
      return v1.rep() == v2.rep();
    }

    Boolean
    operator()(const Vector_3 &v1, const Vector_3 &v2) const
    {
      return v1.rep() == v2.rep();
    }

    Boolean
    operator()(const Vector_3 &v, const Null_vector &n) const
    {
      return v.rep() == n;
    }

    Boolean
    operator()(const Circle_3 &v1, const Circle_3 &v2) const
    {
      return v1.rep() == v2.rep();
    }
  };

  template <typename K>
  class Has_on_boundary_2
  {
    typedef typename K::Boolean          Boolean;
    typedef typename K::Point_2          Point_2;
    typedef typename K::Iso_rectangle_2  Iso_rectangle_2;
    typedef typename K::Circle_2         Circle_2;
    typedef typename K::Triangle_2       Triangle_2;

  public:
    Boolean
    operator()( const Circle_2& c, const Point_2& p) const
    { return c.has_on_boundary(p); }

    Boolean
    operator()( const Triangle_2& t, const Point_2& p) const
    { return t.has_on_boundary(p); }

    Boolean
    operator()( const Iso_rectangle_2& r, const Point_2& p) const
    { return K().bounded_side_2_object()(r,p) == ON_BOUNDARY; }
  };

  template <typename K>
  class Has_on_boundary_3
  {
    typedef typename K::Boolean          Boolean;
    typedef typename K::Point_3          Point_3;
    typedef typename K::Iso_cuboid_3     Iso_cuboid_3;
    typedef typename K::Sphere_3         Sphere_3;
    typedef typename K::Tetrahedron_3    Tetrahedron_3;
    typedef typename K::Plane_3          Plane_3;

  public:
    Boolean
    operator()( const Sphere_3& s, const Point_3& p) const
    { return s.rep().has_on_boundary(p); }

    Boolean
    operator()( const Tetrahedron_3& t, const Point_3& p) const
    { return t.rep().has_on_boundary(p); }

    Boolean
    operator()( const Iso_cuboid_3& c, const Point_3& p) const
    { return c.rep().has_on_boundary(p); }

  };

  template <typename K>
  class Has_on_bounded_side_2
  {
    typedef typename K::Boolean          Boolean;
    typedef typename K::Point_2          Point_2;
    typedef typename K::Iso_rectangle_2  Iso_rectangle_2;
    typedef typename K::Circle_2         Circle_2;
    typedef typename K::Triangle_2       Triangle_2;

  public:
    Boolean
    operator()( const Circle_2& c, const Point_2& p) const
    { return c.has_on_bounded_side(p); }

    Boolean
    operator()( const Triangle_2& t, const Point_2& p) const
    { return t.has_on_bounded_side(p); }

    Boolean
    operator()( const Iso_rectangle_2& r, const Point_2& p) const
    { return K().bounded_side_2_object()(r,p) == ON_BOUNDED_SIDE; }
  };

  template <typename K>
  class Has_on_bounded_side_3
  {
    typedef typename K::Boolean          Boolean;
    typedef typename K::Point_3          Point_3;
    typedef typename K::Iso_cuboid_3     Iso_cuboid_3;
    typedef typename K::Sphere_3         Sphere_3;
    typedef typename K::Tetrahedron_3    Tetrahedron_3;
    typedef typename K::Circle_3         Circle_3;

  public:
    Boolean
    operator()( const Sphere_3& s, const Point_3& p) const
    { return s.has_on_bounded_side(p); }

    Boolean
    operator()( const Tetrahedron_3& t, const Point_3& p) const
    { return t.rep().has_on_bounded_side(p); }

    Boolean
    operator()( const Iso_cuboid_3& c, const Point_3& p) const
    { return c.rep().has_on_bounded_side(p); }

    Boolean
    operator()(const Circle_3& c, const Point_3& p) const
    {
      CGAL_kernel_precondition(
        K().has_on_3_object()(c.supporting_plane(),p)
      );
      return c.rep().has_on_bounded_side(p);
    }

    // returns true iff the line segment ab is inside the union of the bounded sides of s1 and s2.
    Needs_FT<Boolean>
    operator()(const Sphere_3& s1, const Sphere_3& s2,
               const Point_3& a, const Point_3& b) const
    {
      typedef typename K::Circle_3  Circle_3;
      typedef typename K::Point_3   Point_3;
      typedef typename K::Segment_3 Segment_3;
      typedef typename K::Plane_3   Plane_3;

      const Has_on_bounded_side_3& has_on_bounded_side = *this;

      const bool a_in_s1 = has_on_bounded_side(s1, a);
      const bool a_in_s2 = has_on_bounded_side(s2, a);

      if(!(a_in_s1 || a_in_s2)) return {false};

      const bool b_in_s1 = has_on_bounded_side(s1, b);
      const bool b_in_s2 = has_on_bounded_side(s2, b);

      if(!(b_in_s1 || b_in_s2)) return {false};

      if(a_in_s1 && b_in_s1) return {true};
      if(a_in_s2 && b_in_s2) return {true};

      if(!K().do_intersect_3_object()(s1, s2)) return {false};
      const Circle_3 circ(s1, s2);
      const Plane_3& plane = circ.supporting_plane();
      const auto optional = K().intersect_3_object()(plane, Segment_3(a, b));
      CGAL_kernel_assertion_msg(bool(optional) == true, "the segment does not intersect the supporting plane");
      const Point_3* p = std::get_if<Point_3>(&*optional);
      CGAL_kernel_assertion_msg(p != 0, "the segment intersection with the plane is not a point");
      return squared_distance(circ.center(), *p) < circ.squared_radius();
    }

  };

  template <typename K>
  class Has_on_negative_side_2
  {
    typedef typename K::Boolean          Boolean;
    typedef typename K::Point_2          Point_2;
    typedef typename K::Line_2           Line_2;
    typedef typename K::Circle_2         Circle_2;
    typedef typename K::Triangle_2       Triangle_2;

  public:
    Boolean
    operator()( const Circle_2& c, const Point_2& p) const
    { return c.has_on_negative_side(p); }

    Boolean
    operator()( const Triangle_2& t, const Point_2& p) const
    { return t.has_on_negative_side(p); }

    Boolean
    operator()( const Line_2& l, const Point_2& p) const
    { return l.has_on_negative_side(p); }
  };

  template <typename K>
  class Has_on_negative_side_3
  {
    typedef typename K::Boolean          Boolean;
    typedef typename K::Point_3          Point_3;
    typedef typename K::Plane_3          Plane_3;
    typedef typename K::Sphere_3         Sphere_3;
    typedef typename K::Tetrahedron_3    Tetrahedron_3;

  public:
    Boolean
    operator()( const Sphere_3& s, const Point_3& p) const
    { return s.has_on_negative_side(p); }

    Boolean
    operator()( const Tetrahedron_3& t, const Point_3& p) const
    { return t.rep().has_on_negative_side(p); }

    Boolean
    operator()( const Plane_3& pl, const Point_3& p) const
    { return pl.rep().has_on_negative_side(p); }
  };

  template <typename K>
  class Has_on_positive_side_2
  {
    typedef typename K::Boolean          Boolean;
    typedef typename K::Point_2          Point_2;
    typedef typename K::Line_2           Line_2;
    typedef typename K::Circle_2         Circle_2;
    typedef typename K::Triangle_2       Triangle_2;

  public:
    Boolean
    operator()( const Circle_2& c, const Point_2& p) const
    { return c.has_on_positive_side(p); }

    Boolean
    operator()( const Triangle_2& t, const Point_2& p) const
    { return t.has_on_positive_side(p); }

    Boolean
    operator()( const Line_2& l, const Point_2& p) const
    { return l.has_on_positive_side(p); }
  };

  template <typename K>
  class Has_on_positive_side_3
  {
    typedef typename K::Boolean          Boolean;
    typedef typename K::Point_3          Point_3;
    typedef typename K::Plane_3          Plane_3;
    typedef typename K::Sphere_3         Sphere_3;
    typedef typename K::Tetrahedron_3    Tetrahedron_3;

  public:
    Boolean
    operator()( const Sphere_3& s, const Point_3& p) const
    { return s.has_on_positive_side(p); }

    Boolean
    operator()( const Tetrahedron_3& t, const Point_3& p) const
    { return t.rep().has_on_positive_side(p); }

    Boolean
    operator()( const Plane_3& pl, const Point_3& p) const
    { return pl.rep().has_on_positive_side(p); }
  };

  template <typename K>
  class Has_on_unbounded_side_2
  {
    typedef typename K::Boolean          Boolean;
    typedef typename K::Point_2          Point_2;
    typedef typename K::Iso_rectangle_2  Iso_rectangle_2;
    typedef typename K::Circle_2         Circle_2;
    typedef typename K::Triangle_2       Triangle_2;

  public:
    Boolean
    operator()( const Circle_2& c, const Point_2& p) const
    { return c.has_on_unbounded_side(p); }

    Boolean
    operator()( const Triangle_2& t, const Point_2& p) const
    { return t.has_on_unbounded_side(p); }

    Boolean
    operator()( const Iso_rectangle_2& r, const Point_2& p) const
    {
      return K().bounded_side_2_object()(r,p)== ON_UNBOUNDED_SIDE;
    }

  };

  template <typename K>
  class Has_on_unbounded_side_3
  {
    typedef typename K::Boolean          Boolean;
    typedef typename K::Point_3          Point_3;
    typedef typename K::Iso_cuboid_3     Iso_cuboid_3;
    typedef typename K::Sphere_3         Sphere_3;
    typedef typename K::Circle_3         Circle_3;
    typedef typename K::Tetrahedron_3    Tetrahedron_3;

  public:
    Boolean
    operator()( const Sphere_3& s, const Point_3& p) const
    { return s.has_on_unbounded_side(p); }

    Boolean
    operator()( const Tetrahedron_3& t, const Point_3& p) const
    { return t.rep().has_on_unbounded_side(p); }

    Boolean
    operator()( const Iso_cuboid_3& c, const Point_3& p) const
    { return c.rep().has_on_unbounded_side(p); }

    Boolean
    operator()(const Circle_3& c, const Point_3& p) const
    {
      CGAL_kernel_precondition(
        K().has_on_3_object()(c.supporting_plane(),p)
      );
      return c.rep().has_on_unbounded_side(p);
    }
  };

  template <typename K>
  class Has_on_2
  {
    typedef typename K::Boolean          Boolean;
    typedef typename K::Point_2          Point_2;
    typedef typename K::Line_2           Line_2;
    typedef typename K::Ray_2            Ray_2;
    typedef typename K::Segment_2        Segment_2;

  public:
    Boolean
    operator()( const Line_2& l, const Point_2& p) const
    { return l.has_on(p); }

    Boolean
    operator()( const Ray_2& r, const Point_2& p) const
    { return r.has_on(p); }

    Boolean
    operator()( const Segment_2& s, const Point_2& p) const
    { return s.has_on(p); }
  };

  template <typename K>
  class Intersect_2
  {
  public:
    template <class T1, class T2>
    typename CGAL::Intersection_traits<K,T1,T2>::result_type
    operator()(const T1& t1, const T2& t2) const
    { return Intersections::internal::intersection(t1, t2, K()); }
  };

  template <typename K>
  class Intersect_3
  {
    typedef typename K::Plane_3     Plane_3;

  public:
    template <class T1, class T2>
    typename CGAL::Intersection_traits<K,T1,T2>::result_type
    operator()(const T1& t1, const T2& t2) const
    { return Intersections::internal::intersection(t1, t2, K() ); }

    std::optional<std::variant<typename K::Point_3, typename K::Line_3, typename K::Plane_3> >
    operator()(const Plane_3& pl1, const Plane_3& pl2, const Plane_3& pl3)const
    { return Intersections::internal::intersection(pl1, pl2, pl3, K() ); }
  };


  // This functor is not part of the documented Kernel API, but an implementation detail
  // of Polygon_mesh_processing::Polyhedral_envelope
  // When used with the Lazy_kernel (that is Epeck) the returned point
  // is a singleton (so its coordinates will be changed by another call).
  template <typename K>
  class Intersect_point_3_for_polyhedral_envelope
  {
  public:
    typedef typename K::Point_3     Point_3;
    typedef typename K::Line_3      Line_3;
    typedef typename K::Plane_3     Plane_3;
    typedef typename std::optional<Point_3> result_type;

    result_type
    operator()(const Plane_3& pl1, const Plane_3& pl2, const Plane_3& pl3) const
    {
      return Intersections::internal::intersection_point(pl1, pl2, pl3, K() );
    }

    result_type
    operator()(const Plane_3& plane, const Line_3& line) const
    {
      return Intersections::internal::intersection_point(plane, line, K() );
    }
  };


  template <typename K>
  class Is_degenerate_2
  {
    typedef typename K::Boolean           Boolean;
    typedef typename K::Circle_2          Circle_2;
    typedef typename K::Iso_rectangle_2   Iso_rectangle_2;
    typedef typename K::Line_2            Line_2;
    typedef typename K::Ray_2             Ray_2;
    typedef typename K::Segment_2         Segment_2;
    typedef typename K::Triangle_2        Triangle_2;
    typedef typename K::Circle_3          Circle_3;

  public:
    Boolean
    operator()( const Circle_2& c) const
    { return c.is_degenerate(); }

    Boolean
    operator()( const Iso_rectangle_2& r) const
    { return (r.xmin() == r.xmax()) || (r.ymin() == r.ymax()); }

    Boolean
    operator()( const Line_2& l) const
    { return CGAL_NTS is_zero(l.a())  && CGAL_NTS is_zero(l.b()); }

    Boolean
    operator()( const Ray_2& r) const
    { return r.rep().is_degenerate(); }

    Boolean
    operator()( const Segment_2& s) const
    { return s.source() == s.target(); }

    Boolean
    operator()( const Triangle_2& t) const
    { return t.is_degenerate(); }

    Boolean
    operator()( const Circle_3& c) const
    { return c.rep().is_degenerate(); }
  };

  template <typename K>
  class Is_degenerate_3
  {
    typedef typename K::Boolean           Boolean;
    typedef typename K::Iso_cuboid_3      Iso_cuboid_3;
    typedef typename K::Line_3            Line_3;
    typedef typename K::Circle_3          Circle_3;
    typedef typename K::Plane_3           Plane_3;
    typedef typename K::Ray_3             Ray_3;
    typedef typename K::Segment_3         Segment_3;
    typedef typename K::Sphere_3          Sphere_3;
    typedef typename K::Triangle_3        Triangle_3;
    typedef typename K::Tetrahedron_3     Tetrahedron_3;

  public:
    Boolean
    operator()( const Iso_cuboid_3& c) const
    { return c.rep().is_degenerate(); }

    Boolean
    operator()( const Line_3& l) const
    { return l.rep().is_degenerate();  }

    Boolean
    operator()( const Plane_3& pl) const
    { return pl.rep().is_degenerate(); }

    Boolean
    operator()( const Ray_3& r) const
    { return r.rep().is_degenerate(); }

    Boolean
    operator()( const Segment_3& s) const
    { return s.rep().is_degenerate(); }

    Boolean
    operator()( const Sphere_3& s) const
    { return s.rep().is_degenerate(); }

    Boolean
    operator()( const Triangle_3& t) const
    { return t.rep().is_degenerate(); }

    Boolean
    operator()( const Tetrahedron_3& t) const
    { return t.rep().is_degenerate(); }

    Boolean
    operator()( const Circle_3& t) const
    { return t.rep().is_degenerate(); }

  };

  template <typename K>
  class Is_horizontal_2
  {
    typedef typename K::Boolean   Boolean;
    typedef typename K::Line_2    Line_2;
    typedef typename K::Segment_2 Segment_2;
    typedef typename K::Ray_2     Ray_2;

  public:
    Boolean
    operator()( const Line_2& l) const
    { return CGAL_NTS is_zero(l.a()); }

    Boolean
    operator()( const Segment_2& s) const
    { return s.is_horizontal(); }

    Boolean
    operator()( const Ray_2& r) const
    { return r.is_horizontal(); }
  };

  template <typename K>
  class Is_vertical_2
  {
    typedef typename K::Boolean   Boolean;
    typedef typename K::Line_2    Line_2;
    typedef typename K::Segment_2 Segment_2;
    typedef typename K::Ray_2     Ray_2;

  public:
    Boolean
    operator()( const Line_2& l) const
    { return CGAL_NTS is_zero(l.b()); }

    Boolean
    operator()( const Segment_2& s) const
    { return s.is_vertical(); }

    Boolean
    operator()( const Ray_2& r) const
    { return r.is_vertical(); }
  };

  template <typename K>
  class Left_turn_2
  {
    typedef typename K::Boolean        Boolean;
    typedef typename K::Point_2        Point_2;
    typedef typename K::Orientation_2  Orientation_2;

    Orientation_2 o;

  public:
    Left_turn_2() {}
    Left_turn_2(const Orientation_2& o_) : o(o_) {}

    Boolean
    operator()(const Point_2& p, const Point_2& q, const Point_2& r) const
    { return o(p, q, r) == LEFT_TURN; }
  };

  template <typename K>
  class Less_rotate_ccw_2
  {
    typedef typename K::Boolean        Boolean;
    typedef typename K::Point_2        Point_2;
    typedef typename K::Orientation_2  Orientation_2;
    typedef typename K::Collinear_are_ordered_along_line_2

    Collinear_are_ordered_along_line_2;
    Orientation_2 o;
    Collinear_are_ordered_along_line_2 co;

  public:
    Less_rotate_ccw_2() {}
    Less_rotate_ccw_2(const Orientation_2& o_,
                      const Collinear_are_ordered_along_line_2& co_)
      : o(o_), co(co_)
    {}

    Boolean
    operator()(const Point_2& r, const Point_2& p, const Point_2& q) const
    {
      typename K::Orientation ori = o(r, p, q);
      if ( ori == LEFT_TURN )
        return true;
      else if ( ori == RIGHT_TURN )
        return false;
      else
        {
          if (p == r) return false;
          if (q == r) return true;
          if (p == q) return false;
          return co( r, q, p);
        }
    }
  };

  template <typename K>
  class Oriented_side_3
  {
    typedef typename K::Point_3        Point_3;
    typedef typename K::Vector_3       Vector_3;
    typedef typename K::Tetrahedron_3  Tetrahedron_3;
    typedef typename K::Plane_3        Plane_3;
    typedef typename K::Sphere_3       Sphere_3;
  public:
    typedef typename K::Oriented_side  Oriented_side;

    Oriented_side
    operator()( const Sphere_3& s, const Point_3& p) const
    { return s.rep().oriented_side(p); }

    Oriented_side
    operator()( const Plane_3& pl, const Point_3& p) const
    { return pl.rep().oriented_side(p); }

    Oriented_side
    operator()( const Point_3& plane_pt, const Vector_3& plane_normal, const Point_3& query) const
    {
      return typename K::Construct_plane_3()(plane_pt, plane_normal).rep().oriented_side(query);
    }

    Oriented_side
    operator()( const Tetrahedron_3& t, const Point_3& p) const
    { return t.rep().oriented_side(p); }
  };


template < typename K >
class Construct_weighted_circumcenter_2
{
public:
  typedef typename K::Weighted_point_2         Weighted_point_2;
  typedef typename K::Point_2                  Point_2;
  typedef typename K::FT                       FT;

  Point_2 operator() (const Weighted_point_2 & p,
                          const Weighted_point_2 & q,
                          const Weighted_point_2 & r) const
  {
    CGAL_kernel_precondition( ! collinear(p.point(), q.point(), r.point()) );
    FT x,y;
    weighted_circumcenterC2(p.x(),p.y(),p.weight(),
                            q.x(),q.y(),q.weight(),
                            r.x(),r.y(),r.weight(),x,y);
    return Point_2(x,y);
  }
};



} // namespace CommonKernelFunctors
} //namespace CGAL

#endif // CGAL_KERNEL_FUNCTION_OBJECTS_H<|MERGE_RESOLUTION|>--- conflicted
+++ resolved
@@ -933,14 +933,11 @@
   {
     typedef typename K::Comparison_result  Comparison_result;
     typedef typename K::FT                 FT;
-<<<<<<< HEAD
     typedef typename K::Point_3            Point_3;
     typedef typename K::Plane_3            Plane_3;
     typename K::Construct_plane_3 construct_plane;
   public:
     typedef typename K::Comparison_result  result_type;
-=======
->>>>>>> b3d5e26c
 
   public:
     template <class T1, class T2>
