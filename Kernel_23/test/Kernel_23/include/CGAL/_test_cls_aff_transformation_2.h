--- conflicted
+++ resolved
@@ -578,7 +578,6 @@
  assert( ident.homogeneous(1,2) == ident.hm(1,2) );
  assert( gscale.homogeneous(1,1) == gscale.hm(1,1) );
 
-<<<<<<< HEAD
  //tests for reflection
  CGAL::Aff_transformation_2<R> refl(CGAL::REFLECTION, CGAL::Line_2<R>(
                                       CGAL::Point_2<R>(1,3),
@@ -640,15 +639,13 @@
  p1 = p.transform(refl);
  p1 = p1.transform(afft);
  assert(p1 == p.transform(comp2));
-=======
+
  //equality
  CGAL::Aff_transformation_2<R> a2(0,1,0,1),
      a3(0,1,0,1), a4(0,0,1,1);
  assert(a2 == a3);
  assert(a3 != a4);
  
-
->>>>>>> 275786b0
  std::cout << "done" << std::endl;
  return true;
 }
