// Copyright (c) 1999
// Utrecht University (The Netherlands),
// ETH Zurich (Switzerland),
// INRIA Sophia-Antipolis (France),
// Max-Planck-Institute Saarbruecken (Germany),
// and Tel-Aviv University (Israel).  All rights reserved.
//
// This file is part of CGAL (www.cgal.org)
//
// $URL$
// $Id$
// SPDX-License-Identifier: LGPL-3.0-or-later
//
//
// Author(s)     : Stefan Schirra


#ifndef CGAL__TEST_MF_PLANE_3_TO_2D_H
#define CGAL__TEST_MF_PLANE_3_TO_2D_H

template <class R>
bool
_test_mf_plane_3_to_2d(const R& )
{
 std::cout << "Testing member function Plane_3::to_2d" ;

 typedef typename  R::RT    RT;
 typedef CGAL::Plane_3< R>   Plane_3;
 typedef CGAL::Point_3< R>   Point_3;
 typedef CGAL::Point_2< R>   Point_2;

<<<<<<< HEAD
 const bool nonexact = std::is_same<RT, double>::value;
=======
 const bool nonexact = std::is_floating_point<RT>::value;
>>>>>>> 7e2e4448

 RT  n0 =  0;
 RT  n1 =  7;
 RT  n2 = 21;
 RT  n3 = 14;
 RT  n4 =-10;
 RT  n5 =  5;
 RT  n6 = 20;
 RT  n7 = -1;
 RT  n8 =  3;

 Point_3 p1( n1, n2, n3, n1);
 Point_3 p2( n4, n5, n6, n5);
 Point_3 p3( n2, n8, n2, n8);
 Point_3 p4 = p3 + (p2 - p1);

 Plane_3 pl1( p1, p2, p3);
 assert( pl1.has_on( pl1.to_3d( pl1.to_2d( pl1.point() ))) || nonexact );
 assert( pl1.has_on( pl1.to_3d( pl1.to_2d( p4 ))) || nonexact );
 assert( p1 == pl1.to_3d( pl1.to_2d( p1)) || nonexact );
 assert( p2 == pl1.to_3d( pl1.to_2d( p2)) || nonexact );
 assert( p3 == pl1.to_3d( pl1.to_2d( p3)) || nonexact );
 assert( p4 == pl1.to_3d( pl1.to_2d( p4)) || nonexact );

 std::cout << '.';

 Plane_3 pl2( p2, p1, p3);
 assert( pl2.has_on( pl2.to_3d( pl2.to_2d( pl2.point() ))) || nonexact );
 assert( pl2.has_on( pl2.to_3d( pl2.to_2d( p4 ))) || nonexact );
 assert( p1 == pl2.to_3d( pl2.to_2d( p1)) || nonexact );
 assert( p2 == pl2.to_3d( pl2.to_2d( p2)) || nonexact );
 assert( p3 == pl2.to_3d( pl2.to_2d( p3)) || nonexact );
 assert( p4 == pl2.to_3d( pl2.to_2d( p4)) || nonexact );

 Point_3 p5( n2, n8, n0, n7);
 Point_3 p6( n4, n5, n0, n8);
 Plane_3 pl3( p4, p5, p6);
 assert( p4 == pl3.to_3d( pl3.to_2d( p4)) || nonexact );
<<<<<<< HEAD
 assert( p5 == pl3.to_3d( pl3.to_2d( p5)) || nonexact);
 assert( p6 == pl3.to_3d( pl3.to_2d( p6)) || nonexact );
 Plane_3 pl4( p4, p6, p5);
 assert( p4 == pl4.to_3d( pl4.to_2d( p4)) || nonexact );
 assert( p5 == pl4.to_3d( pl4.to_2d( p5)) || nonexact);
=======
 assert( p5 == pl3.to_3d( pl3.to_2d( p5)) || nonexact );
 assert( p6 == pl3.to_3d( pl3.to_2d( p6)) || nonexact );
 Plane_3 pl4( p4, p6, p5);
 assert( p4 == pl4.to_3d( pl4.to_2d( p4)) || nonexact );
 assert( p5 == pl4.to_3d( pl4.to_2d( p5)) || nonexact );
>>>>>>> 7e2e4448
 assert( p6 == pl4.to_3d( pl4.to_2d( p6)) || nonexact );

 Point_3 p7 = CGAL::midpoint( p1, p2);
 Point_3 p8 = CGAL::midpoint( p3, p3 + (p2-p1) );
 Point_3 p9 = CGAL::midpoint( p1, p3);
 Point_3 p10= CGAL::midpoint( p2, p2 + (p3-p1) );
 assert( pl1.has_on( p7 ));
 assert( pl1.has_on( p8 ));
 assert( pl1.has_on( p9 ));
 assert( pl1.has_on( p10));

 std::cout << '.';

 Point_2 pp7 = pl1.to_2d( p7 );
 Point_2 pp8 = pl1.to_2d( p8 );
 Point_2 pp9 = pl1.to_2d( p9 );
 Point_2 pp10= pl1.to_2d( p10);
 CGAL::Segment_2<R> sp1( pp7, pp8);
 CGAL::Segment_2<R> sp2( pp9, pp10);
 Point_2 pp;
 assert( CGAL::assign( pp, CGAL::intersection( sp1, sp2)) );
 assert( sp1.has_on( pp) || nonexact );
 assert( sp2.has_on( pp) || nonexact );
 Point_3 p = pl1.to_3d( pp);
 assert( pl1.has_on( p ) || nonexact );
 CGAL::Segment_3<R> s1( p7, p8);
 CGAL::Segment_3<R> s2( p9, p10);
 assert( s1.has_on( p) || nonexact );
 assert( s2.has_on( p) || nonexact );

 std::cout << '.' << std::endl;
 return true;
}
#endif // CGAL__TEST_MF_PLANE_3_TO_2D_H<|MERGE_RESOLUTION|>--- conflicted
+++ resolved
@@ -29,11 +29,7 @@
  typedef CGAL::Point_3< R>   Point_3;
  typedef CGAL::Point_2< R>   Point_2;
 
-<<<<<<< HEAD
- const bool nonexact = std::is_same<RT, double>::value;
-=======
  const bool nonexact = std::is_floating_point<RT>::value;
->>>>>>> 7e2e4448
 
  RT  n0 =  0;
  RT  n1 =  7;
@@ -72,19 +68,11 @@
  Point_3 p6( n4, n5, n0, n8);
  Plane_3 pl3( p4, p5, p6);
  assert( p4 == pl3.to_3d( pl3.to_2d( p4)) || nonexact );
-<<<<<<< HEAD
- assert( p5 == pl3.to_3d( pl3.to_2d( p5)) || nonexact);
- assert( p6 == pl3.to_3d( pl3.to_2d( p6)) || nonexact );
- Plane_3 pl4( p4, p6, p5);
- assert( p4 == pl4.to_3d( pl4.to_2d( p4)) || nonexact );
- assert( p5 == pl4.to_3d( pl4.to_2d( p5)) || nonexact);
-=======
  assert( p5 == pl3.to_3d( pl3.to_2d( p5)) || nonexact );
  assert( p6 == pl3.to_3d( pl3.to_2d( p6)) || nonexact );
  Plane_3 pl4( p4, p6, p5);
  assert( p4 == pl4.to_3d( pl4.to_2d( p4)) || nonexact );
  assert( p5 == pl4.to_3d( pl4.to_2d( p5)) || nonexact );
->>>>>>> 7e2e4448
  assert( p6 == pl4.to_3d( pl4.to_2d( p6)) || nonexact );
 
  Point_3 p7 = CGAL::midpoint( p1, p2);
