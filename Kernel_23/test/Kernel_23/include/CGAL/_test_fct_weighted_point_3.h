--- conflicted
+++ resolved
@@ -31,11 +31,7 @@
   std::cout << "Testing functions Weighted_point_3" ;
 
   typedef typename  R::RT    RT;
-<<<<<<< HEAD
-  const bool nonexact = std::is_same<RT, double>::value;
-=======
   const bool nonexact = std::is_floating_point<RT>::value;
->>>>>>> 7e2e4448
 
   CGAL::Point_3<R> p1(RT(18), RT(15), RT(-21), RT(3) ); //  6,  5, -7
   CGAL::Point_3<R> p2(RT(18), RT(15), RT( 12), RT(3) ); //  6,  5,  4
