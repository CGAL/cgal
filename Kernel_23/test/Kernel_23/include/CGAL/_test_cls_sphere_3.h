// Copyright (c) 1999
// Utrecht University (The Netherlands),
// ETH Zurich (Switzerland),
// INRIA Sophia-Antipolis (France),
// Max-Planck-Institute Saarbruecken (Germany),
// and Tel-Aviv University (Israel).  All rights reserved.
//
// This file is part of CGAL (www.cgal.org)
//
// $URL$
// $Id$
// SPDX-License-Identifier: LGPL-3.0-or-later
//
//
// Author(s)     : Stefan Schirra


#ifndef CGAL__TEST_CLS_SPHERE_3_H
#define CGAL__TEST_CLS_SPHERE_3_H

#include <CGAL/Bbox_3.h>
#include <cassert>

template <class R>
bool
_test_cls_sphere_3(const R& )
{
 std::cout << "Testing class Sphere_3" ;

 typedef typename  R::RT    RT;
 typedef typename  R::FT    FT;
 typename R::Sphere_3  ic;
 CGAL::Sphere_3<R> c0;

<<<<<<< HEAD
 const bool nonexact = std::is_same<FT, double>::value;
=======
 const bool nonexact = std::is_floating_point<FT>::value;
>>>>>>> 7e2e4448
 RT n0 =  0;
 RT n1 = 16;
 RT n2 = -4;
 RT n3 =  2;
 RT n4 =  5;
 RT n5 = 10;
 RT n6 =  6;
 RT n8 =  9;
 RT n9 = 36;
 RT n10=  3;
 RT n11=-11;
 RT n12=200;
 RT n13= 13;

 CGAL::Point_3<R> p0( n1, n2, n1, -n2);  // ( 4, -1, 4)
 CGAL::Point_3<R> p1( n6, n8, n8, n10);  // ( 2,  3, 3)
 CGAL::Point_3<R> p2( n2, n0, n0,  n2);  // ( 1,  0, 0)
 CGAL::Point_3<R> p3( n5, n5, n5,  n4);  // ( 2,  2, 2)
 CGAL::Point_3<R> p4( n0, n0, n2,  n2);  // ( 0,  0, 1)
 CGAL::Point_3<R> p5( n8, n6, n10, n10); // ( 3,  2, 1)

 CGAL::Vector_3<R> vx = p2 - CGAL::ORIGIN;
 CGAL::Vector_3<R> vy = p4 - CGAL::ORIGIN;
 CGAL::Vector_3<R> v1 = p1 - CGAL::ORIGIN;

 CGAL::Sphere_3<R> c1( p0, p1, p2, p4);
 CGAL::Sphere_3<R> c2( p0, p1, p3, p5);
 CGAL::Sphere_3<R> c3( p1, p0, p2, p4);
 const CGAL::Sphere_3<R> c4( p3, FT( n9 ));    // n9 = (n6)^2
 CGAL::Vector_3<R> vx6 = vx * n6;
 CGAL::Vector_3<R> vy6 = vy * n6;
 CGAL::Sphere_3<R> c5( p3 - vx6, p3 + vx6, p3 + vy6);
 CGAL::Sphere_3<R> c6( c3 );
 CGAL::Sphere_3<R> c7( p3, n9, CGAL::POSITIVE);
 CGAL::Sphere_3<R> c8( p3, n9, CGAL::NEGATIVE);
 CGAL::Sphere_3<R> cc( p3 - vx6, p3 + vx6);
 CGAL::Sphere_3<R> cp( p3 - vx6, p3 + vx6, CGAL::POSITIVE);
 CGAL::Sphere_3<R> cn( p3 - vx6, p3 + vx6, CGAL::NEGATIVE);
 CGAL::Sphere_3<R> cc3( p3 - vx6, p3 + vx6, p3 + vy6);
 CGAL::Sphere_3<R> cp3( p3 - vx6, p3 + vx6, p3 + vy6, CGAL::POSITIVE);
 CGAL::Sphere_3<R> cn3( p3 - vx6, p3 + vx6, p3 + vy6, CGAL::NEGATIVE);
 c0 = c3;

 assert( c1 == c1 );
 assert( c1 != c2 );
 assert( c3 == c0 );
 assert( c0 == c3 );
 assert( c3 == c6 );
 assert( c7 != c8 );
 assert( c4 == c7 );
 assert( cc == cp );
 assert( cn != cp );
 assert( cc != c8 );
 assert( cc == c7 );

 assert( c5.center() == p3 || nonexact);
 assert( cc.center() == p3 );
 assert( c5.squared_radius() == FT( n9 ) );
 assert( c4.squared_radius() == cc.squared_radius() );
 assert( c4 == c5 || nonexact);
 assert( c4 == c7 );
 assert( c4 != c8 );
 assert( cn == cp.opposite() );
 assert( cn3 == cp3.opposite() );
 assert( c7.opposite() == c8 );
 assert( c8.opposite() == c7 );
 assert( c1.opposite() == c3 || nonexact );
 assert( c3.opposite() == c1 || nonexact );
 assert( c7.orientation() == CGAL::POSITIVE );
 assert( c8.orientation() == CGAL::NEGATIVE );
 assert( c5.orientation() == CGAL::POSITIVE );
 assert( cc.orientation() == CGAL::POSITIVE );
 assert( cp.orientation() == CGAL::POSITIVE );
 assert( cn.orientation() == CGAL::NEGATIVE );
 assert( cc3.orientation() == CGAL::POSITIVE );
 assert( cp3.orientation() == CGAL::POSITIVE );
 assert( cn3.orientation() == CGAL::NEGATIVE );

 std::cout << '.';

 assert( c4.center() == p3 );
 assert( c5.center() == p3 || nonexact);
 assert( c4.squared_radius() == FT( n9 ) );
 assert( c5.squared_radius() == FT( n9 ) );
 assert( c8.squared_radius() == FT( n9 ) );

 assert( c7.bounded_side( p3 + vx*n2 ) == CGAL::ON_BOUNDED_SIDE );
 assert( c7.bounded_side( p3 + vy*n11 ) == CGAL::ON_UNBOUNDED_SIDE );
 assert( c7.bounded_side( p3 - vy6 ) == CGAL::ON_BOUNDARY );
 assert( c8.bounded_side( p3 + vx*n2 ) == CGAL::ON_BOUNDED_SIDE );
 assert( c8.bounded_side( p3 + vy*n11 ) == CGAL::ON_UNBOUNDED_SIDE );
 assert( c8.bounded_side( p3 - vy6 ) == CGAL::ON_BOUNDARY );
 assert( cc.has_on_boundary( p3 + vy6) );
 assert( cc.has_on_boundary( p3 - vx6) );

 std::cout << '.';

 RT sin1;
 RT cos1;
 RT den1;
 RT sin2;
 RT cos2;
 RT den2;
 RT sin3;
 RT cos3;
 RT den3;
 RT sin4;
 RT cos4;
 RT den4;
 RT sin5;
 RT cos5;
 RT den5;
 RT RT0 = RT(0);
 CGAL::rational_rotation_approximation<RT>(n11,n13, sin1, cos1, den1, -n2,n12);
 CGAL::rational_rotation_approximation<RT>(-n8, n9, sin2, cos2, den2, -n2,n12);
 CGAL::rational_rotation_approximation<RT>( n5,-n1, sin3, cos3, den3, -n2,n12);
 CGAL::rational_rotation_approximation<RT>(-n5,-n11,sin4, cos4, den4, -n2,n12);
 CGAL::rational_rotation_approximation<RT>(-n2, n2, sin5, cos5, den5, -n2,n12);

 CGAL::Aff_transformation_3<R> rotate1( sin1, cos1,  RT0,  RT0,
                                       -cos1, sin1,  RT0,  RT0,
                                         RT0,  RT0, den1,  RT0,
                                                          den1 );

 CGAL::Aff_transformation_3<R> rotate2( sin2, cos2,  RT0,  RT0,
                                       -cos2, sin2,  RT0,  RT0,
                                         RT0,  RT0, den2,  RT0,
                                                          den2 );

 CGAL::Aff_transformation_3<R> rotate3( sin3,  RT0, cos3,  RT0,
                                         RT0, den3,  RT0,  RT0,
                                       -cos3,  RT0, sin3,  RT0,
                                                          den3 );

 CGAL::Aff_transformation_3<R> rotate4( den4,  RT0,  RT0,  RT0,
                                         RT0, sin4, cos4,  RT0,
                                         RT0,-cos4, sin4,  RT0,
                                                          den4 );

 CGAL::Aff_transformation_3<R> rotate5 = rotate1 * rotate4;

 CGAL::Point_3<R> ori = CGAL::Point_3<R>( RT(0), RT(0), RT(0));
 CGAL::Point_3<R> p6  = p2.transform( rotate1 );
 assert( CGAL::compare_distance_to_point( ori, p2, p6) == CGAL::EQUAL || nonexact );
 CGAL::Point_3<R> p7  = p2.transform( rotate2 );
 assert( CGAL::compare_distance_to_point( ori, p2, p7) == CGAL::EQUAL || nonexact );
 CGAL::Point_3<R> p8  = p2.transform( rotate3 );
 assert( CGAL::compare_distance_to_point( ori, p2, p8) == CGAL::EQUAL || nonexact );
 CGAL::Point_3<R> p9  = p2.transform( rotate4 );
 assert( CGAL::compare_distance_to_point( ori, p2, p9) == CGAL::EQUAL );
 CGAL::Point_3<R> p10 = p2.transform( rotate5 );
 assert( CGAL::compare_distance_to_point( ori, p2, p10) == CGAL::EQUAL || nonexact );
 p6 = p6 + v1;
 p7 = p7 + v1;
 p8 = p8 + v1;
 p9 = p9 + v1;
 p10 = p10 + v1;
 CGAL::Sphere_3<R> c10 (p6, p8, p7, p9);
 assert( c10.center() == ori + v1 || nonexact );
 assert( c10.orientation() == CGAL::POSITIVE );
 assert( c10.opposite().orientation() == CGAL::NEGATIVE );

 assert( c10.oriented_side(c10.center() ) == CGAL::ON_POSITIVE_SIDE );
 assert( c10.oriented_side(CGAL::ORIGIN + v1 + vx/n2 ) \
         == CGAL::ON_POSITIVE_SIDE );
 assert( c10.oriented_side(CGAL::ORIGIN + v1 + vx*n2 ) \
         == CGAL::ON_NEGATIVE_SIDE );
 assert( c10.oriented_side(p9 ) == CGAL::ON_ORIENTED_BOUNDARY || nonexact );
 assert( c10.has_on_boundary(p9) || nonexact );
 assert( c10.has_on_boundary(p4 + v1) || nonexact );
 CGAL::Point_3<R> p11( n4, n4, n4, n3) ; // (2.5, 2.5, 2.5)
 CGAL::Point_3<R> p12( n5, n5, n5, n3) ; // ( 5 ,  5,   5 )
 assert( c10.has_on_bounded_side( p11 ) );
 assert( ! c10.has_on_bounded_side( p12 ) );
 assert( c10.has_on_unbounded_side( p12 ) );
 assert( c10.has_on_positive_side( p11 ) );
 assert( c10.has_on_negative_side( p12 ) );
 assert( c10.opposite().has_on_negative_side( p11 ) );
 assert( c10.opposite().has_on_positive_side( p12 ) );
 assert( c10.has_on_boundary( p6 ) || nonexact );
 assert( c10.has_on_boundary( p8 ) || nonexact );


 std::cout << '.';

 CGAL::Sphere_3<R> c11( p0 );
 CGAL::Sphere_3<R> c12( p0, CGAL::POSITIVE );
 CGAL::Sphere_3<R> c13( p0, CGAL::NEGATIVE );
 assert( c11.orientation() == CGAL::POSITIVE );
 assert( c12.orientation() == CGAL::POSITIVE );
 assert( c13.orientation() == CGAL::NEGATIVE );
 assert( c11.is_degenerate() );
 assert( c12.is_degenerate() );
 assert( c13.is_degenerate() );

 std::cout << '.';

 CGAL::Bbox_3 bb = c4.bbox();
 assert(bb.xmin() <= -4.0);
 assert(bb.xmax() >= 8.0);
 assert(bb.ymin() <= -4.0);
 assert(bb.ymax() >= 8.0);
 assert(bb.zmin() <= -4.0);
 assert(bb.zmax() >= 8.0);

 std::cout << "done" << std::endl;
 return true;
}

#endif // CGAL__TEST_CLS_SPHERE_3_H<|MERGE_RESOLUTION|>--- conflicted
+++ resolved
@@ -32,11 +32,7 @@
  typename R::Sphere_3  ic;
  CGAL::Sphere_3<R> c0;
 
-<<<<<<< HEAD
- const bool nonexact = std::is_same<FT, double>::value;
-=======
  const bool nonexact = std::is_floating_point<FT>::value;
->>>>>>> 7e2e4448
  RT n0 =  0;
  RT n1 = 16;
  RT n2 = -4;
