--- conflicted
+++ resolved
@@ -58,16 +58,10 @@
  CGAL::Weighted_point_2<R> wp(p1);
  CGAL::Point_2<R> p7(wp);
 
-<<<<<<< HEAD
- CGAL_static_assertion(!(std::is_convertible<CGAL::Weighted_point_2<R>,
-                                               CGAL::Point_2<R> >::value));
- CGAL_static_assertion(!(std::is_convertible<CGAL::Point_2<R>,
-=======
- static_assert(!(boost::is_convertible<CGAL::Weighted_point_2<R>,
-                                               CGAL::Point_2<R> >::value));
- static_assert(!(boost::is_convertible<CGAL::Point_2<R>,
->>>>>>> cce3dfd0
-                                               CGAL::Weighted_point_2<R> >::value));
+ static_assert(!std::is_convertible<CGAL::Weighted_point_2<R>,
+                                    CGAL::Point_2<R> >::value);
+ static_assert(!std::is_convertible<CGAL::Point_2<R>,
+                                    CGAL::Weighted_point_2<R> >::value);
 
  std::cout << '.';
 
