// Copyright (c) 1999
// Utrecht University (The Netherlands),
// ETH Zurich (Switzerland),
// INRIA Sophia-Antipolis (France),
// Max-Planck-Institute Saarbruecken (Germany),
// and Tel-Aviv University (Israel).  All rights reserved.
//
// This file is part of CGAL (www.cgal.org)
//
// $URL$
// $Id$
// SPDX-License-Identifier: LGPL-3.0-or-later
//
//
// Author(s)     : Stefan Schirra


#ifndef CGAL__TEST_FURTHER_FCT_POINT_2_H
#define CGAL__TEST_FURTHER_FCT_POINT_2_H

#include "_approx_equal.h"

template <class R>
bool
_test_further_fct_point_2(const R& )
{
 std::cout << "Testing further functions Point_2" ;

 typedef typename  R::RT    RT;
 typedef typename  R::FT    FT;

 CGAL::Point_2<R> p1( RT(18), RT(12), RT(3) );  // ( 6, 4)
 CGAL::Point_2<R> p2( RT(18), RT(15), RT(3) );  // ( 6, 5)
 CGAL::Point_2<R> p3( RT(18), RT( 9), RT(3) );  // ( 6, 3)
 CGAL::Point_2<R> p4( RT(28), RT(40), RT(4) );  // ( 7,10)
 CGAL::Point_2<R> p5( RT(12), RT(-4), RT(4) );  // ( 3,-1)
 CGAL::Point_2<R> p6( RT(28), RT(12), RT(4) );  // ( 7, 3)
 CGAL::Point_2<R> p7( RT(18), RT( 6), RT(3) );  // ( 6, 2)
 CGAL::Point_2<R> p8( RT(24), RT( 9), RT(3) );  // ( 8, 3)
 CGAL::Point_2<R> p9( RT( 6), RT(10), RT(1) );  // ( 6,10)

#if 0
 // This function is not documented, not used in CGAL, and has no functor.
 assert( CGAL::compare_deltax_deltay( p1, p4, p5, p6) == CGAL::SMALLER);
 assert( CGAL::compare_deltax_deltay( p5, p6, p2, p1) == CGAL::LARGER);
 assert( CGAL::compare_deltax_deltay( p6, p5, p2, p1) == CGAL::LARGER);
 assert( CGAL::compare_deltax_deltay( p1, p2, p5, p6) == CGAL::SMALLER);
 assert( CGAL::compare_deltax_deltay( p4, p3, p3, p7) == CGAL::EQUAL);
 assert( CGAL::compare_deltax_deltay( p2, p3, p3, p6) == CGAL::EQUAL);
#endif

 std::cout << '.';

 assert( CGAL::x_equal(p1,p1) );
 assert( CGAL::x_equal(p2,p3) );
 assert( !CGAL::x_equal(p2,p4) );

 assert( CGAL::y_equal(p3,p6) );
 assert( !CGAL::y_equal(p1,p3) );

 assert( CGAL::compare_x( p1, p2 ) == CGAL::EQUAL );
 assert( CGAL::compare_x( p1, p4 ) == CGAL::SMALLER );
 assert( CGAL::compare_x( p4, p1 ) == CGAL::LARGER );
 assert( CGAL::compare_x( p6, p5 ) == CGAL::LARGER );

 assert( CGAL::compare_y( p3, p6 ) == CGAL::EQUAL );
 assert( CGAL::compare_y( p5, p7 ) == CGAL::SMALLER );
 assert( CGAL::compare_y( p3, p4 ) == CGAL::SMALLER );
 assert( CGAL::compare_y( p2, p1 ) == CGAL::LARGER );

 std::cout <<'.';

 CGAL::Vector_2<R>     v( RT(10), RT(20), RT(-5) );
 CGAL::Direction_2<R>  dir1(RT(-11),RT( 13)),
                      dir2(RT( 14),RT(-22)),
                      dir3(RT(-12),RT( 47)),
                      dir4(RT(- 7),RT(- 8)),
                      dir5(RT( -3), RT( 4));

 CGAL::Aff_transformation_2<R> rotate1(CGAL::ROTATION,dir1, RT(1), RT(100)),
                              rotate2(CGAL::ROTATION,dir2, RT(1), RT(100)),
                              rotate3(CGAL::ROTATION,dir3, RT(1), RT(100)),
                              rotate4(CGAL::ROTATION,dir4, RT(1), RT(100)),
                              rotate5(CGAL::ROTATION,dir5, RT(1), RT(100));

 CGAL::Point_2<R> p0( RT(1), RT(0) );

 p1 = p0.transform(rotate1);
 p2 = p0.transform(rotate2);
 p3 = p0.transform(rotate3);
 p4 = p0.transform(rotate4);
 p5 = p0.transform(rotate5);

 using CGAL::testsuite::approx_equal;
 using CGAL::testsuite::Direction_2_tag;

<<<<<<< HEAD
 const bool nonexact = std::is_same<FT, double>::value;
=======
 const bool nonexact = std::is_floating_point<FT>::value;
>>>>>>> 7e2e4448

 assert( approx_equal((p5 - CGAL::ORIGIN).direction(), dir5, Direction_2_tag()) );

 assert( CGAL::side_of_bounded_circle(p1, p2, p3, CGAL::Point_2<R>(CGAL::ORIGIN))\
                                      == CGAL::ON_BOUNDED_SIDE );
 assert( CGAL::side_of_bounded_circle(p1+v, p2+v, p3+v, CGAL::ORIGIN + v) \
                                      == CGAL::ON_BOUNDED_SIDE );
 assert( CGAL::side_of_bounded_circle(p1+v, p2+v, p3+v, CGAL::ORIGIN - v) \
                                      == CGAL::ON_UNBOUNDED_SIDE || nonexact);
 assert( CGAL::side_of_bounded_circle(p1, p2, p3, p4) \
                                      == CGAL::ON_BOUNDARY || nonexact);
 assert( CGAL::side_of_bounded_circle(p1+v, p2+v, p3+v, p4+v) \
                                      == CGAL::ON_BOUNDARY || nonexact);
 assert( CGAL::side_of_bounded_circle(p1+v, p3+v, p4+v, p2+v) \
                                      == CGAL::ON_BOUNDARY || nonexact);
 assert( CGAL::side_of_bounded_circle(p2+v, p4+v, p1+v, p3+v) \
                                      == CGAL::ON_BOUNDARY || nonexact);

 assert( CGAL::orientation( p1, p2, p3 ) == CGAL::POSITIVE );

 assert( CGAL::side_of_oriented_circle(p1,p2,p3,CGAL::Point_2<R>(CGAL::ORIGIN))\
                                      == CGAL::ON_POSITIVE_SIDE );
 assert( CGAL::side_of_oriented_circle(p1+v, p2+v, p3+v, CGAL::ORIGIN + v) \
                                      == CGAL::ON_POSITIVE_SIDE );
 assert( CGAL::side_of_oriented_circle(p1+v, p3+v, p2+v, CGAL::ORIGIN + v) \
                                      == CGAL::ON_NEGATIVE_SIDE );
 assert( CGAL::side_of_oriented_circle(p1+v, p2+v, p3+v, CGAL::ORIGIN - v) \
                                      == CGAL::ON_NEGATIVE_SIDE );
 assert( CGAL::side_of_oriented_circle(p2+v, p1+v, p3+v, CGAL::ORIGIN - v) \
                                      == CGAL::ON_POSITIVE_SIDE );
 assert( CGAL::side_of_oriented_circle(p1, p2, p3, p4) \
                                      == CGAL::ON_ORIENTED_BOUNDARY || nonexact);
 assert( CGAL::side_of_oriented_circle(p1+v, p2+v, p3+v, p4+v) \
                                      == CGAL::ON_ORIENTED_BOUNDARY || nonexact);
 assert( CGAL::side_of_oriented_circle(p1+v, p3+v, p4+v, p2+v) \
                                      == CGAL::ON_ORIENTED_BOUNDARY || nonexact);

 CGAL::Point_2<R> p10( RT(100), RT(100), RT(10) );
 CGAL::Point_2<R> p11( RT(-100), RT(-100), RT(10) );
 CGAL::Point_2<R> pt1( RT(-100), RT(100), RT(10) );
 CGAL::Point_2<R> pt2( CGAL::ORIGIN );
 CGAL::Point_2<R> pt3( RT(1000), RT(1000), RT(1) );

 assert( CGAL::side_of_bounded_circle(p10, p11, pt1) == CGAL::ON_BOUNDARY);
 assert( CGAL::side_of_bounded_circle(p10, p11, pt2) == CGAL::ON_BOUNDED_SIDE);
 assert( CGAL::side_of_bounded_circle(p10, p11, pt3) == CGAL::ON_UNBOUNDED_SIDE);

 // Now test squared_radius().

 assert( CGAL::squared_radius(p10, p11, pt1) == FT(200));
 assert( CGAL::squared_radius(p10, p11) == FT(200));
 assert( CGAL::squared_radius(p10) == FT(0));
 std::cout << '.';

 std::cout << "done" << std::endl;
 return true;
}
#endif // CGAL__TEST_FURTHER_FCT_POINT_2_H<|MERGE_RESOLUTION|>--- conflicted
+++ resolved
@@ -94,11 +94,7 @@
  using CGAL::testsuite::approx_equal;
  using CGAL::testsuite::Direction_2_tag;
 
-<<<<<<< HEAD
- const bool nonexact = std::is_same<FT, double>::value;
-=======
  const bool nonexact = std::is_floating_point<FT>::value;
->>>>>>> 7e2e4448
 
  assert( approx_equal((p5 - CGAL::ORIGIN).direction(), dir5, Direction_2_tag()) );
 
