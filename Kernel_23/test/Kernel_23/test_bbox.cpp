#include <CGAL/Simple_cartesian.h>
#include <CGAL/Bbox_2.h>
#include <CGAL/Bbox_3.h>
#include <CGAL/Bbox.h>

#include <vector>

typedef CGAL::Simple_cartesian<double> Kernel;
typedef Kernel::Point_3 Point_3;
typedef Kernel::Point_2 Point_2;


int main()
{
  {
  //Dimension 2
  Point_2 p1(0,0), p2(1,-1.3);
  CGAL::Bbox_2 b1 = p1.bbox(), b2=p2.bbox();
  CGAL::Bbox_2 b3 = b1 + b2;
  b1+=b2;
  assert(b1==b3);
  assert(CGAL::Bbox_2(0,-1.3,1,0) == b1);

  std::vector<Point_2> points;
  points.push_back( Point_2(0,0) );
  points.push_back( Point_2(1,1) );
  points.push_back( Point_2(2,2) );
  points.push_back( Point_2(3,3) );
  points.push_back( Point_2(4,4) );

  b1 = CGAL::bbox_2( points.begin(), points.end(), Kernel() );
  b2 = CGAL::bbox_2( points.begin(), points.end() );

  assert( b1==b2 );
  assert( b1==CGAL::Bbox_2(0,0,4,4) );

  b1 = CGAL::Bbox_2(-1., -3.e15, 5.e6, 7.e20);
  b1.dilate(2);
  assert( b1 == CGAL::Bbox_2(-1.0000000000000004,
                             -3000000000000001.,
                             5000000.0000000019,
                             7.0000000000000026e+20) );
  CGAL::Bbox_2 span{1,2,5,8};
  assert( span.x_span() == 4);
  assert( span.y_span() == 6);
  }

  {
  //Dimension 3
  Point_3 p1(0,0,0), p2(1,-1.3,1.5);
  CGAL::Bbox_3 b1 = p1.bbox(), b2=p2.bbox();
  CGAL::Bbox_3 b3 = b1 + b2;
  b1+=b2;
  assert(b1==b3);
  assert(CGAL::Bbox_3(0,-1.3,0,1,0,1.5) == b1);

  std::vector<Point_3> points;
  points.push_back( Point_3(0,0,0) );
  points.push_back( Point_3(1,1,1) );
  points.push_back( Point_3(2,2,2) );
  points.push_back( Point_3(3,3,3) );
  points.push_back( Point_3(4,4,4) );

  b1 = CGAL::bbox_3( points.begin(), points.end(), Kernel() );
  b2 = CGAL::bbox_3( points.begin(), points.end() );

  assert( b1==b2 );
  assert( b1==CGAL::Bbox_3(0,0,0,4,4,4) );
  b1 = CGAL::Bbox_3(-1., -3.e15, 10, 5.e6, 7.e20, 15);
  b1.dilate(15);
  assert( b1 == CGAL::Bbox_3(-1.0000000000000033,
                             -3000000000000007.5,
                             9.9999999999999734,
                             5000000.000000014,
                             7.0000000000000197e+20,
                             15.000000000000027) );
  CGAL::Bbox_3 span{1,2,3,5,8,11};
  assert( span.x_span() == 4);
  assert( span.y_span() == 6);
  assert( span.z_span() == 8);
  }

  {
  //Dimension d
<<<<<<< HEAD
  typedef CGAL::Bbox<3,double> BBox3;
=======
  typedef CGAL::Bbox<CGAL::Dimension_tag<3>,double> BBox3;
>>>>>>> ab06574e
  BBox3 bb3(3), bb3a(3,1.0);
  assert(bb3.dimension() == 3);
  assert(bb3 != bb3a);
  bb3 = bb3a;
  assert(bb3 == bb3a);

  std::array<std::pair<double,double>,3> coord = { std::make_pair(0.0, 0.0), std::make_pair(1.0, 1.1), std::make_pair(1.0, 20.0)};

  BBox3 bb3b(3,coord.begin(), coord.end());

  std::cout <<  bb3b << std::endl;
  }
}<|MERGE_RESOLUTION|>--- conflicted
+++ resolved
@@ -82,11 +82,7 @@
 
   {
   //Dimension d
-<<<<<<< HEAD
-  typedef CGAL::Bbox<3,double> BBox3;
-=======
   typedef CGAL::Bbox<CGAL::Dimension_tag<3>,double> BBox3;
->>>>>>> ab06574e
   BBox3 bb3(3), bb3a(3,1.0);
   assert(bb3.dimension() == 3);
   assert(bb3 != bb3a);
