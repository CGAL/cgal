#include <CGAL/Simple_cartesian.h>
#include <CGAL/Surface_mesh.h>
#include <CGAL/Surface_mesh_deformation.h>

#include <fstream>
#include <map>


typedef CGAL::Simple_cartesian<double>                                   Kernel;
typedef Kernel::Point_3                                                  Point_3;
typedef CGAL::Surface_mesh<Point_3>                                      Mesh;

typedef boost::graph_traits<Mesh>::vertex_descriptor                     vertex_descriptor;
typedef boost::graph_traits<Mesh>::vertex_iterator                       vertex_iterator;
typedef boost::graph_traits<Mesh>::halfedge_descriptor                   halfedge_descriptor;
typedef boost::graph_traits<Mesh>::edge_descriptor                       edge_descriptor;

typedef Eigen::Vector3d                                                  Vector3d;

typedef CGAL::Surface_mesh_deformation<Mesh>     Surface_mesh_deformation;

// Collect the vertices which are at distance less or equal to k
// from the vertex v in the graph of vertices connected by the edges of P
std::vector<vertex_descriptor> extract_k_ring(const Mesh &P, vertex_descriptor v, int k)
{
  std::map<vertex_descriptor, int>  D;
  std::vector<vertex_descriptor>    Q;
  Q.push_back(v); D[v] = 0;
  std::size_t current_index = 0;

  int dist_v;
  while( current_index < Q.size() && (dist_v = D[ Q[current_index] ]) < k ) {
    v = Q[current_index++];

    for(edge_descriptor e : out_edges(v, P))
    {
      halfedge_descriptor he = halfedge(e, P);
      vertex_descriptor new_v = target(he, P);
      if(D.insert(std::make_pair(new_v, dist_v + 1)).second) {
        Q.push_back(new_v);
      }
    }
  }
  return Q;
}

int main(int argc, char** argv)
{
  const char* filename = (argc>1) ? argv[1] : "data/plane.off";

  Mesh mesh;
<<<<<<< HEAD
  if(!CGAL::read_polygon_mesh(filename, mesh))
=======
  if(!CGAL::IO::read_polygon_mesh(filename, mesh))
>>>>>>> cf69d322
  {
    std::cerr<< "Cannot open data/plane.off";
    return 1;
  }

  // Create the deformation object
  Surface_mesh_deformation deform_mesh(mesh);

  // Select and insert the vertices of the region of interest
  vertex_iterator vb, ve;
  boost::tie(vb,ve) = vertices(mesh);
  std::vector<vertex_descriptor> roi = extract_k_ring(mesh, *std::next(vb, 47), 9);
  deform_mesh.insert_roi_vertices(roi.begin(), roi.end());

  // Select and insert the control vertices
  std::vector<vertex_descriptor> cvertices_1 = extract_k_ring(mesh, *std::next(vb, 39), 1);
  std::vector<vertex_descriptor> cvertices_2 = extract_k_ring(mesh, *std::next(vb, 97), 1);
  deform_mesh.insert_control_vertices(cvertices_1.begin(), cvertices_1.end());
  deform_mesh.insert_control_vertices(cvertices_2.begin(), cvertices_2.end());

  // Apply a rotation to the control vertices
  Eigen::Quaternion<double> quad(0.92, 0, 0, -0.38);
  deform_mesh.rotate(cvertices_1.begin(), cvertices_1.end(), Vector3d(0,0,0), quad);
  deform_mesh.rotate(cvertices_2.begin(), cvertices_2.end(), Vector3d(0,0,0), quad);

  deform_mesh.deform();

  // Save the deformed mesh
  std::ofstream output("deform_1.off");
  output << mesh;
  output.close();

  // Restore the positions of the vertices
  deform_mesh.reset();

  // Apply a translation on the original positions of the vertices (reset() was called before)
  deform_mesh.translate(cvertices_1.begin(), cvertices_1.end(), Vector3d(0,0.3,0));
  deform_mesh.translate(cvertices_2.begin(), cvertices_2.end(), Vector3d(0,0.3,0));

  // Call the function deform() with one-time parameters:
  // iterate 10 times and do not use energy based termination criterion
  deform_mesh.set_iterations(10);
  deform_mesh.set_tolerance(0.0);
  deform_mesh.deform();

  // Save the deformed mesh
  output.open("deform_2.off");
  output << mesh;
}
<|MERGE_RESOLUTION|>--- conflicted
+++ resolved
@@ -49,11 +49,7 @@
   const char* filename = (argc>1) ? argv[1] : "data/plane.off";
 
   Mesh mesh;
-<<<<<<< HEAD
-  if(!CGAL::read_polygon_mesh(filename, mesh))
-=======
   if(!CGAL::IO::read_polygon_mesh(filename, mesh))
->>>>>>> cf69d322
   {
     std::cerr<< "Cannot open data/plane.off";
     return 1;
