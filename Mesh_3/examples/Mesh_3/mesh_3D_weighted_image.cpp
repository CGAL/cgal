--- conflicted
+++ resolved
@@ -48,16 +48,10 @@
                                                             relative_error_bound(1e-6));
   /// [Domain creation]
 
-<<<<<<< HEAD
-  // Mesh criteria
-  Mesh_criteria criteria(params::facet_angle(30).facet_size(6).facet_distance(0.5).
-                                 cell_radius_edge_ratio(3).cell_size(8));
-=======
   /// [Mesh criteria]
   Mesh_criteria criteria(params::facet_angle(30).facet_size(6).facet_distance(0.5).
                                  cell_radius_edge_ratio(3).cell_size(8));
   /// [Mesh criteria]
->>>>>>> 7e2e4448
 
   /// [Meshing]
   C3t3 c3t3 = CGAL::make_mesh_3<C3t3>(domain, criteria, params::no_exude(), params::no_perturb());
