/// \defgroup PkgMesh3Ref 3D Mesh Generation Reference

/// \defgroup PkgMesh3Concepts Main Concepts
/// \ingroup PkgMesh3Ref
/// The main concepts of this package.

/// \defgroup PkgMesh3SecondaryConcepts Secondary Concepts
/// \ingroup PkgMesh3Ref
/// The concepts in this group are secondary concepts, related to the template parameters of some models of the main concept.

/// \defgroup PkgMesh3MeshClasses Mesh Classes
/// \ingroup PkgMesh3Ref
/// The classes in this group are the main classes involved in the mesh generation process.

/// \defgroup PkgMesh3Domains Domain Classes
/// \ingroup PkgMesh3Ref
/// The classes in this group are models of domain concepts and their associated classes.

/// \defgroup PkgMesh3FeatureDetection Feature Detection
/// \ingroup PkgMesh3Ref
/// The functors in this group perform polyline features detection in input domains.

<<<<<<< HEAD
=======
/// \defgroup PkgMesh3DomainFields Mesh Domain Fields
/// \ingroup PkgMesh3Ref
/// The classes in this group are models of `MeshDomainField_3`

>>>>>>> 7e2e4448
/// \defgroup PkgMesh3Functions Mesh Generation Functions
/// \ingroup PkgMesh3Ref
/// The two main functions to generate a mesh are `make_mesh_3()` and `refine_mesh_3()`.
/// The other functions allow to optimize an existing mesh.

/// \defgroup PkgMesh3Parameters Parameter Functions
/// \ingroup PkgMesh3Ref

/// \defgroup PkgMesh3Enum Enumerations
/// \ingroup PkgMesh3Ref

/// \defgroup PkgMesh3IOFunctions Input/Output Functions
/// \ingroup PkgMesh3Ref
/// See \ref PkgSMDS3IOFunctions from \ref PkgSMDS3

/*!
\addtogroup PkgMesh3Ref
\todo check generated documentation
\cgalPkgDescriptionBegin{3D Mesh Generation,PkgMesh3}
\cgalPkgPicture{Mesh_3/fig/multilabel_mesher_small.jpg}
\cgalPkgSummaryBegin
\cgalPkgAuthors{Pierre Alliez, Clément Jamin, Laurent Rineau, Stéphane Tayeb, Jane Tournois, and Mariette Yvinec}
\cgalPkgDesc{This package is devoted to the generation of isotropic simplicial meshes discretizing 3D domains. The domain to be meshed is a region of 3D space that has to be bounded. The region may be connected or composed of multiple components and/or subdivided in several subdomains. The domain is input as an oracle able to answer queries, of a few different types, on the domain. Boundary and subdivision surfaces are either smooth or piecewise smooth surfaces, formed with planar or curved surface patches. Surfaces may exhibit 1-dimensional features (e.g. crease edges) and 0-dimensional features (e.g. singular points as corners tips, cusps or darts), that have to be fairly approximated in the mesh. Optionally, the algorithms support multi-core shared-memory architectures to take advantage of available parallelism.}
\cgalPkgManuals{Chapter_3D_Mesh_Generation,PkgMesh3Ref}
\cgalPkgSummaryEnd
\cgalPkgShortInfoBegin
\cgalPkgSince{3.5}
\cgalPkgDependsOn{\ref PkgTriangulation3 and \ref thirdpartyEigen}
\cgalPkgBib{cgal:rty-m3}
\cgalPkgLicense{\ref licensesGPL  "GPL"}
\cgalPkgDemo{Polyhedron demo,polyhedron_3.zip}
\cgalPkgShortInfoEnd
\cgalPkgDescriptionEnd

\cgalClassifedRefPages

\cgalCRPSection{Concepts}

Here are the main concepts of this package:

- `MeshTriangulationTraits_3`
- `MeshDomain_3`
- `MeshDomainWithFeatures_3`
- `MeshCriteria_3`
- `MeshCriteriaWithFeatures_3`
- `MeshCellCriteria_3`
- `MeshFacetCriteria_3`
- `MeshEdgeCriteria_3`

The following concepts are secondary concepts,
related to the template parameters of some models of the main concepts:

- `BisectionGeometricTraits_3`
- `IntersectionGeometricTraits_3`
- `MeshCellBase_3`
- `MeshVertexBase_3`
- `MeshDomainField_3`
- `MeshPolyline_3`
- `TriangleAccessor_3`

\cgalCRPSection{Classes}

- `CGAL::Mesh_triangulation_3<MD,Gt,Concurrency_tag,Vertex_base,Cell_base>`
- `CGAL::Mesh_vertex_base_3<Gt,MD,Vb>`
- `CGAL::Compact_mesh_cell_base_3<Gt,MD,Tds>`
- `CGAL::Mesh_cell_base_3<Gt,MD,Cb>`
- `CGAL::Mesh_criteria_3<Tr>`
- `CGAL::Mesh_cell_criteria_3<Tr>`
- `CGAL::Mesh_facet_criteria_3<Tr>`
- `CGAL::Mesh_edge_criteria_3<Tr>`
- `CGAL::Mesh_constant_domain_field_3<Gt,%Index>`

The following classes are models of domain concepts
and their associated classes:

- `CGAL::Labeled_mesh_domain_3<LabelingFunction,BGT>`
- `CGAL::Polyhedral_mesh_domain_3<Polyhedron,IGT,TriangleAccessor>`
- `CGAL::Polyhedral_mesh_domain_with_features_3<IGT>`
- `CGAL::Polyhedral_complex_mesh_domain_3<IGT>`
- `CGAL::Mesh_domain_with_polyline_features_3<MeshDomain_3>`
- `CGAL::Mesh_polyhedron_3<IGT>`
- `CGAL::Triangle_accessor_3<CGAL::Polyhedron_3<K>,K>`
- `CGAL::Implicit_multi_domain_to_labeling_function_wrapper<ImplicitFunction>`
- `CGAL::Implicit_mesh_domain_3<Function,BGT>` (deprecated)
- `CGAL::Labeled_image_mesh_domain_3<Image,BGT>` (deprecated)
- `CGAL::Gray_image_mesh_domain_3<Image,BGT,Image_word_type>` (deprecated)

The following functors are available for feature detection:

- `CGAL::Mesh_3::Detect_features_in_image`
- `CGAL::Mesh_3::Detect_features_on_image_bbox`

\cgalCRPSection{Function Templates}

- `CGAL::make_mesh_3()`
- `CGAL::refine_mesh_3()`
- `CGAL::exude_mesh_3()`
- `CGAL::perturb_mesh_3()`
- `CGAL::lloyd_optimize_mesh_3()`
- `CGAL::odt_optimize_mesh_3()`
- `CGAL::Mesh_3::generate_label_weights()`

\cgalCRPSection{CGAL::parameters Functions}

- `CGAL::parameters::features()`
- `CGAL::parameters::no_features()`
- `CGAL::parameters::exude()`
- `CGAL::parameters::no_exude()`
- `CGAL::parameters::perturb()`
- `CGAL::parameters::no_perturb()`
- `CGAL::parameters::lloyd()`
- `CGAL::parameters::no_lloyd()`
- `CGAL::parameters::odt()`
- `CGAL::parameters::no_odt()`
- `CGAL::parameters::manifold()`
- `CGAL::parameters::manifold_with_boundary()`
- `CGAL::parameters::non_manifold()`

\cgalCRPSection{Enumerations}

- `CGAL::Mesh_optimization_return_code`
- `CGAL::Mesh_facet_topology`
*/<|MERGE_RESOLUTION|>--- conflicted
+++ resolved
@@ -20,13 +20,10 @@
 /// \ingroup PkgMesh3Ref
 /// The functors in this group perform polyline features detection in input domains.
 
-<<<<<<< HEAD
-=======
 /// \defgroup PkgMesh3DomainFields Mesh Domain Fields
 /// \ingroup PkgMesh3Ref
 /// The classes in this group are models of `MeshDomainField_3`
 
->>>>>>> 7e2e4448
 /// \defgroup PkgMesh3Functions Mesh Generation Functions
 /// \ingroup PkgMesh3Ref
 /// The two main functions to generate a mesh are `make_mesh_3()` and `refine_mesh_3()`.
