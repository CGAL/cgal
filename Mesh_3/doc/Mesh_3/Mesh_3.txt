--- conflicted
+++ resolved
@@ -549,17 +549,10 @@
 
 \section Mesh_3_section_io Input/Output
 Several file formats are supported for writing a mesh:
-<<<<<<< HEAD
- - \ref IOStreamVTK, using `CGAL::output_to_vtu()`
- - \ref IOStreamAvizo, using `CGAL::output_to_avizo()`
- - \ref IOStreamMedit, using `CGAL::output_to_medit()`
- - \ref IOStreamTetgen, using `CGAL::output_to_tetgen()`
-=======
  - \ref IOStreamVTK, using `CGAL::IO::output_to_vtu()`
  - \ref IOStreamAvizo, using `CGAL::IO::output_to_avizo()`
  - \ref IOStreamMedit, using `CGAL::IO::output_to_medit()`
  - \ref IOStreamTetgen, using `CGAL::IO::output_to_tetgen()`
->>>>>>> cf69d322
 
 \section Mesh_3_section_examples Examples
 
