--- conflicted
+++ resolved
@@ -928,7 +928,6 @@
 In the %main() function, the domain is created with an additional argument - a
 dedicated functor that computes the one-dimensional features, which are then
 added to the domain.
-<<<<<<< HEAD
 
 \snippet Mesh_3/mesh_3D_image_with_detection_of_features.cpp Domain creation
 
@@ -946,25 +945,6 @@
 The example \ref Mesh_3/mesh_3D_image_with_features.cpp shows how
 user-specified input polylines can further be added as 1D features to the mesh domain.
 
-=======
-
-\snippet Mesh_3/mesh_3D_image_with_detection_of_features.cpp Domain creation
-
-The `CGAL::Mesh_3::Detect_features_in_image` functor is defined in its own
-header file. It computes the one-dimensional features that correspond to the
-intersections of the bounding box of the image with the surfaces defined by the
-image, as well as polylines that lie at the intersection of three or more
-subdomains (including the outside). It then constructs a graph of these polyline
-features. The named constructor adds this feature graph to the domain for later
-feature protection. The original feature detection algorithm was described in
-\cgalCite{cgal:hssz-gmcabonbc-97}, which provides a list of possible voxel
-configurations. The feature detection implemented in \cgal generalizes this
-description.
-
-The example \ref Mesh_3/mesh_3D_image_with_features.cpp shows how
-user-specified input polylines can further be added as 1D features to the mesh domain.
-
->>>>>>> 7e2e4448
 \snippet Mesh_3/mesh_3D_image_with_features.cpp Domain creation
 
 In the meshing criteria, if 1D features are added to the domain, the user
