// Copyright (c) 2009 INRIA Sophia-Antipolis (France).
// All rights reserved.
//
// This file is part of CGAL (www.cgal.org).
//
// $URL$
// $Id$
// SPDX-License-Identifier: GPL-3.0-or-later OR LicenseRef-Commercial
//
//
// Author(s)     : Stéphane Tayeb
//
//******************************************************************************
// File Description :
// Implements default meshing criteria to drive Mesh_3 process
//******************************************************************************


#ifndef CGAL_MESH_CRITERIA_3_H
#define CGAL_MESH_CRITERIA_3_H

#include <CGAL/license/Mesh_3.h>

#include <CGAL/disable_warnings.h>
#include <CGAL/Named_function_parameters.h>
#include <CGAL/Mesh_3/config.h>
#include <CGAL/Mesh_edge_criteria_3.h>
#include <CGAL/Mesh_facet_criteria_3.h>
#include <CGAL/Mesh_cell_criteria_3.h>
#include <cfloat> // for the macro DBL_MAX
#include <boost/type_traits/is_base_of.hpp>
namespace CGAL {


namespace internal {

// Class Mesh_criteria_3_impl
template < typename Tr,
           typename EdgeCriteria,
           typename FacetCriteria,
           typename CellCriteria >
class Mesh_criteria_3_impl
{
  typedef typename Tr::Geom_traits::FT FT;

public:
  typedef EdgeCriteria      Edge_criteria;
  typedef FacetCriteria     Facet_criteria;
  typedef CellCriteria      Cell_criteria;

  // Constructor
  Mesh_criteria_3_impl(Facet_criteria facet_criteria,
                       Cell_criteria cell_criteria)
    : edge_criteria_(0)
    , facet_criteria_(facet_criteria)
    , cell_criteria_(cell_criteria)
  { }

  // Constructor
  Mesh_criteria_3_impl(Edge_criteria edge_criteria,
                       Facet_criteria facet_criteria,
                       Cell_criteria cell_criteria)
    : edge_criteria_(edge_criteria)
    , facet_criteria_(facet_criteria)
    , cell_criteria_(cell_criteria)
  { }

  // This template constructor is not instantiated when named parameters
  // are not used, so Facet_criteria and Cell_criteria construction from FT
  // is not a problem
  template <typename CGAL_NP_TEMPLATE_PARAMETERS>
  Mesh_criteria_3_impl(const CGAL_NP_CLASS& np)
    :edge_criteria_(parameters::choose_parameter(parameters::get_parameter(np, internal_np::edge_size_param),
                                                 parameters::choose_parameter(parameters::get_parameter_reference(np, internal_np::edge_sizing_field_param),
<<<<<<< HEAD
                                                                              parameters::choose_parameter(parameters::get_parameter(np, internal_np::sizing_field_param), FT(DBL_MAX))))),
=======
                                                                              parameters::choose_parameter(parameters::get_parameter(np, internal_np::sizing_field_param), FT(DBL_MAX)))),
                    parameters::choose_parameter(parameters::get_parameter(np, internal_np::edge_min_size_param), FT(0))),
>>>>>>> 7e2e4448
    facet_criteria_(parameters::choose_parameter(parameters::get_parameter(np, internal_np::facet_angle_param), FT(0)),
                    parameters::choose_parameter(parameters::get_parameter(np, internal_np::facet_size_param),
                                                 parameters::choose_parameter(parameters::get_parameter_reference(np, internal_np::facet_sizing_field_param),
                                                                              parameters::choose_parameter(parameters::get_parameter(np, internal_np::sizing_field_param), FT(0)))),
                    parameters::choose_parameter(parameters::get_parameter_reference(np, internal_np::facet_distance_param), FT(0)),
<<<<<<< HEAD
                    parameters::choose_parameter(parameters::get_parameter(np, internal_np::facet_topology_param), CGAL::FACET_VERTICES_ON_SURFACE)),
=======
                    parameters::choose_parameter(parameters::get_parameter(np, internal_np::facet_topology_param), CGAL::FACET_VERTICES_ON_SURFACE),
                    parameters::choose_parameter(parameters::get_parameter(np, internal_np::facet_min_size_param), FT(0))),
>>>>>>> 7e2e4448
    cell_criteria_(parameters::choose_parameter(parameters::get_parameter(np, internal_np::cell_radius_edge_ratio_param),
                                                parameters::choose_parameter(parameters::get_parameter(np, internal_np::cell_radius_edge_param), FT(0))),
                   parameters::choose_parameter(parameters::get_parameter(np, internal_np::cell_size_param),
                                                parameters::choose_parameter(parameters::get_parameter_reference(np, internal_np::cell_sizing_field_param),
<<<<<<< HEAD
                                                                             parameters::choose_parameter(parameters::get_parameter_reference(np, internal_np::sizing_field_param), FT(0)))))
=======
                                                                             parameters::choose_parameter(parameters::get_parameter_reference(np, internal_np::sizing_field_param), FT(0)))),
                   parameters::choose_parameter(parameters::get_parameter(np, internal_np::cell_min_size_param), FT(0)))
>>>>>>> 7e2e4448
  { }

#ifndef CGAL_NO_DEPRECATED_CODE
  const Edge_criteria& edge_criteria() const { return edge_criteria_; }
  const Facet_criteria& facet_criteria() const { return facet_criteria_; }
  const Cell_criteria& cell_criteria() const { return cell_criteria_; }
#endif

  const Edge_criteria& edge_criteria_object() const { return edge_criteria_; }
  const Facet_criteria& facet_criteria_object() const { return facet_criteria_; }
  const Cell_criteria& cell_criteria_object() const { return cell_criteria_; }

  template <typename Facet_criterion>
  void add_facet_criterion(Facet_criterion* criterion) {
    CGAL_static_assertion((boost::is_base_of<
                           typename Facet_criteria::Abstract_criterion,
                           Facet_criterion
                           >::value));
    facet_criteria_.add(criterion);
  }

  template <typename Cell_criterion>
  void add_cell_criterion(Cell_criterion* criterion) {
    CGAL_static_assertion((boost::is_base_of<
                           typename Cell_criteria::Abstract_criterion,
                           Cell_criterion
                           >::value));
    cell_criteria_.add(criterion);
  }

private:
  Edge_criteria edge_criteria_;
  Facet_criteria facet_criteria_;
  Cell_criteria cell_criteria_;

};  // end class Mesh_criteria_3_impl

} // end namespace internal




/*!
\ingroup PkgMesh3MeshClasses

The class gathers the refinement criteria for mesh tetrahedra and
surface facets where
surface facets are facets in the mesh approximating the domain surface patches.
In addition, for domains with exposed 1-dimensional features,
the class `Mesh_criteria_3`
handles the definition of a sizing field to guide the discretization of
1-dimensional features.

\tparam Tr has to be instantiated with the type used for
`C3T3::Triangulation`,
where `C3T3` is the model of `MeshComplex_3InTriangulation_3`
used in the mesh generation process,
and `C3T3::Triangulation` its nested triangulation type.

\cgalModels `MeshCriteria_3` and `MeshCriteriaWithFeatures_3`

\cgalHeading{Example}

\code{.cpp}

// Create a Mesh_criteria_3<Tr> object with all cell and facet parameters set
Mesh_criteria_3<Tr> criteria (parameters::facet_angle(30).
                              parameters::facet_size(1).
                              parameters::facet_distance(0.1).
                              parameters::cell_radius_edge_ratio(2).
                              parameters::cell_size(1.5));

// Create a Mesh_criteria_3<Tr> object with size ignored (note that the order changed)
Mesh_criteria_3<Tr> criteria (parameters::cell_radius_edge_ratio(2).
                              parameters::facet_angle(30).
                              parameters::facet_distance(0.1));

\endcode

\sa `MeshCriteria_3`
\sa `MeshCriteriaWithFeatures_3`
\sa `MeshCellCriteria_3`
\sa `MeshEdgeCriteria_3`
\sa `MeshFacetCriteria_3`
\sa `MeshDomainField_3`
\sa `CGAL::Mesh_cell_criteria_3<Tr>`
\sa `CGAL::Mesh_edge_criteria_3<Tr>`
\sa `CGAL::Mesh_facet_criteria_3<Tr>`
\sa `CGAL::Mesh_facet_topology`

*/
template <typename Tr,
          typename EdgeCriteria = Mesh_edge_criteria_3<Tr>,
          typename FacetCriteria = Mesh_facet_criteria_3<Tr>,
          typename CellCriteria = Mesh_cell_criteria_3<Tr> >
class Mesh_criteria_3
#ifndef DOXYGEN_RUNNING
  : public internal::Mesh_criteria_3_impl< Tr,
                                           EdgeCriteria,
                                           FacetCriteria,
                                           CellCriteria >
#endif
{
  typedef internal::Mesh_criteria_3_impl< Tr,
                                          EdgeCriteria,
                                          FacetCriteria,
                                          CellCriteria>   Base;

public:
#ifdef DOXYGEN_RUNNING
/// \name Types
/// @{

/*!
The criteria for edges.
*/
typedef Mesh_edge_criteria_3<Tr> Edge_criteria;

/*!
The criteria for facets.
*/
typedef Mesh_facet_criteria_3<Tr> Facet_criteria;

/*!
The
criteria for cells.
*/
typedef Mesh_cell_criteria_3<Tr> Cell_criteria;

/// @}
#else
  typedef typename Base::Edge_criteria    Edge_criteria;
  typedef typename Base::Facet_criteria   Facet_criteria;
  typedef typename Base::Cell_criteria    Cell_criteria;
#endif

  /// Construction from facet and cell criteria, the edge criteria are ignored in this case.
  Mesh_criteria_3(Facet_criteria facet_criteria,
                  Cell_criteria cell_criteria)
    : Base(facet_criteria,
           cell_criteria) {}

  /// Constructor from edge, face, and cell criteria.
  Mesh_criteria_3(Edge_criteria edge_criteria,
                  Facet_criteria facet_criteria,
                  Cell_criteria cell_criteria)
    : Base(edge_criteria,
           facet_criteria,
           cell_criteria) {}
/*!
 * \brief Construction from criteria parameters.
 *
 * Note that each size or distance parameter can be specified using two ways: either as a scalar field or
 * as a numerical value when the field is uniform.
 *
 * If not specified, each parameter has a default value such that the corresponding criterion will be ignored.
 * Numerical sizing or distance values, as well as scalar fields should be given in the unit used for coordinates
 * of points in the mesh domain class of the mesh generation process.
 * \tparam NamedParameters a sequence of \ref bgl_namedparameters "Named Parameters"
 *
 * \param np an optional sequence of \ref bgl_namedparameters "Named Parameters" among the ones listed below:
 *
 * \cgalNamedParamsBegin
 *   \cgalParamNBegin{edge_size}
 *     \cgalParamDescription{a scalar field (resp. a constant) providing a space varying
 *                           (resp. a uniform)
 *                           upper bound for the lengths of curve edges. This parameter has to be set to a positive
 *                           value when 1-dimensional features protection is used.}
 *   \cgalParamNEnd
<<<<<<< HEAD
=======
 *   \cgalParamNBegin{edge_min_size}
 *     \cgalParamDescription{a desired uniform lower-bound for the lengths of curve edges.
 *                           Only feature edges with a length larger than this bound will be refined.
 *                           If a feature edge is too small with respect to this criterion,
 *                           it will not be refined whether the other criteria are met or not.}
 *     \cgalParamExtra{If this criterion is applied during the meshing process,
 *                     the feature protection algorithm correctness is not guaranteed anymore,
 *                     and the output mesh may contain incorrect polyline features,
 *                     or have missing polyline features.}
 *     \cgalParamExtra{Note this lower-bound may not be respected everywhere in the output mesh,
 *                     to keep the feature graph valid.}
 *   \cgalParamNEnd
>>>>>>> 7e2e4448
 *   \cgalParamNBegin{facet_angle}
 *     \cgalParamDescription{a lower bound for the angles (in degrees) of the
 *                            surface mesh facets.}
 *   \cgalParamNEnd
 *   \cgalParamNBegin{facet_size}
 *     \cgalParamDescription{a scalar field (resp. a constant) describing
 *                           a space varying (resp. a uniform) upper-bound or for the radii of the surface Delaunay balls.}
 *   \cgalParamNEnd
<<<<<<< HEAD
=======
 *   \cgalParamNBegin{facet_min_size}
 *     \cgalParamDescription{a constant describing a uniform lower-bound for the radii of the surface Delaunay balls.
 *                           Only facets with a radius larger than this bound will be refined.
 *                           If a facet is too small with respect to this criterion,
 *                           it will not be refined whether the other criteria are met or not.}
 *   \cgalParamNEnd
>>>>>>> 7e2e4448
 *   \cgalParamNBegin{facet_distance}
 *     \cgalParamDescription{a scalar field (resp. a constant) describing a space varying (resp. a uniform)
 *                           upper bound for the distance between the facet circumcenter and the center of its surface
 *                           Delaunay ball.}
 *   \cgalParamNEnd
 *   \cgalParamNBegin{facet_topology}
 *     \cgalParamDescription{the set of topological constraints
 *                           which have to be verified by each surface facet. See `Mesh_facet_topology` manual page to
 *                           get all possible values.}
 *     \cgalParamDefault{CGAL::FACET_VERTICES_ON_SURFACE}
 *   \cgalParamNEnd
 *   \cgalParamNBegin{cell_radius_edge_ratio}
 *     \cgalParamDescription{ an upper bound for the radius-edge ratio of the mesh tetrahedra.}
 *   \cgalParamNEnd
 *   \cgalParamNBegin{cell_size}
 *     \cgalParamDescription{ a scalar field (resp. a constant) describing
 *                            a space varying (resp. a uniform) upper-bound for the circumradii of the mesh tetrahedra.}
 *   \cgalParamNEnd
<<<<<<< HEAD
=======
 *   \cgalParamNBegin{cell_min_size}
 *     \cgalParamDescription{ a constant describing a uniform lower-bound for the radii of the circumradii
 *                            of the mesh tetrahedra.
 *                            Only tetrahedra with a circumradius larger than this bound will be refined.
 *                            If a cell is too small with respect to this criterion,
 *                            it will not be refined whether the other criteria are met or not.}
 *   \cgalParamNEnd
>>>>>>> 7e2e4448
 * \cgalNamedParamsEnd
 */
template<typename CGAL_NP_TEMPLATE_PARAMETERS>
Mesh_criteria_3(const CGAL_NP_CLASS& np = parameters::default_values()): Base(np)
{
}

// Overload handling parameters passed with operator=
template<typename CGAL_NP_TEMPLATE_PARAMETERS_NO_DEFAULT_1,
         typename CGAL_NP_TEMPLATE_PARAMETERS_NO_DEFAULT_2,
         typename ... NP>
Mesh_criteria_3(const CGAL_NP_CLASS_1&  np1,
                const CGAL_NP_CLASS_2&  np2,
                const NP& ... nps)
  : Mesh_criteria_3(internal_np::combine_named_parameters(np1, np2, nps...))
{
}

};  // end class Mesh_criteria_3

}  // end namespace CGAL

#include <CGAL/enable_warnings.h>

#endif // CGAL_MESH_CRITERIA_3_H<|MERGE_RESOLUTION|>--- conflicted
+++ resolved
@@ -72,33 +72,21 @@
   Mesh_criteria_3_impl(const CGAL_NP_CLASS& np)
     :edge_criteria_(parameters::choose_parameter(parameters::get_parameter(np, internal_np::edge_size_param),
                                                  parameters::choose_parameter(parameters::get_parameter_reference(np, internal_np::edge_sizing_field_param),
-<<<<<<< HEAD
-                                                                              parameters::choose_parameter(parameters::get_parameter(np, internal_np::sizing_field_param), FT(DBL_MAX))))),
-=======
                                                                               parameters::choose_parameter(parameters::get_parameter(np, internal_np::sizing_field_param), FT(DBL_MAX)))),
                     parameters::choose_parameter(parameters::get_parameter(np, internal_np::edge_min_size_param), FT(0))),
->>>>>>> 7e2e4448
     facet_criteria_(parameters::choose_parameter(parameters::get_parameter(np, internal_np::facet_angle_param), FT(0)),
                     parameters::choose_parameter(parameters::get_parameter(np, internal_np::facet_size_param),
                                                  parameters::choose_parameter(parameters::get_parameter_reference(np, internal_np::facet_sizing_field_param),
                                                                               parameters::choose_parameter(parameters::get_parameter(np, internal_np::sizing_field_param), FT(0)))),
                     parameters::choose_parameter(parameters::get_parameter_reference(np, internal_np::facet_distance_param), FT(0)),
-<<<<<<< HEAD
-                    parameters::choose_parameter(parameters::get_parameter(np, internal_np::facet_topology_param), CGAL::FACET_VERTICES_ON_SURFACE)),
-=======
                     parameters::choose_parameter(parameters::get_parameter(np, internal_np::facet_topology_param), CGAL::FACET_VERTICES_ON_SURFACE),
                     parameters::choose_parameter(parameters::get_parameter(np, internal_np::facet_min_size_param), FT(0))),
->>>>>>> 7e2e4448
     cell_criteria_(parameters::choose_parameter(parameters::get_parameter(np, internal_np::cell_radius_edge_ratio_param),
                                                 parameters::choose_parameter(parameters::get_parameter(np, internal_np::cell_radius_edge_param), FT(0))),
                    parameters::choose_parameter(parameters::get_parameter(np, internal_np::cell_size_param),
                                                 parameters::choose_parameter(parameters::get_parameter_reference(np, internal_np::cell_sizing_field_param),
-<<<<<<< HEAD
-                                                                             parameters::choose_parameter(parameters::get_parameter_reference(np, internal_np::sizing_field_param), FT(0)))))
-=======
                                                                              parameters::choose_parameter(parameters::get_parameter_reference(np, internal_np::sizing_field_param), FT(0)))),
                    parameters::choose_parameter(parameters::get_parameter(np, internal_np::cell_min_size_param), FT(0)))
->>>>>>> 7e2e4448
   { }
 
 #ifndef CGAL_NO_DEPRECATED_CODE
@@ -268,8 +256,6 @@
  *                           upper bound for the lengths of curve edges. This parameter has to be set to a positive
  *                           value when 1-dimensional features protection is used.}
  *   \cgalParamNEnd
-<<<<<<< HEAD
-=======
  *   \cgalParamNBegin{edge_min_size}
  *     \cgalParamDescription{a desired uniform lower-bound for the lengths of curve edges.
  *                           Only feature edges with a length larger than this bound will be refined.
@@ -282,7 +268,6 @@
  *     \cgalParamExtra{Note this lower-bound may not be respected everywhere in the output mesh,
  *                     to keep the feature graph valid.}
  *   \cgalParamNEnd
->>>>>>> 7e2e4448
  *   \cgalParamNBegin{facet_angle}
  *     \cgalParamDescription{a lower bound for the angles (in degrees) of the
  *                            surface mesh facets.}
@@ -291,15 +276,12 @@
  *     \cgalParamDescription{a scalar field (resp. a constant) describing
  *                           a space varying (resp. a uniform) upper-bound or for the radii of the surface Delaunay balls.}
  *   \cgalParamNEnd
-<<<<<<< HEAD
-=======
  *   \cgalParamNBegin{facet_min_size}
  *     \cgalParamDescription{a constant describing a uniform lower-bound for the radii of the surface Delaunay balls.
  *                           Only facets with a radius larger than this bound will be refined.
  *                           If a facet is too small with respect to this criterion,
  *                           it will not be refined whether the other criteria are met or not.}
  *   \cgalParamNEnd
->>>>>>> 7e2e4448
  *   \cgalParamNBegin{facet_distance}
  *     \cgalParamDescription{a scalar field (resp. a constant) describing a space varying (resp. a uniform)
  *                           upper bound for the distance between the facet circumcenter and the center of its surface
@@ -318,8 +300,6 @@
  *     \cgalParamDescription{ a scalar field (resp. a constant) describing
  *                            a space varying (resp. a uniform) upper-bound for the circumradii of the mesh tetrahedra.}
  *   \cgalParamNEnd
-<<<<<<< HEAD
-=======
  *   \cgalParamNBegin{cell_min_size}
  *     \cgalParamDescription{ a constant describing a uniform lower-bound for the radii of the circumradii
  *                            of the mesh tetrahedra.
@@ -327,7 +307,6 @@
  *                            If a cell is too small with respect to this criterion,
  *                            it will not be refined whether the other criteria are met or not.}
  *   \cgalParamNEnd
->>>>>>> 7e2e4448
  * \cgalNamedParamsEnd
  */
 template<typename CGAL_NP_TEMPLATE_PARAMETERS>
