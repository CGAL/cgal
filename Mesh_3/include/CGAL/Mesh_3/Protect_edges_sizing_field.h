// Copyright (c) 2009-2010 INRIA Sophia-Antipolis (France).
// Copyright (c) 2010-2017 GeometryFactory Sarl (France)
// All rights reserved.
//
// This file is part of CGAL (www.cgal.org).
//
// $URL$
// $Id$
// SPDX-License-Identifier: GPL-3.0-or-later OR LicenseRef-Commercial
//
//
// Author(s)     : Stephane Tayeb, Laurent Rineau
//
//******************************************************************************
// File Description :
//******************************************************************************

// -----------------------------------------------------------------------------
// Note: this file was forked for Periodic_3_mesh_3 (with the same name) due to
// periodic requiring noticeable changes. Bug fixes / changes should be mirrored.
// -----------------------------------------------------------------------------

#ifndef CGAL_MESH_3_PROTECT_EDGES_SIZING_FIELD_H
#define CGAL_MESH_3_PROTECT_EDGES_SIZING_FIELD_H

#include <CGAL/license/Mesh_3.h>

#include <CGAL/disable_warnings.h>
#include <CGAL/Mesh_3/config.h>

#include <CGAL/SMDS_3/io_signature.h>
#ifdef CGAL_MESH_3_DUMP_FEATURES_PROTECTION_ITERATIONS
#  include <CGAL/IO/File_binary_mesh_3.h>
#endif
#include <CGAL/SMDS_3/utilities.h>
#include <CGAL/Mesh_3/Triangulation_helpers.h>
#include <CGAL/iterator.h>
#include <CGAL/Mesh_error_code.h>
#if CGAL_MESH_3_PROTECTION_DEBUG
#  include <CGAL/Mesh_3/Dump_c3t3.h>
#endif

#include <CGAL/enum.h>
#include <CGAL/Time_stamper.h>
#include <CGAL/STL_Extension/internal/Has_member_visited.h>
#include <CGAL/iterator.h>
#include <CGAL/number_utils.h>
#include <CGAL/Delaunay_triangulation_3.h>

#include <CGAL/boost/iterator/transform_iterator.hpp>

#include <boost/iterator/function_output_iterator.hpp>
#ifndef CGAL_NO_ASSERTIONS
#  include <boost/math/special_functions/next.hpp> // for float_prior
#endif
#include <optional>
#include <boost/unordered_map.hpp>
#include <boost/unordered_set.hpp>

#include <algorithm>
#include <cmath>
#include <fstream>
#include <iterator>
#include <list>
#include <sstream>
#include <set>
#include <stack>
#include <string>
#include <utility>
#include <vector>
#include <atomic>

namespace CGAL {
namespace Mesh_3 {
namespace internal {

const double min_intersection_factor = .4; // (1-alpha)
const double weight_modifier = .81; //0.9025;//0.81;
const double distance_divisor = 2.1;
const int max_nb_vertices_to_reevaluate_size = 10;

// for the origins of `refine_balls_max_nb_of_loops`, that dates from the
// very beginning of this file:
//
//     commit e9b3ff3e5730dab319a8cd581e3eb191559c98db
//     Author: Stéphane Tayeb <Stephane.Tayeb@sophia.inria.fr>
//     Date:   Tue Apr 20 14:53:11 2010 +0000
//
//         Add draft of _with_features classes.
//
// That constant has had different values in the Git history: 9, 99, and now 29.
const int refine_balls_max_nb_of_loops = 29;

} // end namespace internal


template <typename C3t3>
void debug_dump_c3t3(const std::string filename, const C3t3& c3t3)
{
  std::cerr << "Dump current mesh to " << filename << std::endl;
  std::ofstream out(filename.c_str(),
                    std::ios_base::out|std::ios_base::binary);
  out << "binary CGAL c3t3 " << CGAL::Get_io_signature<C3t3>()() << "\n";
  CGAL::IO::set_binary_mode(out);
  out << c3t3;
}

struct NoDistanceFunction {
  template <typename Bare_point, typename Index>
  double operator()(const Bare_point&, int, const Index&) const
  { return 0.; }
};

template<typename C3T3,
         typename MeshDomain,
         typename SizingFunction,
         typename DistanceFunction = CGAL::Default>
class Protect_edges_sizing_field
  : public CGAL::SMDS_3::internal::Debug_messages_tools
{

  typedef Protect_edges_sizing_field          Self;

public:
  typedef typename C3T3::Triangulation        Tr;
  typedef typename Tr::Bare_point             Bare_point;
  typedef typename Tr::Weighted_point         Weighted_point;
  typedef typename Weighted_point::Weight     Weight;

  typedef typename Tr::Geom_traits            GT;
  typedef typename GT::FT                     FT;

  typedef typename C3T3::Cell_handle          Cell_handle;
  typedef typename C3T3::Vertex_handle        Vertex_handle;
  typedef typename C3T3::Triangulation        Triangulation;
  typedef typename C3T3::Edge                 Edge;

  typedef typename MeshDomain::Curve_index          Curve_index;
  typedef typename MeshDomain::Corner_index         Corner_index;
  typedef typename MeshDomain::Index                Index;

  using Distance_Function =
    typename CGAL::Default::Get<DistanceFunction, NoDistanceFunction>::type;

private:
  typedef typename CGAL::Kernel_traits<MeshDomain>::Kernel   Kernel;
  typedef Delaunay_triangulation_3<Kernel>                   Dt;
  typedef Triangulation_helpers<Dt>                          Dt_helpers;

public:
  Protect_edges_sizing_field(C3T3& c3t3,
                             const MeshDomain& domain,
                             SizingFunction size=SizingFunction(),
                             const FT minimal_size = FT(0),
                             const Distance_Function edge_distance = Distance_Function(),
                             const std::size_t maximal_number_of_vertices = 0,
                             Mesh_error_code* error_code = 0
#ifndef CGAL_NO_ATOMIC
                             , std::atomic<bool>* stop_ptr = 0
#endif
                             );

  void operator()(const bool refine = true);

  void set_nonlinear_growth_of_balls(bool b = true) {
    nonlinear_growth_of_balls = b;
  }

  bool forced_stop() const {
#ifndef CGAL_NO_ATOMIC
    if(stop_ptr_ != 0 &&
       stop_ptr_->load(std::memory_order_acquire) == true)
    {
      if(error_code_ != 0) *error_code_ = CGAL_MESH_3_STOPPED;
      return true;
    }
#endif // not defined CGAL_NO_ATOMIC
    if(maximal_number_of_vertices_ != 0 &&
       c3t3_.triangulation().number_of_vertices() >=
       maximal_number_of_vertices_)
    {
      if(error_code_ != 0) {
        *error_code_ = CGAL_MESH_3_MAXIMAL_NUMBER_OF_VERTICES_REACHED;
      }
      return true;
    }
    return false;
  }

private:
  typedef std::vector<std::pair<Curve_index,Bare_point> >    Incident_edges;
  typedef std::vector<Vertex_handle>                         Vertex_vector;
  typedef std::vector<std::pair<Vertex_handle,Curve_index> > Adjacent_vertices;

  typedef CGAL::Hash_handles_with_or_without_timestamps      Hash_fct;
  typedef boost::unordered_set<Vertex_handle, Hash_fct>      Vertex_set;

private:
  /// Insert corners of the mesh.
  void insert_corners();

  /// Insert balls on every edge.
  void insert_balls_on_edges();

  /// Refine balls.
  void refine_balls();

  /// Return the vertex which corresponds to the corner located at point `p`.
  Vertex_handle get_vertex_corner_from_point(const Bare_point& p,
                                             const Index& p_index) const;

  /// Inserts `point(p,w)` into the triangulation and set its dimension to `dim`
  /// and its index to `index`.
  /// The handle of the newly created vertex is returned.
  Vertex_handle insert_point(const Bare_point& p,
                             const Weight& w,
                             int dim,
                             const Index& index,
                             const bool special_ball = false);

  /**
   * Inserts `point(p,w)` into the triangulation and set its dimension to `dim` and
   * its index to `index`.
   * The handle of the newly created vertex is returned.
   *
   * This function also ensures that `point(p,w)` will not be inside a
   * sphere by decreasing the radius of any sphere that contains it.
   * It also ensures that no point of the triangulation will be inside its
   * sphere by decreasing w.
   */
  template <typename ErasedVeOutIt>
  std::pair<Vertex_handle, ErasedVeOutIt>
  smart_insert_point(const Bare_point& p,
                     Weight w,
                     int dim,
                     const Index& index,
                     ErasedVeOutIt out);

  /// Inserts balls between the points identified by the handles `vp` and `vq`
  /// on the curve identified by `curve_index`.
  ///
  /// \param orientation Orientation of the curve segment between `vp` and
  ///        `vq`, given the orientation of the curve of index
  ///        `curve_index`
  template <typename ErasedVeOutIt>
  ErasedVeOutIt insert_balls(const Vertex_handle& vp,
                             const Vertex_handle& vq,
                             const Curve_index& curve_index,
                             const CGAL::Orientation orientation,
                             ErasedVeOutIt out);

  /**
   * Insert balls
   * \pre size_p < size_q
   * \pre pq_geodesic > 0
   */
  template <typename ErasedVeOutIt>
  ErasedVeOutIt insert_balls(const Vertex_handle& vp,
                             const Vertex_handle& vq,
                             const FT size_p,
                             const FT size_q,
                             const FT pq_length,
                             const CGAL::Orientation orientation,
                             const Curve_index& curve_index,
                             ErasedVeOutIt out);

  /// Returns `true` if the balls of `va` and `vb` intersect, and `(va,vb)` is not
  /// an edge of the complex.
  bool non_adjacent_but_intersect(const Vertex_handle& va,
                                  const Vertex_handle& vb,
                                  const bool is_edge_in_complex) const;

  /// Returns `true` if the edge `(va,vb)` is a not good enough approximation
  /// of its feature.
  bool approx_is_too_large(const Edge& e,
                           const bool is_edge_in_complex) const;

  /// Returns `true` if the balls of `va` and `vb` intersect.
  bool do_balls_intersect(const Vertex_handle& va,
                          const Vertex_handle& vb) const;

  /// Changes the size of the ball of the vertex `v`.
  Vertex_handle change_ball_size(const Vertex_handle& v,
                                 const FT squared_size,
                                 const bool special_ball = false);


  /// Returns `true` if balls of v1 and v2 intersect "enough".
  /// \param orientation Orientation of the curve segment between `v1` and
  ///        `v2`, given the orientation of the curve of index
  ///        `curve_index`
  /// \pre `c3t3.curve_index(v1, v2) == curve_index`
  bool is_sampling_dense_enough(const Vertex_handle& v1,
                                const Vertex_handle& v2,
                                const Curve_index& curve_index,
                                const CGAL::Orientation orientation) const;

  FT curve_segment_length(const Vertex_handle v1,
                          const Vertex_handle v2,
                          const Curve_index& curve,
                          const CGAL::Orientation orientation) const;

  /// Take an iterator on Vertex_handle as input and check if the sampling
  /// of those vertices is ok. If not, fix it.
  void check_and_repopulate_edges();

  /// Checks if the vertex `v` is well sampled, and if its not the case, fix it.
  /// Fills `out` with deleted vertices during this process. The value type of `out`
  /// is `Vertex_handle`.
  template <typename ErasedVeOutIt>
  ErasedVeOutIt
  check_and_fix_vertex_along_edge(const Vertex_handle& v, ErasedVeOutIt out);

  /// Given two vertices `start` and `next` inserted on the curve with
  /// index `curve_index`, returns `CGAL::POSITIVE` if the curve arc from
  /// `start` to `next` is oriented in the same orientation as the curve
  /// segment with index `curve_index`, or `CGAL::NEGATIVE` otherwise.
  ///
  /// \pre `c3t3.curve_index(v1, v2) == curve_index`
  CGAL::Orientation
  orientation_of_walk(const Vertex_handle& start,
                      const Vertex_handle& next,
                      Curve_index curve_index) const;

  /// Walks along the edge from `start`, following the direction `start` to
  /// `next`, and fills `out` with the vertices which do not fulfill
  /// the sampling conditions.
  ///
  /// \param orientation Orientation of the curve segment between `v1` and
  ///        `v2`, given the orientation of the curve of index
  ///        `curve_index`
  ///
  /// \pre `c3t3.curve_index(v1, v2) == curve_index`
  template <typename ErasedVeOutIt>
  ErasedVeOutIt
  walk_along_edge(const Vertex_handle& start,
                  const Vertex_handle& next,
                  Curve_index curve_index,
                  const CGAL::Orientation orientation,
                  ErasedVeOutIt out) const;

  /// Returns the next vertex along edge, i.e the vertex after `start`, following
  /// the direction from `previous` to `start`.
  /// \pre (previous,start) is in c3t3
  /// \pre `c3t3.curve_index(start, previous) == curve_index`
  Vertex_handle
  next_vertex_along_curve(const Vertex_handle& start,
                          const Vertex_handle& previous,
                          const Curve_index& curve_index) const;

  /// Replaces the vertices within `]begin,last[` with new vertices, along the curve
  /// identified by `curve_index`.
  /// The value type of `InputIterator` is `Vertex_handle`.
  ///
  /// \param orientation Orientation of the curve segment between `begin` and
  ///        `last`, given the orientation of the curve of index
  ///        `curve_index`
  ///
  template <typename InputIterator, typename ErasedVeOutIt>
  ErasedVeOutIt repopulate(InputIterator begin,
                           InputIterator last,
                           const Curve_index& curve_index,
                           const CGAL::Orientation orientation,
                           ErasedVeOutIt out);

  template <typename InputIterator, typename ErasedVeOutIt>
  ErasedVeOutIt analyze_and_repopulate(InputIterator begin,
                                       InputIterator last,
                                       const Curve_index& index,
                                       const CGAL::Orientation orientation,
                                       ErasedVeOutIt out);

  /// Checks if the size of `v2` is compatible (i.e. greater) with the linear
  /// interpolation of the sizes of `v1` and `v3`.
  bool is_sizing_field_correct(const Vertex_handle& v1,
                               const Vertex_handle& v2,
                               const Vertex_handle& v3,
                               const Curve_index& index,
                               const CGAL::Orientation orientation) const;

  /// Repopulates all incident curves around the corner `v`.
  /// \pre `v` is a corner of c3t3
  template <typename ErasedVeOutIt>
  ErasedVeOutIt
  repopulate_edges_around_corner(const Vertex_handle& v, ErasedVeOutIt out);

  /// Returns `true` if the edge with index `curve_index` is already treated.
  bool is_treated(const Curve_index& curve_index) const
  {
    return ( treated_edges_.find(curve_index) != treated_edges_.end() );
  }

  /// Sets the edge with index `curve_index` as treated.
  void set_treated(const Curve_index& curve_index)
  {
    treated_edges_.insert(curve_index);
  }

  /// Computes the Euclidean distance between the bare points of `va` and `vb`.
  FT compute_distance(const Vertex_handle& va, const Vertex_handle& vb) const
  {
    typename C3T3::Triangulation::Geom_traits::Construct_point_3 cp =
      c3t3_.triangulation().geom_traits().construct_point_3_object();

    const Weighted_point& wpa = c3t3_.triangulation().point(va);
    const Weighted_point& wpb = c3t3_.triangulation().point(vb);

    return compute_distance(cp(wpa), cp(wpb));
  }

  /// Computes the Euclidean distance between the bare points `p` and `q`.
  FT compute_distance(const Bare_point& p, const Bare_point& q) const
  {
    return CGAL::sqrt(c3t3_.triangulation().geom_traits().
                        compute_squared_distance_3_object()(p,q));
  }

  /// Returns the radius of the ball of vertex `v`.
  FT get_radius(const Vertex_handle& v) const
  {
    typename GT::Compute_weight_3 cw =
      c3t3_.triangulation().geom_traits().compute_weight_3_object();

    const Weighted_point& v_wp = c3t3_.triangulation().point(v);
    return CGAL::sqrt(cw(v_wp));
  }

  /// Test if a given vertex is a special protecting ball.
  /// A special ball is a protecting ball whose radius is set to the
  /// minimal radius. Such a ball can exceptionally intersect a ball that
  /// is on a different curve. Special balls are marked with special values
  /// of 'in_dimension'.
  bool is_special(const Vertex_handle&v) const
  {
    return v->is_special();
  }

  /// Set to a negative dimension to mark this ball as a special one.
  void set_special(const Vertex_handle&v) const
  {
    v->set_special();
  }

  /// Return the real dimension of the vertex `v`.
  int get_dimension(const Vertex_handle& v) const
  {
    return c3t3_.in_dimension(v);
  }

  template <typename Field>
  FT query_field(const Bare_point& p, int dim, const Index& index, const Field& field) const
  {
    // Convert the dimension if it was set to a
    // negative value (marker for special balls).
    if(dim < 0)
      dim = -1 - dim;

    const FT s = field(p, dim, index);
    if(s < minimal_size_)
    {
      std::stringstream msg;
      msg.precision(17);
      msg << "Error: the field is smaller than minimal size ("
        << minimal_size_ << ") at ";
      if(dim == 0) msg << "corner (";
      else msg << "point (";
      msg << p << ")";
#if CGAL_MESH_3_PROTECTION_DEBUG & 4
      CGAL_error_msg(([this, str = msg.str()](){
        dump_c3t3(this->c3t3_, "dump-bug");
        return str.c_str();
      }()));
#else // not CGAL_MESH_3_PROTECTION_DEBUG & 4
      CGAL_error_msg(msg.str().c_str());
#endif
    }
    return s;
  }

  /// Query the sizing field and return its value at the point `p`
  FT query_size(const Bare_point& p, int dim, const Index& index) const
  {
    FT s = query_field(p, dim, index, size_);
    return s;
  }

  /// Query the sizing field for edge distance and return its value at the point `p`
  FT query_distance(const Bare_point& p, int dim, const Index& index) const
  {
    FT ed = query_field(p, dim, index, edge_distance_);
    return ed;
  }

  bool use_minimal_size() const
  {
    return minimal_size_ != FT(0);
  }
  Weight minimal_weight() const
  {
    if (use_minimal_size())
      return minimal_weight_;
    else
      return Weight(0);
  }
  bool use_distance_field() const
  {
    return use_edge_distance_;
  }

private:
  C3T3& c3t3_;
  const MeshDomain& domain_;
  SizingFunction size_;
  const FT minimal_size_;
  const Weight minimal_weight_;
  const Distance_Function edge_distance_;
  const bool use_edge_distance_;
  std::set<Curve_index> treated_edges_;
  Vertex_set unchecked_vertices_;
  int refine_balls_iteration_nb;
  bool nonlinear_growth_of_balls;
  const std::size_t maximal_number_of_vertices_;
  Mesh_error_code* const error_code_;
#ifndef CGAL_NO_ATOMIC
  /// Pointer to the atomic Boolean that can stop the process
  std::atomic<bool>* const stop_ptr_;
#endif
};


template <typename C3T3, typename MD, typename Sf, typename Df>
Protect_edges_sizing_field<C3T3, MD, Sf, Df>::
Protect_edges_sizing_field(C3T3& c3t3, const MD& domain,
                           Sf size, const FT minimal_size,
                           Distance_Function edge_distance,
                           const std::size_t maximal_number_of_vertices,
                           Mesh_error_code* error_code
#ifndef CGAL_NO_ATOMIC
                           , std::atomic<bool>* stop_ptr
#endif
                           )
  : c3t3_(c3t3)
  , domain_(domain)
  , size_(size)
  , minimal_size_(minimal_size)
  , minimal_weight_(CGAL::square(minimal_size))
  , edge_distance_(edge_distance)
  , use_edge_distance_(!std::is_same_v<Distance_Function, NoDistanceFunction>)
  , refine_balls_iteration_nb(0)
  , nonlinear_growth_of_balls(false)
  , maximal_number_of_vertices_(maximal_number_of_vertices)
  , error_code_(error_code)
#ifndef CGAL_NO_ATOMIC
  , stop_ptr_(stop_ptr)
#endif
{
#ifndef CGAL_MESH_3_NO_PROTECTION_NON_LINEAR
  set_nonlinear_growth_of_balls();
#endif
}


template <typename C3T3, typename MD, typename Sf, typename Df>
void
Protect_edges_sizing_field<C3T3, MD, Sf, Df>::
operator()(const bool refine)
{
  // This class is only meant to be used with non-periodic triangulations
  CGAL_assertion(!(std::is_same<typename Tr::Periodic_tag, CGAL::Tag_true>::value));

#ifdef CGAL_MESH_3_VERBOSE
  std::cerr << "Inserting protection balls..." << std::endl
            << "  refine_balls = " << std::boolalpha << refine << std::endl
            << "  min_balls_radius = " << minimal_size_ << std::endl
            << "  min_balls_weight = " << minimal_weight_ << std::endl;
#endif

  // Insert 0-dimensional features
  insert_corners();
#ifdef CGAL_MESH_3_VERBOSE
  std::cerr << "insert_corners() done. Nb of points in triangulation: "
            << c3t3_.triangulation().number_of_vertices() << std::endl;
#endif

  // Insert 1-dimensional features
  insert_balls_on_edges();
#ifdef CGAL_MESH_3_VERBOSE
  std::cerr << "insert_balls_on_edges() done. Nb of points in triangulation: "
            << c3t3_.triangulation().number_of_vertices() << std::endl;
#endif

  // Solve problems
  if ( refine && !forced_stop())
  {
    refine_balls();
#ifdef CGAL_MESH_3_VERBOSE
    std::cerr << "refine_balls() done. Nb of points in triangulation: "
              << c3t3_.triangulation().number_of_vertices() << std::endl;
#endif
    CGAL_assertion(use_minimal_size() || c3t3_.is_valid());
 }

  // debug_dump_c3t3("dump-mesh-after-protect_edges.binary.cgal", c3t3_);

#ifdef CGAL_MESH_3_VERBOSE
  std::cerr << std::endl;
#endif
}


template <typename C3T3, typename MD, typename Sf, typename Df>
void
Protect_edges_sizing_field<C3T3, MD, Sf, Df>::
insert_corners()
{
  // Iterate on domain corners
  typedef std::vector< std::pair<Corner_index, Bare_point> > Initial_corners;
  Initial_corners corners;
  domain_.get_corners(std::back_inserter(corners));

#if CGAL_MESH_3_PROTECTION_DEBUG & 1
  std::cout << corners.size() << " corners to treat" << std::endl;
  for(const auto& e : corners)
    std::cout << "Corner #" << CGAL::IO::oformat(e.first) << ", " <<  e.second << std::endl;
#endif

  Dt dt;
  for ( typename Initial_corners::iterator it = corners.begin(),
       end = corners.end() ; it != end ; ++it )
  {
    if(forced_stop()) break;
    const Bare_point& p = it->second;
    dt.insert(p);
  }

  for ( typename Initial_corners::iterator cit = corners.begin(),
          end = corners.end() ; cit != end ; ++cit )
  {
    if(forced_stop()) break;
    const Bare_point& p = cit->second;
    Index p_index = domain_.index_from_corner_index(cit->first);

#if CGAL_MESH_3_PROTECTION_DEBUG & 1
      std::cerr << "\n** treat corner #" << CGAL::IO::oformat(p_index) << std::endl;
#endif

    // Get weight (the ball radius is given by the 'query_size' function)
    const FT query_weight = CGAL::square(query_size(p, 0, p_index));
    FT w = use_minimal_size()
         ? (std::min)(minimal_weight_, query_weight)
         : query_weight;

#if CGAL_MESH_3_PROTECTION_DEBUG & 1
      std::cerr << "Weight from sizing field: " << w << std::endl;
#endif

    // The following lines ensure that the weight w is small enough so that
    // corners balls do not intersect
    if(dt.number_of_vertices() >= 2)
    {
      typename Dt::Vertex_handle vh;
      CGAL_assertion_code( bool p_found = )
        dt.is_vertex(p, vh);
      CGAL_assertion(p_found);

      std::vector<typename Dt::Cell_handle> finite_incident_cells;
      finite_incident_cells.reserve(64);
      dt.finite_incident_cells(vh, std::back_inserter(finite_incident_cells));

      Dt_helpers helpers;
      const FT nearest_sq_dist = helpers.template get_sq_distance_to_closest_vertex
                                   <CGAL_NTS internal::Has_member_visited<typename Dt::Vertex> >(
                                     dt, vh, finite_incident_cells);

      w = (std::min)(w, nearest_sq_dist / FT(9));
    }

    // Insert corner with ball (dim is zero because p is a corner)
    Vertex_handle v = smart_insert_point(p, w, 0, p_index,
                                         CGAL::Emptyset_iterator()).first;
    CGAL_assertion(v != Vertex_handle());

    // As C3t3::add_to_complex modifies the 'in_dimension' of the vertex,
    // we need to backup and re-set the 'is_special' marker after.
    const bool special_ball = is_special(v);
    c3t3_.add_to_complex(v,cit->first);
    if(special_ball) {
      set_special(v);
    }
  }
} //end insert_corners()


template <typename C3T3, typename MD, typename Sf, typename Df>
typename Protect_edges_sizing_field<C3T3, MD, Sf, Df>::Vertex_handle
Protect_edges_sizing_field<C3T3, MD, Sf, Df>::
insert_point(const Bare_point& p, const Weight& w, int dim, const Index& index,
             const bool special_ball /* = false */)
{
  using CGAL::Mesh_3::internal::weight_modifier;

#if CGAL_MESH_3_PROTECTION_DEBUG & 1
  std::cerr << "insert_point( (" << p
            << "), w=" << w
            << ", dim=" << dim
            << ", index=" << CGAL::IO::oformat(index) << ")\n";
#endif

  // Convert the dimension if it was set to a negative value (marker for special balls).
  if(dim < 0)
    dim = -1 - dim;

  typedef typename Tr::size_type size_type;
  CGAL_USE_TYPE(size_type);

  // Insert point
  CGAL_assertion_code(size_type nb_vertices_before = c3t3_.triangulation().number_of_vertices());

  typename GT::Construct_weighted_point_3 cwp =
    c3t3_.triangulation().geom_traits().construct_weighted_point_3_object();

  const FT wwm = use_minimal_size()
               ? (std::max)(w * weight_modifier, minimal_weight())
               : w * weight_modifier;
  const Weighted_point wp = cwp(p, wwm);

  typename Tr::Locate_type lt;
  int li, lj;
  const typename Tr::Cell_handle ch = c3t3_.triangulation().locate(wp, lt, li, lj);
  Vertex_handle v = c3t3_.triangulation().insert(wp, lt, ch, li, lj);

  // If point insertion created a hidden ball, fail
  CGAL_assertion ( Vertex_handle() != v );
  CGAL_assertion ( lt == Tr::VERTEX ||
                   c3t3_.triangulation().number_of_vertices() == (nb_vertices_before+1) );

#if CGAL_MESH_3_PROTECTION_DEBUG & 1
  std::cerr << "Insertion of ";
  if(special_ball)
    std::cerr << "SPECIAL ";
  std::cerr << "protecting ball ";
  if(v == Vertex_handle())
    std::cerr << cwp(p, wwm);
  else
    std::cerr << disp_vert(v);

  switch(dim) {
  case 0:
    std::cerr << " on corner #";
    break;
  case 1:
    std::cerr << " on curve #";
    break;
  default:
    std::cerr << " ERROR dim=" << dim << " index=";
  }

  std::cerr << CGAL::IO::oformat(index) << std::endl;
  if(v == Vertex_handle())
    std::cerr << "  HIDDEN!\n";
  std::cerr << "The weight was " << w << std::endl;
#endif // CGAL_MESH_3_PROTECTION_DEBUG

  c3t3_.set_dimension(v, dim);
  if(special_ball)
    set_special(v);
  c3t3_.set_index(v, index);

  unchecked_vertices_.insert(v);

  return v;
}


template <typename C3T3, typename MD, typename Sf, typename Df>
template <typename ErasedVeOutIt>
std::pair<typename Protect_edges_sizing_field<C3T3, MD, Sf, Df>::Vertex_handle,
          ErasedVeOutIt>
Protect_edges_sizing_field<C3T3, MD, Sf, Df>::
smart_insert_point(const Bare_point& p, Weight w, int dim, const Index& index,
                   ErasedVeOutIt out)
{
#if CGAL_MESH_3_PROTECTION_DEBUG & 1
  std::cerr << "smart_insert_point( (" << p
            << "), w=" << w
            << ", dim=" << dim
            << ", index=" << CGAL::IO::oformat(index) << ")\n";
  std::cerr << "triangulation dimension is " << c3t3_.triangulation().dimension() << std::endl;
#endif
  const Tr& tr = c3t3_.triangulation();

  typename GT::Compute_squared_distance_3 sq_distance =
    tr.geom_traits().compute_squared_distance_3_object();
  typename GT::Compare_weighted_squared_radius_3 cwsr =
    tr.geom_traits().compare_weighted_squared_radius_3_object();
  typename GT::Construct_point_3 cp =
    tr.geom_traits().construct_point_3_object();
  typename GT::Construct_weighted_point_3 cwp =
    tr.geom_traits().construct_weighted_point_3_object();

  bool add_handle_to_unchecked = false; // add or not the new vertex to the set 'unchecked_vertices'
  bool insert_a_special_ball = false; // will be passed to the function this->insert_point

  const Weighted_point wp0 = cwp(p); // with weight 0, used for locate()

  if ( tr.dimension() > 2 )
  {
    // Check that new point will not be inside a power sphere
    typename Tr::Locate_type lt;
    int li, lj;
    Cell_handle ch = tr.locate(wp0, lt, li, lj);

    Vertex_handle nearest_vh = tr.nearest_power_vertex(p, ch);
    FT sq_d = sq_distance(p, cp(tr.point(nearest_vh)));

#if CGAL_MESH_3_PROTECTION_DEBUG & 16
    std::cerr << "Nearest power vertex of (" << p << ") is "
              << &*nearest_vh << " (" << c3t3_.triangulation().point(nearest_vh) << ") "
              << "at distance: " << sq_d << std::endl;
#endif

    // if sq_d < nearest_vh's weight
    while ( ! is_special(nearest_vh) &&
            cwsr(c3t3_.triangulation().point(nearest_vh), - sq_d) == CGAL::SMALLER )
    {
      CGAL_assertion( use_minimal_size() || sq_d > 0);

      bool special_ball = false;
      if(use_minimal_size() && sq_d < minimal_weight_)
      {
        sq_d = minimal_weight_;
        w = minimal_weight_;
        special_ball = true;
        insert_a_special_ball = true;
      }

      // Adapt size
      *out++ = nearest_vh;
      Vertex_handle new_vh = change_ball_size(nearest_vh, sq_d, special_ball);
      ch = tr.locate(wp0, lt, li, lj, new_vh);

      // Iterate
      nearest_vh = tr.nearest_power_vertex(p, ch);
      sq_d = sq_distance(p, cp(tr.point(nearest_vh)));
    }

    if( is_special(nearest_vh) &&
        cwsr(c3t3_.triangulation().point(nearest_vh), - sq_d) == CGAL::SMALLER )
    {
      w = minimal_weight_;
      insert_a_special_ball = true;
    }

    // Change w in order to be sure that no existing point will be included in (p,w)
    FT min_sq_d = w;
#if CGAL_MESH_3_PROTECTION_DEBUG & 1
    typename Tr::Point nearest_point;
#endif

    // fill vertices_in_conflict_zone
    Vertex_set vertices_in_conflict_zone_set;
    std::vector<Cell_handle> cells_in_conflicts;
    Weighted_point wp = cwp(p, w);
    tr.find_conflicts(wp, ch,
                      CGAL::Emptyset_iterator(),
                      std::back_inserter(cells_in_conflicts),
                      CGAL::Emptyset_iterator());

    for(Cell_handle cit : cells_in_conflicts)
    {
      for(int i=0, d=tr.dimension(); i<=d; ++i)
      {
        const Vertex_handle v = cit->vertex(i);
        if(c3t3_.triangulation().is_infinite(v))
          continue;
        if(!vertices_in_conflict_zone_set.insert(v).second)
          continue;

        const FT sq_d = tr.min_squared_distance(p, cp(c3t3_.triangulation().point(v)));

        if(use_minimal_size() && sq_d < minimal_weight()) {
          insert_a_special_ball = true;
#if CGAL_MESH_3_PROTECTION_DEBUG & 1
          nearest_point = c3t3_.triangulation().point(v);
#endif
          min_sq_d = minimal_weight();
          if(! is_special(v))
          {
            *out++ = v;
            ch = change_ball_size(v, minimal_weight(), true)->cell(); // special ball
          }
        }
        else
        {
          if(sq_d < min_sq_d)
          {
#if CGAL_MESH_3_PROTECTION_DEBUG & 1
            nearest_point = c3t3_.triangulation().point(v);
#endif
            min_sq_d = sq_d;
          }
        }
      }
    }

    if ( w > min_sq_d )
    {
#if CGAL_MESH_3_PROTECTION_DEBUG & 1
      std::cerr << "smart_insert_point: weight " << w
                << " reduced to " << min_sq_d
                << " (near existing point: " << nearest_point << " )\n";
#endif
      w = min_sq_d;
      add_handle_to_unchecked = true;
    }

    if(lt != Tr::VERTEX) {
      using CGAL::Mesh_3::internal::weight_modifier;
      CGAL_assertion_code(std::vector<Vertex_handle> hidden_vertices;);
      CGAL_assertion_code(ch = tr.locate(wp0, lt, li, lj, ch););
      CGAL_assertion_code(Weighted_point wpp = cwp(p, w*weight_modifier);)
      CGAL_assertion_code(tr.vertices_inside_conflict_zone(wpp,
                                                           ch,
                                                           std::back_inserter(hidden_vertices)));

      CGAL_assertion(hidden_vertices.empty());
    }
  }
  else // tr.dimension() <= 2
  {
    // change size of existing balls which include p
    for ( typename Tr::Finite_vertices_iterator it = tr.finite_vertices_begin(),
          end = tr.finite_vertices_end() ; it != end ; ++it )
    {
      const Weighted_point& it_wp = tr.point(it);
      FT sq_d = tr.min_squared_distance(p, cp(it_wp));
      if ( cwsr(it_wp, - sq_d) == CGAL::SMALLER )
      {
        bool special_ball = false;
        if(use_minimal_size() && sq_d < minimal_weight())
        {
          sq_d = minimal_weight();
          w = minimal_weight();
          special_ball = true;
          insert_a_special_ball = true;
        }

        if( ! is_special(it) ) {
          *out++ = it;
          change_ball_size(it, sq_d, special_ball);
        }
      }
    }

    // Change w in order to be sure that no existing point will be included in (p,w)
    FT min_sq_d = w;
#if CGAL_MESH_3_PROTECTION_DEBUG & 1
    typename Tr::Point nearest_point;
#endif

    for ( typename Tr::Finite_vertices_iterator it = tr.finite_vertices_begin(),
         end = tr.finite_vertices_end() ; it != end ; ++it )
    {
      const Weighted_point& it_wp = tr.point(it);
      FT sq_d = tr.min_squared_distance(p, cp(it_wp));
      if(sq_d < min_sq_d) {
        min_sq_d = sq_d;
#if CGAL_MESH_3_PROTECTION_DEBUG & 1
        nearest_point = c3t3_.triangulation().point(it);
#endif
      }
    }

    if ( w > min_sq_d )
    {
#if CGAL_MESH_3_PROTECTION_DEBUG & 1
      std::cerr << "smart_insert_point: weight " << w
                << " reduced to " << min_sq_d
                << " (near existing point: " << nearest_point << " )\n";
#endif
      w = min_sq_d;
      add_handle_to_unchecked = true;
    }
  }

  const FT w_max = CGAL::square(query_size(p, dim, index));

  if(w > w_max) {
#if CGAL_MESH_3_PROTECTION_DEBUG & 1
    std::cerr << "smart_insert_point: weight " << w
              << " reduced to " << w_max << " (sizing field)\n";
#endif
    w = w_max;
    add_handle_to_unchecked = true;
  }

  if( w < minimal_weight()) {
#if CGAL_MESH_3_PROTECTION_DEBUG & 1
    std::cerr << "smart_insert_point: weight " << w
              << " was smaller than minimal weight (" << minimal_weight() << ")\n";
#endif

    w = minimal_weight();
    insert_a_special_ball = true;
  }
  Vertex_handle v = insert_point(p,w,dim,index, insert_a_special_ball);

  /// @TODO `insert_point` does insert in unchecked_vertices anyway!
  if ( add_handle_to_unchecked ) { unchecked_vertices_.insert(v); }

  return std::pair<Vertex_handle, ErasedVeOutIt>(v, out);
}


template <typename C3T3, typename MD, typename Sf, typename Df>
void
Protect_edges_sizing_field<C3T3, MD, Sf, Df>::
insert_balls_on_edges()
{
  // Get features
  struct Feature_tuple
  {
    Curve_index curve_index_;
    std::pair<Bare_point, Index> point_s_;
    std::pair<Bare_point, Index> point_t_;
  };
  std::vector<Feature_tuple> input_features;
  domain_.get_curves(std::back_inserter(input_features));

  // Iterate on edges
<<<<<<< HEAD
  for ( const Feature_tuple& fit : input_features)
  {
    if(forced_stop()) break;
    const Curve_index& curve_index = fit.curve_index_;
=======
  for (const Feature_tuple& ft : input_features)
  {
    if(forced_stop()) break;
    const Curve_index& curve_index = std::get<0>(ft);
>>>>>>> a2c16c37
    if ( ! is_treated(curve_index) )
    {
#if CGAL_MESH_3_PROTECTION_DEBUG & 1
      std::cerr << "\n** treat curve #" << curve_index << std::endl;
#endif
<<<<<<< HEAD
      const Bare_point& p = fit.point_s_.first;
      const Bare_point& q = fit.point_t_.first;

      const Index& p_index = fit.point_s_.second;
      const Index& q_index = fit.point_t_.second;
=======
      const Bare_point& p = std::get<1>(ft).first;
      const Bare_point& q = std::get<2>(ft).first;

      const Index& p_index = std::get<1>(ft).second;
      const Index& q_index = std::get<2>(ft).second;
>>>>>>> a2c16c37

      Vertex_handle vp,vq;
      if ( ! domain_.is_loop(curve_index) )
      {
        vp = get_vertex_corner_from_point(p,p_index);
        vq = get_vertex_corner_from_point(q,q_index);
      }
      else
      {
        typename GT::Construct_weighted_point_3 cwp =
          c3t3_.triangulation().geom_traits().construct_weighted_point_3_object();

        // Even if the curve is a cycle, it can intersect other curves at
        // its first point (here 'p'). In that case, 'p' is a corner, even
        // if the curve is a cycle.
        if(!c3t3_.triangulation().is_vertex(cwp(p), vp))
        {
          // if 'p' is not a corner, find out a second point 'q' on the
          // curve, "far" from 'p', and limit the radius of the ball of 'p'
          // with the third of the distance from 'p' to 'q'.
          FT p_size = query_size(p, 1, p_index);

          FT curve_length = domain_.curve_length(curve_index);

          Bare_point other_point =
            domain_.construct_point_on_curve(p,
                                             curve_index,
                                             curve_length / 2);
          p_size = (std::min)(p_size,
                              compute_distance(p, other_point) / 3);
          vp = smart_insert_point(p,
                                  CGAL::square(p_size),
                                  1 /*dim*/,
                                  p_index,
                                  CGAL::Emptyset_iterator()).first;
        }
        // No 'else' because in that case 'is_vertex(..)' already filled
        // the variable 'vp'.
        vq = vp;
      }

      // Insert balls and set treated
      // if(do_balls_intersect(vp, vq)) {
      //   CGAL_assertion(is_special(vp) || is_special(vq));
      // }
      // else
      {
        insert_balls(vp, vq, curve_index, CGAL::POSITIVE, Emptyset_iterator());
      }
      set_treated(curve_index);
    }
    // std::stringstream s;
    // s << "dump-mesh-curve-" << curve_index << ".binary.cgal";
    // debug_dump_c3t3(s.str(), c3t3_);
  }
} //end insert_balls_on_edges()


template <typename C3T3, typename MD, typename Sf, typename Df>
typename Protect_edges_sizing_field<C3T3, MD, Sf, Df>::Vertex_handle
Protect_edges_sizing_field<C3T3, MD, Sf, Df>::
get_vertex_corner_from_point(const Bare_point& p, const Index&) const
{
  typename GT::Construct_weighted_point_3 cwp =
    c3t3_.triangulation().geom_traits().construct_weighted_point_3_object();

  // Get vertex_handle associated to corner (dim=0) point
  Vertex_handle v;
  CGAL_assertion_code( bool q_found = )

  // Let the weight be 0, because is_vertex only locates the point, and
  // check that the location type is VERTEX.
  c3t3_.triangulation().is_vertex(cwp(p), v);

  CGAL_assertion( q_found );
  return v;
}


template <typename C3T3, typename MD, typename Sf, typename Df>
template <typename ErasedVeOutIt>
ErasedVeOutIt
Protect_edges_sizing_field<C3T3, MD, Sf, Df>::
insert_balls(const Vertex_handle& vp,
             const Vertex_handle& vq,
             const Curve_index& curve_index,
             const CGAL::Orientation orientation,
             ErasedVeOutIt out)
{
  // Get size of p & q
  const FT sp = get_radius(vp);
  const FT sq = get_radius(vq);

  CGAL_assertion(vp != vq || domain_.is_loop(curve_index));

  // Compute geodesic distance
  const FT pq_length = (vp == vq) ?
    domain_.curve_length(curve_index)
    :
    curve_segment_length(vp, vq, curve_index, orientation);

  // Insert balls
  return
    (sp <= sq) ?
      insert_balls(vp, vq, sp, sq, pq_length, orientation, curve_index, out) :
      insert_balls(vq, vp, sq, sp, pq_length, -orientation, curve_index, out);
}


template <typename C3T3, typename MD, typename Sf, typename Df>
template <typename ErasedVeOutIt>
ErasedVeOutIt
Protect_edges_sizing_field<C3T3, MD, Sf, Df>::
insert_balls(const Vertex_handle& vp,
             const Vertex_handle& vq,
             const FT sp,
             const FT sq,
             const FT d,
             const CGAL::Orientation d_sign,
             const Curve_index& curve_index,
             ErasedVeOutIt out)
{
#if CGAL_MESH_3_PROTECTION_DEBUG & 1
  std::cerr << "insert_balls(vp=" << disp_vert(vp) << ",\n"
            << "             vq=" << disp_vert(vq) << ",\n"
            << "             sp=" << sp << ",\n"
            << "             sq=" << sq << ",\n"
            << "             d=" << d << ",\n"
            << "             d_sign=" << d_sign << ",\n"
            << "             curve_index=" << curve_index << ")\n";
#endif
  CGAL_precondition(d > 0);
  CGAL_precondition(sp <= sq);

  typename C3T3::Triangulation::Geom_traits::Construct_point_3 cp =
    c3t3_.triangulation().geom_traits().construct_point_3_object();

  const Weighted_point& vp_wp = c3t3_.triangulation().point(vp);

#if ! defined(CGAL_NO_PRECONDITIONS)
  if(sp < minimal_size_) {
    std::stringstream msg;
    msg.precision(17);
    msg << "Error: the mesh sizing field is smaller than minimal size ";
    msg << " at point (" << cp(vp_wp) << ")!";
    CGAL_precondition_msg(sp > minimal_size_, msg.str().c_str());
  }
#endif // ! CGAL_NO_PRECONDITIONS

  // Notations:
  // sp = size_p,   sq = size_q,   d = pq_geodesic
  // n = nb_points,   r = delta_step_size
  //
  // Hypothesis:
  // sp <= sq
  //
  // Let's define
  // P0 = p, Pn+1 = q, d(Pi,Pi+1) = ai
  //
  // The following constraints should be verified:
  // a0 = sp + r, an = sq,
  // ai+1 = ai + r
  // d = Sum(ai)
  //
  // The following could be obtained:
  // r = (sq - sp) / (n+1)
  // n = 2(d-sq) / (sp+sq)
  //
  // =======================
  // Calculus details:
  // ai+1 = ai + r
  // ai+1 = a0 + r*(i+1)
  //   an = a0 + r*n
  //   sq = sp + r + r*n
  //    r = (sq-sp) / (n+1)
  //
  //   d = Sum(ai)
  //   d = Sum(sp + (i+1)*r)
  //   d = (n+1)*sp + (n+1)(n+2)/2 * r
  //   d = (n+1)*sp + (n+1)(n+2)/2 * (sq-sp) / (n+1)
  // 2*d = 2(n+1)*sp + (n+2)*sq - (n+2)*sp
  // 2*d = n*sp + (n+2)*sq
  //   n = 2(d-sq) / (sp+sq)
  // =======================

  const FT d_signF = static_cast<FT>(d_sign);
  int n = static_cast<int>(std::floor(FT(2)*(d-sq) / (sp+sq))+.5);
  // if( minimal_weight() != 0 && n == 0 ) return;

  if(nonlinear_growth_of_balls && refine_balls_iteration_nb < 3)
  {
    // This block tries not to apply the general rule that the size of
    // protecting balls is a linear interpolation of the size of protecting
    // balls at corner. When the curve segment is long enough, pick a point
    // at the middle and choose a new size.
    if(n >= internal::max_nb_vertices_to_reevaluate_size &&
       d >= (internal::max_nb_vertices_to_reevaluate_size * minimal_weight())) {
#if CGAL_MESH_3_PROTECTION_DEBUG & 1
      const Weighted_point& vq_wp = c3t3_.triangulation().point(vq);
      std::cerr << "Number of to-be-inserted balls is: "
                << n << "\n  between points ("
                << vp_wp << ") and (" << vq_wp
                << ") (arc length: "
                << curve_segment_length(vp_wp, vq_wp,
                                        curve_index, d_sign)
                << ")\n";
#endif
      const Bare_point new_point =
        domain_.construct_point_on_curve(cp(vp_wp),
                                         curve_index,
                                         d_signF * d / 2);
      const int dim = 1; // new_point is on edge
      const Index index = domain_.index_from_curve_index(curve_index);
      const FT point_weight = CGAL::square(size_(new_point, dim, index));
#if CGAL_MESH_3_PROTECTION_DEBUG & 1
      std::cerr << "  middle point: " << new_point << std::endl;
      std::cerr << "  new weight: " << point_weight << std::endl;
#endif
      std::pair<Vertex_handle, ErasedVeOutIt> pair =
        smart_insert_point(new_point,
                           point_weight,
                           dim,
                           index,
                           out);
      if(forced_stop()) return out;
      const Vertex_handle new_vertex = pair.first;
      out = pair.second;
      const FT sn = get_radius(new_vertex);
      if(sp <= sn) {
        out=insert_balls(vp, new_vertex, sp, sn, d/2, d_sign, curve_index, out);
      } else {
        out=insert_balls(new_vertex, vp, sn, sp, d/2, -d_sign, curve_index, out);
      }
      if(sn <= sq) {
        out=insert_balls(new_vertex, vq, sn, sq, d/2, d_sign, curve_index, out);
      } else {
        out=insert_balls(vq, new_vertex, sq, sn, d/2, -d_sign, curve_index, out);
      }
      return out;
    }
  } // nonlinear_growth_of_balls

  FT r = (sq - sp) / FT(n+1);

#if CGAL_MESH_3_PROTECTION_DEBUG & 1
  std::cerr << "  n=" << n
            << "\n  r=" << r << std::endl;
#endif


  // Adjust size of steps, D = covered distance
  FT D = sp*FT(n+1) + FT((n+1)*(n+2)) / FT(2) * r ;

  FT dleft_frac = d / D;

  // Initialize step sizes
  FT step_size = sp + r;
  FT norm_step_size = dleft_frac * step_size;

  // Initial distance
  FT pt_dist = d_signF * norm_step_size;
  Vertex_handle prev = vp;
  const Bare_point& p = cp(c3t3_.triangulation().point(vp));

  // if ( (0 == n) &&
  //      ( (d >= sp+sq) || !is_sampling_dense_enough(vp, vq) ) )

  // If there is some place to insert one point, insert it
  if ( (0 == n) && (d >= sp+sq) )
  {
    n = 1;
    step_size = sp + (d-sp-sq) / FT(2);
    pt_dist = d_signF * step_size;
    norm_step_size = step_size;
  } else if(vp == vq && n == 1) {
    // In case we sample a full cycle, we want to add at least 2
    // balls, equally distributed.
    n = 2;
    step_size = d / FT(n+1);
    pt_dist = d_signF * step_size;
    norm_step_size = step_size;
  } else {
    CGAL_assertion_code(using boost::math::float_prior);
#if CGAL_MESH_3_PROTECTION_DEBUG & 4
    CGAL_assertion_msg(n==0 ||
                       dleft_frac >= float_prior(float_prior(1.)),
                       ([this](){
                         CGAL_USE(this);
                         dump_c3t3(this->c3t3_, "dump-bug");
                         return "the sampling of protecting balls is not possible";
                       }()));
#else
    CGAL_assertion(n==0 || dleft_frac >= float_prior(float_prior(1.)));
#endif
  }

  // Launch balls
  for ( int i = 1 ; i <= n ; ++i )
  {
    // New point position
    Bare_point new_point =
      domain_.construct_point_on_curve(p, curve_index, pt_dist);

    // Weight (use as size the min between norm_step_size and linear interpolation)
    FT current_size = (std::min)(norm_step_size, sp + CGAL::abs(pt_dist)/d*(sq-sp));
    FT point_weight = current_size * current_size;

    // Index and dimension
    Index index = domain_.index_from_curve_index(curve_index);
    int dim = 1; // new_point is on edge

    // Insert point into c3t3
    std::pair<Vertex_handle, ErasedVeOutIt> pair =
      smart_insert_point(new_point, point_weight, dim, index, out);
    Vertex_handle new_vertex = pair.first;
    out = pair.second;

    // Add edge to c3t3
    if(!c3t3_.is_in_complex(prev, new_vertex)) {
      c3t3_.add_to_complex(prev, new_vertex, curve_index);
    }
    prev = new_vertex;

    // Step size
    step_size += r;
    norm_step_size = dleft_frac * step_size;

    // Increment distance
    pt_dist += d_signF * norm_step_size;
  }

  // Insert last edge into c3t3
  // Warning: if vp==vq (cycle) and if only 1 point was inserted,
  // then (prev,vp) == (prev,vq)
  if ( vp != vq || n > 1 )
  {
    if(!c3t3_.is_in_complex(prev, vq)) {
      c3t3_.add_to_complex(prev, vq, curve_index);
    }
  }
  return out;
}


template <typename C3T3, typename MD, typename Sf, typename Df>
void
Protect_edges_sizing_field<C3T3, MD, Sf, Df>::
refine_balls()
{
#if CGAL_MESH_3_PROTECTION_DEBUG & 8
  dump_c3t3(c3t3_, "dump-before-refine_balls");
  dump_c3t3_edges(c3t3_, "dump-before-refine_balls");
#endif
  Triangulation& tr = c3t3_.triangulation();

  // Loop
  bool restart = true;
  using CGAL::Mesh_3::internal::refine_balls_max_nb_of_loops;
  this->refine_balls_iteration_nb = 0;
  while ( (!unchecked_vertices_.empty() || restart) &&
          this->refine_balls_iteration_nb < refine_balls_max_nb_of_loops)
  {
    if(forced_stop()) break;
#ifdef CGAL_MESH_3_DUMP_FEATURES_PROTECTION_ITERATIONS
    std::ostringstream oss;
    oss << "dump_protecting_balls_" << refine_balls_iteration_nb << ".cgal";
    std::ofstream outfile(oss.str().c_str(), std::ios_base::binary | std::ios_base::out);
    CGAL::IO::save_binary_file(outfile, c3t3_, true);
    outfile.close();
#endif //CGAL_MESH_3_DUMP_FEATURES_PROTECTION_ITERATIONS

#if CGAL_MESH_3_PROTECTION_DEBUG & 1
    std::cerr << "RESTART REFINE LOOP (" << refine_balls_iteration_nb << ")\n"
              << "\t unchecked_vertices size: " << unchecked_vertices_.size() <<"\n";
#endif
    ++refine_balls_iteration_nb;
    restart = false;
    boost::unordered_map<Vertex_handle, FT, Hash_fct> new_sizes;

    for(typename Tr::Finite_edges_iterator eit = tr.finite_edges_begin(),
        end = tr.finite_edges_end(); eit != end; ++eit)
    {
      if(forced_stop()) break;
      const Vertex_handle& va = eit->first->vertex(eit->second);
      const Vertex_handle& vb = eit->first->vertex(eit->third);
      const bool is_edge_in_complex = c3t3_.is_in_complex(va,vb);

      if( // topology condition
          non_adjacent_but_intersect(va, vb, is_edge_in_complex)
          // approximation condition
       || (use_distance_field() && approx_is_too_large(*eit, is_edge_in_complex)))
      {
        using CGAL::Mesh_3::internal::distance_divisor;

        // Compute correct size of balls
        const FT ab = compute_distance(va,vb);

        FT ra = get_radius(va);
        FT rb = get_radius(vb);
        FT sa_new = (std::min)(FT(ab/distance_divisor), ra);
        FT sb_new = (std::min)(FT(ab/distance_divisor), rb);

        // In case of va or vb have already been in conflict, keep minimal size
        if ( new_sizes.find(va) != new_sizes.end() )
        { sa_new = (std::min)(sa_new, new_sizes[va]); }

        if ( new_sizes.find(vb) != new_sizes.end() )
        { sb_new = (std::min)(sb_new, new_sizes[vb]); }

#if CGAL_MESH_3_PROTECTION_DEBUG & 16
        std::cerr << "refine_balls: " << disp_vert(va) << " and "
                  << disp_vert(vb) << " are non-adjacent but do intersect\n";
#endif // CGAL_MESH_3_PROTECTION_DEBUG & 16

        // Store new_sizes for va and vb
        if ( sa_new != ra ) {
#if CGAL_MESH_3_PROTECTION_DEBUG & 16
          std::cerr << "  new_sizes[" << disp_vert(va) << ":"
                    << new_sizes[va] << "\n";
#endif // CGAL_MESH_3_PROTECTION_DEBUG & 16
          new_sizes[va] = sa_new;
        }

        if ( sb_new != rb ) {
#if CGAL_MESH_3_PROTECTION_DEBUG & 16
          std::cerr << "  new_sizes[" << disp_vert(vb) << ":"
                    << new_sizes[vb] << "\n";
#endif // CGAL_MESH_3_PROTECTION_DEBUG & 16
          new_sizes[vb] = sb_new;
        }
      }
    }
    if(forced_stop()) new_sizes.clear();

    // The std::map with Vertex_handle as the key is not robust, because
    // the time stamp of vertices can change during the following loop. The
    // solution is to copy it in a vector.
    std::vector<std::pair<Vertex_handle, FT> >
      new_sizes_copy(new_sizes.begin(), new_sizes.end());
    new_sizes.clear();

    // Update size of balls
    for (const std::pair<Vertex_handle,FT>& it : new_sizes_copy)
    {
      if(forced_stop()) break;
      const Vertex_handle v = it.first;
      const FT new_size = it.second;
      // Set size of the ball to new value
      if(use_minimal_size() && new_size < minimal_size_) {
        if(!is_special(v)) {
          change_ball_size(v, minimal_weight(), true); // special ball

          // Loop will have to be run again
          restart = true;
        }
      } else {
        change_ball_size(v, CGAL::square(new_size));

        // Loop will have to be run again
        restart = true;
      }
    }

#if CGAL_MESH_3_PROTECTION_DEBUG & 8
    dump_c3t3(c3t3_, "dump-before-check_and_repopulate_edges");
    dump_c3t3_edges(c3t3_, "dump-before-check_and_repopulate_edges");
#endif
    // Check edges
    if(!forced_stop()) {
      check_and_repopulate_edges();
    }
  }

  if(this->refine_balls_iteration_nb == refine_balls_max_nb_of_loops)
    std::cerr << "Warning : features protection has reached maximal "
              << " number of loops." << std::endl
              << "          It might result in a crash." << std::endl;

} // end refine_balls()


template <typename C3T3, typename MD, typename Sf, typename Df>
bool
Protect_edges_sizing_field<C3T3, MD, Sf, Df>::
non_adjacent_but_intersect(const Vertex_handle& va, const Vertex_handle& vb, const bool is_edge_in_complex) const
{
  if ( ! is_edge_in_complex )
  {
    return do_balls_intersect(va, vb);
  }

  return false;
}

template <typename C3T3, typename MD, typename Sf, typename Df>
bool
Protect_edges_sizing_field<C3T3, MD, Sf, Df>::
do_balls_intersect(const Vertex_handle& va, const Vertex_handle& vb) const
{
  typename GT::Construct_sphere_3 sphere =
    c3t3_.triangulation().geom_traits().construct_sphere_3_object();
  typename GT::Do_intersect_3 do_intersect =
    c3t3_.triangulation().geom_traits().do_intersect_3_object();
  typename GT::Construct_point_3 cp =
    c3t3_.triangulation().geom_traits().construct_point_3_object();
  typename GT::Compute_weight_3 cw =
    c3t3_.triangulation().geom_traits().compute_weight_3_object();

  const Weighted_point& wa = c3t3_.triangulation().point(va);
  const Weighted_point& wb = c3t3_.triangulation().point(vb);
  return do_intersect(sphere(cp(wa), cw(wa)), sphere(cp(wb), cw(wb)));
}

template <typename C3T3, typename MD, typename Sf, typename Df>
bool
Protect_edges_sizing_field<C3T3, MD, Sf, Df>::
approx_is_too_large(const Edge& e, const bool is_edge_in_complex) const
{
  if ( ! is_edge_in_complex )
    return false;

  const Bare_point& pa = e.first->vertex(e.second)->point().point();
  const Bare_point& pb = e.first->vertex(e.third)->point().point();

  // Construct the geodesic middle point
  const Curve_index curve_index = c3t3_.curve_index(e);
  const FT signed_geodesic_distance = domain_.signed_geodesic_distance(pa, pb, curve_index);
  const Bare_point geodesic_middle = (signed_geodesic_distance >= FT(0))
      ? domain_.construct_point_on_curve(pa, curve_index, signed_geodesic_distance / 2)
      : domain_.construct_point_on_curve(pb, curve_index, -signed_geodesic_distance / 2);

  const Bare_point edge_middle = CGAL::midpoint(pa, pb);
  const FT squared_evaluated_distance = CGAL::squared_distance(edge_middle, geodesic_middle);

  // Compare distance to the distance field from criteria
  const FT max_distance_to_curve = query_distance(edge_middle, 1, curve_index);
  return squared_evaluated_distance > CGAL::square(max_distance_to_curve);
}

template <typename C3T3, typename MD, typename Sf, typename Df>
typename Protect_edges_sizing_field<C3T3, MD, Sf, Df>::Vertex_handle
Protect_edges_sizing_field<C3T3, MD, Sf, Df>::
change_ball_size(const Vertex_handle& v, const FT squared_size, const bool special_ball)
{
  Weight w(squared_size);

  // Check if there is something to do
  // if(c3t3_.triangulation().point(v).weight() == w)
  // { return v; }

#if CGAL_MESH_3_PROTECTION_DEBUG & 1
  std::cerr << "change_ball_size(v=" << disp_vert(v)
            << " dim=" << c3t3_.in_dimension(v)
            << " index=" << CGAL::IO::oformat(c3t3_.index(v))
            << " ,\n"
            << "                 (squared) size=" << w
            << ", special_ball=" << std::boolalpha << special_ball << std::endl;
#endif

  // Get adjacent vertices along c3t3 edge
  Adjacent_vertices adjacent_vertices;
  c3t3_.adjacent_vertices_in_complex(v, std::back_inserter(adjacent_vertices));

  // Remove incident edges from complex
  for ( typename Adjacent_vertices::iterator vit = adjacent_vertices.begin(),
       vend = adjacent_vertices.end() ; vit != vend ; ++vit )
  {
    c3t3_.remove_from_complex(v, vit->first);
  }

  // Store point data
  typename GT::Construct_point_3 cp =
    c3t3_.triangulation().geom_traits().construct_point_3_object();

  Index index = c3t3_.index(v);
  int dim = get_dimension(v);
  Bare_point p = cp(c3t3_.triangulation().point(v)); // intentional copy

  // Remove v from the set of corners
  std::optional<Corner_index> corner_index;
  if ( c3t3_.is_in_complex(v) )
  {
    corner_index = c3t3_.corner_index(v);
    c3t3_.remove_from_complex(v);
  }

  unchecked_vertices_.erase(v);
  // Change v size
  c3t3_.triangulation().remove(v);

  CGAL_assertion_code(typename GT::Construct_weighted_point_3 cwp =
                        c3t3_.triangulation().geom_traits().construct_weighted_point_3_object();)
  CGAL_assertion_code(const Weighted_point wp = cwp(p,w);)
  CGAL_assertion_code(Tr& tr = c3t3_.triangulation());
  CGAL_assertion_code(Cell_handle ch = tr.locate(wp));
  CGAL_assertion_code(std::vector<Vertex_handle> hidden_vertices);
  CGAL_assertion_code(if(tr.dimension() > 2)
                      tr.vertices_inside_conflict_zone(wp,
                                                       ch,
                                                       std::back_inserter(hidden_vertices)));

  Vertex_handle new_v = insert_point(p, w , dim, index, special_ball);
  CGAL_assertion(hidden_vertices.empty());

  CGAL_assertion( (! special_ball) || is_special(new_v) );

  // TODO: ensure that this condition is always satisfied (Pedro's code ?)
  CGAL_assertion(v==new_v);
  //new_v->set_meshing_info(size*size);

  // Restore v in corners
  if ( corner_index )
  {
    // As C3t3::add_to_complex modifies the 'in_dimension' of the vertex,
    // we need to backup and re-set the 'is_special' marker after.
    const bool special_ball = is_special(new_v);
    c3t3_.add_to_complex(new_v,*corner_index);
    if(special_ball) {
        set_special(new_v);
    }
  }

  // Restore c3t3 edges
  for ( typename Adjacent_vertices::iterator it = adjacent_vertices.begin(),
       end = adjacent_vertices.end() ; it != end ; ++it )
  {
    // Restore connectivity in c3t3
    c3t3_.add_to_complex(new_v, it->first, it->second);
  }

  // Update unchecked vertices
  unchecked_vertices_.insert(new_v);
  return new_v;
}

namespace details {

  // Functor used by Protect_edges_sizing_field::check_and_repopulate_edges, below
  template <typename Set>
  class Erase_element_from_set {
    Set* set_ptr;
  public:
    Erase_element_from_set(Set& set) : set_ptr(&set) {}

    void operator()(const typename Set::key_type& x)
    {
      set_ptr->erase(x);
    }
  }; // end class Erase_element_from_set

} // end namespace details

template <typename C3T3, typename MD, typename Sf, typename Df>
void
Protect_edges_sizing_field<C3T3, MD, Sf, Df>::
check_and_repopulate_edges()
{
#if CGAL_MESH_3_PROTECTION_DEBUG & 1
  std::cerr << "check_and_repopulate_edges()\n";
#endif
  Vertex_set vertices;
  std::copy( unchecked_vertices_.begin(), unchecked_vertices_.end(),
             std::inserter(vertices,vertices.begin()) );

  unchecked_vertices_.clear();

  // Fix edges
  while ( !vertices.empty() )
  {
    if(forced_stop()) break;
    Vertex_handle v = *vertices.begin();
    vertices.erase(vertices.begin());

    details::Erase_element_from_set<Vertex_set> erase_from_vertices(vertices);

    check_and_fix_vertex_along_edge(v,
      boost::make_function_output_iterator(erase_from_vertices));
  }
}


template <typename C3T3, typename MD, typename Sf, typename Df>
template <typename ErasedVeOutIt>
ErasedVeOutIt
Protect_edges_sizing_field<C3T3, MD, Sf, Df>::
check_and_fix_vertex_along_edge(const Vertex_handle& v, ErasedVeOutIt out)
{
#if CGAL_MESH_3_PROTECTION_DEBUG & 1
  std::cerr << "check_and_fix_vertex_along_edge("
            << disp_vert(v)
            << " dim=" << get_dimension(v)
            << " index=" << CGAL::IO::oformat(c3t3_.index(v))
            << " special=" << std::boolalpha << is_special(v)
            << ")\n";
#endif
  // If v is a corner, then all incident edges have to be checked
  if ( c3t3_.is_in_complex(v) )
  {
    return repopulate_edges_around_corner(v, out);
  }

  // Get incident vertices along c3t3 edge
  Adjacent_vertices adjacent_vertices;
  c3t3_.adjacent_vertices_in_complex(v, std::back_inserter(adjacent_vertices));
  CGAL_assertion(v->is_special()
                 || adjacent_vertices.size() < 3);
  if(adjacent_vertices.size() == 0)
    return out;

  // The size of 'adjacent_vertices' can be 0 if v is a ball that covers
  // entirely a closed curve.
  // The size can also be 1 if the curve is a cycle, and the temporary
  // mesh is only two balls on the cycle: then each ball has only one
  // neighbor.

  const Curve_index& curve_index = adjacent_vertices.front().second;
  if (use_minimal_size() && adjacent_vertices.back().second != curve_index)
    return out;
  CGAL_assertion(adjacent_vertices.back().second== curve_index);

  // Walk along edge to find the edge piece which is not correctly sampled
  typedef std::list<Vertex_handle> Vertex_list;
  Vertex_list to_repopulate;
  to_repopulate.push_front(v);

  const Vertex_handle& previous = adjacent_vertices.front().first;
  const Vertex_handle& next = adjacent_vertices.back().first;

  const CGAL::Orientation orientation =
    orientation_of_walk(v, next, curve_index);

  // Walk following direction (v,previous)
  walk_along_edge(v, previous, curve_index, -orientation,
                  std::front_inserter(to_repopulate));
#if CGAL_MESH_3_PROTECTION_DEBUG & 1
  std::cerr <<  "to_repopulate.size()=" << to_repopulate.size() << "\n";
#endif // CGAL_MESH_3_PROTECTION_DEBUG

  // Check whether a complete circle has been discovered or not
  if (   to_repopulate.size() == 1
      || to_repopulate.front() != to_repopulate.back() )
  {
    // Walk in other direction (v,next)
    walk_along_edge(v, next, curve_index, orientation,
                    std::back_inserter(to_repopulate));
#if CGAL_MESH_3_PROTECTION_DEBUG & 1
    std::cerr <<  "to_repopulate.size()=" << to_repopulate.size() << "\n";
#endif // CGAL_MESH_3_PROTECTION_DEBUG
  }

  // If only v is in to_repopulate, there is nothing to do
  if ( to_repopulate.size() == 1 )
  {
    *out++ = *to_repopulate.begin();
    return out;
  }

  // Store erased vertices
  // out = std::copy(to_repopulate.begin(), to_repopulate.end(), out);

  // Repopulate edge
  out = analyze_and_repopulate(to_repopulate.begin(),
                               --to_repopulate.end(),
                               curve_index,
                               orientation,
                               out);

  return out;
}

template <typename C3T3, typename MD, typename Sf, typename Df>
typename Protect_edges_sizing_field<C3T3, MD, Sf, Df>::FT
Protect_edges_sizing_field<C3T3, MD, Sf, Df>::
curve_segment_length(const Vertex_handle v1,
                     const Vertex_handle v2,
                     const Curve_index& curve_index,
                     const CGAL::Orientation orientation) const
{
  auto cp = c3t3_.triangulation().geom_traits().construct_point_3_object();

  bool v1_valid_curve_index = true;
  bool v2_valid_curve_index = true;
  if(use_minimal_size())
  {
    if (get_dimension(v1) == 1)
      v1_valid_curve_index = (domain_.curve_index(v1->index()) == curve_index);
    if (get_dimension(v2) == 1)
      v2_valid_curve_index = (domain_.curve_index(v2->index()) == curve_index);
  }

  const Weighted_point& v1_wp = c3t3_.triangulation().point(v1);
  const Weighted_point& v2_wp = c3t3_.triangulation().point(v2);

  FT arc_length = (v1_valid_curve_index && v2_valid_curve_index)
    ? domain_.curve_segment_length(cp(v1_wp),
                                   cp(v2_wp),
                                   curve_index,
                                   orientation)
    : compute_distance(v1, v2); //curve polyline may not be consistent
  return arc_length;
}

template <typename C3T3, typename MD, typename Sf, typename Df>
bool
Protect_edges_sizing_field<C3T3, MD, Sf, Df>::
is_sampling_dense_enough(const Vertex_handle& v1, const Vertex_handle& v2,
                         const Curve_index& curve_index,
                         const CGAL::Orientation orientation) const
{
  using CGAL::Mesh_3::internal::min_intersection_factor;
  CGAL_precondition(c3t3_.curve_index(v1,v2) == curve_index);

  typename GT::Construct_point_3 cp =
    c3t3_.triangulation().geom_traits().construct_point_3_object();
  typename GT::Compute_weight_3 cw =
    c3t3_.triangulation().geom_traits().compute_weight_3_object();

  FT arc_length = curve_segment_length(v1,
                                       v2,
                                       curve_index,
                                       orientation);

  // Get sizes
  FT size_v1 = get_radius(v1);
  FT size_v2 = get_radius(v2);

  // Sufficient condition so that the curve portion between v1 and v2 is
  // inside the union of the two balls.
  if(arc_length > (size_v1 + size_v2)) {
#if CGAL_MESH_3_PROTECTION_DEBUG & 1
    std::cerr << "Note: on curve #" << curve_index << ", between "
              << disp_vert(v1) << " and " << disp_vert(v2) << ", the "
              << "arc length is " << arc_length << " and the"
              << " sum of radii is " << size_v1 + size_v2 << std::endl;
#endif // CGAL_MESH_3_PROTECTION_DEBUG & 1

    if(!do_balls_intersect(v2, v1))
    {
#if CGAL_MESH_3_PROTECTION_DEBUG & 1
      std::cerr << "     And spheres do NOT intersect!\n";
#endif // CGAL_MESH_3_PROTECTION_DEBUG & 1
      return false;
    }

    const Weighted_point& v1_wp = c3t3_.triangulation().point(v1);
    const Weighted_point& v2_wp = c3t3_.triangulation().point(v2);

    const bool cov = domain_.is_curve_segment_covered(curve_index,
                                                      orientation,
                                                      cp(v1_wp), cp(v2_wp),
                                                      cw(v1_wp), cw(v2_wp));
#if CGAL_MESH_3_PROTECTION_DEBUG & 1
    if(cov) {
      std::cerr << "      But the curve is locally covered\n";
    } else {
      std::cerr << "      And the curve is NOT locally covered\n";
    }
#endif
    return cov;
  }

  const FT distance_v1v2 = compute_distance(v1,v2);

  // Ensure size_v1 > size_v2
  if ( size_v1 < size_v2 ) { std::swap(size_v1, size_v2); }

  // Check if balls intersect
  return distance_v1v2 < (FT(min_intersection_factor) * size_v2 + size_v1);
}


template <typename C3T3, typename MD, typename Sf, typename Df>
CGAL::Orientation
Protect_edges_sizing_field<C3T3, MD, Sf, Df>::
orientation_of_walk(const Vertex_handle& start,
                    const Vertex_handle& next,
                    Curve_index curve_index) const
{
  typename C3T3::Triangulation::Geom_traits::Construct_point_3 cp =
    c3t3_.triangulation().geom_traits().construct_point_3_object();

  const Weighted_point& start_wp = c3t3_.triangulation().point(start);
  const Weighted_point& next_wp = c3t3_.triangulation().point(next);

  if(domain_.is_loop(curve_index)) {
    // if the curve is a cycle, the direction is the direction passing
    // through the next vertex, and the next-next vertex
    Vertex_handle next_along_curve = next_vertex_along_curve(next,start,curve_index);
    const Weighted_point& next_along_curve_wp = c3t3_.triangulation().point(next_along_curve);

    return domain_.distance_sign_along_loop(
             cp(start_wp), cp(next_wp), cp(next_along_curve_wp), curve_index);
  } else {
    // otherwise, the sign is just the sign of the geodesic distance
    return domain_.distance_sign(cp(start_wp), cp(next_wp), curve_index);
  }
}

template <typename C3T3, typename MD, typename Sf, typename Df>
template <typename ErasedVeOutIt>
ErasedVeOutIt
Protect_edges_sizing_field<C3T3, MD, Sf, Df>::
walk_along_edge(const Vertex_handle& start, const Vertex_handle& next,
                Curve_index curve_index,
                const CGAL::Orientation orientation,
                ErasedVeOutIt out) const
{
#if CGAL_MESH_3_PROTECTION_DEBUG & 4
  if(!c3t3_.is_in_complex(start, next)) {
    std::cerr << "ERROR: the edge ( " << c3t3_.triangulation().point(start) << " , "
              << c3t3_.triangulation().point(next) << " ) is not in complex!\n";
    dump_c3t3(c3t3_, "dump-bug");
    dump_c3t3_edges(c3t3_, "dump-bug-c3t3");
  }
#endif
  CGAL_precondition( c3t3_.is_in_complex(start, next) );

  Vertex_handle previous = start;
  Vertex_handle current = next;

  // Walk along edge since a corner is encountered or the balls of previous
  // and current intersects enough
  while ( ! is_sampling_dense_enough(previous, current, curve_index, orientation) )
  {
    if(forced_stop()) return out;
    *out++ = current;

    // Don't go through corners
    if ( c3t3_.is_in_complex(current) || current == start )
    {
      break;
    }

    // Get next vertex along edge
    Vertex_handle next = next_vertex_along_curve(current,previous,curve_index);
    if (next == Vertex_handle())
      break;

    previous = current;
    current = next;
  }

  return out;
}


template <typename C3T3, typename MD, typename Sf, typename Df>
typename Protect_edges_sizing_field<C3T3, MD, Sf, Df>::Vertex_handle
Protect_edges_sizing_field<C3T3, MD, Sf, Df>::
next_vertex_along_curve(const Vertex_handle& start,
                        const Vertex_handle& previous,
                        const Curve_index& curve_index) const
{
  CGAL_USE(curve_index);
  CGAL_precondition( c3t3_.curve_index(start, previous) == curve_index);
  CGAL_precondition( domain_.is_loop(curve_index) ||
                     (! c3t3_.is_in_complex(start)) );

  Adjacent_vertices adjacent_vertices;
  c3t3_.adjacent_vertices_in_complex(start, std::back_inserter(adjacent_vertices));

  adjacent_vertices.erase
    (std::remove_if(adjacent_vertices.begin(),
                    adjacent_vertices.end(),
                    [curve_index](const auto& p){ return p.second != curve_index; }),
     adjacent_vertices.end());
  if (use_minimal_size() && adjacent_vertices.size() < 2)
    return Vertex_handle();

  CGAL_assertion(adjacent_vertices.size() == 2);
  if ( adjacent_vertices.front().first == previous )
  {
    return adjacent_vertices.back().first;
  }
  else
  {
    return adjacent_vertices.front().first;
  }
}


template <typename C3T3, typename MD, typename Sf, typename Df>
template <typename InputIterator, typename ErasedVeOutIt>
ErasedVeOutIt
Protect_edges_sizing_field<C3T3, MD, Sf, Df>::
repopulate(InputIterator begin, InputIterator last,
           const Curve_index& index,
           const CGAL::Orientation orientation,
           ErasedVeOutIt out)
{
#if CGAL_MESH_3_PROTECTION_DEBUG & 1
  std::cerr << "repopulate(begin=" << disp_vert(*begin) << "\n"
            << "           last=" << disp_vert(*last)  << "\n"
            << "           distance(begin, last)=" << std::distance(begin, last) << ",\n"
            << "           index=" << CGAL::IO::oformat(index) << ",\n"
            << "           orientation=" << orientation << ")\n";
#endif
  CGAL_assertion( std::distance(begin,last) >= 0 );

  // May happen
  if ( begin == last ) { return out; }

  // Valid because begin < last
  InputIterator current = begin;
  InputIterator previous = current++;

  // Remove edges from c3t3.
  while ( current != last )
  {
    c3t3_.remove_from_complex(*previous++, *current++);
  }

  // Remove last edge
  c3t3_.remove_from_complex(*previous, *current);

  // Remove vertices (don't remove the first one and the last one)
  current = begin;
  while ( ++current != last )
  {
#if CGAL_MESH_3_PROTECTION_DEBUG & 1
    std::cerr << "Removal of ";
    if(is_special(*current)) std::cerr << "SPECIAL ";
    std::cerr << "protecting ball "
              << c3t3_.triangulation().point((*current));
    switch(get_dimension(*current)) {
    case 0:
      std::cerr << " on corner #";
      break;
    case 1:
      std::cerr << " on curve #";
      break;
    default:
      std::cerr << " ERROR dim=" << get_dimension(*current)  << " index=";
    }
    std::cerr  << CGAL::IO::oformat(c3t3_.index(*current)) << std::endl;
#endif // CGAL_MESH_3_PROTECTION_DEBUG
    *out++ = *current;
    c3t3_.triangulation().remove(*current);
    if(forced_stop()) return out;
  }

  // Repopulate edge
  return insert_balls(*begin, *last, index, orientation, out);
}


template <typename C3T3, typename MD, typename Sf, typename Df>
template <typename InputIterator, typename ErasedVeOutIt>
ErasedVeOutIt
Protect_edges_sizing_field<C3T3, MD, Sf, Df>::
analyze_and_repopulate(InputIterator begin, InputIterator last,
                       const Curve_index& index,
                       const CGAL::Orientation orientation,
                       ErasedVeOutIt out)
{
#if CGAL_MESH_3_PROTECTION_DEBUG & 1
  std::cerr << "analyze_and_repopulate(begin=" << disp_vert(*begin) << "\n"
            << "                       last=" << disp_vert(*last) << "\n"
            << "                       distance(begin, last)=" << std::distance(begin, last) << ",\n"
            << "                       index=" << CGAL::IO::oformat(index) << ",\n"
            << "                       orientation=" << orientation << ")\n";
#endif
  CGAL_assertion( std::distance(begin,last) >= 0 );

  // May happen
  if ( begin == last ) { return out; }
  if ( std::distance(begin,last) == 1 )
  {
    out = repopulate(begin, last, index, orientation, out);
    return out;
  }

  // Here std::distance(begin,last) > 1

  // ch_stack is the stack filled with the convex hull of element size.
  // The goal is to ensure that no ball will have its size increased
  std::stack<InputIterator> ch_stack;
  InputIterator current = begin;
  ch_stack.push(current);
  ch_stack.push(++current);

  // Compute the convex hull of the size of elements
  while ( ++current != last )
  {
    // Get last element of the stack
    InputIterator previous = ch_stack.top();
    ch_stack.pop();

    // If (prevprev, prev, current) is ok, then go one step forward, i.e. check
    // (prevprevprev, prevprev, current)
    while (   !ch_stack.empty()
           && is_sizing_field_correct(*ch_stack.top(),*previous,*current,
                                      index, orientation) )
    {
      previous = ch_stack.top();
      ch_stack.pop();
    }

    // Push in the stack the furthest good element (previous)
    // and current element
    ch_stack.push(previous);
    ch_stack.push(current);
  }

  // Insert last element
  ch_stack.push(last);

  // Repopulate edge segments
  current = ch_stack.top();
  ch_stack.pop();
  while ( !ch_stack.empty() )
  {
    InputIterator next = ch_stack.top();
    ch_stack.pop();
    // Iterators are on the reverse order in the stack, thus use [next,current]
    out = repopulate(next, current, index, orientation, out);
    current = next;
  }
  return out;
}

template <typename C3T3, typename MD, typename Sf, typename Df>
bool
Protect_edges_sizing_field<C3T3, MD, Sf, Df>::
is_sizing_field_correct(const Vertex_handle& v1,
                        const Vertex_handle& v2,
                        const Vertex_handle& v3,
                        const Curve_index& curve_index,
                        const CGAL::Orientation orientation) const
{
  FT s1 = get_radius(v1);
  FT s2 = get_radius(v2);
  FT s3 = get_radius(v3);

  FT D = curve_segment_length(v1, v3, curve_index, orientation);
  FT d = curve_segment_length(v1, v2, curve_index, orientation);

  return ( s2 >= (s1 + d/D*(s3-s1)) );
}


template <typename C3T3, typename MD, typename Sf, typename Df>
template <typename ErasedVeOutIt>
ErasedVeOutIt
Protect_edges_sizing_field<C3T3, MD, Sf, Df>::
repopulate_edges_around_corner(const Vertex_handle& v, ErasedVeOutIt out)
{
  CGAL_precondition(c3t3_.is_in_complex(v));

  Adjacent_vertices adjacent_vertices;
  c3t3_.adjacent_vertices_in_complex(v, std::back_inserter(adjacent_vertices));

  for ( typename Adjacent_vertices::iterator vit = adjacent_vertices.begin(),
       vend = adjacent_vertices.end() ; vit != vend ; ++vit )
  {
    const Vertex_handle& next = vit->first;
    const Curve_index& curve_index = vit->second;

    // if `v` is incident to a cycle, it might be that the full cycle,
    // including the edge `[next, v]`, has already been processed by
    // `analyze_and_repopulate()` walking in the other direction.
    if(domain_.is_loop(curve_index) && !c3t3_.is_in_complex(v, next))
      continue;

    const CGAL::Orientation orientation = orientation_of_walk(v, next, curve_index);

    // Walk along each incident edge of the corner
    Vertex_vector to_repopulate;
    to_repopulate.push_back(v);
    walk_along_edge(v, next, curve_index, orientation,
                    std::back_inserter(to_repopulate));

    // Return erased vertices, with an exception: if `to_repopulate.back()`
    // is a second corner, it must not be inserted in the output iterator,
    // because otherwise that second corner would be removed from
    // `check_and_repopulate_edges()::vertices` before it is passed itself
    // to `repopulate_edges_around_corner()`.
    if(c3t3_.is_in_complex(to_repopulate.back()))
      std::copy(to_repopulate.begin(), std::prev(to_repopulate.end()), out);
    else
      std::copy(to_repopulate.begin(), to_repopulate.end(), out);

    // Repopulate
    out = analyze_and_repopulate(to_repopulate.begin(), --to_repopulate.end(),
                                 curve_index, orientation,
                                 out);
  }

  return out;
}

} // end namespace Mesh_3


} //namespace CGAL

#include <CGAL/enable_warnings.h>

#endif // CGAL_MESH_3_PROTECT_EDGES_SIZING_FIELD_H<|MERGE_RESOLUTION|>--- conflicted
+++ resolved
@@ -1028,35 +1028,20 @@
   domain_.get_curves(std::back_inserter(input_features));
 
   // Iterate on edges
-<<<<<<< HEAD
-  for ( const Feature_tuple& fit : input_features)
+  for (const Feature_tuple& ft : input_features)
   {
     if(forced_stop()) break;
-    const Curve_index& curve_index = fit.curve_index_;
-=======
-  for (const Feature_tuple& ft : input_features)
-  {
-    if(forced_stop()) break;
-    const Curve_index& curve_index = std::get<0>(ft);
->>>>>>> a2c16c37
+    const Curve_index& curve_index = ft.curve_index_;
     if ( ! is_treated(curve_index) )
     {
 #if CGAL_MESH_3_PROTECTION_DEBUG & 1
       std::cerr << "\n** treat curve #" << curve_index << std::endl;
 #endif
-<<<<<<< HEAD
-      const Bare_point& p = fit.point_s_.first;
-      const Bare_point& q = fit.point_t_.first;
-
-      const Index& p_index = fit.point_s_.second;
-      const Index& q_index = fit.point_t_.second;
-=======
-      const Bare_point& p = std::get<1>(ft).first;
-      const Bare_point& q = std::get<2>(ft).first;
-
-      const Index& p_index = std::get<1>(ft).second;
-      const Index& q_index = std::get<2>(ft).second;
->>>>>>> a2c16c37
+      const Bare_point& p = ft.point_s_.first;
+      const Bare_point& q = ft.point_t_.first;
+
+      const Index& p_index = ft.point_s_.second;
+      const Index& q_index = ft.point_t_.second;
 
       Vertex_handle vp,vq;
       if ( ! domain_.is_loop(curve_index) )
