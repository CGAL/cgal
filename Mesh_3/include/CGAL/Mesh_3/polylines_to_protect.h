// Copyright (c) 2015,2016 GeometryFactory
// All rights reserved.
//
// This file is part of CGAL (www.cgal.org).
// You can redistribute it and/or modify it under the terms of the GNU
// General Public License as published by the Free Software Foundation,
// either version 3 of the License, or (at your option) any later version.
//
// Licensees holding a valid commercial license may use this file in
// accordance with the commercial license agreement provided with the software.
//
// This file is provided AS IS with NO WARRANTY OF ANY KIND, INCLUDING THE
// WARRANTY OF DESIGN, MERCHANTABILITY AND FITNESS FOR A PARTICULAR PURPOSE.
//
// $URL$
// $Id$
// SPDX-License-Identifier: GPL-3.0+
//
//
// Author(s)     : Laurent Rineau

#ifndef CGAL_MESH_3_POLYLINES_TO_PROTECT_H
#define CGAL_MESH_3_POLYLINES_TO_PROTECT_H

#include <CGAL/license/Mesh_3.h>


#include <vector>
#include <map>
#include <utility> // std::swap
#include <CGAL/tuple.h>
#include <CGAL/Image_3.h>
#include <CGAL/boost/graph/split_graph_into_polylines.h>
#include <CGAL/internal/Mesh_3/Graph_manipulations.h>
#include <boost/graph/adjacency_list.hpp>
#include <CGAL/Labeled_image_mesh_domain_3.h> // for
                                              // CGAL::Null_subdomain_index
#include <boost/utility.hpp> // for boost::prior
#include <boost/foreach.hpp>

#include <CGAL/Search_traits_3.h>
#include <CGAL/Orthogonal_incremental_neighbor_search.h>

namespace CGAL {

namespace internal { namespace Mesh_3 {

template <typename K, typename NT>
struct Returns_midpoint {
  typedef typename K::Point_3 Point_3;

  Point_3 operator()(const Point_3& a,
                     const Point_3& b,
                     const NT,
                     const NT) const
  {
    typename K::Construct_midpoint_3 midpt
      = K().construct_midpoint_3_object();
    return a < b ? midpt(a, b) : midpt(b, a);
  }
};

template <typename Pixel,
          typename Point,
          typename Domain_type,
          typename Image_word_type>
struct Enriched_pixel {
  Pixel pixel;
  Point point;
  Domain_type domain;
  Image_word_type word;
}; // end struct template Enriched_pixel<Pix,P,D,C>
}} // namespaces: end Mesh_3, end internal

namespace Mesh_3{

template<typename P, typename G>
struct Polyline_visitor
{
  std::vector<std::vector<P> >& polylines;
  G& graph;
  Polyline_visitor(typename std::vector<std::vector<P> >& lines, G& p_graph)
    : polylines(lines), graph(p_graph)
  {}

  ~Polyline_visitor()
  {//DEBUG
#if CGAL_MESH_3_PROTECTION_DEBUG > 1
    std::ofstream og("polylines_graph.polylines.txt");
    og.precision(17);
    BOOST_FOREACH(const std::vector<P>& poly, polylines)
    {
      og << poly.size() << " ";
      BOOST_FOREACH(const P& p, poly)
        og << p << " ";
      og << std::endl;
    }
#endif // CGAL_MESH_3_PROTECTION_DEBUG > 1
  }

  void start_new_polyline()
  {
    std::vector<P> V;
    polylines.push_back(V);
  }

  void add_node(typename boost::graph_traits<G>::vertex_descriptor vd)
  {
    std::vector<P>& polyline = polylines.back();
    polyline.push_back(graph[vd]);
  }

  void end_polyline()
  {
    // ignore degenerated polylines
    if(polylines.back().size() < 2)
      polylines.resize(polylines.size() - 1);
  }
};

template <typename Kernel>
struct Angle_tester
{
  template <typename vertex_descriptor, typename Graph>
  bool operator()(vertex_descriptor& v, const Graph& g) const
  {
    typedef typename boost::graph_traits<Graph>::out_edge_iterator out_edge_iterator;
    if (out_degree(v, g) != 2)
      return true;
    else
    {
      out_edge_iterator out_edge_it, out_edges_end;
      boost::tie(out_edge_it, out_edges_end) = out_edges(v, g);

      vertex_descriptor v1 = target(*out_edge_it++, g);
      vertex_descriptor v2 = target(*out_edge_it++, g);
      CGAL_assertion(out_edge_it == out_edges_end);

      const typename Kernel::Point_3& p = g[v];
      const typename Kernel::Point_3& p1 = g[v1];
      const typename Kernel::Point_3& p2 = g[v2];

      if(CGAL::angle(p1, p, p2) == CGAL::ACUTE) {
        // const typename Kernel::Vector_3 e1 = p1 - p;
        // const typename Kernel::Vector_3 e2 = p2 - p;
        // std::cerr << "At point " << p << ": the angle is "
        //           << ( std::acos(e1 * e2
        //                          / CGAL::sqrt(e1*e1)
        //                          / CGAL::sqrt(e2*e2))
        //                * 180 / CGAL_PI ) << std::endl;
        return true;
      }
    }
    return false;
  }
};

}//namespace Mesh_3

// this function is overloaded for when `PolylineInputIterator` is `int`.
template <typename K,
          typename Graph,
          typename PolylineInputIterator>
void snap_graph_vertices(Graph& graph,
                         const double vx, const double vy, const double vz,
                         PolylineInputIterator existing_polylines_begin,
                         PolylineInputIterator existing_polylines_end,
                         K)
{
  const double dist_bound = (std::min)(vx,
                                       (std::min)(vy, vz)) / 256;
  const double sq_dist_bound = dist_bound * dist_bound;

  typedef CGAL::Search_traits_3<K> Tree_traits;
  typedef CGAL::Orthogonal_incremental_neighbor_search<Tree_traits> NN_search;
  typedef typename NN_search::Tree Tree;

  Tree tree;
  // insert the extremities of the polylines in the kd-tree
  for(PolylineInputIterator poly_it = existing_polylines_begin;
      poly_it != existing_polylines_end; ++poly_it)
  {
    if(poly_it->begin() != poly_it->end()) {
      tree.insert(*poly_it->begin());
      if(boost::next(poly_it->begin()) != poly_it->end()) {
        tree.insert(*boost::prior(poly_it->end()));
      }
    }
  }
  if(tree.size() == 0) return;

  BOOST_FOREACH(typename boost::graph_traits<Graph>::vertex_descriptor v,
                vertices(graph))
  {
    const typename K::Point_3 p = graph[v];
    NN_search nn(tree, p);
    CGAL_assertion(nn.begin() != nn.end());
    if(squared_distance(nn.begin()->first, p) < sq_dist_bound) {
      graph[v] = nn.begin()->first;
    }
  }
}

template <typename K,
          typename Graph>
void snap_graph_vertices(Graph&, double, double, double, int, int, K)
{}

template <typename Graph>
struct Less_for_Graph_vertex_descriptors
{
  const Graph& graph;
  Less_for_Graph_vertex_descriptors(const Graph& graph) : graph(graph) {}

  template <typename vertex_descriptor>
  bool operator()(vertex_descriptor v1, vertex_descriptor v2) const {
    return graph[v1] < graph[v2];
  }
}; // end of Less_for_Graph_vertex_descriptors<Graph>

template <typename P,
          typename Image_word_type,
          typename Null_subdomain_index,
          typename DomainFunctor,
          typename InterpolationFunctor,
          typename PolylineInputIterator>
void
polylines_to_protect(const CGAL::Image_3& cgal_image,
                     const double vx, const double vy, const double vz,
                     std::vector<std::vector<P> >& polylines,
                     Image_word_type*,
                     Null_subdomain_index null,
                     DomainFunctor domain_fct,
                     InterpolationFunctor interpolate,
                     PolylineInputIterator existing_polylines_begin,
                     PolylineInputIterator existing_polylines_end)
{
  typedef typename DomainFunctor::result_type Domain_type;
  typedef typename Kernel_traits<P>::Kernel K;
  typedef P Point_3;
  typedef boost::adjacency_list<boost::setS, boost::vecS, boost::undirectedS, Point_3> Graph;
  typedef typename boost::graph_traits<Graph>::vertex_descriptor vertex_descriptor;
  // typedef typename boost::graph_traits<Graph>::edge_iterator edge_iterator;

  const int xdim = static_cast<int>(cgal_image.xdim());
  const int ydim = static_cast<int>(cgal_image.ydim());
  const int zdim = static_cast<int>(cgal_image.zdim());

  const int image_dims[3] = { xdim, ydim, zdim };

  Graph graph;
<<<<<<< HEAD
  internal::Mesh_3::Graph_manipulations<Graph,
                                        Point_3,
                                        Image_word_type,
                                        InterpolationFunctor> g_manip(graph, interpolate);
=======
  Mesh_3::internal::Graph_manipulations<Graph, Point_3> g_manip(graph);
>>>>>>> a309861d

  std::size_t
    case4 = 0, // 4 colors
    case211 = 0, case121 = 0, // 3 colors
    case31 = 0, case22 = 0, // 2 colors
    case1 = 0; // 1 color

  typename K::Construct_midpoint_3 midpoint =
    K().construct_midpoint_3_object();
  typename K::Construct_vector_3 vector =
    K().construct_vector_3_object();
  typename K::Construct_translated_point_3 translate =
    K().construct_translated_point_3_object();

  for(int axis = 0; axis < 3; ++axis)
  {
    for(int i = 0; i < xdim; i+= (axis == 0 ? (std::max)(1, xdim-1) : 1 ) )
      for(int j = 0; j < ydim; j+= (axis == 1 ? (std::max)(1, ydim-1) : 1 ) )
        for(int k = 0; k < zdim; k+= (axis == 2 ? (std::max)(1, zdim-1) : 1 ) )
        {

          using CGAL::cpp11::array;
          using CGAL::cpp11::tuple;
          using CGAL::cpp11::get;

          typedef array<int, 3> Pixel;

          Pixel pix00 = {{i  , j  , k  }},
            pix10 = pix00, pix01 = pix00, pix11 = pix00;

          const int axis_xx = (axis + 1) % 3;
          const int axis_yy = (axis + 2) % 3;

          ++pix10[axis_xx];
          ++pix11[axis_xx]; ++pix11[axis_yy];
          ++pix01[axis_yy];
          if(pix11[0] >= xdim || pix11[1] >= ydim || pix11[2] >= zdim) {
            // we have gone too far
            continue;
          }
          typedef internal::Mesh_3::Enriched_pixel<Pixel,
                                                   Point_3,
                                                   Domain_type,
                                                   Image_word_type
                                                   > Enriched_pixel;

          array<array<Enriched_pixel, 2>, 2> square =
            {{ {{ { pix00, Point_3(), Domain_type(), 0 },
                  { pix01, Point_3(), Domain_type(), 0 } }},
               {{ { pix10, Point_3(), Domain_type(), 0 },
                  { pix11, Point_3(), Domain_type(), 0 } }} }};

          std::map<Image_word_type, int> pixel_values_set;
          for(int ii = 0; ii < 2; ++ii)
            for(int jj = 0; jj < 2; ++jj)
            {
              const Pixel& pixel = square[ii][jj].pixel;
              double x = pixel[0] * vx;
              double y = pixel[1] * vy;
              double z = pixel[2] * vz;
              square[ii][jj].point = Point_3(x, y, z);
              square[ii][jj].word =
                static_cast<Image_word_type>(cgal_image.value(pixel[0],
                                                              pixel[1],
                                                              pixel[2]));
              square[ii][jj].domain = domain_fct(square[ii][jj].word);
              ++pixel_values_set[square[ii][jj].domain];
            }
          const Point_3& p00 = square[0][0].point;
          const Point_3& p10 = square[1][0].point;
          const Point_3& p01 = square[0][1].point;
          const Point_3& p11 = square[1][1].point;

          const Image_word_type& v00 = square[0][0].word;
          const Image_word_type& v10 = square[1][0].word;
          const Image_word_type& v01 = square[0][1].word;
          const Image_word_type& v11 = square[1][1].word;

          bool out00 = null(square[0][0].domain);
          bool out10 = null(square[1][0].domain);
          bool out01 = null(square[0][1].domain);
          bool out11 = null(square[1][1].domain);

          //
          // Protect the edges of the cube
          //
          if(pix00[axis_xx] == 0 &&
             ! ( out00 && out01 ) )
          {
            g_manip.try_add_edge(g_manip.get_vertex(p00),
                                 g_manip.get_vertex(p01));
          }
          if(pix11[axis_xx] == image_dims[axis_xx]-1 &&
             ! ( out10 && out11 ) )
          {
            g_manip.try_add_edge(g_manip.get_vertex(p10),
                                 g_manip.get_vertex(p11));
          }
          if(pix00[axis_yy] == 0 &&
             ! ( out00 && out10 ) )
          {
            g_manip.try_add_edge(g_manip.get_vertex(p00),
                                 g_manip.get_vertex(p10));
          }
          if(pix11[axis_yy] == image_dims[axis_yy]-1 &&
             ! ( out01 && out11 ) )
          {
            g_manip.try_add_edge(g_manip.get_vertex(p01),
                                 g_manip.get_vertex(p11));
          }

          //
          // Protect lines inside the square
          //
          switch(pixel_values_set.size()) {
          case 4: {
            CGAL_assertion(square[0][0].domain != square[0][1].domain);
            CGAL_assertion(square[0][0].domain != square[1][0].domain);
            CGAL_assertion(square[0][0].domain != square[1][1].domain);
            CGAL_assertion(square[1][0].domain != square[1][1].domain);
            CGAL_assertion(square[0][1].domain != square[1][1].domain);
            CGAL_assertion(square[0][1].domain != square[1][0].domain);
case_4:
            // case 4 or case 2-2
            //
            // ---------------
            // |      |      |
            // |      |      |
            // |______|______|
            // |      |      |
            // |      |      |
            // |      |      |
            // ---------------
            //
            ++case4;
            vertex_descriptor left   = g_manip.split(p00, p01, v00, v01, out00, out01);
            vertex_descriptor right  = g_manip.split(p10, p11, v10, v11, out10, out11);
            vertex_descriptor top    = g_manip.split(p01, p11, v01, v11, out01, out11);
            vertex_descriptor bottom = g_manip.split(p00, p10, v00, v10, out00, out10);

            vertex_descriptor vmid = g_manip.get_vertex(midpoint(p00, p11));
            g_manip.try_add_edge(left   , vmid);
            g_manip.try_add_edge(right  , vmid);
            g_manip.try_add_edge(top    , vmid);
            g_manip.try_add_edge(bottom , vmid);
          }
            break;
          case 3: {
            if(square[0][0].domain == square[1][1].domain) {
              // Diagonal, but the wrong one.
              // Vertical swap
              std::swap(square[0][1], square[0][0]); std::swap(out01, out00);
              std::swap(square[1][1], square[1][0]); std::swap(out11, out10);
            }
            if(square[0][1].domain == square[1][0].domain) {
              // diagonal case 1-2-1
              //
              // A-------------C
              // |        |    |
              // |         \   |
              // |___       \__|
              // |   \         |
              // |    \        |
              // |     |       |
              // B-------------A
              //
              // two curves: -1 ------------- 0   -1 ------------- 1
              //               |             |      |        |    |
              //               |             |      |         \   |
              //               |___          |      |          \__|
              //               |   \         |      |             |
              //               |    \        |      |             |
              //               |     |       |      |             |
              //              1 ------------- -1   0 ------------- -1
              //
              CGAL_assertion(square[0][1].domain == square[1][0].domain);
              CGAL_assertion(square[1][1].domain != square[0][0].domain);
              CGAL_assertion(square[0][1].domain != square[0][0].domain);
              CGAL_assertion(square[0][1].domain != square[1][1].domain);
              ++case121;
              vertex_descriptor left   = g_manip.split(p00, p01, v00, v01, out00, out01);
              vertex_descriptor right  = g_manip.split(p10, p11, v10, v11, out10, out11);
              vertex_descriptor top    = g_manip.split(p01, p11, v01, v11, out01, out11);
              vertex_descriptor bottom = g_manip.split(p00, p10, v00, v10, out00, out10);

              vertex_descriptor old_left = left;
              vertex_descriptor old_right = right;
              vertex_descriptor v_int_left, v_int_right;

              // approximate the arcs by 10 segments
              //   -> 9 intermediate vertices
              for(double x = 0.05; x < 0.5; x+= 0.05)
              {
                const Point_3 inter_left =
                  translate(p00
                  ,       x               * vector(p00, p10)   // x
                  + ((1.-2.*x)/(2.-3.*x)) * vector(p00, p01)); // y
                const Point_3 inter_right =
                  translate(p11
                  ,      x                * vector(p11, p01)   // x
                  + ((1.-2.*x)/(2.-3.*x)) * vector(p11, p10)); // y
                v_int_left  = g_manip.get_vertex(inter_left);
                v_int_right = g_manip.get_vertex(inter_right);
                g_manip.try_add_edge(old_left,  v_int_left);
                g_manip.try_add_edge(old_right, v_int_right);
                old_left = v_int_left;
                old_right = v_int_right;
              }
              g_manip.try_add_edge(v_int_left,  bottom);
              g_manip.try_add_edge(v_int_right, top);
            } else {
              // case 2-1-1
              if(square[0][0].domain == square[1][0].domain) {
                // Diagonal swap
                std::swap(square[0][1], square[1][0]); std::swap(out01, out10);
              } else
              if(square[0][1].domain == square[1][1].domain) {
                // The other diagonal swap
                std::swap(square[0][0], square[1][1]); std::swap(out00, out11);
              } else
              if(square[1][0].domain == square[1][1].domain) {
                // Vertical swap
                std::swap(square[0][0], square[1][0]); std::swap(out00, out10);
                std::swap(square[0][1], square[1][1]); std::swap(out01, out11);
              }
              CGAL_assertion(square[0][0].domain == square[0][1].domain);
              CGAL_assertion(square[0][0].domain != square[1][0].domain);
              CGAL_assertion(square[0][0].domain != square[1][1].domain);
              CGAL_assertion(square[1][0].domain != square[1][1].domain);
              ++case211;
              //
              // A-------------B
              // |        |    |
              // |         \   |
              // |          \__|
              // |          /  |
              // |         /   |
              // |        |    |
              // A-------------C
              //
              // Two curves portions:
              //
              //  1 ------------- 0     1 ------------- -1
              //   |            /|       |       |     |
              //   |           / |       |        \    |
              //   |          /  |       |         \   |
              //   |         /   |       |          \  |
              //   |        /    |       |           \ |
              //   |       |     |       |            \|
              //  1 ------------- -1    1 ------------- 0
              //
              // ...and a segment.
              Point_3 midleft =  midpoint(p00, p01);
              Point_3 midright = midpoint(p10, p11);
              Point_3 inter = translate(midleft
                              , (2./3) * vector(midleft, midright));
              vertex_descriptor v_inter = g_manip.get_vertex(inter);
              vertex_descriptor right  = g_manip.split(p10, p11, v10, v11, out10, out11);
              vertex_descriptor top    = g_manip.split(p01, p11, v01, v11, out01, out11);
              vertex_descriptor bottom = g_manip.split(p00, p10, v00, v10, out00, out10);

              vertex_descriptor old_top = top;
              vertex_descriptor old_bottom = bottom;
              vertex_descriptor v_int_top, v_int_bottom;

              // approximate the arcs by 10 segments
              //   -> 9 intermediate vertices
              for(double x = 0.51666; x < 0.66; x+= 0.016666)
              {
                const Point_3 inter_top =
                  translate(p00
                  ,      x         * vector(p00, p10)   // x
                  + ((1./x) - 1.)  * vector(p00, p01)); // y
                const Point_3 inter_bottom =
                  translate(p00
                  ,      x         * vector(p00, p10)   // x
                  + (2.-(1./x))    * vector(p00, p01)); // y
                v_int_top    = g_manip.get_vertex(inter_top);
                v_int_bottom = g_manip.get_vertex(inter_bottom);
                g_manip.try_add_edge(old_top,    v_int_top);
                g_manip.try_add_edge(old_bottom, v_int_bottom);
                old_top = v_int_top;
                old_bottom = v_int_bottom;
              }

              g_manip.try_add_edge(v_int_bottom,    v_inter);
              g_manip.try_add_edge(v_int_top, v_inter);
              g_manip.try_add_edge(right,  v_inter);
            } // end case 2-1-1
          } // end `case 3:`
            break;
          case 2: {
            if(pixel_values_set.begin()->second ==
               pixel_values_set.rbegin()->second)
            {
              // Case of two colors with two pixels each.

              if(square[0][0].domain==square[1][0].domain) {
                // case 2-2, diagonal swap
                std::swap(square[0][1], square[1][0]); std::swap(out01, out10);
                CGAL_assertion(square[0][0].domain==square[0][1].domain);
              }
              if(square[1][0].domain==square[1][1].domain) {
                // case 2-2, vertical swap
                std::swap(square[0][1], square[1][1]); std::swap(out01, out11);
                std::swap(square[0][0], square[1][0]); std::swap(out00, out10);
                CGAL_assertion(square[0][0].domain==square[0][1].domain);
              }
              if(square[0][1].domain==square[1][1].domain) {
                // case 2-2, diagonal swap
                std::swap(square[0][0], square[1][1]); std::swap(out00, out11);
                CGAL_assertion(square[0][0].domain==square[0][1].domain);
              }

              if(square[0][0].domain==square[0][1].domain) {
                // vertical case 2-2
                ++case22;
                // case 2-2
                //
                // A-------------B
                // |      |      |
                // |      |      |
                // |      |      |
                // |      |      |
                // |      |      |
                // |      |      |
                // A-------------B
                //
                CGAL_assertion(square[1][0].domain==square[1][1].domain);
                CGAL_assertion(square[1][0].domain!=square[0][1].domain);
                vertex_descriptor top    = g_manip.split(p01, p11, v01, v11, out01, out11);
                vertex_descriptor bottom = g_manip.split(p00, p10, v00, v10, out00, out10);
                g_manip.try_add_edge(top, bottom);
              } else {
                // Else diagonal case case 2-2
                // Same as the case with 4 colors
                CGAL_assertion(square[0][0].domain==square[1][1].domain);
                CGAL_assertion(square[1][0].domain==square[0][1].domain);
                CGAL_assertion(square[0][0].domain!=square[0][1].domain);
                goto case_4;
              }
            }
            else {
              // case of two colors with one pixel green and three red
              Image_word_type value_alone;
              if(pixel_values_set.begin()->second == 1) {
                value_alone = pixel_values_set.begin()->first;
              } else {
                CGAL_assertion(pixel_values_set.begin()->second == 3);
                CGAL_assertion(pixel_values_set.rbegin()->second ==1);
                value_alone = pixel_values_set.rbegin()->first;
              }
              if(square[0][1].domain == value_alone) {
                // central symmetry
                std::swap(square[0][1], square[1][0]); std::swap(out01, out10);
                std::swap(square[0][0], square[1][1]); std::swap(out00, out11);
                CGAL_assertion(square[1][0].domain == value_alone);
              }
              if(square[1][1].domain == value_alone) {
                // vertical swap
                std::swap(square[0][0], square[0][1]); std::swap(out00, out01);
                std::swap(square[1][0], square[1][1]); std::swap(out10, out11);
                CGAL_assertion(square[1][0].domain == value_alone);
              }
              if(square[0][0].domain == value_alone) {
                // horizontal swap
                std::swap(square[0][1], square[1][1]); std::swap(out01, out11);
                std::swap(square[0][0], square[1][0]); std::swap(out00, out10);
                CGAL_assertion(square[1][0].domain == value_alone);
              }
              ++case31;
              //
              // A-------------A    1 ------------- 1
              // |             |     |             |
              // |             |     |             |
              // |         ____|     |         ____|
              // |        /    |     |        /    |
              // |       /     |     |       /     |
              // |      |      |     |      |      |
              // A-------------B    1 ------------- -1
              //
              CGAL_assertion(square[1][0].domain == value_alone);
              CGAL_assertion(square[1][0].domain != square[0][0].domain);
              CGAL_assertion(square[1][1].domain == square[0][0].domain);
              CGAL_assertion(square[0][1].domain == square[0][0].domain);
              vertex_descriptor bottom = g_manip.split(p00, p10, v00, v10, out00, out10);
              vertex_descriptor old = bottom;

              vertex_descriptor v_int;
              for(double x = 0.55; x < 1.; x+= 0.05)
              {
                const Point_3 inter =
                  translate(p00
                  ,      x         * vector(p00, p10)   // x
                  + (1.-1./(2.*x)) * vector(p00, p01)); // y
                v_int = g_manip.get_vertex(inter);
                g_manip.try_add_edge(old, v_int);
                old = v_int;
              }

              vertex_descriptor right  = g_manip.split(p10, p11, v10, v11, out10, out11);
              g_manip.try_add_edge(v_int, right);
            }
          }
            break;
          default: // case 1
            ++case1;
            // nothing to do
            break;
          }
        }
  }
  // std::cerr << "case 4:     " << case4 << std::endl;
  // std::cerr << "case 2-1-1: " << case211 << std::endl;
  // std::cerr << "case 1-2-1: " << case121 << std::endl;
  // std::cerr << "case 3-1:   " << case31 << std::endl;
  // std::cerr << "case 2-2:   " << case22 << std::endl;
  // std::cerr << "case 1:     " << case1 << std::endl;

  const std::ptrdiff_t nb_facets =
    case4 + case211 + case121 + case31 + case22 + case1;
  const std::ptrdiff_t expected_nb_facets =
    ((xdim != 1 && ydim != 1 && zdim != 1) ? 2 : 1)
    *
    ((xdim-1)*(ydim-1) + (ydim-1)*(zdim-1) + (xdim-1)*(zdim-1));

  // std::cerr << "nb of facets:           " << nb_facets << std::endl
  //           << " expected nb of facets: " << expected_nb_facets << std::endl;

  CGAL_assertion(nb_facets == expected_nb_facets);
  CGAL_USE(nb_facets); CGAL_USE(expected_nb_facets);

  snap_graph_vertices(graph,
                      vx, vy, vz,
                      existing_polylines_begin, existing_polylines_end,
                      K());

  Mesh_3::Polyline_visitor<Point_3, Graph> visitor(polylines, graph);
  Less_for_Graph_vertex_descriptors<Graph> less(graph);
  const Graph& const_graph = graph;
  split_graph_into_polylines(const_graph, visitor,
                             Mesh_3::Angle_tester<K>(), less);
}

template <typename P,
          typename PolylineInputIterator>
void
polylines_to_protect(std::vector<std::vector<P> >& polylines,
                     PolylineInputIterator existing_polylines_begin,
                     PolylineInputIterator existing_polylines_end)
{
  typedef P Point_3;
  typedef typename Kernel_traits<P>::Kernel K;
  typedef boost::adjacency_list<boost::setS, boost::vecS, boost::undirectedS, Point_3> Graph;
  typedef typename boost::graph_traits<Graph>::vertex_descriptor vertex_descriptor;
  typedef typename std::iterator_traits<PolylineInputIterator>::value_type Polyline;

  Graph graph;
<<<<<<< HEAD
  typedef internal::Mesh_3::Returns_midpoint<K, int> Midpoint_fct;
  internal::Mesh_3::Graph_manipulations<Graph,
                                        Point_3,
                                        int,
                                        Midpoint_fct> g_manip(graph);
=======
  Mesh_3::internal::Graph_manipulations<Graph, Point_3> g_manip(graph);
>>>>>>> a309861d

  for (PolylineInputIterator poly_it = existing_polylines_begin;
       poly_it != existing_polylines_end; ++poly_it)
  {
    Polyline polyline = *poly_it;
    if (polyline.size() < 2)
      continue;

    typename Polyline::iterator pit = polyline.begin();
    while (boost::next(pit) != polyline.end())
    {
      vertex_descriptor v = g_manip.get_vertex(*pit);
      vertex_descriptor w = g_manip.get_vertex(*boost::next(pit));
      g_manip.try_add_edge(v, w);
      ++pit;
    }
  }

  Mesh_3::Polyline_visitor<Point_3, Graph> visitor(polylines, graph);
  Less_for_Graph_vertex_descriptors<Graph> less(graph);
  const Graph& const_graph = graph;
  typedef typename Kernel_traits<P>::Kernel K;
  split_graph_into_polylines(const_graph, visitor,
                             Mesh_3::Angle_tester<K>(), less);
}

template <typename P, typename Image_word_type, typename Null_subdomain_index>
void
polylines_to_protect(const CGAL::Image_3& cgal_image,
                     std::vector<std::vector<P> >& polylines,
                     Image_word_type* word_type,
                     Null_subdomain_index null)
{
  polylines_to_protect<P>
    (cgal_image,
     polylines,
     word_type,
     null,
     0,
     0);
}

template <typename P, typename Image_word_type>
void
polylines_to_protect(const CGAL::Image_3& cgal_image,
                     std::vector<std::vector<P> >& polylines)
{
  polylines_to_protect<P, Image_word_type>(cgal_image, polylines, 0, 0);
}


template <typename P,
          typename Image_word_type,
          typename PolylineInputIterator>
void
polylines_to_protect(const CGAL::Image_3& cgal_image,
                     std::vector<std::vector<P> >& polylines,
                     PolylineInputIterator existing_polylines_begin,
                     PolylineInputIterator existing_polylines_end)
{
  polylines_to_protect<P>
    (cgal_image,
     polylines,
     (Image_word_type*)0,
     CGAL::Null_subdomain_index(),
     existing_polylines_begin,
     existing_polylines_end);
}

template <typename P,
          typename Image_word_type,
          typename Null_subdomain_index,
          typename PolylineInputIterator>
void
polylines_to_protect(const CGAL::Image_3& cgal_image,
                     std::vector<std::vector<P> >& polylines,
                     Image_word_type* word_type,
                     Null_subdomain_index null,
                     PolylineInputIterator existing_polylines_begin,
                     PolylineInputIterator existing_polylines_end)
{
  typedef typename Kernel_traits<P>::Kernel K;
  polylines_to_protect<P>
    (cgal_image,
     cgal_image.vx(), cgal_image.vy(),cgal_image.vz(),
     polylines,
     word_type,
     null,
     CGAL::Identity<Image_word_type>(),
     internal::Mesh_3::Returns_midpoint<K, Image_word_type>(),
     existing_polylines_begin,
     existing_polylines_end);
}

} // namespace CGAL

#endif // CGAL_MESH_3_POLYLINES_TO_PROTECT_H<|MERGE_RESOLUTION|>--- conflicted
+++ resolved
@@ -42,8 +42,8 @@
 #include <CGAL/Orthogonal_incremental_neighbor_search.h>
 
 namespace CGAL {
-
-namespace internal { namespace Mesh_3 {
+namespace Mesh_3 {
+namespace internal {
 
 template <typename K, typename NT>
 struct Returns_midpoint {
@@ -70,9 +70,8 @@
   Domain_type domain;
   Image_word_type word;
 }; // end struct template Enriched_pixel<Pix,P,D,C>
-}} // namespaces: end Mesh_3, end internal
-
-namespace Mesh_3{
+
+} // end namespace internal
 
 template<typename P, typename G>
 struct Polyline_visitor
@@ -249,14 +248,10 @@
   const int image_dims[3] = { xdim, ydim, zdim };
 
   Graph graph;
-<<<<<<< HEAD
-  internal::Mesh_3::Graph_manipulations<Graph,
+  Mesh_3::internal::Graph_manipulations<Graph,
                                         Point_3,
                                         Image_word_type,
                                         InterpolationFunctor> g_manip(graph, interpolate);
-=======
-  Mesh_3::internal::Graph_manipulations<Graph, Point_3> g_manip(graph);
->>>>>>> a309861d
 
   std::size_t
     case4 = 0, // 4 colors
@@ -297,7 +292,7 @@
             // we have gone too far
             continue;
           }
-          typedef internal::Mesh_3::Enriched_pixel<Pixel,
+          typedef Mesh_3::internal::Enriched_pixel<Pixel,
                                                    Point_3,
                                                    Domain_type,
                                                    Image_word_type
@@ -715,15 +710,11 @@
   typedef typename std::iterator_traits<PolylineInputIterator>::value_type Polyline;
 
   Graph graph;
-<<<<<<< HEAD
-  typedef internal::Mesh_3::Returns_midpoint<K, int> Midpoint_fct;
-  internal::Mesh_3::Graph_manipulations<Graph,
+  typedef Mesh_3::internal::Returns_midpoint<K, int> Midpoint_fct;
+  Mesh_3::internal::Graph_manipulations<Graph,
                                         Point_3,
                                         int,
                                         Midpoint_fct> g_manip(graph);
-=======
-  Mesh_3::internal::Graph_manipulations<Graph, Point_3> g_manip(graph);
->>>>>>> a309861d
 
   for (PolylineInputIterator poly_it = existing_polylines_begin;
        poly_it != existing_polylines_end; ++poly_it)
@@ -813,7 +804,7 @@
      word_type,
      null,
      CGAL::Identity<Image_word_type>(),
-     internal::Mesh_3::Returns_midpoint<K, Image_word_type>(),
+     Mesh_3::internal::Returns_midpoint<K, Image_word_type>(),
      existing_polylines_begin,
      existing_polylines_end);
 }
