// Copyright (c) 2015,2016 GeometryFactory
// All rights reserved.
//
// This file is part of CGAL (www.cgal.org).
//
// $URL$
// $Id$
// SPDX-License-Identifier: GPL-3.0-or-later OR LicenseRef-Commercial
//
//
// Author(s)     : Laurent Rineau

#ifndef CGAL_MESH_3_POLYLINES_TO_PROTECT_H
#define CGAL_MESH_3_POLYLINES_TO_PROTECT_H

#include <CGAL/license/Mesh_3.h>

#include <vector>
#include <map>
#include <utility> // std::swap
#include <algorithm> // std::min

#include <CGAL/tuple.h>
#include <CGAL/Image_3.h>
#include <CGAL/number_utils.h>
#include <CGAL/squared_distance_3.h>

#include <CGAL/boost/graph/split_graph_into_polylines.h>
#include <CGAL/Mesh_3/internal/Graph_manipulations.h>
#include <boost/graph/adjacency_list.hpp>

#include <boost/utility.hpp> // for boost::prior
#include <boost/optional.hpp>

#include <CGAL/Search_traits_3.h>
#include <CGAL/Orthogonal_incremental_neighbor_search.h>

#include <CGAL/Mesh_3/Null_subdomain_index.h>

#include <type_traits>

namespace CGAL {
namespace Mesh_3 {
namespace internal {

template <typename K, typename NT>
struct Returns_midpoint {
  typedef typename K::Point_3 Point_3;

  Point_3 operator()(const Point_3& a,
                     const Point_3& b,
                     const NT,
                     const NT) const
  {
    typename K::Construct_midpoint_3 midpt
      = K().construct_midpoint_3_object();
    return a < b ? midpt(a, b) : midpt(b, a);
  }
  double operator()(const NT,
                const NT) const
  {
    return 0.5;
  }
};

template <typename K, typename NT>
struct Linear_interpolator {
  typedef typename K::Point_3 Point_3;

  Point_3 interpolate(const Point_3& pa,
                      const Point_3& pb,
                      const NT a,
                      const NT b) const
  {
    return pa + (a / (a - b)) * ( pb - pa);
  }


  Point_3 operator()(const Point_3& pa,
                     const Point_3& pb,
                     const NT a,
                     const NT b) const
  {
    return
      (a < b) ?
      interpolate(pa, pb, a, b) :
      interpolate(pb, pa, b, a);
  }
  double operator()(const NT a,
                    const NT b) const
  {
    return a / ( a - b );
  }
};


class Isoline_equation {
  double a;
  double b;
  double c;
  double d;

public:
  Isoline_equation(double a, double b, double c, double d)
    : a(a)
    , b(b)
    , c(c)
    , d(d)
  {}

  double y(double x) const {
    return ( x*(a-b)-a ) /
      ( c-a+x*(a-b-c+d) );
    // If (a+d) == (b+c), then the curve is a straight line.
  }
  double x(double y) const {
    return ( y*(a-c)-a ) /
      ( b-a+y*(a-b-c+d) );
    // If (a+d) == (b+c), then the curve is a straight line.
  }
}; // end of class Isoline_equation

template <typename G_manip, typename vertex_descriptor, typename Geom_traits>
class Insert_curve_in_graph {
  typedef typename Geom_traits::Point_3  Point;
  typedef typename Geom_traits::Vector_3 Vector;

  G_manip& g_manip;
  const vertex_descriptor null_vertex;
  const Geom_traits& gt;
  const typename Geom_traits::Construct_translated_point_3 translate;
  const typename Geom_traits::Construct_scaled_vector_3 scale;
  const int prec;
  const double max_squared_distance;

public:
  Insert_curve_in_graph(G_manip& g_manip,
                        const Geom_traits& gt,
                        const int prec = 10,
                        const double max_squared_distance = 0)
    : g_manip(g_manip)
    , null_vertex(g_manip.null_vertex())
    , gt(gt)
    , translate(gt.construct_translated_point_3_object())
    , scale(gt.construct_scaled_vector_3_object())
    , prec(prec)
    , max_squared_distance(max_squared_distance)
  {}

  struct Coords {
    Coords(double x, double y) : x(x), y(y) {}
    double x;
    double y;
  };

  void insert_curve(Isoline_equation equation,
                    vertex_descriptor start_v,
                    vertex_descriptor end_v,
                    Coords start,
                    Coords end,
                    Point  p00,
                    Vector vx,
                    Vector vy)
  {
    if(CGAL::abs(start.x - end.x) >= CGAL::abs(start.y - end.y)) {
      insert_curve(equation, &Isoline_equation::y,
                   start_v, end_v,
                   start.x, end.x, p00, vx, vy);
    } else {
      insert_curve(equation, &Isoline_equation::x,
                   start_v, end_v,
                   start.y, end.y, p00, vy, vx);
    }
  }
private:
  void insert_curve(Isoline_equation equation,
                    double (Isoline_equation::* f)(double) const,
                    vertex_descriptor start_v,
                    vertex_descriptor end_v,
                    double start,
                    double end,
                    Point  p00,
                    Vector vx,
                    Vector vy)
  {
#ifdef CGAL_MESH_3_DEBUG_POLYLINES_TO_PROTECT
    std::cerr << "New curve:\n"
              << "  base("
              << p00 << " , "
              << p00+vx << " , "
              << p00+vy << ")\n"
              << "  vectors: "
              << "( " << vx << " ) "
              << " ( " << vy << " )\n";
#endif // CGAL_MESH_3_DEBUG_POLYLINES_TO_PROTECT
    const double step = (end - start)/prec;
    const double stop = end-step/2;
    const bool step_is_positive = (step > 0);
    vertex_descriptor old = start_v;
    vertex_descriptor v_int = null_vertex;
    for(double x = start + step;
        (step_is_positive ? x < stop : x > stop);
        x += step)
    {
      const double y = (equation.*f)(x);
#ifdef CGAL_MESH_3_DEBUG_POLYLINES_TO_PROTECT
      std::cerr << "  (" << x << ", " << y << ") -> ";
#endif // CGAL_MESH_3_DEBUG_POLYLINES_TO_PROTECT
      const Point inter_p =
        translate(translate(p00,
                            scale(vx, x)),
                  scale(vy, y));
#ifdef CGAL_MESH_3_DEBUG_POLYLINES_TO_PROTECT
      std::cerr << "( " << inter_p << ")\n";
#endif // CGAL_MESH_3_DEBUG_POLYLINES_TO_PROTECT
      v_int = g_manip.get_vertex(inter_p, false);
      g_manip.try_add_edge(old, v_int);

      CGAL_assertion_msg(max_squared_distance == 0 ||
                         CGAL::squared_distance(g_manip.g[old].point,
                                                g_manip.g[v_int].point) <
                         max_squared_distance,
                       ([this, old, v_int] {
                         std::stringstream s;
                         s << "Problem at segment ("
                           << this->g_manip.g[old].point << ", "
                           << this->g_manip.g[v_int].point << ")";
                         return s.str();
                       }().c_str()));
      old = v_int;
    }
    if(null_vertex != v_int) {
      // v_int can be null if the curve is degenerated into one point.
      g_manip.try_add_edge(v_int, end_v);
      CGAL_assertion_msg(max_squared_distance == 0 ||
                         CGAL::squared_distance(g_manip.g[end_v].point,
                                                g_manip.g[v_int].point) <
                         max_squared_distance,
                         ([this, end_v, v_int] {
                           std::stringstream s;
                           s << "Problem at segment ("
                             << this->g_manip.g[end_v].point << ", "
                             << this->g_manip.g[v_int].point << ")";
                           return s.str();
                         }().c_str()));
    }
  }
};

template <typename Pixel,
          typename Point,
          typename Domain_type,
          typename Image_word_type>
struct Enriched_pixel {
  Pixel pixel;
  Point point;
  Domain_type domain;
  Image_word_type word;
  bool on_edge_of_the_cube;
  bool on_corner_of_the_cube;
}; // end struct template Enriched_pixel<Pix,P,D,C>

} // end namespace internal

template<typename P, typename G>
struct Polyline_visitor
{
  std::vector<std::vector<P> >& polylines;
  G& graph;
  Polyline_visitor(typename std::vector<std::vector<P> >& lines, G& p_graph)
    : polylines(lines), graph(p_graph)
  {}

  ~Polyline_visitor()
  {//DEBUG
#if CGAL_MESH_3_PROTECTION_DEBUG & 2
    std::ofstream og("polylines_graph.polylines.txt");
    og.precision(17);
    for(const std::vector<P>& poly : polylines)
    {
      og << poly.size() << " ";
      for(const P& p : poly)
        og << p << " ";
      og << std::endl;
    }
#endif // CGAL_MESH_3_PROTECTION_DEBUG & 2
  }

  void start_new_polyline()
  {
    std::vector<P> V;
    polylines.push_back(V);
  }

  void add_node(typename boost::graph_traits<G>::vertex_descriptor vd)
  {
    std::vector<P>& polyline = polylines.back();
    polyline.push_back(graph[vd].point);
  }

  void end_polyline()
  {
    // ignore degenerated polylines
    if(polylines.back().size() < 2)
      polylines.resize(polylines.size() - 1);
  }
};

template <typename Kernel>
struct Angle_tester
{
  const double m_angle_sq_cosine;// squared cosine of `std:max(90, angle_deg)`

  Angle_tester()
    : m_angle_sq_cosine(0)
  {}

  Angle_tester(const double angle_deg)//angle given in degrees for readability
    : m_angle_sq_cosine(CGAL::square(std::cos((std::max)(90.,angle_deg) * CGAL_PI / 180.)))
  {}

  template <typename vertex_descriptor, typename Graph>
  bool operator()(vertex_descriptor& v, const Graph& g) const
  {
    typedef typename boost::graph_traits<Graph>::out_edge_iterator out_edge_iterator;
    if (g[v].force_terminal || out_degree(v, g) != 2)
      return true;
    else
    {
      out_edge_iterator out_edge_it, out_edges_end;
      boost::tie(out_edge_it, out_edges_end) = out_edges(v, g);

      vertex_descriptor v1 = target(*out_edge_it++, g);
      vertex_descriptor v2 = target(*out_edge_it++, g);
      CGAL_assertion(out_edge_it == out_edges_end);

      const typename Kernel::Point_3& p = g[v].point;
      const typename Kernel::Point_3& p1 = g[v1].point;
      const typename Kernel::Point_3& p2 = g[v2].point;

      //if angle at v is acute, v must be considered as a terminal vertex
      // to ensure termination
      if (CGAL::angle(p1, p, p2) == CGAL::ACUTE)
        return true;
      else if (m_angle_sq_cosine > 0.)//check angle only if angle is > 90.
      {
        const typename Kernel::Vector_3 e1 = p1 - p;
        const typename Kernel::Vector_3 e2 = p2 - p;

        const auto scalar_product = e1 * e2;
        if (CGAL::is_positive(scalar_product))
          return true;

        const auto sq_scalar_product = CGAL::square(scalar_product);
        if (sq_scalar_product <= m_angle_sq_cosine * (e1 * e1) * (e2 * e2))
          return true;
      }
    }
    return false;
  }
};

}//namespace Mesh_3

// this function is overloaded for when `PolylineInputIterator` is `int`.
template <typename K,
          typename Graph,
          typename PolylineInputIterator>
void snap_graph_vertices(Graph& graph,
                         const double vx, const double vy, const double vz,
                         PolylineInputIterator existing_polylines_begin,
                         PolylineInputIterator existing_polylines_end,
                         K)
{
  const double dist_bound = (std::min)(vx,
                                       (std::min)(vy, vz)) / 256;
  const double sq_dist_bound = dist_bound * dist_bound;

  typedef CGAL::Search_traits_3<K> Tree_traits;
  typedef CGAL::Orthogonal_incremental_neighbor_search<Tree_traits> NN_search;
  typedef typename NN_search::Tree Tree;

  Tree tree;
  // insert the extremities of the polylines in the kd-tree
  for(PolylineInputIterator poly_it = existing_polylines_begin;
      poly_it != existing_polylines_end; ++poly_it)
  {
    if(poly_it->begin() != poly_it->end()) {
      tree.insert(*poly_it->begin());
      if(boost::next(poly_it->begin()) != poly_it->end()) {
        tree.insert(*boost::prior(poly_it->end()));
      }
    }
  }
  if(tree.size() == 0) return;

  for(typename boost::graph_traits<Graph>::vertex_descriptor v :
                make_range(vertices(graph)))
  {
    const typename K::Point_3 p = graph[v].point;
    NN_search nn(tree, p);
    CGAL_assertion(nn.begin() != nn.end());
    if(squared_distance(nn.begin()->first, p) < sq_dist_bound) {
      graph[v].point = nn.begin()->first;
    }
  }
}

template <typename K,
          typename Graph>
void snap_graph_vertices(Graph&, double, double, double, int, int, K)
{}

template <typename Graph>
struct Less_for_Graph_vertex_descriptors
{
  const Graph& graph;
  Less_for_Graph_vertex_descriptors(const Graph& graph) : graph(graph) {}

  template <typename vertex_descriptor>
  bool operator()(vertex_descriptor v1, vertex_descriptor v2) const {
    return graph[v1].point < graph[v2].point;
  }
}; // end of Less_for_Graph_vertex_descriptors<Graph>

namespace internal {
namespace polylines_to_protect_namespace {
  template <typename Point>
  struct Vertex_info {
    Point point;
    bool force_terminal;
    Vertex_info() : force_terminal(false) {}
    Vertex_info(const Point& p) : point(p), force_terminal(false) {}
  };
} // end namespace polylines_to_protect_namespace
} // end namespace internal

template <typename P,
          typename Image_word_type,
          typename Null_subdomain_index,
          typename DomainFunctor,
          typename InterpolationFunctor,
          typename PolylineInputIterator>
void
polylines_to_protect
(const CGAL::Image_3& cgal_image,
 const double vx, const double vy, const double vz,
 std::vector<std::vector<P> >& polylines,
 Image_word_type*,
 Null_subdomain_index null,
 DomainFunctor domain_fct,
 InterpolationFunctor interpolate,
 PolylineInputIterator existing_polylines_begin,
 PolylineInputIterator existing_polylines_end,
 boost::optional<Image_word_type> scalar_interpolation_value = boost::none,
 int prec = 10)
{
  typedef typename DomainFunctor::result_type Domain_type;
  typedef typename Kernel_traits<P>::Kernel K;
  typedef P Point_3;

  using CGAL::internal::polylines_to_protect_namespace::Vertex_info;
  typedef boost::adjacency_list<boost::setS, boost::vecS, boost::undirectedS,
                                Vertex_info<Point_3> > Graph;

  typedef typename boost::graph_traits<Graph>::vertex_descriptor vertex_descriptor;
  // typedef typename boost::graph_traits<Graph>::edge_iterator edge_iterator;

  const int xdim = static_cast<int>(cgal_image.xdim());
  const int ydim = static_cast<int>(cgal_image.ydim());
  const int zdim = static_cast<int>(cgal_image.zdim());
  const int image_dims[3] = { xdim, ydim, zdim };

  Graph graph;

  using namespace CGAL::Mesh_3::internal;

  typedef Graph_manipulations<Graph,
                              Point_3,
                              Image_word_type,
                              InterpolationFunctor> G_manip;

  G_manip g_manip(graph, interpolate);

  const float& tx = cgal_image.image()->tx;
  const float& ty = cgal_image.image()->ty;
  const float& tz = cgal_image.image()->tz;
  double max_squared_distance =
    (std::max)( (std::max)(vx, vy), vz );
  max_squared_distance *= max_squared_distance;
  max_squared_distance *= 2;

  typedef Insert_curve_in_graph<G_manip, vertex_descriptor, K> Insert_c_in_g;
  Insert_c_in_g insert_curve_in_graph(g_manip, K(), prec,
                                      max_squared_distance);
  typedef typename Insert_c_in_g::Coords Coords;

  std::size_t
    case4 = 0, // 4 colors
    case211 = 0, case121 = 0, // 3 colors
    case31 = 0, case22 = 0, // 2 colors
    case1 = 0; // 1 color

  typename K::Construct_midpoint_3 midpoint =
    K().construct_midpoint_3_object();
  typename K::Construct_vector_3 vector =
    K().construct_vector_3_object();
  typename K::Construct_translated_point_3 translate =
    K().construct_translated_point_3_object();

  for(int axis = 0; axis < 3; ++axis)
  {
#ifdef CGAL_MESH_3_DEBUG_POLYLINES_TO_PROTECT
    std::cerr << "axis = " << axis << "\n";
#endif // CGAL_MESH_3_DEBUG_POLYLINES_TO_PROTECT
    for(int i = 0; i < xdim; i+= (axis == 0 ? (std::max)(1, xdim-1) : 1 ) )
      for(int j = 0; j < ydim; j+= (axis == 1 ? (std::max)(1, ydim-1) : 1 ) )
        for(int k = 0; k < zdim; k+= (axis == 2 ? (std::max)(1, zdim-1) : 1 ) )
        {

          using std::array;
          using std::tuple;
          using std::get;

          typedef array<int, 3> Pixel;

#ifdef CGAL_MESH_3_DEBUG_POLYLINES_TO_PROTECT
          std::cerr << "Pixel(" << i << ", " << j << ", " << k << ")\n";
#endif // CGAL_MESH_3_DEBUG_POLYLINES_TO_PROTECT
          Pixel pix00 = {{i  , j  , k  }},
            pix10 = pix00, pix01 = pix00, pix11 = pix00;

          const int axis_xx = (axis + 1) % 3;
          const int axis_yy = (axis + 2) % 3;

          ++pix10[axis_xx];
          ++pix11[axis_xx]; ++pix11[axis_yy];
          ++pix01[axis_yy];
          if(pix11[0] >= xdim || pix11[1] >= ydim || pix11[2] >= zdim) {
            // we have gone too far
#ifdef CGAL_MESH_3_DEBUG_POLYLINES_TO_PROTECT
            std::cerr << "  ... continue\n";
#endif // CGAL_MESH_3_DEBUG_POLYLINES_TO_PROTECT
            continue;
          }

          typedef Enriched_pixel<Pixel,
                                 Point_3,
                                 Domain_type,
                                 Image_word_type> Enriched_pixel;

          array<array<Enriched_pixel, 2>, 2> square =
            {{ {{ { pix00, Point_3(), Domain_type(), 0, false, false },
                  { pix01, Point_3(), Domain_type(), 0, false, false } }},
               {{ { pix10, Point_3(), Domain_type(), 0, false, false },
                  { pix11, Point_3(), Domain_type(), 0, false, false } }} }};

          std::map<Domain_type, int> pixel_values_set;
          for(int ii = 0; ii < 2; ++ii) {
            for(int jj = 0; jj < 2; ++jj) {
              const Pixel& pixel = square[ii][jj].pixel;
              double x = pixel[0] * vx + tx;
              double y = pixel[1] * vy + ty;
              double z = pixel[2] * vz + tz;
              short sum_faces = ((0 == pixel[0] || (xdim - 1) == pixel[0]) ? 1 : 0)
                              + ((0 == pixel[1] || (ydim - 1) == pixel[1]) ? 1 : 0)
                              + ((0 == pixel[2] || (zdim - 1) == pixel[2]) ? 1 : 0);
              square[ii][jj].on_edge_of_the_cube = (sum_faces > 1);
              square[ii][jj].on_corner_of_the_cube = (sum_faces > 2);

#ifdef CGAL_MESH_3_DEBUG_POLYLINES_TO_PROTECT
              if(square[ii][jj].on_edge_of_the_cube) {
                std::cerr << "  Pixel(" << pixel[0] << ", " << pixel[1] << ", "
                          << pixel[2] << ") is on edge\n";
              }
              if (square[ii][jj].on_corner_of_the_cube) {
                std::cerr << "  Pixel(" << pixel[0] << ", " << pixel[1] << ", "
                  << pixel[2] << ") is on corner\n";
              }
#endif // CGAL_MESH_3_DEBUG_POLYLINES_TO_PROTECT

              square[ii][jj].point = Point_3(x, y, z);
              square[ii][jj].word =
                CGAL::IMAGEIO::static_evaluate<Image_word_type>
                (cgal_image.image(),
                 pixel[0],
                 pixel[1],
                 pixel[2]);
              square[ii][jj].domain = domain_fct(square[ii][jj].word);
              if(scalar_interpolation_value != boost::none) {
                square[ii][jj].word =
                  Image_word_type(square[ii][jj].word -
                                  (*scalar_interpolation_value));
              }
              ++pixel_values_set[square[ii][jj].domain];

            }
          }

          const Point_3& p00 = square[0][0].point;
          const Point_3& p10 = square[1][0].point;
          const Point_3& p01 = square[0][1].point;
          const Point_3& p11 = square[1][1].point;

          const Image_word_type& v00 = square[0][0].word;
          const Image_word_type& v10 = square[1][0].word;
          const Image_word_type& v01 = square[0][1].word;
          const Image_word_type& v11 = square[1][1].word;

          {
            bool out00 = null(square[0][0].domain);
            bool out10 = null(square[1][0].domain);
            bool out01 = null(square[0][1].domain);
            bool out11 = null(square[1][1].domain);

            bool is_corner00 = square[0][0].on_corner_of_the_cube;
            bool is_corner10 = square[1][0].on_corner_of_the_cube;
            bool is_corner01 = square[0][1].on_corner_of_the_cube;
            bool is_corner11 = square[1][1].on_corner_of_the_cube;

            //
            // Protect the edges of the cube
            //
            if(pix00[axis_xx] == 0 &&
               ! ( out00 && out01 ) )
            {
              g_manip.try_add_edge(g_manip.get_vertex(p00, is_corner00),
                                   g_manip.get_vertex(p01, is_corner01));
            }
            if(pix11[axis_xx] == image_dims[axis_xx]-1 &&
               ! ( out10 && out11 ) )
            {
              g_manip.try_add_edge(g_manip.get_vertex(p10, is_corner10),
                                   g_manip.get_vertex(p11, is_corner11));
            }
            if(pix00[axis_yy] == 0 &&
               ! ( out00 && out10 ) )
            {
              g_manip.try_add_edge(g_manip.get_vertex(p00, is_corner00),
                                   g_manip.get_vertex(p10, is_corner10));
            }
            if(pix11[axis_yy] == image_dims[axis_yy]-1 &&
               ! ( out01 && out11 ) )
            {
              g_manip.try_add_edge(g_manip.get_vertex(p01, is_corner01),
                                   g_manip.get_vertex(p11, is_corner11));
            }
          } // end of scope for outIJ and on_edgeIJ

          //
          // Protect lines inside the square
          //
          switch(pixel_values_set.size()) {
          case 4: {
            CGAL_assertion(square[0][0].domain != square[0][1].domain);
            CGAL_assertion(square[0][0].domain != square[1][0].domain);
            CGAL_assertion(square[0][0].domain != square[1][1].domain);
            CGAL_assertion(square[1][0].domain != square[1][1].domain);
            CGAL_assertion(square[0][1].domain != square[1][1].domain);
            CGAL_assertion(square[0][1].domain != square[1][0].domain);

case_4:
            // case 4 or case 2-2
            //
            // ---------------
            // |      |      |
            // |      |      |
            // |______|______|
            // |      |      |
            // |      |      |
            // |      |      |
            // ---------------
            //
            ++case4;
            vertex_descriptor left   = g_manip.split(square[0][0],
                                                     square[0][1], null);
            vertex_descriptor right  = g_manip.split(square[1][0],
                                                     square[1][1], null);
            vertex_descriptor top    = g_manip.split(square[0][1],
                                                     square[1][1], null);
            vertex_descriptor bottom = g_manip.split(square[0][0],
                                                     square[1][0], null);

            vertex_descriptor vmid = g_manip.split(graph[left].point,
                                                   graph[right].point,
                                                   v00, v10,
                                                   false, false,
                                                   false, false);
            g_manip.try_add_edge(left   , vmid);
            g_manip.try_add_edge(right  , vmid);
            g_manip.try_add_edge(top    , vmid);
            g_manip.try_add_edge(bottom , vmid);
          }
            break;
          case 3: {
            if(square[0][0].domain == square[1][1].domain) {
              // Diagonal, but the wrong one.
              // Vertical swap
              std::swap(square[0][1], square[0][0]);
              std::swap(square[1][1], square[1][0]);
            }
            if(square[0][1].domain == square[1][0].domain) {
              // diagonal case 1-2-1
              //
              // A-------------C
              // |        |    |
              // |         \   |
              // |___       \__|
              // |   \         |
              // |    \        |
              // |     |       |
              // B-------------A
              //
              // two curves: -1 ------------- 0   -1 ------------- 1
              //               |             |      |        |    |
              //               |             |      |         \   |
              //               |___          |      |          \__|
              //               |   \         |      |             |
              //               |    \        |      |             |
              //               |     |       |      |             |
              //              1 ------------- -1   0 ------------- -1
              //
              CGAL_assertion(square[0][1].domain == square[1][0].domain);
              CGAL_assertion(square[1][1].domain != square[0][0].domain);
              CGAL_assertion(square[0][1].domain != square[0][0].domain);
              CGAL_assertion(square[0][1].domain != square[1][1].domain);
case_1_2_1:
              ++case121;
              vertex_descriptor left   = g_manip.split(square[0][0],
                                                       square[0][1], null);
              vertex_descriptor right  = g_manip.split(square[1][0],
                                                       square[1][1], null);
              vertex_descriptor top    = g_manip.split(square[0][1],
                                                       square[1][1], null);
              vertex_descriptor bottom = g_manip.split(square[0][0],
                                                       square[1][0], null);

              Isoline_equation equation =
                (scalar_interpolation_value == boost::none) ?
                Isoline_equation(1, -1, -1, 0) :
                Isoline_equation(v00, v10, v01, v11);
              insert_curve_in_graph.insert_curve(equation,
                                                 left, bottom,
                                                 Coords(0., interpolate(v00, v01) ),
                                                 Coords(interpolate(v00, v10), 0. ),
                                                 p00,
                                                 p10 - p00,
                                                 p01 - p00);
              if(scalar_interpolation_value == boost::none) {
                equation = Isoline_equation(0, -1, -1, 1);
              }
              insert_curve_in_graph.insert_curve(equation,
                                                 top, right,
                                                 Coords(interpolate(v01, v11), 1. ),
                                                 Coords(1., interpolate(v10, v11) ),
                                                 p00,
                                                 p10 - p00,
                                                 p01 - p00);
            } else {
              // case 2-1-1
              if(square[0][0].domain == square[1][0].domain) {
                // Diagonal swap
                std::swap(square[0][1], square[1][0]);
              } else
              if(square[0][1].domain == square[1][1].domain) {
                // The other diagonal swap
                std::swap(square[0][0], square[1][1]);
              } else
              if(square[1][0].domain == square[1][1].domain) {
                // Vertical swap
                std::swap(square[0][0], square[1][0]);
                std::swap(square[0][1], square[1][1]);
              }
              CGAL_assertion(square[0][0].domain == square[0][1].domain);
              CGAL_assertion(square[0][0].domain != square[1][0].domain);
              CGAL_assertion(square[0][0].domain != square[1][1].domain);
              CGAL_assertion(square[1][0].domain != square[1][1].domain);
              ++case211;
              // Note: this case cannot occur with non-segmented scalar
              // images, because it needs three domains.
              //
              // A-------------B
              // |        |    |
              // |         \   |
              // |          \__|
              // |          /  |
              // |         /   |
              // |        |    |
              // A-------------C
              //
              // Two curves portions:
              //
              //  1 ------------- 0     1 ------------- -1
              //   |            /|       |       |     |
              //   |           / |       |        \    |
              //   |          /  |       |         \   |
              //   |         /   |       |          \  |
              //   |        /    |       |           \ |
              //   |       |     |       |            \|
              //  1 ------------- -1    1 ------------- 0
              //
              // ...and a segment.
              Point_3 midleft =  midpoint(p00, p01);
              Point_3 midright = midpoint(p10, p11);
              Point_3 inter = translate(midleft
                              , (2./3) * vector(midleft, midright));
              vertex_descriptor v_inter = g_manip.get_vertex(inter, false);
              vertex_descriptor right  = g_manip.split(square[1][0],
                                                       square[1][1], null);
              vertex_descriptor top    = g_manip.split(square[0][1],
                                                       square[1][1], null);
              vertex_descriptor bottom = g_manip.split(square[0][0],
                                                       square[1][0], null);

              insert_curve_in_graph.insert_curve(Isoline_equation(1, -1, 1, 0),
                                                 bottom, v_inter,
                                                 Coords( 0.5  , 0.  ),
                                                 Coords( 2./3., 0.5 ),
                                                 p00,
                                                 p10 - p00,
                                                 p01 - p00);
              insert_curve_in_graph.insert_curve(Isoline_equation(1, 0, 1, -1),
                                                 top, v_inter,
                                                 Coords( 0.5  , 1.  ),
                                                 Coords( 2./3., 0.5 ),
                                                 p00,
                                                 p10 - p00,
                                                 p01 - p00);
              g_manip.try_add_edge(right,  v_inter);
            } // end case 2-1-1
          } // end `case 3:`
            break;
          case 2: {
            if(pixel_values_set.begin()->second ==
               pixel_values_set.rbegin()->second)
            {
              // Case of two colors with two pixels each.

              if(square[0][0].domain==square[1][0].domain) {
                // case 2-2, diagonal swap
                std::swap(square[0][1], square[1][0]);
                CGAL_assertion(square[0][0].domain==square[0][1].domain);
              }
              if(square[1][0].domain==square[1][1].domain) {
                // case 2-2, vertical swap
                std::swap(square[0][1], square[1][1]);
                std::swap(square[0][0], square[1][0]);
                CGAL_assertion(square[0][0].domain==square[0][1].domain);
              }
              if(square[0][1].domain==square[1][1].domain) {
                // case 2-2, diagonal swap
                std::swap(square[0][0], square[1][1]);
                CGAL_assertion(square[0][0].domain==square[0][1].domain);
              }

              if(square[0][0].domain==square[0][1].domain) {
                // vertical case 2-2
                ++case22;
                // case 2-2
                //
                // A-------------B
                // |      |      |
                // |      |      |
                // |      |      |
                // |      |      |
                // |      |      |
                // |      |      |
                // A-------------B
                //
                CGAL_assertion(square[1][0].domain==square[1][1].domain);
                CGAL_assertion(square[1][0].domain!=square[0][1].domain);
                vertex_descriptor top    = g_manip.split(square[0][1],
                                                         square[1][1], null);
                vertex_descriptor bottom = g_manip.split(square[0][0],
                                                         square[1][0], null);
                if(scalar_interpolation_value == boost::none) {
                  g_manip.try_add_edge(top, bottom);
                } else {
                  insert_curve_in_graph.insert_curve(Isoline_equation(v00, v10,
                                                                      v01, v11),
                                                     top, bottom,
                                                     Coords(interpolate(v01,v11), 1.),
                                                     Coords(interpolate(v00,v10), 0.),
                                                     p00,
                                                     p10 - p00,
                                                     p01 - p00);
                }
              } else {
                // Else diagonal case case 2-2
                // Same as the case with 4 colors
                CGAL_assertion(square[0][0].domain==square[1][1].domain);
                CGAL_assertion(square[1][0].domain==square[0][1].domain);
                CGAL_assertion(square[0][0].domain!=square[0][1].domain);

                if(scalar_interpolation_value != boost::none) {
                  // Compute the squared distance between the two branches of
                  // the hyperbola.
                  const double discrimant = double(v00) * v11 - double(v01) * v10;
                  const double squared_distance =
                    8 * CGAL::abs(discrimant) / CGAL::square(double(v00) - v10 - v01 + v11);
#ifdef CGAL_MESH_3_DEBUG_POLYLINES_TO_PROTECT
                  std::cerr << "squared_distance: " << squared_distance << "\n";
#endif // CGAL_MESH_3_DEBUG_POLYLINES_TO_PROTECT
                  if(CGAL::square(prec) * squared_distance > 1)
                  {
                    // In that case, the case 1-2-1 will be applied
                    if(discrimant > 0.) {
                      // Vertical swap
                      std::swap(square[0][1], square[0][0]);
                      std::swap(square[1][1], square[1][0]);
                    }
                    goto case_1_2_1;
                  }
                } // scalar interpolation

                goto case_4;
              }
            }
            else {
              // case of two colors with one pixel green and three red
              Domain_type value_alone;
              if(pixel_values_set.begin()->second == 1) {
                value_alone = pixel_values_set.begin()->first;
              } else {
                CGAL_assertion(pixel_values_set.begin()->second == 3);
                CGAL_assertion(pixel_values_set.rbegin()->second ==1);
                value_alone = pixel_values_set.rbegin()->first;
              }
              if(square[0][1].domain == value_alone) {
                // central symmetry
                std::swap(square[0][1], square[1][0]);
                std::swap(square[0][0], square[1][1]);
                CGAL_assertion(square[1][0].domain == value_alone);
              }
              if(square[1][1].domain == value_alone) {
                // vertical swap
                std::swap(square[0][0], square[0][1]);
                std::swap(square[1][0], square[1][1]);
                CGAL_assertion(square[1][0].domain == value_alone);
              }
              if(square[0][0].domain == value_alone) {
                // horizontal swap
                std::swap(square[0][1], square[1][1]);
                std::swap(square[0][0], square[1][0]);
                CGAL_assertion(square[1][0].domain == value_alone);
              }
              ++case31;
              //
              // A-------------A    1 ------------- 1
              // |             |     |             |
              // |             |     |             |
              // |         ____|     |         ____|
              // |        /    |     |        /    |
              // |       /     |     |       /     |
              // |      |      |     |      |      |
              // A-------------B    1 ------------- -1
              //
              CGAL_assertion(square[1][0].domain == value_alone);
              CGAL_assertion(square[1][0].domain != square[0][0].domain);
              CGAL_assertion(square[1][1].domain == square[0][0].domain);
              CGAL_assertion(square[0][1].domain == square[0][0].domain);
              vertex_descriptor bottom = g_manip.split(square[0][0],
                                                       square[1][0], null);
              vertex_descriptor right  = g_manip.split(square[1][0],
                                                       square[1][1], null);

              Isoline_equation equation =
                (scalar_interpolation_value == boost::none) ?
                Isoline_equation(1, -1, 1, 1) :
                Isoline_equation(v00, v10, v01, v11);

              insert_curve_in_graph.insert_curve(equation,
                                                 bottom, right,
                                                 Coords(interpolate(v00, v10), 0. ),
                                                 Coords(1., interpolate(v10, v11) ),
                                                 p00,
                                                 p10 - p00,
                                                 p01 - p00);
            }
          }
            break;
          default: // case 1
            ++case1;
            // nothing to do
            break;
          }
        }
  }
  // std::cerr << "case 4:     " << case4 << std::endl;
  // std::cerr << "case 2-1-1: " << case211 << std::endl;
  // std::cerr << "case 1-2-1: " << case121 << std::endl;
  // std::cerr << "case 3-1:   " << case31 << std::endl;
  // std::cerr << "case 2-2:   " << case22 << std::endl;
  // std::cerr << "case 1:     " << case1 << std::endl;

  const std::ptrdiff_t nb_facets =
    case4 + case211 + case121 + case31 + case22 + case1;
  const std::ptrdiff_t expected_nb_facets =
    ((xdim != 1 && ydim != 1 && zdim != 1) ? 2 : 1)
    *
    ((xdim-1)*(ydim-1) + (ydim-1)*(zdim-1) + (xdim-1)*(zdim-1));

  // std::cerr << "nb of facets:           " << nb_facets << std::endl
  //           << " expected nb of facets: " << expected_nb_facets << std::endl;

  CGAL_assertion(nb_facets == expected_nb_facets);
  CGAL_USE(nb_facets); CGAL_USE(expected_nb_facets);

  snap_graph_vertices(graph,
                      vx, vy, vz,
                      existing_polylines_begin, existing_polylines_end,
                      K());

  Mesh_3::Polyline_visitor<Point_3, Graph> visitor(polylines, graph);
  Less_for_Graph_vertex_descriptors<Graph> less(graph);
  const Graph& const_graph = graph;
  split_graph_into_polylines(const_graph, visitor,
                             Mesh_3::Angle_tester<K>(), less);
}

template <typename P,
          typename PolylineInputIterator>
void
polylines_to_protect(std::vector<std::vector<P> >& polylines,
                     PolylineInputIterator existing_polylines_begin,
                     PolylineInputIterator existing_polylines_end,
                     const double& angle = 90.)//when not provided, check only for acute angles
{
  typedef P Point_3;
  typedef typename Kernel_traits<P>::Kernel K;
  using CGAL::internal::polylines_to_protect_namespace::Vertex_info;
  typedef boost::adjacency_list<boost::setS, boost::vecS, boost::undirectedS,
                                Vertex_info<Point_3> > Graph;
  typedef typename boost::graph_traits<Graph>::vertex_descriptor vertex_descriptor;
  typedef typename std::iterator_traits<PolylineInputIterator>::value_type Polyline;

  Graph graph;
  typedef Mesh_3::internal::Returns_midpoint<K, int> Midpoint_fct;
  Mesh_3::internal::Graph_manipulations<Graph,
                                        Point_3,
                                        int,
                                        Midpoint_fct> g_manip(graph);

  for (PolylineInputIterator poly_it = existing_polylines_begin;
       poly_it != existing_polylines_end; ++poly_it)
  {
    const Polyline& polyline = *poly_it;
    if (polyline.size() < 2)
      continue;

    typename Polyline::const_iterator pit = polyline.begin();
    while (boost::next(pit) != polyline.end())
    {
      vertex_descriptor v = g_manip.get_vertex(*pit, false);
      vertex_descriptor w = g_manip.get_vertex(*boost::next(pit), false);
      g_manip.try_add_edge(v, w);
      ++pit;
    }
  }

  Mesh_3::Polyline_visitor<Point_3, Graph> visitor(polylines, graph);
  Less_for_Graph_vertex_descriptors<Graph> less(graph);
  const Graph& const_graph = graph;
  typedef typename Kernel_traits<P>::Kernel K;
  Mesh_3::Angle_tester<K> angle_tester(angle);
  split_graph_into_polylines(const_graph, visitor,
                             angle_tester, less);
}

template <typename P, typename Image_word_type, typename Null_subdomain_index>
void
polylines_to_protect(const CGAL::Image_3& cgal_image,
                     std::vector<std::vector<P> >& polylines,
                     Image_word_type* word_type,
                     Null_subdomain_index null)
{
  polylines_to_protect<P>
    (cgal_image,
     polylines,
     word_type,
     null,
     0,
     0);
}

template <typename P, typename Image_word_type>
void
polylines_to_protect(const CGAL::Image_3& cgal_image,
                     std::vector<std::vector<P> >& polylines)
{
  polylines_to_protect<P, Image_word_type>(cgal_image, polylines, 0, 0);
}

template <typename P,
          typename Image_word_type,
          typename Null_subdomain_index,
          typename PolylineInputIterator>
void
polylines_to_protect(const CGAL::Image_3& cgal_image,
                     std::vector<std::vector<P> >& polylines,
                     Image_word_type* word_type,
                     Null_subdomain_index null,
                     PolylineInputIterator existing_polylines_begin,
                     PolylineInputIterator existing_polylines_end)
{
  typedef typename Kernel_traits<P>::Kernel K;
  polylines_to_protect<P>
    (cgal_image,
     cgal_image.vx(), cgal_image.vy(),cgal_image.vz(),
     polylines,
     word_type,
     null,
     CGAL::Identity<Image_word_type>(),
     Mesh_3::internal::Returns_midpoint<K, Image_word_type>(),
     existing_polylines_begin,
     existing_polylines_end);
}

template <typename P,
          typename Image_word_type,
          typename PolylineInputIterator>
void
polylines_to_protect(const CGAL::Image_3& cgal_image,
                     std::vector<std::vector<P> >& polylines,
                     PolylineInputIterator existing_polylines_begin,
                     PolylineInputIterator existing_polylines_end)
{
  polylines_to_protect<P>
    (cgal_image,
     polylines,
     (Image_word_type*)0,
     CGAL::Null_subdomain_index(),
     existing_polylines_begin,
     existing_polylines_end);
}

<<<<<<< HEAD
=======
template <typename P,
          typename Image_word_type,
          typename PolylineInputIterator>
void
polylines_to_protect_on_bbox(const CGAL::Image_3& cgal_image,
                     std::vector<std::vector<P> >& polylines,
                     PolylineInputIterator existing_polylines_begin,
                     PolylineInputIterator existing_polylines_end)
{
  polylines_to_protect<P, Image_word_type>(cgal_image,
                                           polylines,
                                           existing_polylines_begin,
                                           existing_polylines_end);
}


>>>>>>> 7e2e4448

template <typename PolylineRange1, typename PolylineRange2>
void
merge_and_snap_polylines(const CGAL::Image_3& image,
                         PolylineRange1& polylines_to_snap,
                         const PolylineRange2& existing_polylines)
{
  static_assert(std::is_same<typename PolylineRange1::value_type::value_type,
                             typename PolylineRange2::value_type::value_type>::value,
                "Polyline ranges should have same point type");
  using P = typename PolylineRange1::value_type::value_type;
  using K = typename Kernel_traits<P>::Kernel;

  using CGAL::internal::polylines_to_protect_namespace::Vertex_info;
  using Graph = boost::adjacency_list<boost::setS, boost::vecS, boost::undirectedS,
                                      Vertex_info<P> >;
  using vertex_descriptor = typename boost::graph_traits<Graph>::vertex_descriptor;

  // build graph of polylines_to_snap
  Graph graph;
  typedef Mesh_3::internal::Returns_midpoint<K, int> Midpoint_fct;
  Mesh_3::internal::Graph_manipulations<Graph,
    P,
    int,
    Midpoint_fct> g_manip(graph);

  for (const auto& polyline : polylines_to_snap)
  {
    if (polyline.size() < 2)
      continue;

    auto pit = polyline.begin();
    while (boost::next(pit) != polyline.end())
    {
      vertex_descriptor v = g_manip.get_vertex(*pit, false);
      vertex_descriptor w = g_manip.get_vertex(*boost::next(pit), false);
      g_manip.try_add_edge(v, w);
      ++pit;
    }
  }

  // snap graph to existing_polylines
  snap_graph_vertices(graph,
    image.vx(), image.vy(), image.vz(),
    boost::begin(existing_polylines), boost::end(existing_polylines),
    K());

  // rebuild polylines_to_snap
  polylines_to_snap.clear();
  Mesh_3::Polyline_visitor<P, Graph> visitor(polylines_to_snap, graph);
  Less_for_Graph_vertex_descriptors<Graph> less(graph);
  const Graph& const_graph = graph;
  Mesh_3::Angle_tester<K> angle_tester(90.);
  split_graph_into_polylines(const_graph, visitor, angle_tester, less);
}


} // namespace CGAL

#endif // CGAL_MESH_3_POLYLINES_TO_PROTECT_H<|MERGE_RESOLUTION|>--- conflicted
+++ resolved
@@ -1134,8 +1134,6 @@
      existing_polylines_end);
 }
 
-<<<<<<< HEAD
-=======
 template <typename P,
           typename Image_word_type,
           typename PolylineInputIterator>
@@ -1152,7 +1150,6 @@
 }
 
 
->>>>>>> 7e2e4448
 
 template <typename PolylineRange1, typename PolylineRange2>
 void
