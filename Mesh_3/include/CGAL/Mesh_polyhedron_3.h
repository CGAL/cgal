// Copyright (c) 2010 INRIA Sophia-Antipolis (France).
// All rights reserved.
//
// This file is part of CGAL (www.cgal.org).
// You can redistribute it and/or modify it under the terms of the GNU
// General Public License as published by the Free Software Foundation,
// either version 3 of the License, or (at your option) any later version.
//
// Licensees holding a valid commercial license may use this file in
// accordance with the commercial license agreement provided with the software.
//
// This file is provided AS IS with NO WARRANTY OF ANY KIND, INCLUDING THE
// WARRANTY OF DESIGN, MERCHANTABILITY AND FITNESS FOR A PARTICULAR PURPOSE.
//
// $URL$
// $Id$
//
//
// Author(s)     : Stephane Tayeb
//
//******************************************************************************
// File Description : 
//******************************************************************************

#ifndef CGAL_MESH_POLYHEDRON_3_H
#define CGAL_MESH_POLYHEDRON_3_H

#include <CGAL/Polyhedron_3.h>
#include <CGAL/Polyhedron_items_3.h>
#include <CGAL/Has_timestamp.h>
#include <CGAL/tags.h>

#include <set>

namespace CGAL {
namespace Mesh_3 {
  
template <typename Refs, typename Tag, typename Point, typename Patch_id>
class Mesh_polyhedron_vertex : 
public CGAL::HalfedgeDS_vertex_base<Refs, Tag, Point>
{
public:
  typedef std::set<Patch_id> Set_of_indices;
  
private:
  typedef CGAL::HalfedgeDS_vertex_base<Refs, Tag, Point> Pdv_base;
  
  Set_of_indices indices;
  std::size_t time_stamp_;

public:
  int nb_of_feature_edges;
  
  bool is_corner() const {
    return nb_of_feature_edges > 2;
  }
  
  bool is_feature_vertex() const {
    return nb_of_feature_edges != 0;
  }
  
  void add_incident_patch(const Patch_id i) {
    indices.insert(i);
  }

  /// For the determinism of Compact_container iterators
  ///@{
  typedef Tag_true Has_timestamp;

  std::size_t time_stamp() const {
    return time_stamp_;
  }
  void set_time_stamp(const std::size_t& ts) {
    time_stamp_ = ts;
  }
  ///@}
  
  const Set_of_indices&
  incident_patches_ids_set() const {
    return indices;
  }
  
  Mesh_polyhedron_vertex() : Pdv_base(), nb_of_feature_edges(0) {}
  Mesh_polyhedron_vertex(const Point& p) : Pdv_base(p), nb_of_feature_edges(0) {}
};

template <class Refs, class Tprev, class Tvertex, class Tface>
class Mesh_polyhedron_halfedge : 
public CGAL::HalfedgeDS_halfedge_base<Refs,Tprev,Tvertex,Tface>
{
private:
  bool feature_edge;
  std::size_t time_stamp_;

public:
  
  Mesh_polyhedron_halfedge() 
  : feature_edge(false) {};
  
  bool is_feature_edge() const {
    return feature_edge;
  }
  
  void set_feature_edge(const bool b) {
    feature_edge = b;
    this->opposite()->feature_edge = b;
  }

  /// For the determinism of Compact_container iterators
  ///@{
  typedef Tag_true Has_timestamp;

  std::size_t time_stamp() const {
    return time_stamp_;
  }
  void set_time_stamp(const std::size_t& ts) {
    time_stamp_ = ts;
  }
  ///@}
};

<<<<<<< HEAD
template <typename Integral>
inline std::pair<Integral, Integral>
patch_id_default_value(std::pair<Integral, Integral>)
{
  return std::pair<Integral, Integral>(1, 0);
}

template <typename Integral>
inline Integral patch_id_default_value(Integral)
{
  return Integral(1);
}
=======
>>>>>>> 5e2ab7fd

template <class Refs, class T_, class Pln_, class Patch_id_>
class Mesh_polyhedron_face : 
public CGAL::HalfedgeDS_face_base<Refs,T_,Pln_>
{
private:
  Patch_id_ patch_id_;
  std::size_t time_stamp_;

public:

  typedef Patch_id_ Patch_id;
  
  Mesh_polyhedron_face() 
  : patch_id_(patch_id_default_value(Patch_id())) {}
  
  const Patch_id& patch_id() const {
    return patch_id_;
  }
  
  void set_patch_id(const Patch_id& i) {
    patch_id_ = i;
  }

  /// For the determinism of Compact_container iterators
  ///@{
  typedef Tag_true Has_timestamp;

  std::size_t time_stamp() const {
    return time_stamp_;
  }
  void set_time_stamp(const std::size_t& ts) {
    time_stamp_ = ts;
  }
  ///@}
};



template <typename Patch_id>
class Mesh_polyhedron_items : public CGAL::Polyhedron_items_3 {
public:
  // wrap vertex
  template<class Refs, class Traits> struct Vertex_wrapper
  {
    typedef typename Traits::Point_3 Point;
    typedef Mesh_polyhedron_vertex<Refs,
      CGAL::Tag_true,
      Point,
      Patch_id> Vertex;
  };
  
  // wrap face
  template<class Refs, class Traits> struct Face_wrapper
  {
    typedef Mesh_polyhedron_face<Refs,
      CGAL::Tag_true,
      CGAL::Tag_false,
      Patch_id> Face;
  };
  
  // wrap halfedge
  template<class Refs, class Traits> struct Halfedge_wrapper
  {
    typedef Mesh_polyhedron_halfedge<Refs,
      CGAL::Tag_true,
      CGAL::Tag_true,
      CGAL::Tag_true> Halfedge;
  };
};
  
} // end namespace Mesh_3


template <typename Gt, typename Patch_id=int>
struct Mesh_polyhedron_3
{
  typedef Polyhedron_3<Gt, Mesh_3::Mesh_polyhedron_items<Patch_id> > type;
  typedef type Type;
};

} // end namespace CGAL

#endif // CGAL_MESH_POLYHEDRON_3_H<|MERGE_RESOLUTION|>--- conflicted
+++ resolved
@@ -119,7 +119,6 @@
   ///@}
 };
 
-<<<<<<< HEAD
 template <typename Integral>
 inline std::pair<Integral, Integral>
 patch_id_default_value(std::pair<Integral, Integral>)
@@ -132,8 +131,6 @@
 {
   return Integral(1);
 }
-=======
->>>>>>> 5e2ab7fd
 
 template <class Refs, class T_, class Pln_, class Patch_id_>
 class Mesh_polyhedron_face : 
