// Copyright (c) 2009-2010 INRIA Sophia-Antipolis (France).
// All rights reserved.
//
// This file is part of CGAL (www.cgal.org).
//
// $URL$
// $Id$
// SPDX-License-Identifier: GPL-3.0-or-later OR LicenseRef-Commercial
//
//
// Author(s)     : Stéphane Tayeb, Laurent Rineau
//
//******************************************************************************
// File Description :
//
//******************************************************************************

#ifndef CGAL_MESH_DOMAIN_WITH_POLYLINE_FEATURES_3_H
#define CGAL_MESH_DOMAIN_WITH_POLYLINE_FEATURES_3_H

#include <CGAL/license/Mesh_3.h>


#include <CGAL/iterator.h>
#include <CGAL/enum.h>
#include <CGAL/number_utils.h>
#include <CGAL/AABB_tree.h>
#include <CGAL/AABB_traits.h>
#include <CGAL/is_streamable.h>
#include <CGAL/Real_timer.h>
#include <CGAL/property_map.h>
#include <CGAL/SMDS_3/internal/indices_management.h>

#include <vector>
#include <set>
#include <map>
#include <algorithm>
#include <type_traits>

<<<<<<< HEAD
#include <boost/variant.hpp>
=======
#include <boost/next_prior.hpp> // for boost::prior and boost::next
#include <variant>
>>>>>>> b1465645
#include <memory>

namespace CGAL {

/// @cond DEVELOPERS
namespace Mesh_3 {
namespace internal {

template <typename Kernel>
class Polyline
{
  typedef typename Kernel::Point_3  Point_3;
  typedef typename Kernel::Segment_3 Segment_3;
  typedef typename Kernel::FT       FT;

  typedef std::vector<Point_3>      Data;

public:
  typedef typename Data::const_iterator const_iterator;

  Polyline() {}
  ~Polyline() {}

  /// Add a point at the end of the polyline
  void add_point(const Point_3& p)
  {
    if( points_.empty() || p != end_point() ) {
      points_.push_back(p);
    }
  }

  /// Returns the starting point of the polyline
  const Point_3& start_point() const
  {
    CGAL_assertion( ! points_.empty() );
    return points_.front();
  }

  /// Returns the ending point of the polyline
  const Point_3& end_point() const
  {
    CGAL_assertion( ! points_.empty() );
    return points_.back();
  }

  /// Returns `true` if the polyline is not degenerated
  bool is_valid() const
  {
    return points_.size() > 1;
  }

  /// Returns `true` if polyline is a loop
  bool is_loop() const
  {
    return start_point() == end_point();
  }

  const_iterator next(const_iterator it, Orientation orientation) const {
    if(orientation == POSITIVE) {
      CGAL_assertion(it != (points_.end() - 1));
      if(it == (points_.end() - 2)) {
        CGAL_assertion(is_loop());
        it = points_.begin();
      } else {
        ++it;
      }
    } else {
      CGAL_assertion(orientation == NEGATIVE);
      CGAL_assertion(it != points_.begin());
      if(it == (points_.begin() + 1)) {
        CGAL_assertion(is_loop());
        it = points_.end() - 1;
      } else {
        --it;
      }
    }
    return it;
  }

  bool is_curve_segment_covered(CGAL::Orientation orientation,
                                const Point_3& c1, const Point_3& c2,
                                const FT sq_r1, const FT sq_r2) const
  {
    CGAL_assertion(orientation != CGAL::ZERO);
    typename Kernel::Has_on_bounded_side_3 cover_pred =
      Kernel().has_on_bounded_side_3_object();

    typedef typename Kernel::Sphere_3 Sphere_3;
    const Sphere_3 s1(c1, sq_r1);
    const Sphere_3 s2(c2, sq_r2);

    const_iterator c1_it = locate(c1);
    const_iterator c2_it = locate(c2);

    if(orientation == CGAL::NEGATIVE) {
      ++c1_it;
      ++c2_it;
      CGAL_assertion(c1_it != points_.end());
      CGAL_assertion(c2_it != points_.end());
    }

    if(c1_it == c2_it) return cover_pred(s1, s2, c1, c2);
    const_iterator next_it = this->next(c1_it, orientation);

    if(!cover_pred(s1, s2, c1, *next_it)) return false;

    for(const_iterator it = next_it; it != c2_it; /* in body */) {
      next_it = this->next(it, orientation);
      if(!cover_pred(s1, s2, *it, *next_it)) return false;
      it = next_it;
    } // end loop ]c1_it, c2_it[

    return cover_pred(s1, s2, *c2_it, c2);
  }

  FT curve_segment_length(const Point_3& p, const Point_3 q,
                          CGAL::Orientation orientation) const
  {
    CGAL_assertion(orientation != CGAL::ZERO);
    const_iterator p_it = locate(p);
    const_iterator q_it = locate(q);
    return curve_segment_length(p, q, orientation, p_it, q_it);
  }

  FT curve_segment_length(const Point_3& p, const Point_3 q,
                          CGAL::Orientation orientation,
                          const_iterator p_it,
                          const_iterator q_it) const
  {
    CGAL_assertion(orientation != CGAL::ZERO);

    if(p_it == q_it) {
      const CGAL::Comparison_result cmp = compare_distance(*p_it,p,q);
      if( (cmp != LARGER  && orientation == POSITIVE) ||
          (cmp != SMALLER && orientation == NEGATIVE) )
      {
        // If the orientation of `p` and `q` on the segment is compatible
        // with `orientation`, then return the distance between the two
        // points.
        return distance(p, q);
      }
    }

    if(orientation == CGAL::NEGATIVE) {
      ++p_it;
      ++q_it;
      CGAL_assertion(p_it != points_.end());
      CGAL_assertion(q_it != points_.end());
    }

    const_iterator next_it = this->next(p_it, orientation);
    FT result = distance(p, *next_it);
    for(const_iterator it = next_it; it != q_it; /* in body */) {
      next_it = this->next(it, orientation);
      result += distance(*it, *next_it);
      it = next_it;
    } // end loop ]p_it, q_it[
    result += distance(*q_it, q);
    return result;
  }


  /// Returns the angle at the first point.
  /// \pre The polyline must be a loop.
  Angle angle_at_first_point() const {
    CGAL_precondition(is_loop());
    const Point_3& first = points_.front();
    const Point_3& next_p = points_[1];
    const Point_3& prev = points_[points_.size() - 2];
    return angle(prev, first, next_p);
  }

  /// Returns the length of the polyline
  FT length() const
  {
    //TODO: cache result
    FT result (0);
    const_iterator it = points_.begin();
    const_iterator previous = it++;

    for ( const_iterator end = points_.end() ; it != end ; ++it, ++previous )
    {
      result += distance(*previous,*it);
    }

    return result;
  }

  /// Returns signed geodesic distance between `p` and `q`.
  FT signed_geodesic_distance(const Point_3& p, const Point_3& q) const
  {
    // Locate p & q on polyline
    const_iterator pit = locate(p);
    const_iterator qit = locate(q,false);

    // If p and q are in the same segment of the polyline
    if ( pit == qit )
    {
      FT result = distance(p,q);

      // Find the closest point to *pit
      if ( compare_distance(*pit,p,q) != CGAL::LARGER )
      { return result; }
      else
      { return -result; }
    }
    if(is_loop()) {
      const FT positive_distance = curve_segment_length(p, q, CGAL::POSITIVE, pit, qit);
      const FT negative_distance = curve_segment_length(p, q, CGAL::NEGATIVE, pit, qit);
      return (positive_distance < negative_distance)
        ?    positive_distance
        : (- negative_distance);
    } else {
      return (pit <= qit)
        ?     curve_segment_length(p, q, CGAL::POSITIVE)
        : ( - curve_segment_length(p, q, CGAL::NEGATIVE) );
    }
  }


  /// Returns a point at geodesic distance `distance` from p along the
  /// polyline. The polyline is oriented from starting point to end point.
  /// The distance could be negative.
  Point_3 point_at(const Point_3& p, FT distance) const
  {
    // use first point of the polyline instead of p
    distance += curve_segment_length(start_point(),p,CGAL::POSITIVE);

    // If polyline is a loop, ensure that distance is given from start_point()
    if ( is_loop() )
    {
      if ( distance < FT(0) ) { distance += length(); }
      else if ( distance > length() ) { distance -= length(); }
    }

    CGAL_assertion( distance >= FT(0) );
    CGAL_assertion( distance <= length() );

    // Initialize iterators
    const_iterator pit = points_.begin();
    const_iterator previous = pit++;

    // Iterate to find which segment contains the point we want to construct
    FT segment_length = this->distance(*previous,*pit);
    while ( distance > segment_length )
    {
      distance -= segment_length;

      // Increment iterators and update length
      ++previous;
      ++pit;

      if (pit == points_.end())
        return *previous;

      segment_length = this->distance(*previous,*pit);
    }

    // return point at distance from current segment source
    typedef typename Kernel::Vector_3 Vector_3;
    Vector_3 v (*previous, *pit);

    return (*previous) + (distance / CGAL::sqrt(v.squared_length())) * v;
  }

  bool are_ordered_along(const Point_3& p, const Point_3& q) const
  {
    CGAL_precondition(!is_loop());

    // Locate p & q on polyline
    const_iterator pit = locate(p);
    const_iterator qit = locate(q,true);

    // Points are not located on the same segment
    if ( pit != qit ) { return (pit <= qit); }

    // pit == qit, then we have to sort p&q along (pit,pit+1)
    return ( compare_distance(*pit,p,q) != CGAL::LARGER );
  }

private:
  const_iterator first_segment_source() const
  {
    CGAL_precondition(is_valid());
    return points_.begin();
  }

  const_iterator last_segment_source() const
  {
    CGAL_precondition(is_valid());
    return (points_.end() - 2);
  }

  /// Returns an iterator on the starting point of the segment of the
  /// polyline which contains p
  /// if end_point_first is true, then --end is returned instead of begin
  /// if p is the starting point of a loop.
  const_iterator locate(const Point_3& p, bool end_point_first=false) const
  {
    CGAL_precondition(is_valid());

    // First look if p is one of the points of the polyline
    const_iterator result = std::find(points_.begin(), points_.end(), p);
    if ( result != points_.end() )
    {
      if ( result != points_.begin() )
      { return --result; }
      else
      {
        // Treat loops
        if ( end_point_first && p == end_point() )
        { return last_segment_source(); }
        else
        { return result; }
      }
    }

    CGAL_assertion(result == points_.end());

    // Get result by projecting p on the polyline
    const_iterator it = points_.begin();
    const_iterator previous = it;
    Segment_3 nearest_segment;
    const_iterator nearest_vertex = it;
    result = nearest_vertex;
    bool nearest_is_a_segment = false;

    while ( ++it != points_.end() )
    {
      Segment_3 seg (*previous, *it);

      if(nearest_is_a_segment)
      {
        if(compare_distance(p, *it, nearest_segment) == CGAL::SMALLER)
        {
          nearest_vertex = it;
          nearest_is_a_segment = false;
          result = it;
          if (possibly(angle(*previous, *it, p) == CGAL::ACUTE) &&
              compare_distance(p, seg, *nearest_vertex) == CGAL::SMALLER)
          {
            nearest_segment = seg;
            nearest_is_a_segment = true;
            result = previous;
          }
        }
        else if(compare_distance(p, seg, nearest_segment) == CGAL::SMALLER)
        {
          nearest_segment = seg;
          result = previous;
        }
      }
      else {
        if(compare_distance(p, *it, *nearest_vertex) == CGAL::SMALLER)
        {
          nearest_vertex = it;
          result = it;
        }
        if ((nearest_vertex != it ||
             possibly(angle(*previous, *it, p) == CGAL::ACUTE)) &&
            compare_distance(p, seg, *nearest_vertex) == CGAL::SMALLER)
        {
          nearest_segment = seg;
          nearest_is_a_segment = true;
          result = previous;
        }
      }
      previous = it;
    } // end the while loop on the vertices of the polyline


    if(result == points_.begin()) {
      return (end_point_first && !nearest_is_a_segment) ? last_segment_source() : points_.begin();
    } else {
      return result;
    }
  }

  // FT squared_distance(const Point_3& p, const Point_3& q) const
  // {
  //   typename Kernel::Compute_squared_distance_3 sq_distance =
  //     Kernel().compute_squared_distance_3_object();
  //   return sq_distance(p,q);
  // }

  FT distance(const Point_3& p, const Point_3& q) const
  {
    return CGAL::sqrt(squared_distance(p, q));
  }

  Angle angle(const Point_3& p,
              const Point_3& angle_vertex_point,
              const Point_3& q) const
  {
    typename Kernel::Angle_3 compute_angle =  Kernel().angle_3_object();
    return compute_angle(p,angle_vertex_point,q);
  }

  template <typename T1, typename T2>
  CGAL::Sign compare_distance(const Point_3& p,
                              const T1& obj1,
                              const T2& obj2) const
  {
    typename Kernel::Compare_distance_3 compare_distance =
      Kernel().compare_distance_3_object();
    return compare_distance(p,obj1,obj2);
  }

public:
  Data points_;
}; // end class Polyline


template <typename Gt, typename MapIterator>
struct Mesh_domain_segment_of_curve_primitive{
  typedef typename std::iterator_traits<MapIterator>::value_type Map_value_type;
  typedef typename Map_value_type::first_type Curve_id;
  typedef typename Map_value_type::second_type Polyline;

  typedef std::pair<MapIterator,
                    typename Polyline::const_iterator> Id;

  typedef typename std::iterator_traits<
    typename Polyline::const_iterator>::value_type Point;

  typedef typename Gt::Segment_3 Datum;

  Id id_;

  Mesh_domain_segment_of_curve_primitive(Id id) : id_(id) {}

  const Id& id() const { return id_; }

  const Point& reference_point() const {
    return *(id_.second);
  }

  Datum datum() const {
    return Datum(*id_.second, *(id_.second+1));
  }
}; // end Mesh_domain_segment_of_curve_primitive

template <typename MDwPF, bool patch_id_is_streamable>
struct Display_incidences_to_patches_aux {
  template <typename Container, typename Point>
  void operator()(std::ostream& os, Point p, typename MDwPF::Curve_index id,
                  const Container&) const;
};

template <typename MDwPF> //specialization when patch_id_is_streamable == false
struct Display_incidences_to_patches_aux<MDwPF, false> {
  template <typename Container, typename Point>
  void operator()(std::ostream& os, Point p,
                  typename MDwPF::Curve_index id,
                  const Container&) const;
};

template <typename MDwPF, bool curve_id_is_streamable>
struct Display_incidences_to_curves_aux {
  template <typename Container, typename Point>
  void operator()(std::ostream& os, Point p, typename MDwPF::Curve_index id,
                  const Container&) const;
};

template <typename MDwPF> //specialization when curve_id_is_streamable == false
struct Display_incidences_to_curves_aux<MDwPF, false> {
  template <typename Container, typename Point>
  void operator()(std::ostream& os, Point p,  typename MDwPF::Curve_index id,
                  const Container&) const;
};

} // end of namespace CGAL::Mesh_3::internal
} // end of namespace CGAL::Mesh_3
/// @endcond

/*!
\ingroup PkgMesh3Domains

The class `Mesh_domain_with_polyline_features_3` is designed to allow the user
to add some 0- and 1-dimensional
features into any model of the `MeshDomain_3` concept.
The 1-dimensional features are described as polylines
whose endpoints are the added corners.

\tparam MeshDomain is the type
of the domain which should be extended.
It has to be a model of the `MeshDomain_3` concept.

\cgalModels `MeshDomainWithFeatures_3`

\sa `MeshDomain_3`
\sa `MeshPolyline_3`
\sa `CGAL::Implicit_mesh_domain_3<Function,BGT>`
\sa `CGAL::Polyhedral_mesh_domain_3<Polyhedron,IGT,TriangleAccessor>`
\sa `CGAL::Labeled_image_mesh_domain_3<Image,BGT>`

*/
template < typename MeshDomain >
class Mesh_domain_with_polyline_features_3
  : public MeshDomain
{
  typedef Mesh_domain_with_polyline_features_3<MeshDomain> Self;
public:
/// \name Types
/// @{
  typedef typename MeshDomain::Surface_patch_index   Surface_patch_index;
  typedef typename MeshDomain::Subdomain_index       Subdomain_index;
  typedef int                                        Curve_index;
  typedef int                                        Corner_index;

#ifdef DOXYGEN_RUNNING
  typedef unspecified_type                           Index;
#else
  typedef typename Mesh_3::internal::Index_generator_with_features<
    typename MeshDomain::Subdomain_index,
    Surface_patch_index,
    Curve_index,
    Corner_index>::type                              Index;
#endif

  typedef CGAL::Tag_true                             Has_features;
  typedef typename MeshDomain::R::FT                 FT;
/// @}

#ifndef DOXYGEN_RUNNING

#ifndef CGAL_NO_DEPRECATED_CODE
  typedef Curve_index Curve_segment_index;
#endif

  typedef typename MeshDomain::R         Gt;
  typedef Gt                             R;
  typedef typename MeshDomain::Point_3   Point_3;
#endif // DOXYGEN_RUNNING

/// \name Creation
/// Constructors. Forwards the arguments to the constructor
/// of the base class.
/// @{

  template <typename ... T>
  Mesh_domain_with_polyline_features_3(const T& ...o)
    : MeshDomain(o...)
    , current_corner_index_(1)
    , current_curve_index_(1)
    , curves_aabb_tree_is_built(false) {}

  Mesh_domain_with_polyline_features_3(const Mesh_domain_with_polyline_features_3&) = default;

/// @}

/// \name Operations
/// @{

  /// @cond DEVELOPERS
  /// @{

  /// Add a 0-dimensional feature in the domain.
  Corner_index add_corner(const Point_3& p);

  /// Overload where the last parameter `out` is not `CGAL::Emptyset_iterator()`.
  template <typename InputIterator, typename IndicesOutputIterator>
  IndicesOutputIterator
  add_corners(InputIterator first, InputIterator end,
              IndicesOutputIterator out  /*= CGAL::Emptyset_iterator()*/);

  /*!
    Add 0-dimensional features in the domain. The value type of `InputIterator` must
    be `Point_3`.
  */
  template <typename InputIterator>
  void
  add_corners(InputIterator first, InputIterator end)
  { add_corners(first, end, CGAL::Emptyset_iterator()); }

  Corner_index register_corner(const Point_3& p, const Curve_index& index);
  Corner_index add_corner_with_context(const Point_3& p, const Surface_patch_index& index);

  /// Overload where the last parameter `out` is not
  /// `CGAL::Emptyset_iterator()`.
  template <typename InputIterator, typename IndicesOutputIterator>
  IndicesOutputIterator
  add_features(InputIterator first, InputIterator end,
               IndicesOutputIterator out /*= CGAL::Emptyset_iterator()*/);

  template <typename InputIterator,
            typename PolylinePMap,
            typename IncidentPatchesIndicesPMap,
            typename IndicesOutputIterator>
  IndicesOutputIterator
  add_features_and_incidences
  (InputIterator first, InputIterator end,
   PolylinePMap polyline_pmap,
   IncidentPatchesIndicesPMap incident_paches_indices_pmap,
   IndicesOutputIterator out /* = CGAL::Emptyset_iterator() */);

  template <typename InputIterator, typename IndicesOutputIterator>
  IndicesOutputIterator
  add_features_with_context(InputIterator first, InputIterator end,
                            IndicesOutputIterator out /*=
                                                        CGAL::Emptyset_iterator()*/);
  /// @}
  /// \endcond
  /*!
    Add 1-dimensional features in the domain. `InputIterator` value type must
    be a model of the concept `MeshPolyline_3`.
  */
  template <typename InputIterator>
  void
  add_features(InputIterator first, InputIterator end)
  { add_features(first, end, CGAL::Emptyset_iterator()); }

  /// @cond DEVELOPERS
  /// Undocumented function, kept for backward-compatibility with existing
  /// code
  template <typename InputIterator>
  void
  add_features_with_context(InputIterator first, InputIterator end)
  { add_features_with_context(first, end, CGAL::Emptyset_iterator()); }
  /// @endcond

  /*!
    Add 1-dimensional features (curves) from the range `[first, end)` in the domain with their incidences
    with 2-dimensional features (patches) of the domain.

    \tparam InputIterator input iterator over curves
    \tparam PolylinePMap is a model of `ReadablePropertyMap` with key type
      `std::iterator_traits<InputIterator>::%reference` and a value type
      that is a model of `MeshPolyline_3`.
    \tparam IncidentPatchesIndicesPMap is a model of `ReadablePropertyMap`
      with key type `std::iterator_traits<InputIterator>::%reference` and a
      value type that is a range of `Surface_patch_index`.

    \param first iterator to the first curve of the sequence
    \param end past-the-end iterator of the sequence of curves
    \param polyline_pmap the property map that provides access to the
      polyline, model of `MeshPolyline_3`, from the `%reference` type of
      the iterator
    \param incident_patches_indices_pmap the property map that provides
      access to the set of indices of the surface patches that are incident to
      a given 1D-feature (curve)
  */
  template <typename InputIterator,
            typename PolylinePMap,
            typename IncidentPatchesIndicesPMap>
  void
  add_features_and_incidences
  (InputIterator first, InputIterator end,
   PolylinePMap polyline_pmap,
   IncidentPatchesIndicesPMap incident_patches_indices_pmap)
  {
    add_features_and_incidences(first, end, polyline_pmap,
                                incident_patches_indices_pmap,
                                CGAL::Emptyset_iterator());
  }
/// @}

/// \name Implementation of the concept MeshDomainWithFeatures_3
/// The following methods implement the requirement of the concept
/// `MeshDomainWithFeatures_3`.
/// @{

  /// Implements `MeshDomainWithFeatures_3::get_corners()`.
  /// OutputIterator value type is std::pair<Corner_index, Point_3>
  template <typename OutputIterator>
  OutputIterator get_corners(OutputIterator out) const;

  /// Implements `MeshDomainWithFeatures_3::get_curves()`.
  /// OutputIterator value type is std::tuple<Curve_index,
  /// std::pair<Point_3,Index>, std::pair<Point_3,Index> >
  template <typename OutputIterator>
  OutputIterator get_curves(OutputIterator out) const;

  /// Implements `MeshDomainWithFeatures_3::curve_segment_length()`.
  FT curve_segment_length(const Point_3& p, const Point_3 q,
                          const Curve_index& curve_index,
                          CGAL::Orientation orientation) const;

  /// Implements `MeshDomainWithFeatures_3::curve_length()`.
  FT curve_length(const Curve_index& curve_index) const;

  /// Implements `MeshDomainWithFeatures_3::construct_point_on_curve()`.
  Point_3
  construct_point_on_curve(const Point_3& starting_point,
                           const Curve_index& curve_index,
                           FT distance) const;
  /// Implements `MeshDomainWithFeatures_3::distance_sign_along_loop()`.
  CGAL::Sign distance_sign_along_loop(const Point_3& p,
                                      const Point_3& q,
                                      const Point_3& r,
                                      const Curve_index& index) const;

  /// Implements `MeshDomainWithFeatures_3::distance_sign()`.
  CGAL::Sign distance_sign(const Point_3& p, const Point_3& q,
                           const Curve_index& index) const;

  /// Implements `MeshDomainWithFeatures_3::is_loop()`.
  bool is_loop(const Curve_index& index) const;

  /// Implements `MeshDomainWithFeatures_3::is_curve_segment_covered()`.
  bool is_curve_segment_covered(const Curve_index& index,
                                CGAL::Orientation orientation,
                                const Point_3& c1, const Point_3& c2,
                                const FT sq_r1, const FT sq_r2) const;


  /**
   * Returns the index to be stored in a vertex lying on the surface identified
   * by `index`.
   */
  Index index_from_surface_patch_index(const Surface_patch_index& index) const
  { return Index(index); }

  /**
   * Returns the index to be stored in a vertex lying in the subdomain
   * identified by `index`.
   */
  Index index_from_subdomain_index(const Subdomain_index& index) const
  { return Index(index); }

  /// Returns an `Index` from a `Curve_index`
  Index index_from_curve_index(const Curve_index& index) const
  { return Index(index); }

  /// Returns an `Index` from a `Corner_index`
  Index index_from_corner_index(const Corner_index& index) const
  { return Index(index); }

  /**
   * Returns the `Surface_patch_index` of the surface patch
   * where lies a vertex with dimension 2 and index `index`.
   */
  Surface_patch_index surface_patch_index(const Index& index) const
  { return Mesh_3::internal::get_index<Surface_patch_index>(index); }

  /**
   * Returns the index of the subdomain containing a vertex
   *  with dimension 3 and index `index`.
   */
  Subdomain_index subdomain_index(const Index& index) const
  { return Mesh_3::internal::get_index<Subdomain_index>(index); }

  /// Returns a `Curve_index` from an `Index`
  Curve_index curve_index(const Index& index) const
  { return Mesh_3::internal::get_index<Curve_index>(index); }

  /// Returns a `Corner_index` from an `Index`
  Corner_index corner_index(const Index& index) const
  { return Mesh_3::internal::get_index<Corner_index>(index); }

  /// @cond DEVELOPERS
#ifndef CGAL_NO_DEPRECATED_CODE
  CGAL_DEPRECATED_MSG("deprecated: use curve_index() instead")
  Curve_index curve_segment_index(const Index& index) const {
    return curve_index(index);
  }
#endif // CGAL_NO_DEPRECATED_CODE

  FT signed_geodesic_distance(const Point_3& p, const Point_3& q,
                              const Curve_index& curve_index) const;

  template <typename Surf_p_index, typename IncidenceMap>
  void reindex_patches(const std::vector<Surf_p_index>& map, IncidenceMap& incidence_map);

  template <typename Surf_p_index>
  void reindex_patches(const std::vector<Surf_p_index>& map);

  template <typename IndicesOutputIterator>
  IndicesOutputIterator
  get_incidences(Curve_index id, IndicesOutputIterator out) const;

  template <typename IndicesOutputIterator>
  IndicesOutputIterator
  get_corner_incidences(Corner_index id, IndicesOutputIterator out) const;

  template <typename IndicesOutputIterator>
  IndicesOutputIterator
  get_corner_incident_curves(Corner_index id, IndicesOutputIterator out) const;

  typedef std::set<Surface_patch_index> Surface_patch_index_set;

  const Surface_patch_index_set&
  get_incidences(Curve_index id) const;

  void display_corner_incidences(std::ostream& os, Point_3, Corner_index id);

  /// Insert one edge into domain
  /// InputIterator value type is Point_3
  template <typename InputIterator>
  Curve_index insert_edge(InputIterator first, InputIterator end);
  /// @endcond

/// @}

private:
  void compute_corners_incidences();

  /// Returns Index associated to p (p must be the coordinates of a corner
  /// point)
  Index point_corner_index(const Point_3& p) const;

private:
  typedef std::map<Point_3,Corner_index> Corners;

  typedef Mesh_3::internal::Polyline<Gt> Polyline;
  typedef std::map<Curve_index, Polyline> Edges;
  typedef std::map<Curve_index, Surface_patch_index_set > Edges_incidences;
  typedef std::map<Corner_index, std::set<Curve_index> > Corners_tmp_incidences;
  typedef std::map<Corner_index, Surface_patch_index_set > Corners_incidences;

  typedef Mesh_3::internal::Mesh_domain_segment_of_curve_primitive<
    Gt,
    typename Edges::const_iterator> Curves_primitives;

  typedef CGAL::AABB_traits<Gt,
                            Curves_primitives> AABB_curves_traits;

  Corners corners_;
  Corners_tmp_incidences corners_tmp_incidences_;
  Corner_index current_corner_index_;
  Corners_incidences corners_incidences_;

  Edges edges_;
  Curve_index current_curve_index_;
  Edges_incidences edges_incidences_;

public:
  /// @cond DEVELOPERS
  typedef CGAL::AABB_tree<AABB_curves_traits> Curves_AABB_tree;

private:
  mutable std::shared_ptr<Curves_AABB_tree> curves_aabb_tree_ptr_;
  mutable bool curves_aabb_tree_is_built;

public:
  const Corners_incidences& corners_incidences_map() const
  { return corners_incidences_; }

  const Curves_AABB_tree& curves_aabb_tree() const {
    if(!curves_aabb_tree_is_built) build_curves_aabb_tree();
    return *curves_aabb_tree_ptr_;
  }
  Curve_index maximal_curve_index() const {
    if(edges_incidences_.empty()) return Curve_index();
    return std::prev(edges_incidences_.end())->first;
  }

  void build_curves_aabb_tree() const {
#ifdef CGAL_MESH_3_VERBOSE
    std::cerr << "Building curves AABB tree...";
    CGAL::Real_timer timer;
    timer.start();
#endif
    if(curves_aabb_tree_ptr_) {
      curves_aabb_tree_ptr_->clear();
    } else {
      curves_aabb_tree_ptr_ = std::make_shared<Curves_AABB_tree>();
    }
    for(typename Edges::const_iterator
          edges_it = edges_.begin(),
          edges_end = edges_.end();
        edges_it != edges_end; ++edges_it)
    {
      const Polyline& polyline = edges_it->second;
      for(typename Polyline::const_iterator
            pit = polyline.points_.begin(),
            end = polyline.points_.end() - 1;
          pit != end; ++pit)
      {
        curves_aabb_tree_ptr_->insert(std::make_pair(edges_it, pit));
      }
    }
    curves_aabb_tree_ptr_->build();
    curves_aabb_tree_is_built = true;
#ifdef CGAL_MESH_3_VERBOSE
    timer.stop();
    std::cerr << " done (" << timer.time() * 1000 << " ms)" << std::endl;
#endif
  } // end build_curves_aabb_tree()
  /// @endcond
};  // end class Mesh_domain_with_polyline_features_3



template <class MD_>
template <typename OutputIterator>
OutputIterator
Mesh_domain_with_polyline_features_3<MD_>::
get_corners(OutputIterator out) const
{
  for ( typename Corners::const_iterator
       cit = corners_.begin(), end = corners_.end() ; cit != end ; ++cit )
  {
    *out++ = std::make_pair(cit->second,cit->first);
  }

  return out;
}

template <class MD_>
template <typename OutputIterator>
OutputIterator
Mesh_domain_with_polyline_features_3<MD_>::
get_curves(OutputIterator out) const
{
  for ( typename Edges::const_iterator
       eit = edges_.begin(), end = edges_.end() ; eit != end ; ++eit )
  {
    CGAL_assertion( eit->second.is_valid() );

    const Point_3& p = eit->second.start_point();
    const Point_3& q = eit->second.end_point();

    Index p_index, q_index;
    if ( ! eit->second.is_loop() )
    {
      p_index = point_corner_index(p);
      q_index = point_corner_index(q);
    }
    else
    {
      p_index = index_from_curve_index(eit->first);
      q_index = p_index;
    }

    *out++ = std::make_tuple(eit->first,
                                     std::make_pair(p,p_index),
                                     std::make_pair(q,q_index));
  }

  return out;
}


template <class MD_>
typename Mesh_domain_with_polyline_features_3<MD_>::Index
Mesh_domain_with_polyline_features_3<MD_>::
point_corner_index(const Point_3& p) const
{
  typename Corners::const_iterator p_index_it = corners_.find(p);
  if ( p_index_it == corners_.end() )
  {
    CGAL_assertion(false);
    return Index();
  }

  return p_index_it->second;
}


template <class MD_>
typename Mesh_domain_with_polyline_features_3<MD_>::FT
Mesh_domain_with_polyline_features_3<MD_>::
curve_segment_length(const Point_3& p, const Point_3 q,
                     const Curve_index& curve_index,
                     CGAL::Orientation orientation) const
{
  // Get corresponding polyline
  typename Edges::const_iterator eit = edges_.find(curve_index);
  CGAL_assertion(eit != edges_.end());

  return eit->second.curve_segment_length(p, q, orientation);
}


template <class MD_>
typename Mesh_domain_with_polyline_features_3<MD_>::FT
Mesh_domain_with_polyline_features_3<MD_>::
curve_length(const Curve_index& curve_index) const
{
  // Get corresponding polyline
  typename Edges::const_iterator eit = edges_.find(curve_index);
  CGAL_assertion(eit != edges_.end());

  return eit->second.length();
}


template <class MD_>
typename Mesh_domain_with_polyline_features_3<MD_>::Point_3
Mesh_domain_with_polyline_features_3<MD_>::
construct_point_on_curve(const Point_3& starting_point,
                         const Curve_index& curve_index,
                         FT distance) const
{
  // Get corresponding polyline
  typename Edges::const_iterator eit = edges_.find(curve_index);
  CGAL_assertion(eit != edges_.end());

  // Return point at geodesic_distance distance from starting_point
  return eit->second.point_at(starting_point,distance);
}


/// @cond DEVELOPERS
template <class MD_>
typename Mesh_domain_with_polyline_features_3<MD_>::Corner_index
Mesh_domain_with_polyline_features_3<MD_>::
add_corner(const Point_3& p)
{
  typename Corners::iterator cit = corners_.lower_bound(p);

  // If the corner already exists, return its assigned Corner_index...
  if(cit != corners_.end() && !(corners_.key_comp()(p, cit->first)))
    return cit->second;

  // ... otherwise, insert it!
  const Corner_index index = current_corner_index_++;
  corners_.insert(cit, std::make_pair(p, index));

  return index;
}


template <class MD_>
template <typename InputIterator, typename IndicesOutputIterator>
IndicesOutputIterator
Mesh_domain_with_polyline_features_3<MD_>::
add_corners(InputIterator first, InputIterator end,
            IndicesOutputIterator indices_out)
{
  while ( first != end )
    *indices_out++ = add_corner(*first++);

  return indices_out;
}

template <class MD_>
typename Mesh_domain_with_polyline_features_3<MD_>::Corner_index
Mesh_domain_with_polyline_features_3<MD_>::
register_corner(const Point_3& p, const Curve_index& curve_index)
{
  // 'add_corner' will itself seek if 'p' is already a corner, and, in that case,
  // return the Corner_index that has been assigned to this position.
  Corner_index index = add_corner(p);
  corners_tmp_incidences_[index].insert(curve_index);

  return index;
}


template <class MD_>
typename Mesh_domain_with_polyline_features_3<MD_>::Corner_index
Mesh_domain_with_polyline_features_3<MD_>::
add_corner_with_context(const Point_3& p, const Surface_patch_index& surface_patch_index)
{
  Corner_index index = add_corner(p);

  Surface_patch_index_set& incidences = corners_incidences_[index];
  incidences.insert(surface_patch_index);

  return index;
}
/// @endcond


template <class MD_>
template <typename InputIterator, typename IndicesOutputIterator>
IndicesOutputIterator
Mesh_domain_with_polyline_features_3<MD_>::
add_features(InputIterator first, InputIterator end,
             IndicesOutputIterator indices_out)
{
  // Insert one edge for each element
  while ( first != end )
  {
    *indices_out++ = insert_edge(first->begin(), first->end());
    ++first;
  }
  compute_corners_incidences();
  return indices_out;
}

/// @cond DEVELOPERS
namespace details {

template <typename PolylineWithContext>
struct Get_content_from_polyline_with_context
{
  typedef Get_content_from_polyline_with_context Self;
  typedef PolylineWithContext key_type;
  typedef typename PolylineWithContext::Bare_polyline value_type;
  typedef const value_type& reference;
  typedef boost::readable_property_map_tag category;

  friend reference get(const Self&, const key_type& polyline) {
    return polyline.polyline_content;
  }
}; // end Get_content_from_polyline_with_context<PolylineWithContext>

template <typename PolylineWithContext>
struct Get_patches_id_from_polyline_with_context
{
  typedef Get_patches_id_from_polyline_with_context Self;
  typedef PolylineWithContext key_type;
  typedef typename PolylineWithContext::Context::Patches_ids value_type;
  typedef const value_type& reference;
  typedef boost::readable_property_map_tag category;

  friend reference get(const Self&, const key_type& polyline) {
    return polyline.context.adjacent_patches_ids;
  }
}; // end Get_patches_id_from_polyline_with_context<PolylineWithContext>

} // end namespace details
/// @endcond

template <class MD_>
template <typename InputIterator,
          typename PolylinePMap,
          typename IncidentPatchesIndicesPMap,
          typename IndicesOutputIterator>
IndicesOutputIterator
Mesh_domain_with_polyline_features_3<MD_>::
add_features_and_incidences(InputIterator first, InputIterator end,
                            PolylinePMap polyline_pmap,
                            IncidentPatchesIndicesPMap inc_patches_ind_pmap,
                            IndicesOutputIterator indices_out)
{
  // Insert one edge for each element
  for( ; first != end ; ++first )
  {
    const typename boost::property_traits<PolylinePMap>::reference
      polyline = get(polyline_pmap, *first);
    const typename boost::property_traits<IncidentPatchesIndicesPMap>::reference
      patches_ids = get(inc_patches_ind_pmap, *first);

    Curve_index curve_id = insert_edge(polyline.begin(), polyline.end());
    edges_incidences_[curve_id].insert(patches_ids.begin(), patches_ids.end());
#if CGAL_MESH_3_PROTECTION_DEBUG & 1
    std::cerr << "Curve #" << curve_id << " is incident to the following patches: {";
    for(auto id: patches_ids) {
      std::cerr << " " << id;
    }
    std::cerr << "}\n";
#endif // CGAL_MESH_3_PROTECTION_DEBUG & 1
    *indices_out++ = curve_id;
  }

  compute_corners_incidences();
  return indices_out;
}

/// @cond DEVELOPERS
template <class MD_>
typename Mesh_domain_with_polyline_features_3<MD_>::FT
Mesh_domain_with_polyline_features_3<MD_>::
signed_geodesic_distance(const Point_3& p, const Point_3& q,
                         const Curve_index& curve_index) const
{
  // Get corresponding polyline
  typename Edges::const_iterator eit = edges_.find(curve_index);
  CGAL_assertion(eit != edges_.end());

  // Compute geodesic_distance
  return eit->second.signed_geodesic_distance(p,q);
}


template <class MD_>
template <typename InputIterator, typename IndicesOutputIterator>
IndicesOutputIterator
Mesh_domain_with_polyline_features_3<MD_>::
add_features_with_context(InputIterator first, InputIterator end,
                          IndicesOutputIterator indices_out)
{
  typedef typename std::iterator_traits<InputIterator>::value_type Pwc;
  return add_features_and_incidences
    (first, end,
     details::Get_content_from_polyline_with_context<Pwc>(),
     details::Get_patches_id_from_polyline_with_context<Pwc>(),
     indices_out);
}

template <class MD_>
template <typename Surf_p_index, typename IncidenceMap>
void
Mesh_domain_with_polyline_features_3<MD_>::
reindex_patches(const std::vector<Surf_p_index>& map,
                IncidenceMap& incidence_map)
{
  for(typename IncidenceMap::value_type& pair :
                incidence_map)
  {
    Surface_patch_index_set& patch_index_set = pair.second;
    Surface_patch_index_set new_index_set;
    for(typename Surface_patch_index_set::const_iterator
        it = patch_index_set.begin(), end = patch_index_set.end();
        it != end; ++it)
    {
      CGAL_assertion(std::size_t(*it) < map.size());
      new_index_set.insert(map[*it]);
    }
    pair.second = new_index_set;
  }
}

template <class MD_>
template <typename Surf_p_index>
void
Mesh_domain_with_polyline_features_3<MD_>::
reindex_patches(const std::vector<Surf_p_index>& map)
{
  reindex_patches(map, edges_incidences_);
  reindex_patches(map, corners_incidences_);
}

template <class MD_>
template <typename IndicesOutputIterator>
IndicesOutputIterator
Mesh_domain_with_polyline_features_3<MD_>::
get_incidences(Curve_index id,
               IndicesOutputIterator indices_out) const
{
  typename Edges_incidences::const_iterator it = edges_incidences_.find(id);

  if(it == edges_incidences_.end())
    return indices_out;

  const Surface_patch_index_set& incidences = it->second;

  return std::copy(incidences.begin(), incidences.end(), indices_out);
}

template <class MD_>
template <typename IndicesOutputIterator>
IndicesOutputIterator
Mesh_domain_with_polyline_features_3<MD_>::
get_corner_incidences(Corner_index id,
                      IndicesOutputIterator indices_out) const
{
  typename Corners_incidences::const_iterator it = corners_incidences_.find(id);
  if(it == corners_incidences_.end())
    return indices_out;

  const Surface_patch_index_set& incidences = it->second;
  return std::copy(incidences.begin(), incidences.end(), indices_out);
}

template <class MD_>
template <typename IndicesOutputIterator>
IndicesOutputIterator
Mesh_domain_with_polyline_features_3<MD_>::
get_corner_incident_curves(Corner_index id,
                           IndicesOutputIterator indices_out) const
{
  typename Corners_tmp_incidences::const_iterator it = corners_tmp_incidences_.find(id);
  if(it == corners_tmp_incidences_.end())
    return indices_out;

  const std::set<Curve_index>& incidences = it->second;
  return std::copy(incidences.begin(), incidences.end(), indices_out);
}
/// @endcond

/// @cond DEVELOPERS
namespace Mesh_3 {
namespace internal {

template <typename MDwPF_, bool curve_id_is_streamable>
// here 'curve_id_is_streamable' is true
template <typename Container2, typename Point>
void
Display_incidences_to_curves_aux<MDwPF_,curve_id_is_streamable>::
operator()(std::ostream& os, Point p, typename MDwPF_::Curve_index id,
           const Container2& corners_tmp_incidences_of_id) const
{
  os << "Corner #" << id << " (" << p
     << ") is incident to the following curves: {";
  for(typename MDwPF_::Curve_index curve_index :
                corners_tmp_incidences_of_id)
  {
    os << " " << curve_index;
  }
  os << " }\n";
}

template <class MDwPF_>
// here 'curve_id_is_streamable' is false
template <typename Container2, typename Point>
void
Display_incidences_to_curves_aux<MDwPF_,false>::
operator()(std::ostream& os, Point p, typename MDwPF_::Curve_index id,
           const Container2& corners_tmp_incidences_of_id) const
{
  os << "Corner #" << id << " (" << p
     << ") is incident to "
     << corners_tmp_incidences_of_id .size()
     << " curve(s).\n";
}

template <typename MDwPF_, bool patch_id_is_streamable>
// here 'patch_id_is_streamable' is true
template <typename Container, typename Point>
void
Display_incidences_to_patches_aux<MDwPF_,patch_id_is_streamable>::
operator()(std::ostream& os, Point p, typename MDwPF_::Curve_index id,
           const Container& corners_incidences_of_id) const
{
  os << "Corner #" << id << " (" << p
     << ") is incident to the following patches: {";
  for(typename MDwPF_::Surface_patch_index i :
                corners_incidences_of_id)
  {
    os << " " << i;
  }
  os << " }\n";
}

template <class MDwPF_>
// here 'patch_id_is_streamable' is false
template <typename Container, typename Point>
void
Display_incidences_to_patches_aux<MDwPF_,false>::
operator()(std::ostream& os, Point p, typename MDwPF_::Curve_index id,
           const Container& corners_incidences_id) const
{
  os << "Corner #" << id << " (" << p << ") is incident to "
     << corners_incidences_id.size()
     << " surface patch(es).\n";
}

} // end namespace Mesh_3::internal
} // end namespace Mesh_3
/// @endcond

/// @cond DEVELOPERS
template <class MD_>
void
Mesh_domain_with_polyline_features_3<MD_>::
display_corner_incidences(std::ostream& os, Point_3 p, Corner_index id)
{
  typedef Mesh_domain_with_polyline_features_3<MD_> Mdwpf;
  typedef is_streamable<Surface_patch_index> i_s_spi;
  typedef is_streamable<Curve_index> i_s_csi;

  typedef Mesh_3::internal::Display_incidences_to_curves_aux<Mdwpf,i_s_csi::value> D_i_t_c;
  typedef Mesh_3::internal::Display_incidences_to_patches_aux<Mdwpf,i_s_spi::value> D_i_t_p;
  D_i_t_c()(os, p, id, corners_tmp_incidences_[id]);
  D_i_t_p()(os, p, id, corners_incidences_[id]);
}
/// @endcond
template <class MD_>
void
Mesh_domain_with_polyline_features_3<MD_>::
compute_corners_incidences()
{
  for(typename Corners::iterator
        cit = corners_.begin(), end = corners_.end();
      cit != end; /* the loop variable is incremented in the  body */)
  {
    const Corner_index id = cit->second;

    const typename Corners_tmp_incidences::mapped_type&
      corner_tmp_incidences = corners_tmp_incidences_[id];

    // If the corner is incident to only one curve, and that curve is a
    // loop, then remove the corner from the set, only if the angle is not
    // acute. If the angle is acute, the corner must remain as a corner,
    // to deal correctly with the angle.
    if(corner_tmp_incidences.size() == 1 &&
       is_loop(*corner_tmp_incidences.begin()))
    {
      const Curve_index curve_id = *corner_tmp_incidences.begin();
      const Polyline& polyline = edges_[curve_id];
      if(polyline.angle_at_first_point() == OBTUSE) {
        typename Corners::iterator to_erase = cit;
        ++cit;
        corners_.erase(to_erase);
        continue;
      }
    }

    Surface_patch_index_set& incidences = corners_incidences_[id];

    for(Curve_index curve_index : corner_tmp_incidences)
    {
      get_incidences(curve_index,
                     std::inserter(incidences,
                                   incidences.begin()));
    }
#if CGAL_MESH_3_PROTECTION_DEBUG & 1
    display_corner_incidences(std::cerr, cit->first, id);
#endif // CGAL_MESH_3_PROTECTION_DEBUG

    // increment the loop variable
    ++cit;
  }
}

/// @cond DEVELOPERS
template <class MD_>
const typename Mesh_domain_with_polyline_features_3<MD_>::Surface_patch_index_set&
Mesh_domain_with_polyline_features_3<MD_>::
get_incidences(Curve_index id) const
{
  typename Edges_incidences::const_iterator it = edges_incidences_.find(id);
  CGAL_assertion(it != edges_incidences_.end());

  return it->second;
}

template <class MD_>
template <typename InputIterator>
typename Mesh_domain_with_polyline_features_3<MD_>::Curve_index
Mesh_domain_with_polyline_features_3<MD_>::
insert_edge(InputIterator first, InputIterator end)
{
  CGAL_assertion(std::distance(first,end) > 1);

  const Curve_index curve_index = current_curve_index_++;

  // Fill corners
  //
  // For a loop, the "first" point of the loop is registered as a
  // corner. If at the end, during the call to
  // 'compute_corners_incidences()', that corner is incident only to a
  // loop, then it will be removed from the set of corners.
  register_corner(*first, curve_index);
  if ( *first != *std::prev(end) )
  {
    register_corner(*std::prev(end), curve_index);
  }

  // Create a new polyline
  std::pair<typename Edges::iterator,bool> insertion =
    edges_.insert(std::make_pair(curve_index,Polyline()));

  // Fill polyline with data
  while ( first != end )
  {
    insertion.first->second.add_point(*first++);
  }
  return curve_index;
}
/// @endcond

template <class MD_>
CGAL::Sign
Mesh_domain_with_polyline_features_3<MD_>::
distance_sign(const Point_3& p, const Point_3& q,
              const Curve_index& index) const
{
  typename Edges::const_iterator eit = edges_.find(index);
  CGAL_assertion(eit != edges_.end());
  CGAL_precondition( ! eit->second.is_loop() );

  if ( p == q )
    return CGAL::ZERO;
  else if ( eit->second.are_ordered_along(p,q) )
    return CGAL::POSITIVE;
  else
    return CGAL::NEGATIVE;
}


template <class MD_>
CGAL::Sign
Mesh_domain_with_polyline_features_3<MD_>::
distance_sign_along_loop(const Point_3& p,
                         const Point_3& q,
                         const Point_3& r,
                         const Curve_index& index) const
{
  CGAL_assertion(p != q);
  CGAL_assertion(p != r);
  CGAL_assertion(r != q);

  // Find edge
  typename Edges::const_iterator eit = edges_.find(index);
  CGAL_assertion(eit != edges_.end());
  CGAL_assertion(eit->second.is_loop());

  FT pq = eit->second.curve_segment_length(p,q,CGAL::POSITIVE);
  FT pr = eit->second.curve_segment_length(p,r,CGAL::POSITIVE);

  // Compare pq and pr
  if ( pq <= pr ) { return CGAL::POSITIVE; }
  else { return CGAL::NEGATIVE; }
}

template <class MD_>
bool
Mesh_domain_with_polyline_features_3<MD_>::
is_loop(const Curve_index& index) const
{
  // Find edge
  typename Edges::const_iterator eit = edges_.find(index);
  CGAL_assertion(eit != edges_.end());

  return eit->second.is_loop();
}

template <class MD_>
bool
Mesh_domain_with_polyline_features_3<MD_>::
is_curve_segment_covered(const Curve_index& index,
                         CGAL::Orientation orientation,
                         const Point_3& c1, const Point_3& c2,
                         const FT sq_r1, const FT sq_r2) const
{
  typename Edges::const_iterator eit = edges_.find(index);
  CGAL_assertion(eit != edges_.end());

  return eit->second.is_curve_segment_covered(orientation,
                                              c1, c2, sq_r1, sq_r2);
}



} //namespace CGAL


#endif // CGAL_MESH_DOMAIN_WITH_POLYLINE_FEATURES_3_H<|MERGE_RESOLUTION|>--- conflicted
+++ resolved
@@ -37,12 +37,7 @@
 #include <algorithm>
 #include <type_traits>
 
-<<<<<<< HEAD
-#include <boost/variant.hpp>
-=======
-#include <boost/next_prior.hpp> // for boost::prior and boost::next
 #include <variant>
->>>>>>> b1465645
 #include <memory>
 
 namespace CGAL {
