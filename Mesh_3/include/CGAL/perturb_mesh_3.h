// Copyright (c) 2009 INRIA Sophia-Antipolis (France).
// All rights reserved.
//
// This file is part of CGAL (www.cgal.org).
//
// $URL$
// $Id$
// SPDX-License-Identifier: GPL-3.0-or-later OR LicenseRef-Commercial
//
//
// Author(s)     : Stephane Tayeb
//
//******************************************************************************
// File Description : perturb_mesh_3 function definition.
//******************************************************************************

#ifndef CGAL_PERTURB_MESH_3_H
#define CGAL_PERTURB_MESH_3_H

#include <CGAL/license/Mesh_3.h>

#include <CGAL/disable_warnings.h>

#include <CGAL/Mesh_3/sliver_criteria.h>
#include <CGAL/Mesh_3/Sliver_perturber.h>
#include <CGAL/Mesh_optimization_return_code.h>
#include <CGAL/Mesh_3/parameters_defaults.h>
#include <CGAL/Mesh_3/internal/check_weights.h>
#include <CGAL/use.h>
#include <CGAL/Named_function_parameters.h>

#include <vector>

namespace CGAL {
/*!
 * \ingroup PkgMesh3Functions
 *
 * The function `perturb_mesh_3()` is a mesh optimizer that
 * improves the quality of a Delaunay mesh
 * by changing the positions of some vertices of the mesh.
 *
 * The perturber tries to improve the dihedral angles of the worst cells in the mesh
 * degree by degree: the
 * step number `n` is considered as successful
 * if after this step the worst tetrahedron of the mesh has a minimal dihedral
 * angle larger than `n` degrees.
 * The perturber exits if this is not the case.
 *
 * \tparam C3T3 a model of the concept `MeshComplex_3InTriangulation_3`
 * \tparam MD a model of the concept `MeshDomain_3`
 * \tparam NamedParameters a sequence of \ref bgl_namedparameters "Named Parameters"
 *
 *  @param c3t3 the initial mesh, modified by the algorithm to represent the final optimized mesh
 *  @param domain the domain used to create the `c3t3` parameter
 *  @param np an optional sequence of \ref bgl_namedparameters "Named Parameters" among the ones listed below:
 *
 * \cgalNamedParamsBegin
 *   \cgalParamNBegin{time_limit}
 *     \cgalParamDescription{is used to set up, in seconds, a CPU time limit after which the optimization process
 *                           is stopped. This time is measured using the `Real_timer` class. The default value is
 *                           0 and means that there is no time limit.}
 *     \cgalParamType{`double`}
 *     \cgalParamPrecondition{`time_limit >= 0`}
 *   \cgalParamDefault{0}
 *   \cgalParamNEnd
 *   \cgalParamNBegin{sliver_bound}
 *     \cgalParamDescription{is designed to give, in degrees, a targeted lower bound on dihedral angles of mesh cells.
<<<<<<< HEAD
 *                          The exudation process considers in turn all the mesh cells that have a smallest dihedral
 *                          angle less than sliver_bound and tries to make them disappear by weighting their vertices.
 *                          The optimization process stops when every cell in the mesh achieves this quality. The
 *                          default value is 0 and means that there is no targeted bound: the perturber then runs as long
 *                          as it can improve the smallest dihedral angles of the set of cells incident to some vertices.}
=======
 *                          The function `perturb_mesh_3()` runs as long as steps are successful and step number
 *                          `sliver_bound` (after which the worst tetrahedron in the mesh has a smallest angle larger
 *                           than `sliver_bound` degrees) has not been reached.
 *                          The default value is 0 and means that there is no targeted bound:
 *                          the perturber then runs as long as steps are successful.}
>>>>>>> e90842fd
 *     \cgalParamType{`double`}
 *     \cgalParamPrecondition{`0 <= sliver_bound <= 180`}
 *     \cgalParamDefault{0}
 *   \cgalParamNEnd
 * \cgalNamedParamsEnd
 *
 * \return a value of type `CGAL::Mesh_optimization_return_code` which is:
 * <UL>
 *   <LI>`CGAL::BOUND_REACHED` when the targeted bound for the smallest dihedral angle in the mesh is reached.
 *   <LI>`CGAL::TIME_LIMIT_REACHED` when the time limit is reached.
 *   <LI>`CGAL::CANT_IMPROVE_ANYMORE` when the perturbation process stops because the last step is unsuccessful.
 * </UL>
 *
 * \cgalHeading{Example}
 *
 * \code{.cpp}
 * // Perturb until every dihedral angle of the mesh is >= 10 degrees
 * // No time bound is set
 * perturb_mesh_3(c3t3,
 *                domain,
 *                parameters::sliver_bound = 10);
 * \endcode
 *
 * \sa `CGAL::Mesh_optimization_return_code`
 * \sa `CGAL::make_mesh_3()`
 * \sa `CGAL::refine_mesh_3()`
 * \sa `CGAL::exude_mesh_3()`
 * \sa `CGAL::lloyd_optimize_mesh_3()`
 * \sa `CGAL::odt_optimize_mesh_3()`
 *
 */
template<typename C3T3, typename MeshDomain, typename CGAL_NP_TEMPLATE_PARAMETERS>
Mesh_optimization_return_code perturb_mesh_3(C3T3& c3t3, const MeshDomain& domain, const CGAL_NP_CLASS& np = parameters::default_values())
{
    using parameters::choose_parameter;
    using parameters::get_parameter;
    double time_limit = choose_parameter(get_parameter(np,internal_np::maximum_running_time),parameters::default_values_for_mesh_3::time_limit);
    auto sliver_bound = choose_parameter(get_parameter(np,internal_np::lower_sliver_bound), parameters::default_values_for_mesh_3::perturb_sliver_bound);
    auto sliver_criterion = choose_parameter(get_parameter(np, internal_np::sliver_criteria), parameters::default_values_for_mesh_3::default_sliver_criterion(c3t3,sliver_bound));
    auto perturbation_vector = choose_parameter(get_parameter(np,internal_np::perturb_vector), default_perturbation_vector(c3t3,domain,sliver_criterion));
    return perturb_mesh_3_impl(c3t3, domain, time_limit, sliver_criterion, perturbation_vector);
}


#ifndef DOXYGEN_RUNNING
// Overload handling parameters passed with operator=
template<typename C3T3, typename MeshDomain,
         typename CGAL_NP_TEMPLATE_PARAMETERS_NO_DEFAULT_1,
         typename CGAL_NP_TEMPLATE_PARAMETERS_NO_DEFAULT_2,
         typename ... NP>
Mesh_optimization_return_code perturb_mesh_3(C3T3& c3t3, const MeshDomain& domain,
                                             const CGAL_NP_CLASS_1&  np1,
                                             const CGAL_NP_CLASS_2&  np2,
                                             const NP& ... nps)
{
  return perturb_mesh_3(c3t3,domain, internal_np::combine_named_parameters(np1, np2, nps...));
}

template <typename C3T3,
          typename MeshDomain,
          typename SliverCriterion>
std::vector<typename Mesh_3::Sliver_perturber<C3T3,MeshDomain,SliverCriterion>::Perturbation*>
default_perturbation_vector(const C3T3&,
                            const MeshDomain&,
                            const SliverCriterion&)
{
  typedef MeshDomain Md;
  typedef SliverCriterion Sc;
  typedef Mesh_3::Sliver_perturber<C3T3,Md,Sc>            Perturber;
  typedef typename Perturber::Perturbation                Perturbation;

  typedef Mesh_3::Sq_radius_perturbation<C3T3,Md,Sc>      Sq_radius;
  typedef Mesh_3::Volume_perturbation<C3T3,Md,Sc>         Volume;
  typedef Mesh_3::Dihedral_angle_perturbation<C3T3,Md,Sc> Dihedral_angle;
  typedef Mesh_3::Li_random_perturbation<C3T3,Md,Sc>      Li_random;

  std::vector<Perturbation*> perturbation_vect;
  perturbation_vect.push_back(new Sq_radius(40,0.05));
  perturbation_vect.push_back(new Volume(40,0.05));
  perturbation_vect.push_back(new Dihedral_angle(40,0.05));
  perturbation_vect.push_back(new Li_random(100,0.15));

  return perturbation_vect;
}


template <typename C3T3,
          typename MeshDomain,
          typename SliverCriterion,
          typename PPerturbationVector>
Mesh_optimization_return_code
perturb_mesh_3_impl(C3T3& c3t3,
                    const MeshDomain& domain,
                    const double time_limit,
                    const SliverCriterion& sliver_criterion,
                    const PPerturbationVector& perturbation_vector)
{
  CGAL_precondition(
    !Mesh_3::internal::has_non_protecting_weights(c3t3.triangulation(), domain));

  typedef MeshDomain Md;
  typedef SliverCriterion Sc;

  typedef Mesh_3::Sliver_perturber<C3T3,Md,Sc> Perturber;

  // Build perturber
  Perturber perturber(c3t3, domain, sliver_criterion);

  // Add perturbations
  for(std::size_t i = 0; i < perturbation_vector.size(); ++i)
    perturber.add_perturbation( perturbation_vector[i] );

  // Set max time
  perturber.set_time_limit(time_limit);

  // Launch perturber
  return perturber();
}
#endif //DOXYGEN_RUNNING

} //namespace CGAL


#include <CGAL/enable_warnings.h>

#endif // CGAL_PERTURB_MESH_3_H<|MERGE_RESOLUTION|>--- conflicted
+++ resolved
@@ -65,19 +65,11 @@
  *   \cgalParamNEnd
  *   \cgalParamNBegin{sliver_bound}
  *     \cgalParamDescription{is designed to give, in degrees, a targeted lower bound on dihedral angles of mesh cells.
-<<<<<<< HEAD
- *                          The exudation process considers in turn all the mesh cells that have a smallest dihedral
- *                          angle less than sliver_bound and tries to make them disappear by weighting their vertices.
- *                          The optimization process stops when every cell in the mesh achieves this quality. The
- *                          default value is 0 and means that there is no targeted bound: the perturber then runs as long
- *                          as it can improve the smallest dihedral angles of the set of cells incident to some vertices.}
-=======
  *                          The function `perturb_mesh_3()` runs as long as steps are successful and step number
  *                          `sliver_bound` (after which the worst tetrahedron in the mesh has a smallest angle larger
  *                           than `sliver_bound` degrees) has not been reached.
  *                          The default value is 0 and means that there is no targeted bound:
  *                          the perturber then runs as long as steps are successful.}
->>>>>>> e90842fd
  *     \cgalParamType{`double`}
  *     \cgalParamPrecondition{`0 <= sliver_bound <= 180`}
  *     \cgalParamDefault{0}
