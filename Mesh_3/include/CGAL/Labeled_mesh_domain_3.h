// Copyright (c) 2009 INRIA Sophia-Antipolis (France).
// All rights reserved.
//
// This file is part of CGAL (www.cgal.org).
//
// $URL$
// $Id$
// SPDX-License-Identifier: GPL-3.0-or-later OR LicenseRef-Commercial
//
//
// Author(s)     : Stéphane Tayeb, Aymeric PELLE
//
//******************************************************************************
// File Description :
// class Labeled_mesh_domain_3. See class description.
//******************************************************************************

#ifndef CGAL_LABELED_MESH_DOMAIN_3_H
#define CGAL_LABELED_MESH_DOMAIN_3_H

#include <CGAL/license/Mesh_3.h>

#include <CGAL/disable_warnings.h>

#include <CGAL/Mesh_3/config.h>

#include <CGAL/Bbox_3.h>
#include <CGAL/point_generators_3.h>
#include <memory>
#include <CGAL/tuple.h>
#include <CGAL/Origin.h>

#include <functional>
#include <type_traits>

#include <CGAL/SMDS_3/internal/Handle_IO_for_pair_of_int.h>
#include <CGAL/SMDS_3/internal/indices_management.h>

// support for `CGAL::Image_3`
#include <CGAL/Image_3.h>
#include <CGAL/Mesh_3/Image_to_labeled_function_wrapper.h>
#include <CGAL/Mesh_3/Image_plus_weights_to_labeled_function_wrapper.h>

// support for implicit functions
#include <CGAL/Implicit_to_labeling_function_wrapper.h>
#include <CGAL/Named_function_parameters.h>
#ifdef CGAL_MESH_3_VERBOSE
#  include <boost/format.hpp>
#endif
#include <optional>

#include <CGAL/Mesh_3/Null_subdomain_index.h>
#include <CGAL/Mesh_domain_with_polyline_features_3.h>

#include <CGAL/Mesh_3/polylines_to_protect.h>

namespace CGAL {
namespace Mesh_3 {
namespace internal {

  struct Identity {
    template <typename T>
    const T& operator()(const T& x) { return x; }
  };

  template<typename T>
  struct Greater_than {
    typedef T argument_type;
    typedef bool result_type;
    Greater_than(const T& second) : second(second) {}
    bool operator()(const T& first) const {
      return std::greater<T>()(first, second);
    }
    T second;
  };

  struct Do_not_delete {
    template <typename T> void operator()(T*) const { }
  };

  // Returns a box enclosing image `im`
  inline Bbox_3 compute_bounding_box(const Image_3& im)
  {
    return Bbox_3(-1+im.tx(),-1+im.ty(),-1+im.tz(),
                  double(im.xdim())*im.vx()+im.tx()+1,
                  double(im.ydim())*im.vy()+im.ty()+1,
                  double(im.zdim())*im.vz()+im.tz()+1);
  }

  template <typename Image_values_to_subdom_indices>
  struct Create_gray_image_values_to_subdomain_indices {
    typedef Image_values_to_subdom_indices type;
    template <typename FT>
    type operator()(Image_values_to_subdom_indices functor, const FT&) const {
      return functor;
    }
  };

  // specialization for `Null_functor`: create the default functor
  template <>
  struct Create_gray_image_values_to_subdomain_indices<Null_functor> {
    typedef Mesh_3::internal::Greater_than<double> type;
    template <typename FT>
    type operator()(Null_functor, const FT& iso_value) const {
      return type(iso_value);
    }
  };

  template <typename Image_values_to_subdom_indices>
  struct Create_labeled_image_values_to_subdomain_indices {
    typedef Image_values_to_subdom_indices type;
    type operator()(Image_values_to_subdom_indices functor) const {
      return functor;
    }
  };

  // specialization for `Null_functor`: create the default functor
  template <>
  struct Create_labeled_image_values_to_subdomain_indices<Null_functor> {
    typedef Identity type;
    type operator()(Null_functor) const {
      return type();
    }
  };

  // Detect_features_in_domain
  template<typename Point, typename DetectFunctor>
  struct Detect_features_in_domain {

    std::vector<std::vector<Point>>
    operator()(const CGAL::Image_3& image, CGAL::Image_3& weights, DetectFunctor functor) const {
#if defined(BOOST_MSVC) && (BOOST_MSVC < 1910) //before msvc2017
      if(weights.is_valid())
        return functor.operator()<Point>(image, weights);
      else
        return functor.operator()<Point>(image);
#else
      if(weights.is_valid())
        return functor.template operator()<Point>(image, weights);
      else
        return functor.template operator()<Point>(image);
#endif
    }
  };
  // specialization for `Null_functor`: create the default functor
  template<typename Point>
  struct Detect_features_in_domain<Point, Null_functor> {
    std::vector<std::vector<Point>>
    operator()(const CGAL::Image_3&, CGAL::Image_3&, Null_functor) const {
      return std::vector<std::vector<Point>>();
    }
  };

  template<typename Point, typename DetectFunctor>
  std::vector<std::vector<Point>>
    detect_features(const CGAL::Image_3& image, CGAL::Image_3& weights, DetectFunctor functor)
  {
    Detect_features_in_domain<Point, DetectFunctor> detector;
    return detector(image, weights, functor);
  }

  template<bool WithFeatures>
  struct Add_features_in_domain {
    template<typename MeshDomain, typename InputFeatureRange, typename DetectFunctor>
    void operator()(const CGAL::Image_3&, CGAL::Image_3&, MeshDomain&, const InputFeatureRange&, DetectFunctor)
    {}
  };

  template<>
  struct Add_features_in_domain<true>
  {
    template<typename MeshDomain, typename InputFeatureRange, typename DetectFunctor>
    void operator()(const CGAL::Image_3& image,
                    CGAL::Image_3& weights,
                    MeshDomain& domain,
                    const InputFeatureRange& input_features,
                    DetectFunctor functor)
    {
      using P = typename MeshDomain::Point_3;
      auto detected_feature_range
        = CGAL::Mesh_3::internal::detect_features<P>(image, weights, functor);

      CGAL::merge_and_snap_polylines(image, detected_feature_range, input_features);

      if (!input_features.empty())
        domain.add_features(input_features.begin(), input_features.end());
      domain.add_features(detected_feature_range.begin(), detected_feature_range.end());
    }
  };

} // end namespace CGAL::Mesh_3::internal
} // end namespace CGAL::Mesh_3

#ifndef DOXYGEN_RUNNING
template <typename Subdomain_index>
struct Construct_pair_from_subdomain_indices {
  typedef std::pair<Subdomain_index, Subdomain_index> result_type;

  result_type operator()(Subdomain_index a, Subdomain_index b) const {
    return result_type(a, b);
  }
}; // end class template Construct_pair_from_subdomain_indices
#endif

namespace details
{

template <typename Geom_traits,
          typename Subdomain_index,
          typename Surface_patch_index_>
class Labeled_mesh_domain_3_impl
{
protected:
  typedef Surface_patch_index_ Surface_patch_index;
  typedef typename Geom_traits::Point_3 Point_3;
  typedef typename Geom_traits::Sphere_3 Sphere_3;
  typedef typename Geom_traits::Iso_cuboid_3 Iso_cuboid_3;
  typedef typename Geom_traits::FT FT;
  typedef std::shared_ptr<CGAL::Random> CGAL_Random_share_ptr_t;
  // Returns squared error bound from `bbox` and `error`
  FT squared_error_bound(const Iso_cuboid_3& bbox, const FT& error) const
  {
    typename Geom_traits::Compute_squared_distance_3 squared_distance =
                             Geom_traits().compute_squared_distance_3_object();
    return squared_distance((bbox.min)(), (bbox.max)())*error*error/4;
  }

  static Iso_cuboid_3 iso_cuboid(const Bbox_3& bbox)
  {
    const Point_3 p_min(bbox.xmin(), bbox.ymin(), bbox.zmin());
    const Point_3 p_max(bbox.xmax(), bbox.ymax(), bbox.zmax());

    return Iso_cuboid_3(p_min,p_max);
  }

  static Iso_cuboid_3 iso_cuboid(const typename Geom_traits::Sphere_3& sphere)
  {
    return iso_cuboid(sphere.bbox());
  }

  static Iso_cuboid_3 iso_cuboid(const typename Geom_traits::Iso_cuboid_3& c)
  {
    return c;
  }

  static Construct_pair_from_subdomain_indices<Subdomain_index>
  construct_pair_functor() {
    return Construct_pair_from_subdomain_indices<Subdomain_index>();
  }

  template <typename Function,
            typename Bounding_object,
            typename Null,
            typename Construct_surface_patch_index>
  Labeled_mesh_domain_3_impl(const Function& f,
                                     const Bounding_object& bounding,
                                     const FT& error_bound,
                                     Construct_surface_patch_index cstr_s_p_i,
                                     Null null,
                                     CGAL::Random* p_rng)
    : function_(f)
    , bbox_(iso_cuboid(bounding))
    , cstr_s_p_index(cstr_s_p_i)
    , null(null)
    , p_rng_(p_rng == 0 ?
             CGAL_Random_share_ptr_t(new CGAL::Random(0)) :
             CGAL_Random_share_ptr_t(p_rng, Mesh_3::internal::Do_not_delete()))
    , squared_error_bound_(squared_error_bound(bbox_,error_bound))
  {}

  // The function which answers subdomain queries
  typedef std::function<Subdomain_index(const Point_3&)> Function;
  Function function_;
  // The bounding box
  const Iso_cuboid_3 bbox_;

  typedef std::function<
    Surface_patch_index(Subdomain_index,
                        Subdomain_index)> Construct_surface_patch_index;
  Construct_surface_patch_index cstr_s_p_index;
  // The functor that decides which sub-domain indices correspond to the
  // outside of the domain.
  typedef std::function<bool(Subdomain_index)> Null;
  Null null;
  // The random number generator used by Construct_initial_points
  CGAL_Random_share_ptr_t p_rng_;
  // Error bound relative to sphere radius
  FT squared_error_bound_;
}; // Labeled_mesh_domain_3_impl

} // namespace details

/*!
\ingroup PkgMesh3Domains

\brief The class `Labeled_mesh_domain_3` implements indexed domains.

This class is a model of concept `MeshDomain_3`.

Any boundary facet is labeled <a,b>, with a<b, where a and b are the
tags of its incident subdomains.
Thus, a boundary facet of the domain is labeled <0,b>, where b!=0.

This class includes a <em>labeling function</em> that provides the index of the subdomain in which any
query point lies. An intersection between a segment and bounding
surfaces is detected when both segment endpoints are associated with different
values of subdomain indices. The intersection is then constructed by bisection.
The bisection stops when the query segment is shorter than an error bound
`e` given by the product of the
length of the diagonal of the bounding box (in world coordinates), or the radius of the bounding sphere, and
a relative error bound passed as argument to the constructor of `Labeled_mesh_domain_3`.

This class has a constructor taking a labeling function. It has also three
static template member functions that act as named constructors:
<ul>
<li>`create_gray_image_mesh_domain()`, to create a domain from a 3D gray image,
<li>`create_labeled_image_mesh_domain()`, to create a domain from a 3D labeled image, and
<li>`create_implicit_mesh_domain()`, to create a domain from an implicit function.
</ul>

\tparam BGT is a geometric traits class that provides
the basic operations to implement
intersection tests and intersection computations
through a bisection method. This parameter must be instantiated
with a model of the concept `BisectionGeometricTraits_3`.

\cgalHeading{Labeling function}

A labeling function `f` must return `0` if the point isn't located in any subdomain. The return type of labeling functions is an integer.

Let `p` be a Point.
<ul>
<li>`f(p)=0` means that `p` is outside domain.</li>
<li>`f(p)=a`, `a!=0` means that `p` is inside subdomain `a`.</li>
</ul>
`CGAL::Implicit_multi_domain_to_labeling_function_wrapper` is a good candidate for this template parameter
if there are several components to mesh.

The function type can be any model of the concept `Callable` compatible with the signature
`Subdomain_index(const %Point_3&)`: it can be a function, a function object, a lambda expression...
that takes a `%Point_3` as argument, and returns a type convertible to `Subdomain_index`.

\cgalModels `MeshDomain_3`

\sa `CGAL::Implicit_multi_domain_to_labeling_function_wrapper`
\sa `CGAL::make_mesh_3()`

*/
template<class BGT,
         class Subdomain_index_ = int,
         class Surface_patch_index_ = std::pair<Subdomain_index_,
                                                Subdomain_index_> >
class Labeled_mesh_domain_3
#ifndef DOXYGEN_RUNNING
  : protected details::Labeled_mesh_domain_3_impl<BGT,
                                                  Subdomain_index_,
                                                  Surface_patch_index_>
#endif
{
public:
  //-------------------------------------------------------
  // Index Types
  //-------------------------------------------------------
  // Type of indexes for cells of the input complex
/// \name Types
///@{
  /// The subdomain index of this model of `MeshDomain_3`
  typedef Subdomain_index_                  Subdomain_index;
  //
#ifdef DOXYGEN_RUNNING
  /// The type of object that stores the function using type-erasure.
  typedef std::function< Subdomain_index(const Point_3 &)> Labeling_function;
///@}

/// \name Types imported from the geometric traits class
///@{
  /// The point type of the geometric traits class
  typedef typename Geom_traits::Point_3      Point_3;
  /// The sphere type of the geometric traits class
  typedef typename Geom_traits::Sphere_3     Sphere_3;
  /// The iso-cuboid type of the geometric traits class
  typedef typename Geom_traits::Iso_cuboid_3 Iso_cuboid_3;
  /// The number type (a field type) of the geometric traits class
  typedef typename Geom_traits::FT           FT;
///@}
<<<<<<< HEAD
#else
  typedef std::optional<Subdomain_index>  Subdomain;
=======
#else // DOXYGEN_RUNNING
  typedef boost::optional<Subdomain_index>  Subdomain;
>>>>>>> b534d126

  // Type of indexes for cells of the input complex
  typedef Surface_patch_index_                  Surface_patch_index;
  typedef std::optional<Surface_patch_index>  Surface_patch;

  // Type of indexes to characterize the lowest dimensional face of the input
  // complex on which a vertex lie
  typedef typename CGAL::Mesh_3::internal::
    Index_generator<Subdomain_index, Surface_patch_index>::Index Index;

private:
  typedef details::Labeled_mesh_domain_3_impl<BGT,
                                              Subdomain_index,
                                              Surface_patch_index
                                             > Impl_details;
  typedef typename Impl_details::Null     Null;
  typedef typename Impl_details::Construct_surface_patch_index
                                          Construct_surface_patch_index;
  typedef typename Impl_details::Function Function;

public:
  // Geometric object types
  typedef typename BGT::Point_3    Point_3;
  typedef typename BGT::Segment_3  Segment_3;
  typedef typename BGT::Ray_3      Ray_3;
  typedef typename BGT::Line_3     Line_3;
  typedef typename BGT::Vector_3   Vector_3;
  typedef typename BGT::Sphere_3   Sphere_3;
  typedef CGAL::Bbox_3             Bbox_3;

protected:
  typedef typename BGT::Iso_cuboid_3 Iso_cuboid_3;

public:
  // Kernel_traits compatibility
  typedef BGT R;
  // access Function type from inherited class
  typedef Function Fct;

  typedef std::tuple<Point_3,Index,int> Intersection;


  typedef typename BGT::FT FT;
  typedef BGT Geom_traits;
  using Impl_details::construct_pair_functor;
#endif // DOXYGEN_RUNNING

/// \name Creation
/// @{
  /*!  \brief Construction from a function, a bounding object and a relative error bound.
   *
   * \tparam Function a type compatible with `Labeling_function`
   * \tparam NamedParameters a sequence of \ref bgl_namedparameters "Named Parameters"
   * \tparam Bounding_object either a bounding sphere (of type `Sphere_3`), a bounding box (type `Bbox_3`),
   *                         or a bounding `Iso_cuboid_3`
   *
   * \param function the labeling function
   * \param bounding_object the bounding object bounding the meshable space.
   * \param np an optional sequence of \ref bgl_namedparameters "Named Parameters" among the ones listed below:
   *
   * \cgalNamedParamsBegin
   *   \cgalParamNBegin{relative_error_bound}
   *      \cgalParamDescription{the relative error bound used to compute intersection points between the implicit surface and query segments.
   *                            The bisection is stopped when the length of the intersected segment is less than the product
   *                            of `relative_error_bound` by the diameter of the bounding object.}
   *      \cgalParamDefault{FT(1e-3)}
   *   \cgalParamNEnd
   * \cgalNamedParamsEnd
   *
   * \cgalHeading{Example}
   * From the example (\ref Mesh_3/mesh_implicit_domains_2.cpp):
   * \snippet Mesh_3/mesh_implicit_domains_2.cpp Domain creation
   */
  template<typename Function, typename Bounding_object, typename CGAL_NP_TEMPLATE_PARAMETERS>
  Labeled_mesh_domain_3(const Function& function,
                        const Bounding_object& bounding_object,
                        const CGAL_NP_CLASS& np = parameters::default_values()
#ifndef DOXYGEN_RUNNING
                        , typename std::enable_if<!is_named_function_parameter<Function>>::type* = nullptr
#endif // DOXYGEN_RUNNING
                        )
  :Impl_details(function,
                bounding_object,
                parameters::choose_parameter(parameters::get_parameter(np, internal_np::error_bound), FT(1e-3)),
                parameters::choose_parameter(parameters::get_parameter(np, internal_np::surface_patch_index), construct_pair_functor()),
                parameters::choose_parameter(parameters::get_parameter(np, internal_np::null_subdomain_index_param), Null_subdomain_index()),
                parameters::choose_parameter(parameters::get_parameter(np, internal_np::rng), nullptr))
  {}
///@}

#ifndef DOXYGEN_RUNNING
  template<typename CGAL_NP_TEMPLATE_PARAMETERS_NO_DEFAULT>
  Labeled_mesh_domain_3(const CGAL_NP_CLASS& np)
  :Impl_details(parameters::get_parameter(np, internal_np::function_param),
                parameters::get_parameter(np, internal_np::bounding_object_param),
                parameters::choose_parameter(parameters::get_parameter(np, internal_np::error_bound), FT(1e-3)),
                parameters::choose_parameter(parameters::get_parameter(np, internal_np::surface_patch_index), construct_pair_functor()),
                parameters::choose_parameter(parameters::get_parameter(np, internal_np::null_subdomain_index_param), Null_subdomain_index()),
                parameters::choose_parameter(parameters::get_parameter(np, internal_np::rng), nullptr))
  {}

  // Overload handling parameters passed with operator=
  template<typename CGAL_NP_TEMPLATE_PARAMETERS_NO_DEFAULT_1,
           typename CGAL_NP_TEMPLATE_PARAMETERS_NO_DEFAULT_2,
           typename ... NP>
  Labeled_mesh_domain_3(const CGAL_NP_CLASS_1&  np1,
                        const CGAL_NP_CLASS_2&  np2,
                        const NP& ... nps)
    : Labeled_mesh_domain_3(internal_np::combine_named_parameters(np1, np2, nps...))
  {}


#ifndef CGAL_NO_DEPRECATED_CODE
  template<typename Function, typename Bounding_object>
#if !defined(BOOST_MSVC)
  CGAL_DEPRECATED
#endif // BOOST_MSVC
  Labeled_mesh_domain_3(const Function& function,
                        const Bounding_object& bounding_object,
                        double error_bound,
                        typename std::enable_if<!is_named_function_parameter<Function>>::type* = nullptr)
  : Labeled_mesh_domain_3(function,
                          bounding_object,
                          parameters::relative_error_bound(error_bound))
  {}
#endif // CGAL_NO_DEPRECATED_CODE
#endif // DOXYGEN_RUNNING

/// \name Creation of domains from 3D images
/// @{
  /*!
   * \brief Construction from a 3D gray image
   *
   * This static method is a <em>named constructor</em>. It constructs a domain
   * described by a 3D gray image. A 3D gray image is a grid of voxels,
   * where each voxel is associated with a gray level value.  Unless otherwise specified by the parameter `image_values_to_subdom_indices`, the domain to
   * be discretized is the union of voxels that lie inside a surface
   * described by an isolevel value, called \a isovalue. The voxels lying
   * inside the domain have gray level values that are larger than the
   * isovalue.
   *
   * The value of voxels is interpolated to a gray level value at any query point.
   *
   * \tparam NamedParameters a sequence of \ref bgl_namedparameters "Named Parameters"
   *
   * \param image_ the input 3D image.
   * \param np an optional sequence of \ref bgl_namedparameters "Named Parameters" among the ones listed below:
   *
   * \cgalNamedParamsBegin
   *   \cgalParamNBegin{iso_value}
   *     \cgalParamDescription{the isovalue, inside
   *                           `image`, of the surface describing the boundary of the object to be
   *                            meshed.}
   *     \cgalParamDefault{0}
   *   \cgalParamNEnd
   *   \cgalParamNBegin{image_values_to_subdomain_indices}
   *     \cgalParamDescription{a function or a function object, compatible with the signature
   *                           `Subdomain_index(double)`. This function returns the subdomain index
   *                           corresponding to a pixel value. If this parameter is used, then the
   *                           parameter `iso_value` is ignored.}
   *     \cgalParamDefault{Null_functor()}
   *   \cgalParamNEnd
   *   \cgalParamNBegin{value_outside}
   *      \cgalParamDescription{the value attached to voxels
   *                            outside of the domain to be meshed. It should be lower than
   *                           `iso_value`.}
   *      \cgalParamDefault{0}
   *   \cgalParamNEnd
   *   \cgalParamNBegin{relative_error_bound}
   *      \cgalParamDescription{ is the relative error
   *                             bound, relative to the diameter of the box of the image.}
   *      \cgalParamDefault{FT(1e-3)}
   *   \cgalParamNEnd
   * \cgalNamedParamsEnd
   *
   * \cgalHeading{Examples}
   *
   * From the example (\ref Mesh_3/mesh_3D_gray_image.cpp):
   *
   * \snippet Mesh_3/mesh_3D_gray_image.cpp Domain creation
   *
   * From the example (\ref Mesh_3/mesh_3D_gray_vtk_image.cpp):
   *
   * \snippet Mesh_3/mesh_3D_gray_vtk_image.cpp Domain creation
   *
   */
  template<typename CGAL_NP_TEMPLATE_PARAMETERS>
  static Labeled_mesh_domain_3 create_gray_image_mesh_domain(const CGAL::Image_3& image_, const CGAL_NP_CLASS& np = parameters::default_values())
  {
    using parameters::get_parameter;
    using parameters::choose_parameter;
    auto iso_value_ = choose_parameter(get_parameter(np, internal_np::iso_value_param), 0);
    auto value_outside_ = choose_parameter(get_parameter(np, internal_np::voxel_value), 0);
    FT relative_error_bound_ = choose_parameter(get_parameter(np, internal_np::error_bound), FT(1e-3));
    auto image_values_to_subdomain_indices_ = choose_parameter(get_parameter(np, internal_np::image_subdomain_index), Null_functor());
    CGAL::Random* p_rng_ = choose_parameter(get_parameter(np, internal_np::rng), nullptr);
    auto null_subdomain_index_ = choose_parameter(get_parameter(np, internal_np::null_subdomain_index_param), Null_functor());
    auto construct_surface_patch_index_ = choose_parameter(get_parameter(np, internal_np::surface_patch_index), Null_functor());
    namespace p = CGAL::parameters;
    return Labeled_mesh_domain_3
              (p::function = create_gray_image_wrapper
                       (image_,
                        iso_value_,
                        image_values_to_subdomain_indices_,
                        value_outside_),
               p::bounding_object = Mesh_3::internal::compute_bounding_box(image_),
               p::relative_error_bound = relative_error_bound_,
               p::p_rng = p_rng_,
               p::null_subdomain_index =
                       create_null_subdomain_index(null_subdomain_index_),
               p::construct_surface_patch_index =
                       create_construct_surface_patch_index(construct_surface_patch_index_));

  }

  /*!
   * \brief Construction from a 3D labeled image
   *
   * This static method is a <em>named constructor</em>. It constructs a
   * domain described by a 3D labeled image. A 3D labeled image is a grid
   * of voxels, where each voxel is associated with an index (a subdomain
   * index) characterizing the subdomain in which the voxel lies. The
   * domain to be discretized is the union of voxels that have non-zero
   * values.
   *
   * \returns either a `Labeled_mesh_domain_3`,
   *   or a `Mesh_domain_with_polyline_features_3<Labeled_mesh_domain_3>`
   *   depending on whether one or more of the named parameters
   *   `features_detector` and `input_features` are provided.
   *
   * \tparam NamedParameters a sequence of \ref bgl_namedparameters "Named Parameters"
   * \param image_ the input 3D image.
   * \param np an optional sequence of \ref bgl_namedparameters "Named Parameters" among the ones listed below:
   *
   * \cgalNamedParamsBegin
   *   \cgalParamNBegin{weights}
   *     \cgalParamDescription{a reference to an input 3D image that provides
   *                           weights associated to each voxel (the word type is `unsigned char`,
   *                           and the voxels values are integers between 0 and 255).
   *                           The weights image can be generated with `CGAL::Mesh_3::generate_label_weights()`.
   *                           Its dimensions must be the same as the dimensions of `parameters::image`.}
   *     \cgalParamDefault{CGAL::Image_3()}
   *     \cgalParamType{CGAL::Image_3&}
   *     \cgalParamExtra{if `features_detector` is provided, `weights` should be modified accordingly.
   *                     The available functors described in See \ref PkgMesh3FeatureDetection
   *                     implement the necessary modifications.}
   *     \cgalParamExtra{if `input_features` is provided, `weights` should be modified accordingly
   *                     to keep consistency of the output `MeshDomainWithFeatures_3`}
   *   \cgalParamNEnd
   *   \cgalParamNBegin{value_outside}
   *     \cgalParamDescription{the value attached to voxels
   *                           outside of the domain to be meshed. It should be lower than
   *                           `iso_value`.}
   *     \cgalParamDefault{0}
   *   \cgalParamNEnd
   *
   *   \cgalParamNBegin{relative_error_bound}
   *     \cgalParamDescription{ is the relative error
   *                            bound, relative to the diameter of the box of the image.}
   *     \cgalParamDefault{FT(1e-3)}
   *   \cgalParamNEnd
   *
   *   \cgalParamNBegin{features_detector}
   *    \cgalParamDescription{ a functor that implements
   *      `std::vector<std::vector<Point>> operator()(const Image_3& img) const`,
   *      and `std::vector<std::vector<Point>> operator()(const Image_3& img, Image_3& weights) const`,
   *      where `%Point` matches the mesh domain point type,
   *      that both return a range of detected polyline features for feature protection.
   *      Only one implementation is used, depending on whether the named parameter `weights`
   *      is provided or not.
   *      Polyline features are added to the domain for further feature protection.
   *      See \ref PkgMesh3FeatureDetection for available functors.}
   *    \cgalParamDefault{CGAL::Null_functor()}
   *    \cgalParamExtra{The return type of the function depends on whether this parameter
   *                    or `input_features` are provided or not.}
   *    \cgalParamExtra{If `weights` is provided, it must either be adapted to the detected features,
   *                    or post-processed during feature detection to keep consistency
   *                    of the output `MeshDomainWithFeatures_3`.
   *                    Available functors implement the necessary modifications.}
   *   \cgalParamNEnd
   *
   *   \cgalParamNBegin{input_features}
   *    \cgalParamDescription{ a `Range` of polyline features, represented as `Range`s of `Point_3`.
   *         Polyline features are added to the domain for further feature protection.
   *         Input polyline features must be different from the detected features
   *         and can intersect only at vertices, if they do. Otherwise,
   *         the meshing process may not terminate.}
   *    \cgalParamDefault{`std::vector<std::vector<Point_3>>()`}
   *    \cgalParamExtra{The return type of the function depends on whether this parameter
                        or `input_features` are provided or not.}
   *    \cgalParamExtra{It is recommended to pass a const-reference for this parameter,
   *                    possibly using `std::cref(polylines_range)` to avoid useless copies.}
   *    \cgalParamExtra{If `weights` is provided, it must be adapted to the input features,
   *                    to keep consistency of the output `MeshDomainWithFeatures_3`}
   *   \cgalParamNEnd
   *
   * \cgalNamedParamsEnd
   *
   * \cgalHeading{Example}
   *
   * From the example (\ref Mesh_3/mesh_3D_image.cpp):
   *
   * \snippet Mesh_3/mesh_3D_image.cpp Domain creation
   *
   * From the example (\ref Mesh_3/mesh_3D_weighted_image.cpp),
   * where the labeled image is used with a precomputed 3D image of weights :
   *
   * \snippet Mesh_3/mesh_3D_weighted_image.cpp Domain creation
   *
   * From the example (\ref Mesh_3/mesh_3D_image_with_detection_of_features.cpp)
   * where the features are detected in `image`:
   *
   * \snippet Mesh_3/mesh_3D_image_with_detection_of_features.cpp Domain creation
   *
   * From the example (\ref Mesh_3/mesh_3D_image_with_input_features.cpp)
   * where the features are provided by the user:
   *
   * \snippet Mesh_3/mesh_3D_image_with_input_features.cpp Domain creation
   *
   */
  template<typename CGAL_NP_TEMPLATE_PARAMETERS>
  static auto
  create_labeled_image_mesh_domain(const CGAL::Image_3& image_, const CGAL_NP_CLASS& np = parameters::default_values())
  {
    using parameters::get_parameter;
    using parameters::get_parameter_reference;
    using parameters::choose_parameter;

    auto iso_value_ = choose_parameter(get_parameter(np, internal_np::iso_value_param), 0);
    auto value_outside_ = choose_parameter(get_parameter(np, internal_np::voxel_value), 0);
    FT relative_error_bound_ = choose_parameter(get_parameter(np, internal_np::error_bound), FT(1e-3));
    auto image_values_to_subdomain_indices_ = choose_parameter(get_parameter(np, internal_np::image_subdomain_index), Null_functor());
    CGAL::Random* p_rng_ = choose_parameter(get_parameter(np, internal_np::rng), nullptr);
    auto null_subdomain_index_ = choose_parameter(get_parameter(np, internal_np::null_subdomain_index_param), Null_functor());
    auto construct_surface_patch_index_ = choose_parameter(get_parameter(np, internal_np::surface_patch_index), Null_functor());

    using Image_ref_type = typename internal_np::Lookup_named_param_def<internal_np::weights_param_t,
                                                                        CGAL_NP_CLASS,
                                                                        CGAL::Image_3>::reference;
    CGAL::Image_3 no_weights_;
    Image_ref_type weights_ = choose_parameter(get_parameter_reference(np, internal_np::weights_param), no_weights_);
    auto features_detector_ = choose_parameter(get_parameter(np, internal_np::features_detector_param), Null_functor());

    using Default_input_features = std::vector<std::vector<typename Labeled_mesh_domain_3::Point_3>>;
    using Input_features_ref_type = typename internal_np::Lookup_named_param_def<internal_np::input_features_param_t,
                                                                                 CGAL_NP_CLASS,
                                                                                 Default_input_features>::reference;
    Default_input_features empty_vec;
    Input_features_ref_type input_features_
          = choose_parameter(get_parameter_reference(np, internal_np::input_features_param), empty_vec);

    CGAL_USE(iso_value_);
    namespace p = CGAL::parameters;

    const bool use_weights = weights_.is_valid();
    auto image_wrapper = use_weights
      ? create_weighted_labeled_image_wrapper(image_,
                                              weights_,
                                              image_values_to_subdomain_indices_,
                                              value_outside_)
      : create_labeled_image_wrapper(image_,
                                     image_values_to_subdomain_indices_,
                                     value_outside_);

    // warning : keep Return_type consistent with actual return type
    const bool no_features
      =  CGAL::parameters::is_default_parameter<CGAL_NP_CLASS, internal_np::features_detector_param_t>::value
      && CGAL::parameters::is_default_parameter<CGAL_NP_CLASS, internal_np::input_features_param_t>::value;
    using Return_type = std::conditional_t <
      no_features,
      Labeled_mesh_domain_3,
      Mesh_domain_with_polyline_features_3<Labeled_mesh_domain_3>
    >;

    Return_type domain
      (p::function = image_wrapper,
       p::bounding_object = Mesh_3::internal::compute_bounding_box(image_),
       p::relative_error_bound = relative_error_bound_,
       p::p_rng = p_rng_,
       p::null_subdomain_index =
               create_null_subdomain_index(null_subdomain_index_),
       p::construct_surface_patch_index =
               create_construct_surface_patch_index(construct_surface_patch_index_));

    // features
    Mesh_3::internal::Add_features_in_domain<!no_features>()
      (image_, weights_, domain, input_features_, features_detector_);

    return domain;
  }
/// @}

#ifndef DOXYGEN_RUNNING
  template<typename CGAL_NP_TEMPLATE_PARAMETERS_NO_DEFAULT>
  static Labeled_mesh_domain_3 create_gray_image_mesh_domain(const CGAL_NP_CLASS& np)
  {
    static_assert(!parameters::is_default_parameter<CGAL_NP_CLASS, internal_np::image_3_param_t>::value, "Value for required parameter not found");
    using parameters::get_parameter;
    using parameters::get_parameter_reference;
    using parameters::choose_parameter;
    const CGAL::Image_3& image_ = get_parameter_reference(np,internal_np::image_3_param);
    auto iso_value_ = choose_parameter(get_parameter(np, internal_np::iso_value_param), 0);
    auto value_outside_ = choose_parameter(get_parameter(np, internal_np::voxel_value), 0);
    FT relative_error_bound_ = choose_parameter(get_parameter(np, internal_np::error_bound), FT(1e-3));
    auto image_values_to_subdomain_indices_ = choose_parameter(get_parameter(np, internal_np::image_subdomain_index), Null_functor());
    CGAL::Random* p_rng_ = choose_parameter(get_parameter(np, internal_np::rng), nullptr);
    auto null_subdomain_index_ = choose_parameter(get_parameter(np, internal_np::null_subdomain_index_param), Null_functor());
    auto construct_surface_patch_index_ = choose_parameter(get_parameter(np, internal_np::surface_patch_index), Null_functor());
    namespace p = CGAL::parameters;
    return Labeled_mesh_domain_3
            (p::function = create_gray_image_wrapper
                     (image_,
                      iso_value_,
                      image_values_to_subdomain_indices_,
                      value_outside_),
             p::bounding_object = Mesh_3::internal::compute_bounding_box(image_),
             p::relative_error_bound = relative_error_bound_,
             p::p_rng = p_rng_,
             p::null_subdomain_index =
                     create_null_subdomain_index(null_subdomain_index_),
             p::construct_surface_patch_index =
                     create_construct_surface_patch_index(construct_surface_patch_index_));

  }

  // Overload handling parameters passed with operator=
  template<typename CGAL_NP_TEMPLATE_PARAMETERS_NO_DEFAULT_1,
           typename CGAL_NP_TEMPLATE_PARAMETERS_NO_DEFAULT_2,
           typename ... NP>
  static Labeled_mesh_domain_3 create_gray_image_mesh_domain(const CGAL::Image_3& image_,
                                                             const CGAL_NP_CLASS_1&  np1,
                                                             const CGAL_NP_CLASS_2&  np2,
                                                             const NP& ... nps)
  {
    return create_gray_image_mesh_domain(image_, internal_np::combine_named_parameters(np1, np2, nps...));
  }
  // Overload handling parameters passed with operator=
  template<typename CGAL_NP_TEMPLATE_PARAMETERS_NO_DEFAULT_1,
           typename CGAL_NP_TEMPLATE_PARAMETERS_NO_DEFAULT_2,
           typename ... NP>
  static Labeled_mesh_domain_3 create_gray_image_mesh_domain(const CGAL_NP_CLASS_1&  np1,
                                                             const CGAL_NP_CLASS_2&  np2,
                                                             const NP& ... nps)
  {
    return create_gray_image_mesh_domain(internal_np::combine_named_parameters(np1, np2, nps...));
  }

  template<typename CGAL_NP_TEMPLATE_PARAMETERS_NO_DEFAULT>
  static auto create_labeled_image_mesh_domain(const CGAL_NP_CLASS& np)
  {
    static_assert(!parameters::is_default_parameter<CGAL_NP_CLASS, internal_np::image_3_param_t>::value, "Value for required parameter not found");
    using parameters::get_parameter_reference;
    const CGAL::Image_3& image_ = get_parameter_reference(np,internal_np::image_3_param);
    return create_labeled_image_mesh_domain(image_, np);
  }

  // Overload handling parameters passed with operator=
  template<typename CGAL_NP_TEMPLATE_PARAMETERS_NO_DEFAULT_1,
           typename CGAL_NP_TEMPLATE_PARAMETERS_NO_DEFAULT_2,
           typename ... NP>
  static auto create_labeled_image_mesh_domain(const CGAL::Image_3& image_,
                                               const CGAL_NP_CLASS_1&  np1,
                                               const CGAL_NP_CLASS_2&  np2,
                                               const NP& ... nps)
  {
    return create_labeled_image_mesh_domain(image_, internal_np::combine_named_parameters(np1, np2, nps...));
  }
  // Overload handling parameters passed with operator=
  template<typename CGAL_NP_TEMPLATE_PARAMETERS_NO_DEFAULT_1,
           typename CGAL_NP_TEMPLATE_PARAMETERS_NO_DEFAULT_2,
           typename ... NP>
  static auto create_labeled_image_mesh_domain(const CGAL_NP_CLASS_1& np1,
                                               const CGAL_NP_CLASS_2& np2,
                                               const NP& ... nps)
  {
    return create_labeled_image_mesh_domain(internal_np::combine_named_parameters(np1, np2, nps...));
  }
#endif

/// \name Creation of domains from implicit functions
/// @{

  /*!
   * \brief Construction from an implicit function
   *
   * This static method is a <em>named constructor</em>. It constructs a domain
   * whose bounding surface is described implicitly as the zero level set of a
   * function.  The domain to be discretized is assumed to be the domain where
   * the function has negative values.
   *
   * The method takes as argument a bounding sphere which is required to
   * circumscribe the surface and to have its center inside the domain.
   *
   * \tparam Function a type compatible with the signature `FT(Point_3)`: it takes a point as argument,
   *                  and returns a scalar value. That object must be model of `CopyConstructible`
   * \tparam NamedParameters a sequence of \ref bgl_namedparameters "Named Parameters"
   * \tparam Bounding_object either a bounding sphere (of type `Sphere_3`), a bounding box (type `Bbox_3`),
   *                         or a bounding `Iso_cuboid_3`
   *
   * \param function the implicit function
   * \param bounding_object object boundint the meshable domain and its center is inside the domain.
   * \param np an optional sequence of \ref bgl_namedparameters "Named Parameters" among the ones listed below:
   *
   * \cgalNamedParamsBegin
   *   \cgalParamNBegin{relative_error_bound}
   *     \cgalParamDescription{ is the relative error
   *                            bound, relative to the diameter of the box of the image.}
   *     \cgalParamDefault{FT(1e-3)}
   *   \cgalParamNEnd
   * \cgalNamedParamsEnd
   *
   * \cgalHeading{Examples}
   *
   * From the example (\ref Mesh_3/mesh_implicit_sphere.cpp):
   *
   * \snippet Mesh_3/mesh_implicit_sphere.cpp Domain creation
   *
   * From the example (\ref Mesh_3/mesh_implicit_sphere_variable_size.cpp):
   *
   * \snippet Mesh_3/mesh_implicit_sphere_variable_size.cpp Domain creation
   *
   */
  template<typename Function, typename Bounding_object, typename CGAL_NP_TEMPLATE_PARAMETERS>
  static Labeled_mesh_domain_3 create_implicit_mesh_domain(const Function& function,
                                                           const Bounding_object& bounding_object,
                                                           const CGAL_NP_CLASS& np = parameters::default_values()
#ifndef DOXYGEN_RUNNING
                                                           , typename std::enable_if<!is_named_function_parameter<Function>>::type* = nullptr
#endif
)
  {
    using parameters::get_parameter;
    using parameters::choose_parameter;
    FT relative_error_bound_ = choose_parameter(get_parameter(np, internal_np::error_bound), FT(1e-3));
    CGAL::Random* p_rng_ = choose_parameter(get_parameter(np, internal_np::rng), nullptr);
    auto null_subdomain_index_ = choose_parameter(get_parameter(np, internal_np::null_subdomain_index_param), Null_functor());
    auto construct_surface_patch_index_ = choose_parameter(get_parameter(np, internal_np::surface_patch_index), Null_functor());
    namespace p = CGAL::parameters;
    return Labeled_mesh_domain_3
            (p::function = make_implicit_to_labeling_function_wrapper<BGT>(function),
             p::bounding_object = bounding_object,
             p::relative_error_bound = relative_error_bound_,
             p::p_rng = p_rng_,
             p::null_subdomain_index =
                     create_null_subdomain_index(null_subdomain_index_),
             p::construct_surface_patch_index =
                     create_construct_surface_patch_index(construct_surface_patch_index_));
  }
/// @}
#ifndef DOXYGEN_RUNNING
  template<typename CGAL_NP_TEMPLATE_PARAMETERS>
  static Labeled_mesh_domain_3 create_implicit_mesh_domain(const CGAL_NP_CLASS& np = parameters::default_values())
  {
    static_assert(!parameters::is_default_parameter<CGAL_NP_CLASS, internal_np::function_param_t>::value, "Value for required parameter not found");
    static_assert(!parameters::is_default_parameter<CGAL_NP_CLASS, internal_np::bounding_object_param_t>::value, "Value for required parameter not found");

    using parameters::get_parameter;
    return create_implicit_mesh_domain(parameters::get_parameter(np, internal_np::function_param),
                                       parameters::get_parameter(np, internal_np::bounding_object_param),
                                       np);
  }

  // Overload handling parameters passed with operator=
  template<typename CGAL_NP_TEMPLATE_PARAMETERS_NO_DEFAULT_1,
           typename CGAL_NP_TEMPLATE_PARAMETERS_NO_DEFAULT_2,
           typename ... NP>
  static Labeled_mesh_domain_3 create_implicit_mesh_domain(const CGAL_NP_CLASS_1&  np1,
                                                           const CGAL_NP_CLASS_2&  np2,
                                                           const NP& ... nps)
  {
    return create_implicit_mesh_domain(internal_np::combine_named_parameters(np1, np2, nps...));
  }


#ifndef CGAL_NO_DEPRECATED_CODE
  template<typename SubdomainIndex = Null_functor,
           typename NullSubdomainIndex = Null_functor,
           typename ConstructSurfacePatchIndex = Null_functor>
  CGAL_DEPRECATED
  static Labeled_mesh_domain_3
  create_gray_image_mesh_domain(const CGAL::Image_3& image_,
                                double iso_value,
                                double value_outside=0,
                                double relative_error_bound = 1e-3,
                                CGAL::Random* rng = nullptr,
                                SubdomainIndex image_values_to_subdom_indices = SubdomainIndex(),
                                NullSubdomainIndex null_subdomain_index_ = NullSubdomainIndex(),
                                ConstructSurfacePatchIndex construct_surface_patch_index_ = ConstructSurfacePatchIndex())
  {
    return create_gray_image_mesh_domain(image_, parameters::iso_value(iso_value)
                                                            .image_values_to_subdomain_indices(image_values_to_subdom_indices)
                                                            .value_outside(value_outside)
                                                            .relative_error_bound(relative_error_bound)
                                                            .p_rng(rng).null_subdomain_index(null_subdomain_index_)
                                                            .construct_surface_patch_index(construct_surface_patch_index_));
  }

  template<typename SubdomainIndex = Null_functor,
           typename NullSubdomainIndex = Null_functor,
           typename ConstructSurfacePatchIndex = Null_functor>
  CGAL_DEPRECATED
  static Labeled_mesh_domain_3
  create_labeled_image_mesh_domain(const CGAL::Image_3& image_,
                                   double relative_error_bound,
                                   const CGAL::Image_3& weights_ = CGAL::Image_3(),
                                   int value_outside=0,
                                   CGAL::Random* rng = nullptr,
                                   SubdomainIndex image_values_to_subdom_indices = SubdomainIndex(),
                                   NullSubdomainIndex null_subdomain_index_ = NullSubdomainIndex(),
                                   ConstructSurfacePatchIndex construct_surface_patch_index_ = ConstructSurfacePatchIndex())
  {
    return create_labeled_image_mesh_domain(image_, parameters::weights(weights_)
                                                               .image_values_to_subdomain_indices(image_values_to_subdom_indices)
                                                               .value_outside(value_outside)
                                                               .relative_error_bound(relative_error_bound)
                                                               .p_rng(rng)
                                                               .null_subdomain_index(null_subdomain_index_)
                                                               .construct_surface_patch_index(construct_surface_patch_index_));
  }
#endif


  /*
   * Constructs  a set of `n` points on the surface, and output them to
   *  the output iterator `pts` whose value type is required to be
   *  `std::pair<Points_3, Index>`.
   */
  struct Construct_initial_points
  {
    Construct_initial_points(const Labeled_mesh_domain_3& domain)
      : r_domain_(domain) {}

    template<class OutputIterator>
    OutputIterator operator()(OutputIterator pts, const int n = 12) const;

  private:
    const Labeled_mesh_domain_3& r_domain_;
  };

  // Returns Construct_initial_points object
  Construct_initial_points construct_initial_points_object() const
  {
    return Construct_initial_points(*this);
  }

  /*
   * Returns a bounding box of the domain
   */
  Bbox_3 bbox() const {
    return this->bbox_.bbox();
  }

  /*
   * Returns true if point `p` is in the domain. If `p` is in the
   *  domain, the parameter index is set to the index of the subdomain
   *  including $p$. It is set to the default value otherwise.
   */
  struct Is_in_domain
  {
    Is_in_domain(const Labeled_mesh_domain_3& domain) : r_domain_(domain) {}

    Subdomain operator()(const Point_3& p) const
    {
      // null(f(p)) means p is outside the domain
      Subdomain_index index = (r_domain_.function_)(p);
      if ( r_domain_.null(index) )
        return Subdomain{};
      else
        return Subdomain{ index };
    }
  private:
    const Labeled_mesh_domain_3& r_domain_;
  };

  // Returns Is_in_domain object
  Is_in_domain is_in_domain_object() const { return Is_in_domain(*this); }

  /*
   * Returns `true` if the element `type` intersect properly any of the
   * surface patches describing the either the domain boundary or some
   * subdomain boundary.
   * `Type` is either `Segment_3`, `Ray_3` or `Line_3`.
   * Parameter index is set to the index of the intersected surface patch
   * if `true` is returned and to the default `Surface_patch_index`
   * value otherwise.
   */
  struct Do_intersect_surface
  {
    Do_intersect_surface(const Labeled_mesh_domain_3& domain)
      : r_domain_(domain) {}

    Surface_patch operator()(const Segment_3& s) const
    {
      return this->operator()(s.source(), s.target());
    }

    Surface_patch operator()(const Ray_3& r) const
    {
      return clip_to_segment(r);
    }

    Surface_patch operator()(const Line_3& l) const
    {
      return clip_to_segment(l);
    }

  private:
    // Returns true if points `a` and `b` do not belong to the same subdomain
    // `index` is set to the surface index of subdomains f(a), f(b)
    Surface_patch operator()(const Point_3& a, const Point_3& b) const
    {
      // If f(a) != f(b), then [a,b] intersects some surface. Here we consider
      // [a,b] intersects surface_patch labelled <f(a),f(b)> (or <f(b),f(a)>).
      // It may be false, further rafinement will improve precision
      const Subdomain_index value_a = r_domain_.function_(a);
      const Subdomain_index value_b = r_domain_.function_(b);

      if ( value_a != value_b ) {
        if( r_domain_.null(value_a) && r_domain_.null(value_b) )
          return Surface_patch();
        else
          return Surface_patch(r_domain_.make_surface_index(value_a, value_b));
      }
      else
        return Surface_patch();
    }

    /*
     * Clips  `query` to a segment `s`, and call `operator()(s)`
     */
    template<typename Query>
    Surface_patch clip_to_segment(const Query& query) const
    {
      const auto clipped = CGAL::intersection(query, r_domain_.bbox_);
      if(clipped)
        if(const Segment_3* s = std::get_if<Segment_3>(&*clipped))
          return this->operator()(*s);

      return Surface_patch();
    }

  private:
    const Labeled_mesh_domain_3& r_domain_;
  };

  // Returns Do_intersect_surface object
  Do_intersect_surface do_intersect_surface_object() const
  {
    return Do_intersect_surface(*this);
  }

  /*
   * Returns a point in the intersection of the primitive `type`
   * with some boundary surface.
   * `Type1` is either `Segment_3`, `Ray_3` or `Line_3`.
   * The integer `dimension` is set to the dimension of the lowest
   * dimensional face in the input complex containing the returned point, and
   * `index` is set to the index to be stored at a mesh vertex lying
   * on this face.
   */
  struct Construct_intersection
  {
    Construct_intersection(const Labeled_mesh_domain_3& domain)
      : r_domain_(domain) {}

    Intersection operator()(const Segment_3& s) const
    {
#ifndef CGAL_MESH_3_NO_LONGER_CALLS_DO_INTERSECT_3
      CGAL_precondition(r_domain_.do_intersect_surface_object()(s) != std::nullopt);
#endif // NOT CGAL_MESH_3_NO_LONGER_CALLS_DO_INTERSECT_3
      return this->operator()(s.source(),s.target());
    }

    Intersection operator()(const Ray_3& r) const
    {
      return clip_to_segment(r);
    }

    Intersection operator()(const Line_3& l) const
    {
      return clip_to_segment(l);
    }

  private:
    /*
     * Returns a point in the intersection of [a,b] with the surface
     *  `a` must be the source point, and `b` the out point. It's important
     * because it drives bisection cuts.
     * Indeed, the returned point is the first intersection from  `[a,b]`
     * with a subdomain surface.
     */
    Intersection operator()(const Point_3& a, const Point_3& b) const
    {
      // Functors
      typename BGT::Compute_squared_distance_3 squared_distance =
                                      BGT().compute_squared_distance_3_object();
      typename BGT::Construct_midpoint_3 midpoint =
                                      BGT().construct_midpoint_3_object();

      // Non const points
      Point_3 p1 = a;
      Point_3 p2 = b;
      Point_3 mid = midpoint(p1, p2);

      // Cannot be const: those values are modified below.
      Subdomain_index value_at_p1 = r_domain_.function_(p1);
      Subdomain_index value_at_p2 = r_domain_.function_(p2);
      Subdomain_index value_at_mid = r_domain_.function_(mid);

      // If both extremities are in the same subdomain,
      // there is no intersection.
      // This should not happen...
      if( value_at_p1 == value_at_p2 )
      {
        return Intersection();
      }
      if( r_domain_.null(value_at_p1) && r_domain_.null(value_at_p2) ) {
        return Intersection();
      }

      // Else lets find a point (by bisection)
      // Bisection ends when the point is near than error bound from surface
      while(true)
      {
        // If the two points are enough close, then we return midpoint
        if ( squared_distance(p1, p2) < r_domain_.squared_error_bound_ )
        {
          CGAL_assertion(value_at_p1 != value_at_p2 &&
             ! ( r_domain_.null(value_at_p1) && r_domain_.null(value_at_p2) ) );
          const Surface_patch_index sp_index =
            r_domain_.make_surface_index(value_at_p1, value_at_p2);
          const Index index = r_domain_.index_from_surface_patch_index(sp_index);
          return Intersection(mid, index, 2);
        }

        // Else we must go on
        // Here we consider that p1(a) is the source point. Thus, we keep p1 and
        // change p2 if f(p1)!=f(p2).
        // That allows us to find the first intersection from a of [a,b] with
        // a surface.
        if ( value_at_p1 != value_at_mid &&
             ! ( r_domain_.null(value_at_p1) && r_domain_.null(value_at_mid) ) )
        {
          p2 = mid;
          value_at_p2 = value_at_mid;
        }
        else
        {
          p1 = mid;
          value_at_p1 = value_at_mid;
        }

        mid = midpoint(p1, p2);
        value_at_mid = r_domain_.function_(mid);
      }
    }

    // Clips  `query` to a segment `s`, and call `operator()(s)`
    template<typename Query>
    Intersection clip_to_segment(const Query& query) const
    {
      const auto clipped = CGAL::intersection(query, r_domain_.bbox_);
      if(clipped)
        if(const Segment_3* s = std::get_if<Segment_3>(&*clipped))
          return this->operator()(*s);

      return Intersection();
    }

  private:
    const Labeled_mesh_domain_3& r_domain_;
  };

  // Returns Construct_intersection object
  Construct_intersection construct_intersection_object() const
  {
    return Construct_intersection(*this);
  }

  /*
   * Returns the index to be stored in a vertex lying on the surface identified
   * by `index`.
   */
  Index index_from_surface_patch_index(const Surface_patch_index& index) const
  { return Index(index); }

  /*
   * Returns the index to be stored in a vertex lying in the subdomain
   * identified by `index`.
   */
  Index index_from_subdomain_index(const Subdomain_index& index) const
  { return Index(index); }

  /*
   * Returns the `Surface_patch_index` of the surface patch
   * where lies a vertex with dimension 2 and index `index`.
   */
  Surface_patch_index surface_patch_index(const Index& index) const
  { return Mesh_3::internal::get_index<Surface_patch_index>(index); }

  /*
   * Returns the index of the subdomain containing a vertex
   *  with dimension 3 and index `index`.
   */
  Subdomain_index subdomain_index(const Index& index) const
  { return Mesh_3::internal::get_index<Subdomain_index>(index); }

  // -----------------------------------
  // Backward Compatibility
  // -----------------------------------
#ifndef CGAL_MESH_3_NO_DEPRECATED_SURFACE_INDEX
  typedef Surface_patch_index   Surface_index;

  Index index_from_surface_index(const Surface_index& index) const
  { return index_from_surface_patch_index(index); }

  Surface_index surface_index(const Index& index) const
  { return surface_patch_index(index); }
#endif // CGAL_MESH_3_NO_DEPRECATED_SURFACE_INDEX
  // -----------------------------------
  // End backward Compatibility
  // -----------------------------------

protected:
  // Returns Surface_patch_index from `i` and `j`
  Surface_patch_index make_surface_index(const Subdomain_index i,
                                         const Subdomain_index j) const
  {
    if(i < j)
      return this->cstr_s_p_index(i, j);
    else
      return this->cstr_s_p_index(j, i);
  }

  // Returns the bounding sphere of an Iso_cuboid_3
  Sphere_3 bounding_sphere(const Iso_cuboid_3& bbox) const
  {
    typename BGT::Construct_sphere_3 sphere = BGT().construct_sphere_3_object();
    return sphere((bbox.min)(), (bbox.max)());
  }

  template <typename Image_word_type,
            typename FT, typename FT2, typename Functor>
  static
  Function
  create_gray_image_wrapper_with_known_word_type
  (const CGAL::Image_3& image,
   const FT& iso_value,
   const Functor& image_values_to_subdomain_indices,
   const FT2& value_outside)
  {
    using Mesh_3::internal::Create_gray_image_values_to_subdomain_indices;
    typedef Create_gray_image_values_to_subdomain_indices<Functor> C_i_v_t_s_i;
    typedef typename C_i_v_t_s_i::type Image_values_to_subdomain_indices;
    Image_values_to_subdomain_indices transform_fct =
      C_i_v_t_s_i()(image_values_to_subdomain_indices, iso_value);

    typedef Mesh_3::Image_to_labeled_function_wrapper<Image_word_type,
                                                      double,
                                                      Subdomain_index,
                                                      false>           Wrapper;
    return Wrapper(image,
                   transform_fct,
                   value_outside) ;
  }

  template <typename FT, typename FT2, typename Functor>
  static
  Function
  create_gray_image_wrapper(const CGAL::Image_3& image,
                            const FT& iso_value,
                            const Functor& image_values_to_subdomain_indices,
                            const FT2& value_outside)
  {
    CGAL_IMAGE_IO_CASE(image.image(),
       return create_gray_image_wrapper_with_known_word_type<Word>
                       (image,
                        iso_value,
                        image_values_to_subdomain_indices,
                        value_outside);
                       );
    CGAL_error_msg("This place should never be reached, because it would mean "
                   "the image word type is a type that is not handled by "
                   "CGAL_ImageIO.");
    return Function();
  }

  template <typename Image_word_type,
            typename FT, typename Functor>
  static
  Function
  create_labeled_image_wrapper_with_known_word_type
  (const CGAL::Image_3& image,
   const Functor& image_values_to_subdomain_indices,
   const FT& value_outside)
  {
    using Mesh_3::internal::Create_labeled_image_values_to_subdomain_indices;
    typedef Create_labeled_image_values_to_subdomain_indices<Functor> C_i_v_t_s_i;
    typedef typename C_i_v_t_s_i::type Image_values_to_subdomain_indices;
    Image_values_to_subdomain_indices transform_fct =
      C_i_v_t_s_i()(image_values_to_subdomain_indices);

    typedef Mesh_3::Image_to_labeled_function_wrapper<Image_word_type,
                                                      int,
                                                      Subdomain_index> Wrapper;
    return Wrapper(image,
                   transform_fct,
                   transform_fct(value_outside));
  }

  template <typename Image_word_type,
            typename FT, typename Functor>
  static
  Function
  create_weighted_labeled_image_wrapper_with_know_word_type
  (const CGAL::Image_3& image,
   const CGAL::Image_3& weights,
   const Functor& image_values_to_subdomain_indices,
   const FT& value_outside)
  {
    using Mesh_3::internal::Create_labeled_image_values_to_subdomain_indices;
    typedef Create_labeled_image_values_to_subdomain_indices<Functor> C_i_v_t_s_i;
    typedef typename C_i_v_t_s_i::type Image_values_to_subdomain_indices;
    Image_values_to_subdomain_indices transform_fct =
      C_i_v_t_s_i()(image_values_to_subdomain_indices);

    typedef Mesh_3::Image_plus_weights_to_labeled_function_wrapper<
      Image_word_type,
      int, //interpolation type
      unsigned char, // Weights_type,
      Subdomain_index> Wrapper;
    return Wrapper(image,
                   weights,
                   transform_fct,
                   transform_fct(value_outside));
  }

  template <typename FT, typename Functor>
  static
  Function
  create_labeled_image_wrapper(const CGAL::Image_3& image,
                               const Functor& image_values_to_subdomain_indices,
                               const FT& value_outside)
  {
    CGAL_IMAGE_IO_CASE(image.image(),
       return create_labeled_image_wrapper_with_known_word_type<Word>
                       (image,
                        image_values_to_subdomain_indices,
                        value_outside);
                       );
    CGAL_error_msg("This place should never be reached, because it would mean "
                   "the image word type is a type that is not handled by "
                   "CGAL_ImageIO.");
    return Function();
  }

  template <typename FT, typename Functor>
  static
  Function
  create_weighted_labeled_image_wrapper(const CGAL::Image_3& image,
                                        const CGAL::Image_3& weights,
                                        const Functor& image_values_to_subdomain_indices,
                                        const FT& value_outside)
  {
    CGAL_IMAGE_IO_CASE(image.image(),
      return create_weighted_labeled_image_wrapper_with_know_word_type<Word>
                        (image,
                         weights,
                         image_values_to_subdomain_indices,
                         value_outside);
                        );
    CGAL_error_msg("This place should never be reached, because it would mean "
      "the image word type is a type that is not handled by "
      "CGAL_ImageIO.");
    return Function();
  }

  static
  Construct_surface_patch_index
  create_construct_surface_patch_index(const Null_functor&) {
    return Impl_details::construct_pair_functor();
  }

  template <typename Functor>
  static
  Construct_surface_patch_index
  create_construct_surface_patch_index(const Functor& functor) {
    return functor;
  }

  static Null create_null_subdomain_index(const Null_functor&) {
    return Null_subdomain_index();
  }

  template <typename Functor>
  static Null create_null_subdomain_index(const Functor& functor) {
    return functor;
  }

public:
  // Returns bounding box
  const Iso_cuboid_3& bounding_box() const { return this->bbox_; }
#endif //DOXYGEN_RUNNING

};  // end class Labeled_mesh_domain_3

#ifndef DOXYGEN_RUNNING
//-------------------------------------------------------
// Method implementation
//-------------------------------------------------------
template<class BGT, class Subdomain_index, class Surface_patch_index>
template<class OutputIterator>
OutputIterator
Labeled_mesh_domain_3<BGT, Subdomain_index, Surface_patch_index>::
Construct_initial_points::operator()(OutputIterator pts,
                                     const int nb_points) const
{
  // Create point_iterator on and in bounding_sphere
  typedef Random_points_on_sphere_3<Point_3> Random_points_on_sphere_3;
  typedef Random_points_in_sphere_3<Point_3> Random_points_in_sphere_3;

  const FT squared_radius = BGT().compute_squared_radius_3_object()(
      r_domain_.bounding_sphere(r_domain_.bbox_));

  const double radius = std::sqrt(CGAL::to_double(squared_radius));

  CGAL::Random& rng = *(r_domain_.p_rng_);
  Random_points_on_sphere_3 random_point_on_sphere(radius, rng);
  Random_points_in_sphere_3 random_point_in_sphere(radius, rng);

  // Get some functors
  typename BGT::Construct_segment_3 segment_3 =
                              BGT().construct_segment_3_object();
  typename BGT::Construct_vector_3 vector_3 =
                              BGT().construct_vector_3_object();
  typename BGT::Construct_translated_point_3 translate =
                              BGT().construct_translated_point_3_object();
  typename BGT::Construct_center_3 center = BGT().construct_center_3_object();

  // Get translation from origin to sphere center
  Point_3 center_pt = center(r_domain_.bounding_sphere(r_domain_.bbox_));
  const Vector_3 sphere_translation = vector_3(CGAL::ORIGIN, center_pt);

  // Create nb_point points
  int n = nb_points;
#ifdef CGAL_MESH_3_VERBOSE
  std::cerr << "construct initial points (nb_points: " << nb_points << ")\n";
#endif
  while ( 0 != n )
  {
    // Get a random segment
    const Point_3 random_point = translate(*random_point_on_sphere,
                                           sphere_translation);
    const Segment_3 random_seg = segment_3(center_pt, random_point);

    // Add the intersection to the output if it exists
    Surface_patch surface = r_domain_.do_intersect_surface_object()(random_seg);
    if ( surface )
    {
      const Point_3 intersect_pt = std::get<0>(
          r_domain_.construct_intersection_object()(random_seg));
      *pts++ = std::make_pair(intersect_pt,
                              r_domain_.index_from_surface_patch_index(*surface));
      --n;

#ifdef CGAL_MESH_3_VERBOSE
      std::cerr << boost::format("\r             \r"
                                 "%1%/%2% initial point(s) found...")
                   % (nb_points - n)
                   % nb_points;
#endif
    }
    else
    {
      // Get a new random point into sphere as center of object
      // It may be necessary if the center of the domain is empty, e.g. torus
      // In general case, it is good for input point dispersion
      ++random_point_in_sphere;
      center_pt = translate(*random_point_in_sphere, sphere_translation);
    }
    ++random_point_on_sphere;
  }

#ifdef CGAL_MESH_3_VERBOSE
  std::cerr << "\n";
#endif
  return pts;
}
#endif

}  // end namespace CGAL

#include <CGAL/enable_warnings.h>

#endif // CGAL_LABELED_MESH_DOMAIN_3_H<|MERGE_RESOLUTION|>--- conflicted
+++ resolved
@@ -383,13 +383,8 @@
   /// The number type (a field type) of the geometric traits class
   typedef typename Geom_traits::FT           FT;
 ///@}
-<<<<<<< HEAD
-#else
+#else // DOXYGEN_RUNNING
   typedef std::optional<Subdomain_index>  Subdomain;
-=======
-#else // DOXYGEN_RUNNING
-  typedef boost::optional<Subdomain_index>  Subdomain;
->>>>>>> b534d126
 
   // Type of indexes for cells of the input complex
   typedef Surface_patch_index_                  Surface_patch_index;
