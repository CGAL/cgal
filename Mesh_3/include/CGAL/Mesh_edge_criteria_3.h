// Copyright (c) 2010 INRIA Sophia-Antipolis (France).
// All rights reserved.
//
// This file is part of CGAL (www.cgal.org).
//
// $URL$
// $Id$
// SPDX-License-Identifier: GPL-3.0-or-later OR LicenseRef-Commercial
//
//
// Author(s)     : Stephane Tayeb
//
//******************************************************************************
// File Description :
//******************************************************************************

#ifndef CGAL_MESH_EDGE_CRITERIA_3_H
#define CGAL_MESH_EDGE_CRITERIA_3_H

#include <CGAL/license/Mesh_3.h>


#include <CGAL/Mesh_constant_domain_field_3.h>
#include <CGAL/Mesh_3/Is_mesh_domain_field_3.h>
#include <type_traits>

namespace CGAL {
namespace Mesh_3 {
namespace internal {

  // Those two classes are designed to handle dynamic initialization of
  // Sizing_field type (using named parameters of make_mesh_3 for example)
  template < typename FT_, typename Point_, typename Index_ >
  class Sizing_field_interface
  {
  public:
    typedef FT_     FT;
    typedef Point_  Point_3;
    typedef Index_  Index;

    virtual ~Sizing_field_interface() {}

    virtual FT operator()(const Point_3& p,
                          const int dim,
                          const Index& index) const = 0;

    virtual Sizing_field_interface* clone() const = 0;
  };

  template < typename Sizing_field,
             typename FT,
             typename Point_3,
             typename Index>
  struct Sizing_field_container
    : public Sizing_field_interface < FT,
                                      Point_3,
                                      Index >
  {
    typedef Sizing_field_interface < FT,
                                     Point_3,
                                     Index > Base;

    typedef Sizing_field_container<Sizing_field, FT, Point_3, Index> Self;

  public:
    Sizing_field_container(const Sizing_field& s) : s_(s) {}
    virtual ~Sizing_field_container() {}

    virtual FT operator()(const Point_3& p,
                          const int dim,
                          const Index& index) const
    {
      return s_(p,dim,index);
    }

    virtual Base* clone() const
    {
      return new Self(*this);
    }

  private:
    Sizing_field s_;
  };

} // end namespace internal
} // end namespace Mesh_3

/*!
\ingroup PkgMesh3MeshClasses

The function object class `Mesh_edge_criteria_3` is a model of `MeshEdgeCriteria_3`. It
provides a bound for the size criterion.

\cgalModels `MeshEdgeCriteria_3`

\sa `MeshCriteria_3`
\sa `CGAL::Mesh_criteria_3<Tr>`
\sa `MeshDomainField_3`

*/
template < typename Tr >
class Mesh_edge_criteria_3
{
private:
  typedef Mesh_edge_criteria_3 Self;
  typedef typename Tr::Geom_traits Gt;

public:
  /// \name Types
  /// @{
  /*!
  Numerical type.
  */
  typedef typename Tr::Geom_traits::FT  FT;
  typedef typename Tr::Vertex::Index    Index;
  typedef typename Tr::Bare_point       Point_3;

  /// @}


  /// \name Creation
  /// @{
  /*!
  * Returns an object to serve as criteria for edges.
  * \param length_bound is an upper bound
  * for the length of the edges which are used to discretize the curves.
  * \param min_length_bound is a desired lower bound
  * for the length of the edges which are used to discretize the curves.
  * Only edges that are longer than this bound will be refined. Using
  * this lower bound can be handy on some domains, but using it may
  * break all the surface topology guarantees of the meshing algorithm.
  * It is not guaranteed to be exactly respected in the output mesh.
  *
  * Note that if one parameter is set to 0, then its corresponding criterion is ignored.
  */
  Mesh_edge_criteria_3(const FT& length_bound,
                       const FT& min_length_bound = 0)
    : p_size_(new Mesh_3::internal::Sizing_field_container<
                Mesh_constant_domain_field_3<Gt,Index> ,
                FT,
                Point_3,
                Index>(length_bound))
    , min_length_bound_(min_length_bound)
  {}

  // Nb: SFINAE to avoid wrong matches with built-in numerical types
  // as int.
  /*!
  * @tparam SizingField a model of `MeshDomainField_3`
  *
  * Returns an object to serve as criteria for edges.
  * The behavior and semantic of the argument are the same
  * as above, except that the `length_bound`
  * parameter is a functional instead of a constant.
  */
  template < typename SizingField >
  Mesh_edge_criteria_3
  (
<<<<<<< HEAD
   const Sizing_field& size,
   std::enable_if_t<Mesh_3::Is_mesh_domain_field_3<Tr, Sizing_field>::value>* = 0
=======
   const SizingField& length_bound,
   const FT& min_length_bound = 0
#ifndef DOXYGEN_RUNNING
    , std::enable_if_t<Mesh_3::Is_mesh_domain_field_3<Tr, SizingField>::value>* = 0
#endif
>>>>>>> 7e2e4448
   )
   : min_length_bound_(min_length_bound)
  {
    p_size_ = new Mesh_3::internal::Sizing_field_container<SizingField,
                                                           FT,
                                                           Point_3,
                                                           Index>(length_bound);
  }

  /// @}

#ifndef DOXYGEN_RUNNING
  Mesh_edge_criteria_3(const Self& rhs)
    : p_size_(rhs.p_size_->clone())
    , min_length_bound_(rhs.min_length_bound_)
  {}

  /// Destructor
  ~Mesh_edge_criteria_3()
  {
    delete p_size_;
  }

  /// Returns size of tuple (p,dim,index)
  FT sizing_field(const Point_3& p, const int dim, const Index& index) const
  { return (*p_size_)(p,dim,index); }

public:
  const FT& min_length_bound() const
  {
    return min_length_bound_;
  }
#endif

private:
  typedef Mesh_3::internal::Sizing_field_interface<FT,Point_3,Index>
    Sizing_field_interface;

  // A pointer to Sizing_field_interface to handle dynamic wrapping of
  // real Sizing_field type
  Sizing_field_interface* p_size_;
  const FT min_length_bound_;
};

} // end namespace CGAL

#endif // CGAL_MESH_EDGE_CRITERIA_3_H<|MERGE_RESOLUTION|>--- conflicted
+++ resolved
@@ -156,16 +156,11 @@
   template < typename SizingField >
   Mesh_edge_criteria_3
   (
-<<<<<<< HEAD
-   const Sizing_field& size,
-   std::enable_if_t<Mesh_3::Is_mesh_domain_field_3<Tr, Sizing_field>::value>* = 0
-=======
    const SizingField& length_bound,
    const FT& min_length_bound = 0
 #ifndef DOXYGEN_RUNNING
     , std::enable_if_t<Mesh_3::Is_mesh_domain_field_3<Tr, SizingField>::value>* = 0
 #endif
->>>>>>> 7e2e4448
    )
    : min_length_bound_(min_length_bound)
   {
