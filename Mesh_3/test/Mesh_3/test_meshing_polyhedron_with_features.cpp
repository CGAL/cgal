--- conflicted
+++ resolved
@@ -26,11 +26,7 @@
 #include <sstream>
 
 static constexpr bool verbose =
-<<<<<<< HEAD
-#if CGAL_MESH_3_VERBOSE
-=======
 #ifdef CGAL_MESH_3_VERBOSE
->>>>>>> 7e2e4448
   true;
 #else
   false;
