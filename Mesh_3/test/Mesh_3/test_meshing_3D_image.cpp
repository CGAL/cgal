// Copyright (c) 2009 INRIA Sophia-Antipolis (France).
// All rights reserved.
//
// This file is part of CGAL (www.cgal.org).
// You can redistribute it and/or modify it under the terms of the GNU
// General Public License as published by the Free Software Foundation,
// either version 3 of the License, or (at your option) any later version.
//
// Licensees holding a valid commercial license may use this file in
// accordance with the commercial license agreement provided with the software.
//
// This file is provided AS IS with NO WARRANTY OF ANY KIND, INCLUDING THE
// WARRANTY OF DESIGN, MERCHANTABILITY AND FITNESS FOR A PARTICULAR PURPOSE.
//
// $URL$
// $Id$
//
//
// Author(s)     : Stephane Tayeb
//
//******************************************************************************
// File Description :
//******************************************************************************

#include "test_meshing_utilities.h"
#include <CGAL/Image_3.h>
#include <CGAL/Labeled_image_mesh_domain_3.h>
#include <CGAL/use.h>

template <typename Concurrency_tag = CGAL::Sequential_tag>
struct Image_tester : public Tester<K_e_i>
{
public:
  void image() const
  {
    typedef CGAL::Image_3 Image;
<<<<<<< HEAD
    typedef CGAL::Labeled_image_mesh_domain_3<Image, K_e_i> Mesh_domain;
    
    typedef typename CGAL::Mesh_triangulation_3<
      Mesh_domain,
      CGAL::Kernel_traits<Mesh_domain>::Kernel,
      Concurrency_tag>::type Tr;
=======
    typedef CGAL::Labeled_image_mesh_domain_3<Image, K> Mesh_domain;

    typedef typename CGAL::Mesh_triangulation_3<Mesh_domain>::type Tr;
>>>>>>> 6dd59499
    typedef CGAL::Mesh_complex_3_in_triangulation_3<Tr> C3t3;

    typedef CGAL::Mesh_criteria_3<Tr> Mesh_criteria;
    typedef typename Mesh_criteria::Facet_criteria Facet_criteria;
    typedef typename Mesh_criteria::Cell_criteria Cell_criteria;

    CGAL_USE_TYPE(typename Mesh_domain::Surface_patch_index);

    //-------------------------------------------------------
    // Data generation
    //-------------------------------------------------------
    Image image;
    image.read("data/liver.inr.gz");

    std::cout << "\tSeed is\t"
      << CGAL::default_random.get_seed() << std::endl;
    Mesh_domain domain(image, 1e-9, &CGAL::default_random);

    // Set mesh criteria
    Facet_criteria facet_criteria(25, 20*image.vx(), 5*image.vx());
    Cell_criteria cell_criteria(4, 25*image.vx());
    Mesh_criteria criteria(facet_criteria, cell_criteria);

    // Mesh generation
    C3t3 c3t3 = CGAL::make_mesh_3<C3t3>(domain, criteria,
                                        CGAL::parameters::no_exude(),
                                        CGAL::parameters::no_perturb());

    // Verify
    this->verify_c3t3_volume(c3t3, 1772330*0.95, 1772330*1.05);
    this->verify(c3t3,domain,criteria, Bissection_tag());
  }

};



int main()
{
  Image_tester<> test_epic;
  std::cerr << "Mesh generation from a 3D image:\n";
  test_epic.image();

<<<<<<< HEAD
#ifdef CGAL_LINKED_WITH_TBB
  Image_tester<CGAL::Parallel_tag> test_epic_p;
  std::cerr << "Parallel mesh generation from a 3D image:\n";
  test_epic_p.image();
#endif

  return EXIT_SUCCESS;  
=======
  return EXIT_SUCCESS;
>>>>>>> 6dd59499
}<|MERGE_RESOLUTION|>--- conflicted
+++ resolved
@@ -34,18 +34,12 @@
   void image() const
   {
     typedef CGAL::Image_3 Image;
-<<<<<<< HEAD
     typedef CGAL::Labeled_image_mesh_domain_3<Image, K_e_i> Mesh_domain;
-    
+
     typedef typename CGAL::Mesh_triangulation_3<
       Mesh_domain,
       CGAL::Kernel_traits<Mesh_domain>::Kernel,
       Concurrency_tag>::type Tr;
-=======
-    typedef CGAL::Labeled_image_mesh_domain_3<Image, K> Mesh_domain;
-
-    typedef typename CGAL::Mesh_triangulation_3<Mesh_domain>::type Tr;
->>>>>>> 6dd59499
     typedef CGAL::Mesh_complex_3_in_triangulation_3<Tr> C3t3;
 
     typedef CGAL::Mesh_criteria_3<Tr> Mesh_criteria;
@@ -89,15 +83,11 @@
   std::cerr << "Mesh generation from a 3D image:\n";
   test_epic.image();
 
-<<<<<<< HEAD
 #ifdef CGAL_LINKED_WITH_TBB
   Image_tester<CGAL::Parallel_tag> test_epic_p;
   std::cerr << "Parallel mesh generation from a 3D image:\n";
   test_epic_p.image();
 #endif
 
-  return EXIT_SUCCESS;  
-=======
   return EXIT_SUCCESS;
->>>>>>> 6dd59499
 }