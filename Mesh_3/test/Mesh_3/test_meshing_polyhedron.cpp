// Copyright (c) 2009 INRIA Sophia-Antipolis (France).
// All rights reserved.
//
// This file is part of CGAL (www.cgal.org).
// You can redistribute it and/or modify it under the terms of the GNU
// General Public License as published by the Free Software Foundation,
// either version 3 of the License, or (at your option) any later version.
//
// Licensees holding a valid commercial license may use this file in
// accordance with the commercial license agreement provided with the software.
//
// This file is provided AS IS with NO WARRANTY OF ANY KIND, INCLUDING THE
// WARRANTY OF DESIGN, MERCHANTABILITY AND FITNESS FOR A PARTICULAR PURPOSE.
//
// $URL$
// $Id$
//
//
// Author(s)     : Stephane Tayeb
//
//******************************************************************************
// File Description :
//******************************************************************************

#include "test_meshing_utilities.h"
#include <CGAL/Polyhedral_mesh_domain_3.h>
#include <CGAL/IO/Polyhedron_iostream.h>

template <typename K, typename Concurrency_tag = CGAL::Sequential_tag>
struct Polyhedron_tester : public Tester<K>
{
  void polyhedron() const
  {
    typedef K Gt;
    typedef CGAL::Polyhedron_3<Gt> Polyhedron;
    typedef CGAL::Polyhedral_mesh_domain_3<Polyhedron, Gt> Mesh_domain;
<<<<<<< HEAD
    
    typedef typename CGAL::Mesh_triangulation_3<
      Mesh_domain,
      typename CGAL::Kernel_traits<Mesh_domain>::Kernel,
      Concurrency_tag>::type Tr;
=======

    typedef typename CGAL::Mesh_triangulation_3<Mesh_domain>::type Tr;
>>>>>>> 6dd59499
    typedef CGAL::Mesh_complex_3_in_triangulation_3<Tr> C3t3;

    typedef CGAL::Mesh_criteria_3<Tr> Mesh_criteria;
    typedef typename Mesh_criteria::Facet_criteria Facet_criteria;
    typedef typename Mesh_criteria::Cell_criteria Cell_criteria;

    typedef typename Mesh_domain::Surface_patch_index Surface_patch_index;

    //-------------------------------------------------------
    // Data generation
    //-------------------------------------------------------
    Polyhedron polyhedron;
    std::ifstream input("data/sphere.off");
    input >> polyhedron;
    input.close();

    std::cout << "\tSeed is\t"
      << CGAL::default_random.get_seed() << std::endl;
    Mesh_domain domain(polyhedron, &CGAL::default_random);

    // Set mesh criteria
    Facet_criteria facet_criteria(30, 0.2, 0.02);
    Cell_criteria cell_criteria(2, 0.2);
    Mesh_criteria criteria(facet_criteria, cell_criteria);

    // Mesh generation
    C3t3 c3t3;
    typename Polyhedron::Point_iterator end = polyhedron.points_begin();
    int i=0;
    while ( i++ < 4 ) { ++end; }

    c3t3.insert_surface_points(polyhedron.points_begin(),
                               end,
                               domain.index_from_surface_patch_index(Surface_patch_index(0,1)));

    CGAL::refine_mesh_3(c3t3, domain, criteria,
                        CGAL::parameters::no_exude(),
                        CGAL::parameters::no_perturb());

<<<<<<< HEAD
    CGAL::remove_far_points_in_mesh_3(c3t3);
    
=======
>>>>>>> 6dd59499
    // Verify
    double vol = 0.479171765761454;
    this->verify_c3t3_volume(c3t3, vol*0.95, vol*1.05);
#ifdef CGAL_LINKED_WITH_TBB
    // Parallel
    if (boost::is_convertible<Concurrency_tag, CGAL::Parallel_tag>::value)
    {
      this->verify(c3t3, domain, criteria, Polyhedral_tag(),
                   110, 140, 190, 230, 350, 420); 
    }
    else
#endif //CGAL_LINKED_WITH_TBB
    {
      this->verify(c3t3, domain, criteria, Polyhedral_tag(),
                   119, 121, 200, 204, 350, 360);  
    }
  }
};

int main()
{
  Polyhedron_tester<K_e_i> test_epic;
  std::cerr << "Mesh generation from a polyhedron:\n";
  test_epic.polyhedron();

<<<<<<< HEAD
#ifdef CGAL_LINKED_WITH_TBB
  Polyhedron_tester<K_e_i, CGAL::Parallel_tag> test_epic_parallel;
  std::cerr << "Mesh generation from a polyhedron using Parallel_tag:\n";
  test_epic_parallel.polyhedron();
#else
  std::cerr << "TBB is not installed, or not configured."
            << "The parallel version cannot be tested.\n";
#endif

=======
>>>>>>> 6dd59499
  return EXIT_SUCCESS;
}<|MERGE_RESOLUTION|>--- conflicted
+++ resolved
@@ -34,16 +34,11 @@
     typedef K Gt;
     typedef CGAL::Polyhedron_3<Gt> Polyhedron;
     typedef CGAL::Polyhedral_mesh_domain_3<Polyhedron, Gt> Mesh_domain;
-<<<<<<< HEAD
     
     typedef typename CGAL::Mesh_triangulation_3<
       Mesh_domain,
       typename CGAL::Kernel_traits<Mesh_domain>::Kernel,
       Concurrency_tag>::type Tr;
-=======
-
-    typedef typename CGAL::Mesh_triangulation_3<Mesh_domain>::type Tr;
->>>>>>> 6dd59499
     typedef CGAL::Mesh_complex_3_in_triangulation_3<Tr> C3t3;
 
     typedef CGAL::Mesh_criteria_3<Tr> Mesh_criteria;
@@ -83,11 +78,8 @@
                         CGAL::parameters::no_exude(),
                         CGAL::parameters::no_perturb());
 
-<<<<<<< HEAD
     CGAL::remove_far_points_in_mesh_3(c3t3);
     
-=======
->>>>>>> 6dd59499
     // Verify
     double vol = 0.479171765761454;
     this->verify_c3t3_volume(c3t3, vol*0.95, vol*1.05);
@@ -113,7 +105,6 @@
   std::cerr << "Mesh generation from a polyhedron:\n";
   test_epic.polyhedron();
 
-<<<<<<< HEAD
 #ifdef CGAL_LINKED_WITH_TBB
   Polyhedron_tester<K_e_i, CGAL::Parallel_tag> test_epic_parallel;
   std::cerr << "Mesh generation from a polyhedron using Parallel_tag:\n";
@@ -123,7 +114,5 @@
             << "The parallel version cannot be tested.\n";
 #endif
 
-=======
->>>>>>> 6dd59499
   return EXIT_SUCCESS;
 }