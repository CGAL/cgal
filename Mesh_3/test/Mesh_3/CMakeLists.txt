# Created by the script cgal_create_cmake_script
# This is the CMake script for compiling a CGAL application.

cmake_minimum_required(VERSION 3.1...3.23)
project( Mesh_3_Tests )

find_package(CGAL REQUIRED COMPONENTS ImageIO)

# Use Eigen
find_package(Eigen3 3.1.0 QUIET) #(3.1.0 or greater)
include(CGAL_Eigen3_support)
if (NOT TARGET CGAL::Eigen3_support)
  message("NOTICE: This project requires the Eigen library, and will not be compiled.")
  return()
endif()

find_package(TBB QUIET)
include(CGAL_TBB_support)

find_package(ITT QUIET)

create_single_source_cgal_program( "test_boost_has_xxx.cpp" )
create_single_source_cgal_program( "test_mesh_capsule_var_distance_bound.cpp" )
create_single_source_cgal_program( "test_implicit_multi_domain_to_labeling_function_wrapper.cpp" )
create_single_source_cgal_program( "test_criteria.cpp" )
create_single_source_cgal_program( "test_domain_with_polyline_features.cpp" )
create_single_source_cgal_program( "test_labeled_mesh_domain_3.cpp" )
create_single_source_cgal_program( "test_mesh_criteria_creation.cpp" )
create_single_source_cgal_program( "test_without_detect_features.cpp" )

if(CGAL_ImageIO_USE_ZLIB)
  create_single_source_cgal_program( "test_meshing_3D_image.cpp" )
  create_single_source_cgal_program( "test_meshing_3D_image_deprecated.cpp" )
  create_single_source_cgal_program( "test_meshing_3D_gray_image.cpp" )
  create_single_source_cgal_program( "test_meshing_3D_gray_image_deprecated.cpp" )
else()
  message(STATUS "NOTICE: The test 'test_meshing_3D_image' requires the ZLIB library, and will not be compiled.")
endif()

<<<<<<< HEAD
  create_single_source_cgal_program( "test_boost_has_xxx.cpp" )
  create_single_source_cgal_program( "test_mesh_capsule_var_distance_bound.cpp" )
  create_single_source_cgal_program( "test_implicit_multi_domain_to_labeling_function_wrapper.cpp" )
  create_single_source_cgal_program( "test_criteria.cpp" )
  create_single_source_cgal_program( "test_domain_with_polyline_features.cpp" )
  create_single_source_cgal_program( "test_labeled_mesh_domain_3.cpp" )
  create_single_source_cgal_program( "test_mesh_criteria_creation.cpp" )
  create_single_source_cgal_program( "test_without_detect_features.cpp" )
  if(CGAL_ImageIO_USE_ZLIB)
    create_single_source_cgal_program( "test_meshing_3D_image.cpp" )
    create_single_source_cgal_program( "test_meshing_3D_image_deprecated.cpp" )
    create_single_source_cgal_program( "test_meshing_3D_image_with_features.cpp" )
    create_single_source_cgal_program( "test_meshing_3D_gray_image.cpp" )
    create_single_source_cgal_program( "test_meshing_3D_gray_image_deprecated.cpp" )
  else()
    message(STATUS "test_meshing_3D_image requires the ZLIB library, and will not be compiled.")
=======
create_single_source_cgal_program( "test_meshing_implicit_function.cpp" )
create_single_source_cgal_program( "test_meshing_implicit_function_deprecated.cpp" )
create_single_source_cgal_program( "test_meshing_polyhedral_complex.cpp" )
create_single_source_cgal_program( "test_meshing_polyhedron.cpp" )
create_single_source_cgal_program( "test_meshing_polylines_only.cpp" )
create_single_source_cgal_program( "test_meshing_polyhedron_with_features.cpp" )
create_single_source_cgal_program( "test_meshing_verbose.cpp" )
create_single_source_cgal_program( "test_meshing_unit_tetrahedron.cpp" )
create_single_source_cgal_program( "test_meshing_with_default_edge_size.cpp" )
create_single_source_cgal_program( "test_meshing_determinism.cpp" )
create_single_source_cgal_program( "test_meshing_without_features_determinism.cpp" )
create_single_source_cgal_program( "test_mesh_3_issue_1554.cpp" )
create_single_source_cgal_program( "test_mesh_polyhedral_domain_with_features_deprecated.cpp" )
create_single_source_cgal_program( "test_meshing_with_one_step.cpp" )
create_single_source_cgal_program( "test_mesh_cell_base_3.cpp")

foreach(target
    test_boost_has_xxx
    test_mesh_capsule_var_distance_bound
    test_implicit_multi_domain_to_labeling_function_wrapper
    test_criteria
    test_domain_with_polyline_features
    test_labeled_mesh_domain_3
    test_mesh_criteria_creation
    test_without_detect_features
    test_meshing_3D_image
    test_meshing_3D_image_deprecated
    test_meshing_3D_gray_image
    test_meshing_3D_gray_image_deprecated
    test_meshing_implicit_function
    test_meshing_implicit_function_deprecated
    test_meshing_polyhedral_complex
    test_meshing_polyhedron
    test_meshing_polylines_only
    test_meshing_polyhedron_with_features
    test_meshing_verbose
    test_meshing_unit_tetrahedron
    test_meshing_with_default_edge_size
    test_meshing_determinism
    test_meshing_without_features_determinism
    test_mesh_3_issue_1554
    test_mesh_polyhedral_domain_with_features_deprecated
    test_mesh_cell_base_3
    test_meshing_with_one_step.cpp)
  if(TARGET ${target})
    target_link_libraries(${target} PUBLIC CGAL::Eigen3_support)
>>>>>>> 3c2ce13d
  endif()
endforeach()

if(TARGET CGAL::TBB_support)
  foreach(target
      test_meshing_verbose
      test_meshing_polyhedron_with_features
      test_meshing_utilities.h
      test_meshing_implicit_function
      test_meshing_3D_image
<<<<<<< HEAD
      test_meshing_3D_image_deprecated
      test_meshing_3D_image_with_features
=======
>>>>>>> 3c2ce13d
      test_meshing_3D_gray_image
      test_meshing_unit_tetrahedron
      test_meshing_polyhedron
      test_meshing_polyhedral_complex
      test_mesh_capsule_var_distance_bound
      test_meshing_determinism
      test_meshing_without_features_determinism
      test_mesh_3_issue_1554
      test_mesh_polyhedral_domain_with_features_deprecated
      test_mesh_cell_base_3
      )
    if(TARGET ${target})
      target_link_libraries(${target} PUBLIC CGAL::TBB_support)
    endif()
  endforeach()

  if(BUILD_TESTING)
    set_property(TEST
      execution___of__test_meshing_verbose
      execution___of__test_meshing_polyhedron_with_features
      execution___of__test_meshing_implicit_function
      execution___of__test_meshing_unit_tetrahedron
      execution___of__test_meshing_polyhedron
      execution___of__test_meshing_polyhedral_complex
      execution___of__test_mesh_capsule_var_distance_bound
      execution___of__test_mesh_3_issue_1554
      execution___of__test_mesh_polyhedral_domain_with_features_deprecated
      execution___of__test_mesh_cell_base_3
      PROPERTY RUN_SERIAL 1)
    if(TARGET test_meshing_3D_image)
      set_property(TEST
        execution___of__test_meshing_3D_image
        execution___of__test_meshing_3D_gray_image
        PROPERTY RUN_SERIAL 1)
    endif()
  endif()
endif()

if(TARGET ITT::ITT)
  target_link_libraries(test_meshing_polyhedron_with_features PRIVATE ITT::ITT)
  target_compile_definitions(test_meshing_polyhedron_with_features PRIVATE CGAL_MESH_3_USE_INTEL_ITT)
  target_link_libraries(test_meshing_verbose PRIVATE ITT::ITT)
  target_compile_definitions(test_meshing_verbose PRIVATE CGAL_MESH_3_USE_INTEL_ITT)
endif()

if(BUILD_TESTING)
  set_tests_properties(
    execution___of__test_meshing_polyhedron_with_features
    execution___of__test_meshing_verbose
    PROPERTIES RESOURCE_LOCK Mesh_3_Tests_IO)
endif()<|MERGE_RESOLUTION|>--- conflicted
+++ resolved
@@ -31,30 +31,13 @@
 if(CGAL_ImageIO_USE_ZLIB)
   create_single_source_cgal_program( "test_meshing_3D_image.cpp" )
   create_single_source_cgal_program( "test_meshing_3D_image_deprecated.cpp" )
+  create_single_source_cgal_program( "test_meshing_3D_image_with_features.cpp" )
   create_single_source_cgal_program( "test_meshing_3D_gray_image.cpp" )
   create_single_source_cgal_program( "test_meshing_3D_gray_image_deprecated.cpp" )
 else()
   message(STATUS "NOTICE: The test 'test_meshing_3D_image' requires the ZLIB library, and will not be compiled.")
 endif()
 
-<<<<<<< HEAD
-  create_single_source_cgal_program( "test_boost_has_xxx.cpp" )
-  create_single_source_cgal_program( "test_mesh_capsule_var_distance_bound.cpp" )
-  create_single_source_cgal_program( "test_implicit_multi_domain_to_labeling_function_wrapper.cpp" )
-  create_single_source_cgal_program( "test_criteria.cpp" )
-  create_single_source_cgal_program( "test_domain_with_polyline_features.cpp" )
-  create_single_source_cgal_program( "test_labeled_mesh_domain_3.cpp" )
-  create_single_source_cgal_program( "test_mesh_criteria_creation.cpp" )
-  create_single_source_cgal_program( "test_without_detect_features.cpp" )
-  if(CGAL_ImageIO_USE_ZLIB)
-    create_single_source_cgal_program( "test_meshing_3D_image.cpp" )
-    create_single_source_cgal_program( "test_meshing_3D_image_deprecated.cpp" )
-    create_single_source_cgal_program( "test_meshing_3D_image_with_features.cpp" )
-    create_single_source_cgal_program( "test_meshing_3D_gray_image.cpp" )
-    create_single_source_cgal_program( "test_meshing_3D_gray_image_deprecated.cpp" )
-  else()
-    message(STATUS "test_meshing_3D_image requires the ZLIB library, and will not be compiled.")
-=======
 create_single_source_cgal_program( "test_meshing_implicit_function.cpp" )
 create_single_source_cgal_program( "test_meshing_implicit_function_deprecated.cpp" )
 create_single_source_cgal_program( "test_meshing_polyhedral_complex.cpp" )
@@ -82,6 +65,7 @@
     test_without_detect_features
     test_meshing_3D_image
     test_meshing_3D_image_deprecated
+    test_meshing_3D_image_with_features
     test_meshing_3D_gray_image
     test_meshing_3D_gray_image_deprecated
     test_meshing_implicit_function
@@ -101,7 +85,6 @@
     test_meshing_with_one_step.cpp)
   if(TARGET ${target})
     target_link_libraries(${target} PUBLIC CGAL::Eigen3_support)
->>>>>>> 3c2ce13d
   endif()
 endforeach()
 
@@ -112,11 +95,6 @@
       test_meshing_utilities.h
       test_meshing_implicit_function
       test_meshing_3D_image
-<<<<<<< HEAD
-      test_meshing_3D_image_deprecated
-      test_meshing_3D_image_with_features
-=======
->>>>>>> 3c2ce13d
       test_meshing_3D_gray_image
       test_meshing_unit_tetrahedron
       test_meshing_polyhedron
