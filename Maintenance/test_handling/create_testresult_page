#!/usr/bin/env perl
#
# first author:  Geert-Jan Giezeman
# recent maintainer: Laurent Rineau (2009-2011)
#
# This script creates a WWW page with a table of test suite results.
#
# Usage:
#   create_testresult_page <directory>

# Creates the following files :
# - results-$version.shtml
# - versions.inc (contains the version selector)
# - index.shtml -> results-$version.shtml (symlink)

use Cwd;
use strict;
use Date::Format;

my $server_url="https://cgal.geometryfactory.com/";
my $cgal_members="${server_url}CGAL/Members/";
my $manual_test_url="${cgal_members}Manual_test/";
my $doxygen_manual_test_url="${cgal_members}Manual_doxygen_test/";
my $releases_url="${cgal_members}Releases/";
my $test_results_url="${cgal_members}testsuite/";

my ($PLATFORMS_BESIDE_RESULTS, $PLATFORMS_REF_BETWEEN_RESULTS)=(1,1);

my $TEMPPAGE="tmp$$.html";
my $TEMPPAGE2="tmp2$$.html";
my $release_name;
my @platforms_to_do;
my @known_platforms;
my %platform_short_names;
my %platform_is_optimized;
my %platform_is_64bits;
my @available_platforms;
my %test_directories = ();
my @testresults;
my $testresult_dir=cwd()."/TESTRESULTS";

# Inspired from
# http://cpansearch.perl.org/src/EDAVIS/Sort-Versions-1.5/Versions.pm
sub sort_releases($$)
{
    # Take arguments in revert order: one wants to sort from the recent to
    # the old releases.
    my $b = $_[0];
    my $a = $_[1];

    #take only the numbers from release id, skipping the bug-fix
    #number, and I and Ic
    my @A = ($a =~ /(\d+)\.(\d+)\.?(:?\d+)?(:?-Ic?-)?(\d+)?/a);
    my @B = ($b =~ /(\d+)\.(\d+)\.?(:?\d+)?(:?-Ic?-)?(\d+)?/a);

    while(@A and @B) {
        my $av = shift(@A);
        my $bv = shift(@B);
        #$av and $bv are integers
        if($av == $bv) { next; }
        return $av <=> $bv;
    }
    return @A <=> @B;
}

sub write_selects()
{
    print OUTPUTV "<p>You can browse the test results of a different version :</p>";
    my %releases;
    foreach $_  (glob("results-*.shtml")) {
        $_ =~ /results-(\d+.\d+)([^I]*)((-Ic?)-([^I].*))\.shtml/a;
        $releases{"$1"}=1;
    }
    print OUTPUTV "<table><tr>\n";
    print OUTPUTV "  <th>All releases (<a href=\"${test_results_url}\">last one</a>)</th>\n";
    my $count = 0;
    foreach $_ (sort sort_releases (keys %releases)) {
        print OUTPUTV "  <th>CGAL-$_</th>\n";
        $count++ > 3 && last;
    }
    print OUTPUTV "</tr>\n";
    print OUTPUTV "<tr>\n";
    write_select("sel");
    $count = 0;
    foreach $_ (sort sort_releases (keys %releases)) {
        write_select("sel" . $count, $_);
        $count++ > 3 && last;
    }
    print OUTPUTV "</tr>\n</table>\n";
}

sub write_select()
{
  my $id = shift(@_);
  my $pattern = ".*";
  if (@_ != 0)  {
      $pattern = quotemeta(shift(@_));
  }
  my($filename, @result);
  print OUTPUTV "  <td><select id=\"$id\" onchange=\"sel=document.getElementById(\'$id\'); top.location.href=sel.options[sel.selectedIndex].value\">\n";

  print OUTPUTV '<option disabled selected value="">(select a release)', "</option>\n";
  my %results;
  foreach $_ (glob("results-*.shtml")) {
      my $ctime = (stat($_))[10];
      $results{$_} = $ctime;
  }
  foreach $_ (sort { $results{$b} <=> $results{$a} } keys %results) {
      $_ =~ /results-${pattern}(\.\d+)?(-.*|)\.shtml/ || next;
      my $ctime = (stat($_))[10];
      my $date = time2str('%a %Y/%m/%d', $ctime);
     print OUTPUTV '<option value="', $_, '">';
     ($filename) = m/results-(.*?)\.shtml\s*/;
#     printf OUTPUTV "%-20s (last modified: %s)</option>\n", $filename, $date;
     printf OUTPUTV '%1$s  (%2$s)</option>
', $filename, $date;
  }
  print OUTPUTV "</select></td>";
}

sub list_platforms()
{
    my ($filename, @result);
    foreach $_ (glob("results_*.txt")) {
	($filename) =  m/results_(.*?)\.txt\s*/;
	push(@result, $filename) if $filename;
    }
    return @result;
}

sub list_packages($)
#
# Fill %test_directories with the packages found in the argument platform.
# Return false if that platform does not have a list of packages.
{
    my ($platform) = @_;
    my $test_result="results_${platform}.txt";
    open(TESTRESULT, $test_result) or return 0;
    while (<TESTRESULT>) {
	if (/^\s*(.*?)\s+(\w)\s*$/) {
	    $test_directories{$1} = '';
	}
    }
    close TESTRESULT or return 0;
    return 1;
}

sub collect_results_of_platform($)
{
    my ($platform) = @_;
# Create an anonymous hash that hashes packages to their result.
    my $platform_results = {};
    my $test_result="results_${platform}.txt";
    my ($yeahs, $nays, $warnings,$third_party_warnings,$reqs) = (0,0,0,0,0);
    my $resulttext;
    open(TESTRESULT, $test_result) or return $platform_results;
    while (<TESTRESULT>) {
	if (/^\s*(.*?)\s+(\w)\s*$/) {
	    #($package,$succes) = ($1,$2);
	    if ($2 eq 'y' or $2 eq 'Y') {
		$resulttext = 'y';
		++$yeahs;
	    } elsif ($2 eq 'w' or $2 eq 'W') {
		$resulttext = 'w';
		++$warnings;
	    } elsif ($2 eq 't' or $2 eq 'T') {
		$resulttext = 't';
		++$third_party_warnings;
	    } elsif ($2 eq 'n' or $2 eq 'N') {
		$resulttext = 'n';
		++$nays;
	    } elsif ($2 eq 'r') {
		$resulttext = 'r';
		++$reqs;
	    } else {
		$resulttext = ' ';
	    }
	    $platform_results->{$1} = $resulttext;
	}
    }
    close TESTRESULT;
    $platform_results->{"y"} = $yeahs;
    $platform_results->{"n"} = $nays;
    $platform_results->{"w"} = $warnings;
    $platform_results->{"t"} = $third_party_warnings;
    $platform_results->{"r"} = $reqs;
    return $platform_results;
}

sub collect_results()
{
    my $platform;
    foreach $platform (@platforms_to_do) {
	list_packages($platform);
    }
    foreach $platform (@platforms_to_do) {
	push(@testresults, collect_results_of_platform($platform));
    }
}

sub print_result_table()
{
    my $platform_count = scalar(@platforms_to_do);

    print OUTPUT <<"EOF";
<table class="result" border="1" cellspacing="2" cellpadding="5">
<tr align="CENTER">
<th rowspan="2">Package</th>
<!-- <th rowspan="2">Version</th> -->
<th colspan="$platform_count">Test Platform</th>
</tr>
<tr align="center">
EOF

    print_platforms_numbers();

    print OUTPUT "</tr>\n";
    my $test_directory;
    my $test_num = 0;
    foreach $test_directory (sort keys %test_directories) {
    	if ($PLATFORMS_REF_BETWEEN_RESULTS) {
	    $test_num++;
	    if ($test_num == 15) {
	    	$test_num = 0;
	    	print OUTPUT "\n<tr>  <td align=\"center\">\n";
	    	print OUTPUT '<a href="#platforms">Platform Description</a>';
	    	print OUTPUT "\n";
		print_platforms_numbers();
	    	print OUTPUT "\n</tr>\n";
	    }
	}
	# my $version;
	# if ( -r "$test_directory/version" ) {
	#     open(VERSION, "$test_directory/version");
	#     while(<VERSION>) {
	# 	($version) = /^\s*([^\s]*)\s/;
	# 	last if $version;
	#     }
	#     close VERSION;
	# }
	print OUTPUT "\n<tr>\n";
	print OUTPUT "<td><a class=\"package_name\" href=\"\#$test_directory\" name=\"$test_directory\">$test_directory</a></td>\n";
	# if ( $version ) {
	#     print OUTPUT "<TD ALIGN=CENTER>$version</TD>\n";
	# } else {
	#     print OUTPUT "<TD ALIGN=CENTER>?.?</TD>\n";
	# }
	my ($platform_num,$platform)=(0,"");
	$platform_num=0;
	foreach $platform (@platforms_to_do) {
	    my ($result,$resulttext);
	    $resulttext = $testresults[$platform_num]->{$test_directory};
	    if (! defined($resulttext)) {
		$resulttext = ' ';
	    }
	    print OUTPUT '<td align=center';
	    if ($resulttext eq 'y') {
		print OUTPUT ' class="ok"';
	    } elsif ($resulttext eq 'w') {
		print OUTPUT ' class="warning"';
	    } elsif ($resulttext eq 't') {
		print OUTPUT ' class="third_party_warning"';
	    } elsif ($resulttext eq 'n') {
		print OUTPUT ' class="error"';
	    } elsif ($resulttext eq 'r') {
		print OUTPUT ' class="requirements"';
	    }
	    else {
		print OUTPUT ' class="na"';
	    }
	    print OUTPUT '> <a href="',
	    "$release_name/$test_directory/TestReport_$platform.gz\"";
	    print OUTPUT '>', "$resulttext</a></td>\n";
	    ++$platform_num;

	}
	print OUTPUT "</tr>\n";
    }
    print OUTPUT "</table>\n";
}

sub print_resultpage()
{
    my $platform_count = scalar(@platforms_to_do);

    print OUTPUT '<h2><a name="testresults">Test Results</a></h2>'."\n";
    print OUTPUT '<p>In the table below, each column is numbered, and corresponds to a platform. ';
    print OUTPUT 'Each column number is a link to the platform description table.</p> ', "\n";
    if ($PLATFORMS_BESIDE_RESULTS) {
    	print OUTPUT <<"EOF";
<table border="0" cellspacing="5" cellpadding="0">
<tr align="center">
<td>
EOF
    }

    print_result_table();

    if ($PLATFORMS_BESIDE_RESULTS) {
    	print OUTPUT "<td>\n<table class=\"beside\" border=\"0\" cellspacing=\"2\" cellpadding=\"0\">\n";
    	if ($platform_count > 0) {
    	    my $repeat_count = (1 + 1.1/16.5)*scalar(keys %test_directories)/($platform_count+0.25);
	    while ($repeat_count >= 1) {
	    	$repeat_count--;
	    	print OUTPUT "<tr><td>\n";
                print_platforms();
                print OUTPUT "</tr>\n";
	    }
	}
	print OUTPUT "</table>\n</tr>\n</table>\n";
    }
}

sub sort_pf
{
    # MSVS first
    if($a =~ m/^MS/) {
        if($b =~ m/^MS/) {
            return $a cmp $b;
        }
        else
        {
            return -1;
        }
    }
    if($b =~ m/^MS/) { return 1; }

    # g++/gcc second
    if($a =~ m/^g[c+][c+]/) {
        if($b =~ m/^g[c+][c+]/) {
            return $a cmp $b;
        }
        else
        {
            return -1;
        }
    }
    if($b =~ m/^g[c+][c+]/) { return 1; }

    # Intel third
    if($a =~ m/^[iI]/) {
        if($b =~ m/^[iI]/) {
            return $a cmp $b;
        }
        else
        {
            return -1;
        }
    }
    if($b =~ m/^[iI]/) { return 1; }

    # SunPro last
    if($a =~ m/^[Ss][uU[Nn]/) {
        if($b =~ m/^[Ss][uU[Nn]/) {
            return $a cmp $b;
        }
        else
        {
            return 1;
        }
    }
    if($b =~ m/^[Ss][uU[Nn]/) { return -1; }

    return $a cmp $b;
}

sub parse_platform($)
{
    my ($pf) = @_;
    $pf =~ s/_LEDA$//;
    my @list = split /_/, $pf;
    return @list;
}

sub parse_platform_2($)
{
    my ($pf) = @_;
    my @list = parse_platform($pf);
#    if (@list > 3) {
#        splice(@list,0,@list-3);
#    }
    while (@list < 3) {
    	push(@list,'?');
    }
    return @list;
}

sub short_pfname($)
{
    my @pflist = parse_platform_2($_[0]);
    my $shortpf;
    if(@pflist < 4) {
	$shortpf = join('_', $pflist[1], $pflist[2]);
    }
    elsif($pflist[2] !~ /Linux/i) {
	$shortpf = join('_', $pflist[3], $pflist[2]);
	if(@pflist >= 5) {
	    $shortpf = join('_', $shortpf, $pflist[4]);
	}
    }
    else {
	$shortpf = $pflist[3];
	if(@pflist >= 5) {
	    $shortpf = join('_', $shortpf, $pflist[4]);
	}
    }
    return $shortpf;
}

sub choose_platforms()
{
    my (%platform_index, $pf);
# List all platforms for which there are results
    @available_platforms = list_platforms();
    my $index = 0;
# Put all known platforms in a hash table.
    for ($index=0; $index < @known_platforms; $index += 1) {
	$pf = $known_platforms[$index];
	$platform_index{$pf} = 1;
    }
# Check if there are platforms listed that are not known. Warn about this
# and add those platforms at the end of the list of known platforms.
    foreach (@available_platforms) {
	$pf = $_;
	my $shortpf = short_pfname($pf);
	$pf =~ s/^[^_]*_//;
	$pf =~ s/_LEDA$//;
	if (!exists $platform_index{$shortpf}) {
	    # print STDERR "Warning: Platform $_ is unknown!\n";
	    $platform_index{$shortpf} = 1;
	    push(@known_platforms,$shortpf); # ???
    	    $platform_short_names{$shortpf} = $shortpf;
	}
    }

# Make a list of all the platforms that are to be treated, in the order they
# appear in the list of known_platforms.
    @platforms_to_do = ();
    @known_platforms = sort sort_pf @known_platforms;
    for ($index=0; $index < @known_platforms; $index += 1) {
	$pf = $known_platforms[$index];
	my $ind2 = 0;
	foreach (@available_platforms) {
	    my $apf = short_pfname($_);
	    if ($apf eq $pf) {
	    	push(@platforms_to_do, $_);
	    }
	}
    }
}

sub print_platform_descriptions()
{
    my ($i,$pf_no,$pf) = (0,1);
    print OUTPUT <<'EOF';
<h2><a name="platforms">Platform Description and Summary</a></h2>
<table border="1" cellspacing="2" cellpadding="5" class="summary">
<tr align="center">
<th colspan="2">OS and compiler</th>
<th>Tester</th>
<th class="ok">y</th>
<th class="warning">w</th>
<th class="third_party_warning">t</th>
<th class="error">n</th>
<th class="requirements">r</th>
<th>CMake</th>
<th>BOOST</th>
<th>MPFR</th>
<th>GMP</th>
<th>QT5</th>
<th>LEDA</th>
<th>CXXFLAGS</th>
<th>LDFLAGS</th>
</tr>
EOF
    my ($platform_num)=(0);
    foreach $pf (@platforms_to_do) {
	my $pf_num_plus_one = $platform_num + 1;
	print OUTPUT "<tr>\n<td><a name=\"platform$pf_num_plus_one\">$pf_no</a>\n";
	$pf_no++;
	# my $pf_short = join('_',parse_platform_2($pf));
	(my $pf_short) = ($pf =~ m/_(.*)/);
	print OUTPUT "<td><a href=\"$release_name/Installation/TestReport_$pf.gz\"";

        ($platform_is_64bits{$pf}) = ! ($pf =~ m/32/);

        if (open (PLATFORM_INFO, "results_${pf}.info")) {
	    $_ = <PLATFORM_INFO>; # CGAL_VERSION
	    $_ = <PLATFORM_INFO>; # COMPILER
            chomp;
            my $compiler = $_;
            print OUTPUT " title=\"$compiler\">$pf_short</a>";
	    $_ = <PLATFORM_INFO>; # TESTER_NAME
	    chomp;
	    my $tester_name = $_;
	    $_ = <PLATFORM_INFO>; # TESTER_ADDRESS
	    chomp;
	    my $tester_address = $_;

	    my $county = $testresults[$platform_num]->{"y"};
	    my $countw = $testresults[$platform_num]->{"w"};
	    my $countt = $testresults[$platform_num]->{"t"};
	    my $countn = $testresults[$platform_num]->{"n"};
	    my $countr = $testresults[$platform_num]->{"r"};

	    my $index = 8;
	    my @tmp;
	    while ($index) {
	        $index--;
		$_ = <PLATFORM_INFO>;
		chomp;
		$tmp[$index] = $_;
	    }
	    ($platform_is_optimized{$pf}) = ($tmp[1] =~ m|([-/]x?O[1-9])|);
	    $_ = <PLATFORM_INFO>;
	    chomp;
	    print OUTPUT "</td>\n";
	    print OUTPUT "<td><a href=\"mailto:$tester_address\">$tester_name</a></td>\n";
<<<<<<< HEAD
	    print OUTPUT "<td>$county</td>\n"; 
	    print OUTPUT "<td>$countw</td>\n"; 
	    print OUTPUT "<td>$countt</td>\n";
 	    print OUTPUT "<td>$countn</td>\n"; 
 	    print OUTPUT "<td>$countr</td>\n"; 
=======
	    print OUTPUT "<td>$county</td>\n";
	    print OUTPUT "<td>$countw</td>\n";
 	    print OUTPUT "<td>$countn</td>\n";
 	    print OUTPUT "<td>$countr</td>\n";
>>>>>>> 4b12f706
	    $index = 8;
	    while ($index) {
	        $index--;
		$_ = $tmp[$index];
                if($index > 2) {
                    print OUTPUT "<td align=\"center\">$_</td>\n";
                } else {
                    print OUTPUT "<td>$_</td>\n";
                }
	    }
	} else {
            print OUTPUT ">$pf_short</a>";
	    my $index = 12;
	    while ($index) {
		print OUTPUT "<td>?</td>\n";
	    }
	}
	++$platform_num;
    }
    print OUTPUT "</table>\n<p>\n";
}

sub print_platforms_numbers()
{
    my ($platform_num,$platform)=(0,"");
    foreach $platform (@platforms_to_do) {
	++$platform_num;
	my $pf_short = short_pfname($platform);
	my $class = "";
	my $tag = "";
	if($platform_is_optimized{$platform} || $platform_is_64bits{$platform})
	{
	    $class = " class=\"";
	    $tag = " ( ";
            if($platform_is_64bits{$platform}) {
                $class = "$class os64bits";
                $tag = $tag . "64 bits ";
            }
            if($platform_is_optimized{$platform}) {
                $class = "$class highlight";
                $tag = $tag ." optimized: $platform_is_optimized{$platform}";
            }
            $class = $class . "\"";
            $tag = $tag . " )";
	}
	print OUTPUT "<td$class><a href=\"#platform$platform_num\" title=\"$pf_short$tag\"><b>$platform_num</b></a>\n";
    }
}

sub print_platforms()
{
    my ($pf_no,$pf) = (1,"");
    print OUTPUT '<table border="1" cellspacing="2" cellpadding="5" >',"\n";
    foreach $pf (@platforms_to_do) {
	print OUTPUT "<tr>\n<td>$pf_no\n";
	$pf_no++;
	my $pf_short = short_pfname($pf);
	print OUTPUT "<td>$platform_short_names{$pf_short}";
	print OUTPUT "\n</td></tr>\n";
    }
    print OUTPUT "</table>\n";
}

sub result_filename($)
{
    return "results".substr($_[0],4).".shtml";
#	$name =~ s/-Ic?-/-/;
}


sub print_little_header(){

    my $release_version = substr($release_name, 5);
    print OUTPUT<<"EOF";
<!DOCTYPE HTML PUBLIC "-//W3C//DTD HTML 4.01//EN"
        "http://www.w3.org/TR/html4/strict.dtd">
<html lang="en">
<head>
  <meta http-equiv="Content-Type" content="text/html; charset=utf-8">
  <title>${release_name} Test Results</title>
  <link rel="shortcut icon" href="cgal.ico">
  <link rel="stylesheet" type="text/css" href="testresult.css">
<!-- This file is generated by a program. Do not edit manually!! -->
</head>
<body>
<h1>Test Results of ${release_name}
<a id="permalink" href="results-${release_version}.shtml">permalink</a>
<a id="jump_to_results" href="#testresults">jump to results</a></h1>
<!--#include virtual="versions.inc"-->
<p>The results of the tests are presented in a table
('y' = success, 'w' = warning, 't' = third party warning 'n' = failure, 'r' = a requirement is not found),
and the error + compiler output from each test can be retrieved by clicking
on it.</p>
<p><b>N.B. The detection of warnings is not exact.
Look at the output to be sure!</b></p>
<ol>
<li><a href="${releases_url}">
Downloading internal releases</a></li>
<li><a href="${doxygen_manual_test_url}${release_name}/" style="color: red">
The doxygen documentation testpage</a>
(and the <a href="${doxygen_manual_test_url}">overview page</a>)</li>
EOF
    if ( -r "announce.html" ) {
	print OUTPUT<<"EOF";
<li><a href="$release_name/announce.html">Announcement of this release</a></li>
EOF
    }

    print OUTPUT "</ol>\n";
}


sub main()
{
    if (scalar(@ARGV)  != 1 ) {
	print STDERR "usage: $0 directory\n";
	exit 1;
    }

    $release_name =shift(@ARGV);

    $release_name =~ s<(\s+)$><>;
    $release_name =~ s<(/)$><>;
    chdir $testresult_dir or die;
    if ( ! -d $release_name ) {
	print STDERR "$release_name is not a valid directory\n";
	exit 1;
    }

#    init_known_platforms();
    chdir $testresult_dir or die;
    chdir $release_name or die;
    choose_platforms();
    chdir "..";

    umask 0022;
    unlink $TEMPPAGE;
    unlink $TEMPPAGE2;
    open(OUTPUT,">$TEMPPAGE") or die;
    open(OUTPUTV,">$TEMPPAGE2") or die;
    chdir $testresult_dir or die;
    chdir $release_name or die;
    collect_results();
    print_little_header();
    print_platform_descriptions();
    print_resultpage();

    print OUTPUT << 'EOF';
 <p style="width: 100%">This page has been created by the test results
     collection scripts (in <a
     href="https://gforge.inria.fr/plugins/scmsvn/viewcvs.php/trunk/Maintenance/test_handling?root=cgal"><tt>trunk/Maintenance/test_handling</tt></a>).
     <a href="test_results.log">See the log here</a>.</p>

 <p>
    <a href="http://validator.w3.org/check?uri=https://cgal.geometryfactory.com<!--#echo var="DOCUMENT_URI" -->"><img
        src="valid-html401-blue"
        alt="Valid HTML 4.01 Strict" height="31" width="88"></a>
 </p>
EOF
    print OUTPUT "</body>\n</html>\n";

    close OUTPUT;
    chdir "..";

    my $WWWPAGE = result_filename($release_name);
    rename $TEMPPAGE, $WWWPAGE;
    chmod 0644, $WWWPAGE;
    unlink "index.shtml";
    symlink $WWWPAGE, "index.shtml";

    # Deal with the versions.inc file.
    write_selects();
    my $VERSIONS_WEBPAGE="versions.inc";
    rename $TEMPPAGE2, $VERSIONS_WEBPAGE;
    chmod 0644, $VERSIONS_WEBPAGE;
}

sub init_known_platforms()
{
    my ($short_name, $full_name);
    open(PLATFORMS,'known_platforms') or die;
    @known_platforms = ();
    while(<PLATFORMS>) {
        ($short_name, $full_name) =split;
	$full_name = short_pfname($full_name);
	push(@known_platforms,$full_name);
    	$platform_short_names{$full_name} = $full_name;
    }
    close(PLATFORMS);
}

main();<|MERGE_RESOLUTION|>--- conflicted
+++ resolved
@@ -516,18 +516,11 @@
 	    chomp;
 	    print OUTPUT "</td>\n";
 	    print OUTPUT "<td><a href=\"mailto:$tester_address\">$tester_name</a></td>\n";
-<<<<<<< HEAD
-	    print OUTPUT "<td>$county</td>\n"; 
-	    print OUTPUT "<td>$countw</td>\n"; 
-	    print OUTPUT "<td>$countt</td>\n";
- 	    print OUTPUT "<td>$countn</td>\n"; 
- 	    print OUTPUT "<td>$countr</td>\n"; 
-=======
 	    print OUTPUT "<td>$county</td>\n";
 	    print OUTPUT "<td>$countw</td>\n";
+	    print OUTPUT "<td>$countt</td>\n";
  	    print OUTPUT "<td>$countn</td>\n";
  	    print OUTPUT "<td>$countr</td>\n";
->>>>>>> 4b12f706
 	    $index = 8;
 	    while ($index) {
 	        $index--;
