#!/usr/bin/env perl
#
# first author:  Geert-Jan Giezeman
# recent maintainer: Laurent Rineau (2009-2011)
#
# This script creates a WWW page with a table of test suite results.
#
# Usage:
#   create_testresult_page <directory>

# Creates the following files :
# - results-$version.shtml
# - versions.inc (contains the version selector)
# - index.shtml -> results-$version.shtml (symlink)

use Cwd;
use strict;
use Date::Format;
use JSON;
use File::Copy;
use FindBin;
use IO::Compress::Gzip qw(gzip $GzipError) ;

my $server_url="https://cgal.geometryfactory.com/";
my $cgal_members="${server_url}CGAL/Members/";
my $manual_test_url="${cgal_members}Manual_test/";
my $doxygen_manual_test_url="${cgal_members}Manual_doxygen_test/";
my $releases_url="${cgal_members}Releases/";
my $test_results_url="${cgal_members}testsuite/";

my ($PLATFORMS_BESIDE_RESULTS, $PLATFORMS_REF_BETWEEN_RESULTS)=(1,1);

my $TEMPPAGE="tmp$$.html";
my $TEMPPAGE2="tmp2$$.html";
my $release_name;
my @platforms_to_do;
my @known_platforms;
my %platform_short_names;
my %platform_is_optimized;
my %platforms_info;
my %platform_is_64bits;
my @available_platforms;
my %test_directories = ();
my @testresults;
my $testresult_dir=cwd()."/TESTRESULTS";

use constant CLASS_MAP => {
    'y' => 'ok',
    'w' => 'warning',
    't' => 'third_party_warning',
    'o' => 'timeout',
    'n' => 'error',
    'r' => 'requirements',
    ' ' => 'na'
};



# Inspired from
# https://metacpan.org/pod/Sort::Versions
sub sort_releases($$)
{
    # Take arguments in revert order: one wants to sort from the recent to
    # the old releases.
    my $b = $_[0];
    my $a = $_[1];

    #take only the numbers from release id, skipping the bug-fix
    #number, and I and Ic
    my @A = ($a =~ /(\d+)\.(\d+)\.?(:?\d+)?(:?-Ic?-)?(\d+)?/a);
    my @B = ($b =~ /(\d+)\.(\d+)\.?(:?\d+)?(:?-Ic?-)?(\d+)?/a);

    while(@A and @B) {
        my $av = shift(@A);
        my $bv = shift(@B);
        #$av and $bv are integers
        if($av == $bv) { next; }
        return $av <=> $bv;
    }
    return @A <=> @B;
}

sub write_selects()
{
    print OUTPUTV "<p>You can browse the test results of a different version :</p>";
    my %releases;
    foreach $_  (glob("results-*.shtml")) {
        $_ =~ /results-(\d+.\d+)([^I]*)((-Ic?)-([^I].*))\.shtml/a;
        $releases{"$1"}=1;
    }
    print OUTPUTV "<table><tr>\n";
    print OUTPUTV "  <th>All releases (<a href=\"${test_results_url}\">last one</a>)</th>\n";
    my $count = 0;
    foreach $_ (sort sort_releases (keys %releases)) {
        print OUTPUTV "  <th>CGAL-$_</th>\n";
        $count++ > 3 && last;
    }
    print OUTPUTV "</tr>\n";
    print OUTPUTV "<tr>\n";
    write_select("sel");
    $count = 0;
    foreach $_ (sort sort_releases (keys %releases)) {
        write_select("sel" . $count, $_);
        $count++ > 3 && last;
    }
    print OUTPUTV "</tr>\n</table>\n";
}

sub write_select()
{
  my $id = shift(@_);
  my $pattern = ".*";
  if (@_ != 0)  {
      $pattern = quotemeta(shift(@_));
  }
  my($filename, @result);
  print OUTPUTV "  <td><select id=\"$id\" onchange=\"sel=document.getElementById(\'$id\'); top.location.href=sel.options[sel.selectedIndex].value\">\n";

  print OUTPUTV '<option disabled selected value="">(select a release)', "</option>\n";
  my %results;
  foreach $_ (glob("results-*.shtml")) {
      my $mtime = (stat($_))[9];
      $results{$_} = $mtime;
  }
  foreach $_ (sort { $results{$b} <=> $results{$a} } keys %results) {
      $_ =~ /results-${pattern}(\.\d+)?(-.*|)\.shtml/ || next;
      my $mtime = (stat($_))[9];
      my $date = time2str('%a %Y/%m/%d', $mtime);
     print OUTPUTV '<option value="', $_, '">';
     ($filename) = m/results-(.*?)\.shtml\s*/;
#     printf OUTPUTV "%-20s (last modified: %s)</option>\n", $filename, $date;
     printf OUTPUTV '%1$s  (%2$s)</option>
', $filename, $date;
  }
  print OUTPUTV "</select></td>";
}

sub list_platforms()
{
    my ($filename, @result);
    foreach $_ (glob("results_*.txt")) {
        ($filename) =  m/results_(.*?)\.txt\s*/;
        push(@result, $filename) if $filename;
    }
    return @result;
}

sub list_packages($)
#
# Fill %test_directories with the packages found in the argument platform.
# Return false if that platform does not have a list of packages.
{
    my ($platform) = @_;
    my $test_result="results_${platform}.txt";
    open(TESTRESULT, $test_result) or return 0;
    while (<TESTRESULT>) {
        if (/^\s*(.*?)\s+(\w)\s*$/) {
            $test_directories{$1} = '';
        }
    }
    close TESTRESULT or return 0;
    return 1;
}

sub collect_results_of_platform($)
{
    my ($platform) = @_;
# Create an anonymous hash that hashes packages to their result.
    my $platform_results = {};
    my $test_result="results_${platform}.txt";
<<<<<<< HEAD
    my $display_name = $platform;
    my ($yeahs, $nays, $warnings,$third_party_warnings,$timeout,$reqs) = (0,0,0,0,0,0);
    my $resulttext;
    if (open(PLATFORM_INFO, "results_${platform}.info")) {
        my @info = <PLATFORM_INFO>;
        chomp(@info);
        foreach my $line (@info) {
            if ($line =~ /Platform_name:\s*(.*)/) {
            $display_name = $1;
            last;
            }
        }
        close(PLATFORM_INFO);
    }
=======
>>>>>>> f6f9da46
    open(TESTRESULT, $test_result) or return $platform_results;
    while (<TESTRESULT>) {
        if (my ($package, $result_letter) = /^\s*(.*?)\s+(\w)\s*$/) {
            $result_letter = lc($result_letter); # to lower case 
            $platform_results->{$package} = $result_letter;
            $platform_results->{$result_letter} = ($platform_results->{$result_letter} // 0) + 1;
        }
    }
    close TESTRESULT;
<<<<<<< HEAD
    $platform_results->{"y"} = $yeahs;
    $platform_results->{"n"} = $nays;
    $platform_results->{"w"} = $warnings;
    $platform_results->{"t"} = $third_party_warnings;
    $platform_results->{"o"} = $timeout;
    $platform_results->{"r"} = $reqs;
    $platform_results->{"display_name"} = $display_name;
=======
>>>>>>> f6f9da46
    return $platform_results;
}

sub collect_results()
{
    my $platform;
    foreach $platform (@platforms_to_do) {
        list_packages($platform);
    }
    foreach $platform (@platforms_to_do) {
        push(@testresults, collect_results_of_platform($platform));
    }
}

sub print_result_table()
{
    my $platform_count = scalar(@platforms_to_do);
    my $release_version = substr($release_name, 5);
    print OUTPUT <<"EOF";
<table class="result" border="1" cellspacing="2" cellpadding="5">
<tr align="CENTER">
<th rowspan="2">Package</th>
<!-- <th rowspan="2">Version</th> -->
<th colspan="$platform_count">Test Platform</th>
</tr>
<tr align="center">
EOF

    print_platforms_numbers();

    print OUTPUT "</tr>\n";
    my $test_directory;
    my $test_num = 0;
    foreach $test_directory (sort keys %test_directories) {
        if ($PLATFORMS_REF_BETWEEN_RESULTS) {
            $test_num++;
            if ($test_num == 15) {
                    $test_num = 0;
                    print OUTPUT <<~EOF;
                    <tr>
                      <td align="center">
                        <a href="summary-$release_version.html?platform=all">Platform Description</a>
                    EOF
                    print_platforms_numbers();
                    print OUTPUT <<~EOF;
                      </td>
                    </tr>
                    EOF
            }
        }
        # my $version;
        # if ( -r "$test_directory/version" ) {
        #     open(VERSION, "$test_directory/version");
        #     while(<VERSION>) {
        # 	($version) = /^\s*([^\s]*)\s/;
        # 	last if $version;
        #     }
        #     close VERSION;
        # }
        print OUTPUT <<~EOF;
        <tr>
          <td><a class="package_name" href="summary-$release_version.html?package=$test_directory" name="$test_directory">$test_directory</a></td>
        EOF
        # if ( $version ) {
        #     print OUTPUT "<TD ALIGN=CENTER>$version</TD>\n";
        # } else {
        #     print OUTPUT "<TD ALIGN=CENTER>?.?</TD>\n";
        # }
        my ($platform_num,$platform)=(0,"");
        $platform_num=0;
        foreach $platform (@platforms_to_do) {
            my ($result,$result_letter);
            $result_letter = $testresults[$platform_num]->{$test_directory};
            if (! defined($result_letter)) {
                $result_letter = ' ';
            }
            my $class = CLASS_MAP->{$result_letter} // 'na';
            print OUTPUT <<~EOF;
              <td align=center class="$class">
                  <a href="$release_name/$test_directory/TestReport_$platform.gz">$result_letter</a>
              </td>
            EOF
            ++$platform_num;

        }
        print OUTPUT "</tr>\n";
    }
    print OUTPUT "</table>\n";
}

sub print_resultpage()
{
    my $platform_count = scalar(@platforms_to_do);

    print OUTPUT '<h2><a name="testresults">Test Results</a></h2>'."\n";
    print OUTPUT '<p>In the table below, each column is numbered, and corresponds to a platform. ';
    print OUTPUT 'Each column number is a link to the platform description table.</p> ', "\n";
    if ($PLATFORMS_BESIDE_RESULTS) {
            print OUTPUT <<"EOF";
<table border="0" cellspacing="5" cellpadding="0">
<tr align="center">
<td>
EOF
    }

    print_result_table();

    if ($PLATFORMS_BESIDE_RESULTS) {
            print OUTPUT "<td>\n<table class=\"beside\" border=\"0\" cellspacing=\"2\" cellpadding=\"0\">\n";
            if ($platform_count > 0) {
                my $repeat_count = (1 + 1.1/16.5)*scalar(keys %test_directories)/($platform_count+0.25);
            while ($repeat_count >= 1) {
                    $repeat_count--;
                    print OUTPUT "<tr><td>\n";
                print_platforms();
                print OUTPUT "</tr>\n";
            }
        }
        print OUTPUT "</table>\n</tr>\n</table>\n";
    }
}


sub get_platform_operating_system($) {
    my ($platform) = @_;
    my $long_name = "";
    foreach (@available_platforms) {
        if (short_pfname($_) eq $platform) {
            $long_name = $_;
            last;
        }
    }
    if (open(PLATFORM_INFO, "results_${long_name}.info")) {
        while (my $line = <PLATFORM_INFO>) {
            chomp($line);
            if ($line =~ /OS:\s*(.*?)$/) {
                my $os = $1;
                $os =~ s/"//g;
                close(PLATFORM_INFO);
                return $os;
            }
        }
        close(PLATFORM_INFO);
    }
    return "";
}

sub sort_pf {
    my $os_a = get_platform_operating_system($a);
    my $os_b = get_platform_operating_system($b);
    if ($os_a ne $os_b) {
        return $os_a cmp $os_b;
    }
    return $a cmp $b;
}

sub parse_platform($)
{
    my ($pf) = @_;
    $pf =~ s/_LEDA$//;
    my @list = split /_/, $pf;
    return @list;
}

sub parse_platform_2($)
{
    my ($pf) = @_;
    my @list = parse_platform($pf);
#    if (@list > 3) {
#        splice(@list,0,@list-3);
#    }
    while (@list < 3) {
            push(@list,'?');
    }
    return @list;
}

sub short_pfname($)
{
    my @pflist = parse_platform_2($_[0]);
    my $shortpf;
    if(@pflist < 4) {
        $shortpf = join('_', $pflist[1], $pflist[2]);
    }
    elsif($pflist[2] !~ /Linux/i) {
        $shortpf = join('_', $pflist[3], $pflist[2]);
        if(@pflist >= 5) {
            $shortpf = join('_', $shortpf, $pflist[4]);
        }
    }
    else {
        $shortpf = $pflist[3];
        if(@pflist >= 5) {
            $shortpf = join('_', $shortpf, $pflist[4]);
        }
    }
    return $shortpf;
}

sub choose_platforms()
{
    my (%platform_index, $pf);
# List all platforms for which there are results
    @available_platforms = list_platforms();
    my $index = 0;
# Put all known platforms in a hash table.
    for ($index=0; $index < @known_platforms; $index += 1) {
        $pf = $known_platforms[$index];
        $platform_index{$pf} = 1;
    }
# Check if there are platforms listed that are not known. Warn about this
# and add those platforms at the end of the list of known platforms.
    foreach (@available_platforms) {
        $pf = $_;
        my $shortpf = short_pfname($pf);
        $pf =~ s/^[^_]*_//;
        $pf =~ s/_LEDA$//;
        if (!exists $platform_index{$shortpf}) {
            # print STDERR "Warning: Platform $_ is unknown!\n";
            $platform_index{$shortpf} = 1;
            push(@known_platforms,$shortpf); # ???
                $platform_short_names{$shortpf} = $shortpf;
        }
    }

# Make a list of all the platforms that are to be treated, in the order they
# appear in the list of known_platforms.
    @platforms_to_do = ();
    @known_platforms = sort sort_pf @known_platforms;
    for ($index=0; $index < @known_platforms; $index += 1) {
        $pf = $known_platforms[$index];
        my $ind2 = 0;
        foreach (@available_platforms) {
            my $apf = short_pfname($_);
            if ($apf eq $pf) {
                    push(@platforms_to_do, $_);
            }
        }
    }
}

sub print_platform_descriptions()
{
    print OUTPUT <<'EOF';

<h2><a name="platforms">Platform Description and Summary</a></h2>

<table border="1" cellspacing="2" cellpadding="5" class="summary">
<tr align="center">
  <th colspan="2">Platform Name</th>
  <th>Compiler</th>
  <th>Operating System</th>
  <th>Tester</th>
  <th class="ok">y</th>
  <th class="third_party_warning">t</th>
  <th class="warning">w</th>
  <th class="timeout">o</th>
  <th class="error">n</th>
  <th class="requirements">r</th>
  <th>DEBUG?</th>
  <th>CMake</th>
  <th>BOOST</th>
  <th>MPFR</th>
  <th>GMP</th>
  <th>QT</th>
  <th>LEDA</th>
  <th>CXXFLAGS</th>
  <th>LDFLAGS</th>
</tr>
EOF
    my ($platform_num, $pf)=(0);
    foreach $pf (@platforms_to_do) {
<<<<<<< HEAD
        my $display_name = $testresults[$platform_num]->{"display_name"} || $pf;
        my $pf_num_plus_one = $platform_num + 1;
        print OUTPUT "<tr>\n<td><a name=\"platform$pf_num_plus_one\">$pf_no</a>\n";
        $pf_no++;
        # my $pf_short = join('_',parse_platform_2($pf));
        (my $pf_short) = ($pf =~ m/_(.*)/);
        print OUTPUT "<td><a href=\"$release_name/Installation/TestReport_$pf.gz\"";

        ($platform_is_64bits{$pf}) = ! ($pf =~ m/32/);

        if (open (PLATFORM_INFO, "results_${pf}.info")) {
            $_ = <PLATFORM_INFO>; # CGAL_VERSION
            $_ = <PLATFORM_INFO>; # COMPILER
            chomp;
            my $compiler = $_;
            print OUTPUT " title=\"$compiler\">$display_name</a>";
            $_ = <PLATFORM_INFO>; # OPERATING_SYSTEM
            chomp;
            my $operating_system = $_;
            if ($_ =~ /^OS:\s*(.+)$/) {
                $operating_system = $1;
            }
            $_ = <PLATFORM_INFO>; # TESTER_NAME
            chomp;
            my $tester_name = $_;
            $_ = <PLATFORM_INFO>; # TESTER_ADDRESS
            chomp;
            my $tester_address = $_;

            my $county = $testresults[$platform_num]->{"y"};
            my $countt = $testresults[$platform_num]->{"t"};
            my $countw = $testresults[$platform_num]->{"w"};
            my $counto = $testresults[$platform_num]->{"o"};
            my $countn = $testresults[$platform_num]->{"n"};
            my $countr = $testresults[$platform_num]->{"r"};
=======
        my $platform_info;
        if (open (PLATFORM_JSON, "<results_${pf}.json")) { ## read the json file of the platform
            local $/;
            my $json_text = <PLATFORM_JSON>;
            close PLATFORM_JSON;
            $platform_info = decode_json($json_text);
            $platform_info->{name} = $pf;
            $platforms_info{$pf} = $platform_info;
        }
        elsif (open (PLATFORM_INFO, "<results_${pf}.info")) { ## if the json file does not exist, read the old .info file
            $_ = <PLATFORM_INFO>; # CGAL_VERSION
            chomp(my $compiler = <PLATFORM_INFO>);
            chomp(my $operating_system = <PLATFORM_INFO>);
            chomp(my $tester_name = <PLATFORM_INFO>);
            chomp(my $tester_address = <PLATFORM_INFO>);
>>>>>>> f6f9da46

            my @versions_and_flags = ();
            my $index = 8;
            while ($index) {
                $index--;
                chomp($versions_and_flags[$index] = <PLATFORM_INFO>);
            }
            $platform_info = {
                name => $pf,
                compiler => $compiler,
                operating_system => $operating_system,
                tester_name => $tester_name,
                tester_address => $tester_address,
                CMake_version => $versions_and_flags[7],
                Boost_version => $versions_and_flags[6],
                MPFR_version => $versions_and_flags[5],
                GMP_version => $versions_and_flags[4],
                Qt_version => $versions_and_flags[3],
                LEDA_version => $versions_and_flags[2],
                CXXFLAGS => $versions_and_flags[1],
                LDFLAGS => $versions_and_flags[0],
            };
            chomp(my $tpl = <PLATFORM_INFO>); # TPL:
            close PLATFORM_INFO;
            my @tpl_list = ();
            if ($tpl =~ /^TPL:\s*(.*)/) {
                my $tpl_data = $1;
                my @tpls = split /,\s*/, $tpl_data;
                foreach my $tpl (@tpls) {
                    if ($tpl =~ /(.+)\s+not found/i) {
                        push @tpl_list, {
                            name => $1,
                            version => undef,
                            status => "not found"
                        };
                    }
                    elsif ($tpl =~ /(.+)\s+(\S+)/) {
                        push @tpl_list, {
                            name => $1,
                            version => $2,
                            status => "found"
                        };
                    }
                }
            }
            $platform_info->{third_party_libs} = \@tpl_list;
            $platforms_info{$pf} = $platform_info;
        }
        my $pf_num_plus_one = $platform_num + 1;
        # my $pf_short = join('_',parse_platform_2($pf));
        (my $pf_short) = ($pf =~ m/_(.*)/);
        ($platform_is_64bits{$pf}) = ! ($pf =~ m/32/);
        ($platform_is_optimized{$pf}) = ($platform_info->{CXXFLAGS} =~ m|([-/]x?O[1-9])|);
        my $county = $testresults[$platform_num]->{"y"};
        my $countt = $testresults[$platform_num]->{"t"};
        my $countw = $testresults[$platform_num]->{"w"};
        my $counto = $testresults[$platform_num]->{"o"};
        my $countn = $testresults[$platform_num]->{"n"};
        my $countr = $testresults[$platform_num]->{"r"};
        my $build_type = $platform_is_optimized{$pf} ? " - " : "YES";
        print OUTPUT <<~EOF;
        <tr>
          <td><a name="platform$pf_num_plus_one">$pf_num_plus_one</a></td>
          <td><a href="$release_name/Installation/TestReport_$pf.gz">$pf_short</a></td>
          <td>$platform_info->{compiler}</td>
          <td>$platform_info->{operating_system}</td>
          <td><a href="mailto:$platform_info->{tester_address}">$platform_info->{tester_name}</a></td>
          <td>$county</td>
          <td>$countt</td>
          <td>$countw</td>
          <td>$counto</td>
          <td>$countn</td>
          <td>$countr</td>
          <td align="center">$build_type</td>
          <td align="center">$platform_info->{CMake_version}</td>
          <td align="center">$platform_info->{Boost_version}</td>
          <td align="center">$platform_info->{MPFR_version}</td>
          <td align="center">$platform_info->{GMP_version}</td>
          <td align="center">$platform_info->{Qt_version}</td>
          <td align="center">$platform_info->{LEDA_version}</td>
          <td>$platform_info->{CXXFLAGS}</td>
          <td>$platform_info->{LDFLAGS}</td>
        </tr>
        EOF
        ++$platform_num;
    }
    print OUTPUT "</table>\n<p>\n";
}

sub print_platforms_numbers()
{
    my ($platform_num,$platform)=(0,"");
    my $release_version = substr($release_name, 5);
    foreach $platform (@platforms_to_do) {
        ++$platform_num;
        my $pf_short = short_pfname($platform);
        my $class = "";
        my $tag = "";
    my $platformlink = $platform;
        if($platform_is_optimized{$platform} || $platform_is_64bits{$platform})
        {
            $class = " class=\"";
            $tag = " ( ";
            if($platform_is_64bits{$platform}) {
                $class = "$class os64bits";
                $tag = $tag . "64 bits ";
            }
            if($platform_is_optimized{$platform}) {
                $class = "$class highlight";
                $tag = $tag ." optimized: $platform_is_optimized{$platform}";
            }
            $class = $class . "\"";
            $tag = $tag . " )";
        }
        print OUTPUT "<td$class><a href=\"summary-$release_version.html?platform=$platformlink\" title=\"$pf_short$tag\"><b>$platform_num</b></a>\n";
    }
}

sub print_platforms()
{
    my ($pf_no,$pf) = (1,"");
    print OUTPUT '<table border="1" cellspacing="2" cellpadding="5" >',"\n";
    foreach $pf (@platforms_to_do) {
        print OUTPUT "<tr>\n<td>$pf_no\n";
        $pf_no++;
        my $pf_short = short_pfname($pf);
        print OUTPUT "<td>$platform_short_names{$pf_short}";
        print OUTPUT "\n</td></tr>\n";
    }
    print OUTPUT "</table>\n";
}

sub result_filename($)
{
    return "results".substr($_[0],4).".shtml";
#	$name =~ s/-Ic?-/-/;
}


sub print_little_header(){

    my $release_version = substr($release_name, 5);
    print OUTPUT<<"EOF";
<!DOCTYPE HTML PUBLIC "-//W3C//DTD HTML 4.01//EN"
        "https://www.w3.org/TR/html4/strict.dtd">
<html lang="en">
<head>
    <meta http-equiv="Content-Type" content="text/html; charset=utf-8">
    <title>${release_name} Test Results</title>
    <link rel="shortcut icon" href="cgal.ico">
    <link rel="stylesheet" type="text/css" href="testresult.css">
    <!-- This file is generated by a program. Do not edit manually!! -->
</head>
<body>
    <h1>Test Results of ${release_name}
    <a id="permalink" href="results-${release_version}.shtml">permalink</a>
    <a id="jump_to_results" href="#testresults">jump to results</a>
    <a id="compare" href="comparison/diff_testsuites.html?newTest=${release_name}">compare results...</a></h1>
    <!--#include virtual="versions.inc"-->
    <p>The results of the tests are presented in a table
    ('y' = success, 'w' = warning, 't' = third party warning, 'o' = timeout, 'n' = failure, 'r' = a requirement is not found),
    and the error + compiler output from each test can be retrieved by clicking
    on it.</p>
    <p><b>N.B. The detection of warnings is not exact.
    Look at the output to be sure!</b></p>
    <ol>
        <li><a href="${releases_url}">Downloading internal releases</a></li>
        <li><a href="${doxygen_manual_test_url}${release_name}/" style="color: red">The doxygen documentation testpage</a>
        (and the <a href="${doxygen_manual_test_url}">overview page</a>)</li>
        <li><a href="https://cgal.geometryfactory.com/~cgaltest/testsuite_comparison/diff_testsuites.html">Diff of testsuites results</a></li>
        <li><a href="summary-$release_version.html">
        Summary Page</a></li>
    </ol>
EOF
}


sub main()
{
    if (scalar(@ARGV)  != 1 ) {
        print STDERR "usage: $0 directory\n";
        exit 1;
    }

    $release_name =shift(@ARGV);

    $release_name =~ s<(\s+)$><>;
    $release_name =~ s<(/)$><>;
    chdir $testresult_dir or die;
    if ( ! -d $release_name ) {
        print STDERR "$release_name is not a valid directory\n";
        exit 1;
    }

#    init_known_platforms();
    chdir $testresult_dir or die;
    chdir $release_name or die;
    choose_platforms();
    chdir "..";

    umask 0022;
    unlink $TEMPPAGE;
    unlink $TEMPPAGE2;
    open(OUTPUT,">$TEMPPAGE") or die;
    open(OUTPUTV,">$TEMPPAGE2") or die;
    chdir $testresult_dir or die;
    chdir $release_name or die;
    collect_results();
    print_little_header();
    print_platform_descriptions();
    print_resultpage();
    create_summary_page();

    print OUTPUT << 'EOF';
 <p style="width: 100%">This page has been created by the test results
     collection scripts (in <a
     href="https://gforge.inria.fr/plugins/scmsvn/viewcvs.php/trunk/Maintenance/test_handling?root=cgal"><tt>trunk/Maintenance/test_handling</tt></a>).
     <a href="test_results.log">See the log here</a>.</p>

 <p>
    <a href="https://validator.w3.org/check?uri=https://cgal.geometryfactory.com<!--#echo var="DOCUMENT_URI" -->"><img
        src="valid-html401-blue"
        alt="Valid HTML 4.01 Strict" height="31" width="88"></a>
 </p>
EOF
    print OUTPUT "</body>\n</html>\n";

    close OUTPUT;
    chdir "..";

    my $WWWPAGE = result_filename($release_name);
    rename $TEMPPAGE, $WWWPAGE;
    chmod 0644, $WWWPAGE;
    unlink "index.shtml";
    symlink $WWWPAGE, "index.shtml";

    # Deal with the versions.inc file.
    write_selects();
    my $VERSIONS_WEBPAGE="versions.inc";
    rename $TEMPPAGE2, $VERSIONS_WEBPAGE;
    chmod 0644, $VERSIONS_WEBPAGE;
}

sub init_known_platforms()
{
    my ($short_name, $full_name);
    open(PLATFORMS,'known_platforms') or die;
    @known_platforms = ();
    while(<PLATFORMS>) {
        ($short_name, $full_name) =split;
        $full_name = short_pfname($full_name);
        push(@known_platforms,$full_name);
            $platform_short_names{$full_name} = $full_name;
    }
    close(PLATFORMS);
}

sub get_warnings_and_errors {
    my ($result_file) = @_;
    my $warnings_and_errors = "";
    my %seen;
    if (-e $result_file) {
        my $result = `zcat $result_file`;
        my @lines = split("\n", $result);
        foreach my $line (@lines) {
            if ($line =~ /(warning|error):/i && !$seen{$line}++ || $line =~ /(warning|error) [CJ]\d+:/i && !$seen{$line}++) {

                $warnings_and_errors .= $line . "\n";
            }
        }
    } else {
        print "File $result_file does not exist.\n";
    }

    return $warnings_and_errors;
}

sub create_summary_page {
    my $platform_options = join("\n", map { "<option value=\"$_\">$_</option>" } @platforms_to_do);
    my $test_directory;
    my @letters = ('r', 'n', 'w', 'o');
    my $letters_options = join("\n", map { "<option value=\"$_\">$_</option>" } @letters);
    my $package_options = join("\n", map { "<option value=\"$_\">$_</option>" } sort keys %test_directories);
    my $summary_script_src = $FindBin::RealBin . "/Summary_Script.js";
    my $summary_script_dest = "$testresult_dir/$release_name/Summary_Script.js";
    my $summary_page_path = "$testresult_dir/summary".substr($release_name,4).".html";
    my @platforms_data;
    my ($platform_num, $platform) = (0, "");
    foreach $platform (@platforms_to_do) {
        my $platform_info = $platforms_info{$platform};
        foreach my $test_directory (sort keys %test_directories) {
            my $result_letter = $testresults[$platform_num]->{$test_directory};
            if (defined($result_letter) && grep { $_ eq $result_letter } @letters) {
                my $warnings_and_errors = get_warnings_and_errors("$testresult_dir/$release_name/$test_directory/TestReport_$platform.gz");
                push @{$platform_info->{test_directories}}, {
                    test_directory => $test_directory,
                    content => $warnings_and_errors,
                    letters => $result_letter,
                };
            }
        }
        push @platforms_data, $platform_info;
        $platform_num++;
    }

    my $final_data = {
        release => $release_name,
        platforms => \@platforms_data,
    };
    my $json = JSON->new->allow_nonref;
    my $json_text = $json->encode($final_data);
    my $fh = new IO::Compress::Gzip "$testresult_dir/$release_name/search_index.json.gz"
        or die "IO::Compress::Gzip failed: $GzipError\n";
    print $fh $json_text;
    close $fh;

    my @all_releases = grep {-d $_ } glob("../*");
    my %urls_for_js = (
        current => ["$release_name/search_index.json"],
        all     => [map { "TESTRESULTS/$_/search_index.json" } @all_releases],
    );
    my $json_urls = encode_json(\%urls_for_js);
    my $Summary_output = <<"EOF";
<!DOCTYPE HTML PUBLIC "-//W3C//DTD HTML 4.01//EN"
        "https://www.w3.org/TR/html4/strict.dtd">
<html lang="en">
    <head>
        <meta http-equiv="Content-Type" content="text/html; charset=utf-8">
        <title>Summary</title>
        <link rel="shortcut icon" href="cgal.ico">
        <link rel="stylesheet" type="text/css" href="testresult.css">
        <link rel="stylesheet" href="https://cdnjs.cloudflare.com/ajax/libs/jquery.tablesorter/2.31.3/css/theme.default.min.css">
        <script src="https://code.jquery.com/jquery-3.6.0.min.js"></script>
        <script>
            var searchURLs = $json_urls;
        </script>
        <!-- This file is generated by a program. Do not edit manually!! -->
    </head>
    <body>
        <div id="tplModal" class="modal">
            <div class="modal-content">
                <span class="close">&times;</span>
                <h2 id="tplModalTitle">Versions of TPL</h2>
                <table class="tablesorter">
                    <thead>
                        <tr>
                            <th>Platform</th>
                            <th>Version</th>
                        </tr>
                    </thead>
                    <tbody></tbody>
                </table>
            </div>
        </div>
        <input type="text" id="searchInput" placeholder="Search ..." autocomplete="off" onkeypress="if(event.keyCode==13) search()">
        <select id="releaseSelector">
            <option value="current" selected>This release</option>
            <option value="all">All releases</option>
        </select>
        <button onclick="search()">Search</button>
        <div id="searchResults"></div>
        <h1>Summary Results of ${release_name}</h1>
        <select id="platformSelector" onchange="filterByPlatform(this.value)">
            <option value="all" selected>Select a platform</option>
            $platform_options
        </select>
        <select id="letterSelector" onchange="filterByLetter(this.value)">
            <option value="all" selected>All</option>
            $letters_options
        </select>
        <select id="packagesSelector" onchange="filterByPackage(this.value)">
            <option value="all" selected>Select a package</option>
            $package_options
        </select>
        <br>
        <div>
            <button id="open-all">Open All</button>
            <button id="close-all">Close All</button>
        </div>
        <div id="main_container">
            <div id="platform_container"></div>
            <div id="package_container"></div>
        </div>
        <script src="$release_name/Summary_Script.js" type="application/javascript"></script>
        <script src="https://cdnjs.cloudflare.com/ajax/libs/jquery.tablesorter/2.32.0/js/jquery.tablesorter.min.js"></script>
EOF
    if (-e $summary_script_src) {
        copy($summary_script_src, $summary_script_dest) or die "Copy failed: $!";
    } else {
        die "Source file $summary_script_src does not exist.";
    }
    open(my $out, '>', $summary_page_path) or die "Could not open file '$summary_page_path' $!";
    print $out $Summary_output;

    print $out "</body>\n</html>\n";
    close $out;
}
main();<|MERGE_RESOLUTION|>--- conflicted
+++ resolved
@@ -168,23 +168,6 @@
 # Create an anonymous hash that hashes packages to their result.
     my $platform_results = {};
     my $test_result="results_${platform}.txt";
-<<<<<<< HEAD
-    my $display_name = $platform;
-    my ($yeahs, $nays, $warnings,$third_party_warnings,$timeout,$reqs) = (0,0,0,0,0,0);
-    my $resulttext;
-    if (open(PLATFORM_INFO, "results_${platform}.info")) {
-        my @info = <PLATFORM_INFO>;
-        chomp(@info);
-        foreach my $line (@info) {
-            if ($line =~ /Platform_name:\s*(.*)/) {
-            $display_name = $1;
-            last;
-            }
-        }
-        close(PLATFORM_INFO);
-    }
-=======
->>>>>>> f6f9da46
     open(TESTRESULT, $test_result) or return $platform_results;
     while (<TESTRESULT>) {
         if (my ($package, $result_letter) = /^\s*(.*?)\s+(\w)\s*$/) {
@@ -194,16 +177,6 @@
         }
     }
     close TESTRESULT;
-<<<<<<< HEAD
-    $platform_results->{"y"} = $yeahs;
-    $platform_results->{"n"} = $nays;
-    $platform_results->{"w"} = $warnings;
-    $platform_results->{"t"} = $third_party_warnings;
-    $platform_results->{"o"} = $timeout;
-    $platform_results->{"r"} = $reqs;
-    $platform_results->{"display_name"} = $display_name;
-=======
->>>>>>> f6f9da46
     return $platform_results;
 }
 
@@ -476,43 +449,6 @@
 EOF
     my ($platform_num, $pf)=(0);
     foreach $pf (@platforms_to_do) {
-<<<<<<< HEAD
-        my $display_name = $testresults[$platform_num]->{"display_name"} || $pf;
-        my $pf_num_plus_one = $platform_num + 1;
-        print OUTPUT "<tr>\n<td><a name=\"platform$pf_num_plus_one\">$pf_no</a>\n";
-        $pf_no++;
-        # my $pf_short = join('_',parse_platform_2($pf));
-        (my $pf_short) = ($pf =~ m/_(.*)/);
-        print OUTPUT "<td><a href=\"$release_name/Installation/TestReport_$pf.gz\"";
-
-        ($platform_is_64bits{$pf}) = ! ($pf =~ m/32/);
-
-        if (open (PLATFORM_INFO, "results_${pf}.info")) {
-            $_ = <PLATFORM_INFO>; # CGAL_VERSION
-            $_ = <PLATFORM_INFO>; # COMPILER
-            chomp;
-            my $compiler = $_;
-            print OUTPUT " title=\"$compiler\">$display_name</a>";
-            $_ = <PLATFORM_INFO>; # OPERATING_SYSTEM
-            chomp;
-            my $operating_system = $_;
-            if ($_ =~ /^OS:\s*(.+)$/) {
-                $operating_system = $1;
-            }
-            $_ = <PLATFORM_INFO>; # TESTER_NAME
-            chomp;
-            my $tester_name = $_;
-            $_ = <PLATFORM_INFO>; # TESTER_ADDRESS
-            chomp;
-            my $tester_address = $_;
-
-            my $county = $testresults[$platform_num]->{"y"};
-            my $countt = $testresults[$platform_num]->{"t"};
-            my $countw = $testresults[$platform_num]->{"w"};
-            my $counto = $testresults[$platform_num]->{"o"};
-            my $countn = $testresults[$platform_num]->{"n"};
-            my $countr = $testresults[$platform_num]->{"r"};
-=======
         my $platform_info;
         if (open (PLATFORM_JSON, "<results_${pf}.json")) { ## read the json file of the platform
             local $/;
@@ -528,7 +464,6 @@
             chomp(my $operating_system = <PLATFORM_INFO>);
             chomp(my $tester_name = <PLATFORM_INFO>);
             chomp(my $tester_address = <PLATFORM_INFO>);
->>>>>>> f6f9da46
 
             my @versions_and_flags = ();
             my $index = 8;
