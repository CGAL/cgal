--- conflicted
+++ resolved
@@ -16,13 +16,8 @@
     "Tuesday": integration,
     "Wednesday": integration,
     "Thursday": integration,
-<<<<<<< HEAD
-    "Friday": beta_release("5.6", 2),
-    "Saturday": release("5.5"),
-=======
     "Friday": release("5.5"),
     "Saturday": release("5.6"),
->>>>>>> a04ecc2a
     "Sunday": master,
 }
 
