--- conflicted
+++ resolved
@@ -1,127 +1,3 @@
-<<<<<<< HEAD
-Subject: CGAL 5.3.2, 5.4.1, and 5.5 Beta 1 Released, Computational Geometry Algorithms Library
-Content-Type: text/plain; charset="utf-8"
-Body:
-
-The CGAL Open Source Project is pleased to announce today three new
-releases:
-
--   CGAL-5.3.2 is the second and last bug-fix release for CGAL-5.3,
--   CGAL-5.4.1 is the first bug-fix release for CGAL-5.4, and
--   CGAL-5.5-beta1 is the first beta release for CGAL-5.5.
-
-CGAL version 5.5 Beta 1 is a public testing release. It should provide a
-solid ground to report bugs that need to be tackled before the release
-of the final version of CGAL 5.5 in July 2022.
-
-Besides fixes and general enhancement to existing packages, the
-following has changed since CGAL 5.4:
-
-3D Alpha Wrapping (new package)
-
--   This component takes a 3D triangle mesh, soup, or point set as
-    input, and generates a valid (watertight, intersection-free, and
-    combinatorially 2-manifold) surface triangle mesh that contains the
-    input. The algorithm proceeds by shrink-wrapping and refining a 3D
-    Delaunay triangulation, starting from a loose bounding box of the
-    input. Two user-defined parameters, alpha and offset, offer control
-    over the maximum size of cavities where the shrink-wrapping process
-    can enter, and the tightness of the final surface mesh to the input,
-    respectively. Once combined, these parameters provide a means to
-    trade fidelity to the input for complexity of the output.
-
-    See also https://www.cgal.org/2022/05/18/alpha_wrap/.
-
-3D Convex Hulls
-
--   Added an overload of the function CGAL::convex_hull_3(), which
-    writes the result in an indexed triangle set.
-
-2D Polygons
-
--   Add vertex, edge, and hole ranges.
--   The concept GeneralPolygonWithHoles_2 now requires the nested type
-    Polygon_2 instead of General_polygon_2.
-
-2D Regularized Boolean Set-Operations
-
--   The concept GeneralPolygonSetTraits_2 now requires the nested type
-    Construct_polygon_with_holes_2 instead of
-    Construct_general_polygon_with_holes_2.
-
-Combinatorial Maps
-
--   Removed old code deprecated in CGAL 4.9 and 4.10 (global functions,
-    and information associated with darts).
-
-2D Arrangements
-
--   Fixed the intersect_2, compare_y_at_x_right, and compare_y_at_x_left
-    function objects of the traits class template
-    Arr_geodesic_arc_on_sphere_traits_2 that handles geodesic arcs on
-    sphere and applied a small syntactical fix to the tracing traits.
-
-Tetrahedral Mesh Generation
-
--   Added the function remove_isolated_vertices() as a post-processing
-    step for the tetrahedral mesh generation.
-
-Polygon Mesh Processing
-
--   Added the function
-    CGAL::Polygon_mesh_processing::orient_triangle_soup_with_reference_triangle_soup(),
-    which enables re-orienting the faces of a triangle soup based on the
-    orientation of the nearest face in a reference triangle soup.
--   Added the function
-    CGAL::Polygon_mesh_processing::compatible_orientations(), which
-    enables to retrieve the (in)compatibility of orientations of faces
-    from different connected components.
--   Added the function
-    CGAL::Polygon_mesh_processing::tangential_relaxation(), which
-    applies an area-based tangential mesh smoothing to the vertices of a
-    surface triangle mesh.
--   Added the named parameter visitor to the function
-    triangulate_hole(), which enables to track progress with callbacks.
--   Added more functions in the visitor of the corefinement based
-    methods to track progress.
-
-Surface Mesh Simplification
-
--   Introduced four variations of the Garland-Heckbert simplification
-    algorithm based on the probabilistic approach of Trettner and
-    Kobbelt (Fast and Robust QEF Minimization using Probabilistic
-    Quadrics): GarlandHeckbert_plane_policies,
-    GarlandHeckbert_probabilistic_plane_policies,
-    GarlandHeckbert_triangle_policies, and
-    GarlandHeckbert_probabilistic_triangle_policies.
--   The class GarlandHeckbert_policies has been deprecated,
-    GarlandHeckbert_plane_policies replaces it.
-
-Point Set Processing
-
--   A new optional named parameter, min_points_per_cell has been added
-    to grid_simplify_point_set(). By adding a minimal number of points
-    in a cell such that a point is retained, one can also filter out low
-    density areas and outliers: in the case of densely sampled point
-    clouds, this yields better results than using grid simplification
-    and then outlier removal, while being very vast. The default value
-    is 1 to keep the previous behavior as default.
-
-dD Spatial Searching
-
--   Added the member function write_graphviz() to the class Kd_tree that
-    writes the tree in a stream in the Graphviz format.
-
-CGAL and the Boost Graph Library (BGL)
-
--   Added the function invert_selection() in the class
-    Face_filtered_graph, which toggles the selected status of a graph:
-    selected faces are deselected, and unselected faces are selected.
-
-
-See https://www.cgal.org/2022/06/06/cgal55-beta1/ for a
-complete list of changes.
-=======
 Subject: CGAL 5.6 Beta 1 Released, Computational Geometry Algorithms Library
 Content-Type: text/plain; charset="utf-8"
 Body:
@@ -285,13 +161,6 @@
 
 CGAL-6.0 will be the first release of CGAL requiring C++17 or later. It
 will also support Qt6.
->>>>>>> 7e2e4448
-
-
-The development of CGAL will then now on the future CGAL-5.6 (planned
-for December 2022), with bug-fixes regularly backported to the branches
-for CGAL-5.4.x and CGAL-5.5.x.
-
 
 
 The CGAL project is a collaborative effort to develop a robust,
