// Copyright (c) 2025 LIS Marseille (France).
// All rights reserved.
//
// This file is part of CGAL (www.cgal.org).
//
// $URL$
// $Id$
// SPDX-License-Identifier: GPL-3.0-or-later OR LicenseRef-Commercial
//
// Author(s)     : Alexandra Bac <alexandra.bac@univ-amu.fr>

#ifndef CGAL_HDVF_GEOMETRIC_CHAIN_COMPLEX_TOOLS_H
#define CGAL_HDVF_GEOMETRIC_CHAIN_COMPLEX_TOOLS_H

#include <CGAL/license/HDVF.h>

#include <vector>
#include <map>
#include <stdexcept>
#include <unordered_set>
#include <CGAL/boost/graph/generators.h>
#include <CGAL/Subdivision_method_3/subdivision_methods_3.h>
#include <CGAL/make_conforming_constrained_Delaunay_triangulation_3.h>
#include <CGAL/HDVF/Simplicial_chain_complex.h>
#include <CGAL/HDVF/Cubical_chain_complex.h>
#include <CGAL/HDVF/Hdvf_core.h>
#include <CGAL/HDVF/Hdvf_persistence.h>
#include <CGAL/HDVF/Hdvf_duality.h>
#include <CGAL/HDVF/Sub_chain_complex_mask.h>
#include <CGAL/HDVF/Mesh_object_io.h>
#include <CGAL/HDVF/Surface_mesh_io.h>
#include <CGAL/HDVF/Triangulation_3_io.h>
#include <CGAL/HDVF/Cub_object_io.h>
#include <CGAL/HDVF/Tet_object_io.h>
#include <CGAL/HDVF/Icosphere_object_io.h>
#include <CGAL/OSM/OSM.h>

/**
 * \class SimpComplexTools
 * \brief Provides tools for SimpComplexes ((co)homology, duality, persistent homology).
 * \brief Friend class of SimpComplex
 */

namespace CGAL {
namespace IO {

// GeometricChainComplex IO

// Hdvf vtk export

/*!
 * \brief Exports all the `Hdvf` information of a geometric chain complex to vtk files.
 *
 * Export PSC labels and homology/cohomology generators (depending on HDVF options) associated to each critical cell to vtk files.
 *
 * \param hdvf Reference to the HDVF exported.
 * \param complex Underlying geometric chain complex.
 * \param filename Prefix of all generated files.
 * \param co_faces Export the cohomology generator or its co-faces (sometimes more convenient for visualisation).
 *
 * Below, a sample mesh with, (left) homology generators, (right) two examples of cohomology generators (corresponding generators/co-generators bear similar colours):
 *
 * <img src="HDVF_dtorus_homs.png" align="center" width=25%/>
 * <img src="HDVF_dtorus_cohom1.png" align="center" width=25%/>
 * <img src="HDVF_dtorus_cohom2.png" align="center" width=25%/>
 *
 * The same generators displayed through their co-faces:
 *
 * <img src="HDVF_dtorus_cohom1_co.png" align="center" width=25%/>
 * <img src="HDVF_dtorus_cohom2_co.png" align="center" width=25%/>
 *
 * All homology / cohomology generators:
 *
 *<img src="HDVF_dtorus_all.png" align="center" width=30%/>
 */

template <typename ChainComplex, template <typename, int> typename ChainType = OSM::Sparse_chain, template <typename, int> typename SparseMatrixType = OSM::Sparse_matrix, typename VertexIdType = size_t>
void write_VTK (Homological_discrete_vector_field::Hdvf_core<ChainComplex, ChainType, SparseMatrixType>& hdvf, ChainComplex &complex, std::string filename = "test", bool co_faces = false)
{
    typedef typename ChainComplex::Coefficient_ring Coefficient_ring;
    typedef Homological_discrete_vector_field::Hdvf_core<ChainComplex, ChainType, SparseMatrixType> HDVF_parent;
    // Export PSC labelling
    std::string outfile(filename+"_PSC.vtk") ;
    std::vector<std::vector<int> > labels = hdvf.psc_labels() ;
    ChainComplex::chain_complex_to_vtk(complex, outfile, &labels) ;

    if (hdvf.hdvf_opts() != Homological_discrete_vector_field::OPT_BND)
    {
        // Export generators of all critical cells
        std::vector<std::vector<size_t> > criticals(hdvf.psc_flags(Homological_discrete_vector_field::CRITICAL)) ;
        for (int q = 0; q <= complex.dimension(); ++q)
        {
            for (size_t c : criticals.at(q))
            {
                // Homology generators
                if (hdvf.hdvf_opts() & (Homological_discrete_vector_field::OPT_FULL | Homological_discrete_vector_field::OPT_G))
                {
                    std::string outfile_g(filename+"_hom_"+std::to_string(c)+"_dim_"+std::to_string(q)+".vtk") ;
                    //                    std::vector<std::vector<size_t> > labels = hdvf.export_label(G,c,q) ;
                    OSM::Sparse_chain<Coefficient_ring,OSM::COLUMN> chain(hdvf.homology_chain(c,q)) ;
                    ChainComplex::chain_to_vtk(complex, outfile_g, chain, q, c) ;
                }
                // Cohomology generators
                if (hdvf.hdvf_opts() & (Homological_discrete_vector_field::OPT_FULL | Homological_discrete_vector_field::OPT_F))
                {
                    std::string outfile_f(filename+"_cohom_"+std::to_string(c)+"_dim_"+std::to_string(q)+".vtk") ;
                    OSM::Sparse_chain<Coefficient_ring,OSM::COLUMN> chain(hdvf.cohomology_chain(c, q)) ;
                    if (!co_faces)
                    {
                        ChainComplex::chain_to_vtk(complex, outfile_f, chain, q, c) ;
                    }
                    else
                    {
                        if (q < complex.dimension())
                        {
                            ChainComplex::chain_to_vtk(complex, outfile_f, complex.cofaces_chain(chain, q), q+1, c) ;
                        }
                    }
                }
            }
        }
    }
}

// Hdvf_persistence vtk export

/** \brief Exports all the `HDVF_persistence` information of a geometric chain complex to vtk files.
 *
 * Export PSC labels and homology/cohomology generators (depending on HDVF options) associated to each persistent intervals to vtk files.
 *
 * \param per_hdvf Reference to the persistent HDVF exported.
 * \param complex Underlying geometric chain complex.
 * \param filename Prefix of all generated files.
 * \param co_faces Export the cohomology generator or its co-faces (sometimes more convenient for visualisation).
 */

template <typename ChainComplex, typename Degree, typename FiltrationType>
void write_VTK (Homological_discrete_vector_field::Hdvf_persistence<ChainComplex, Degree, FiltrationType> &per_hdvf, ChainComplex &complex, std::string filename = "per", bool co_faces = false)
{
    typedef typename ChainComplex::Coefficient_ring Coefficient_ring;
    if (!per_hdvf.with_export())
        throw("Cannot export persistent generators to vtk: with_export is off!") ;

    using HDVF_type = Homological_discrete_vector_field::Hdvf_persistence<ChainComplex, Degree, FiltrationType>;
    using Persistence_interval = HDVF_type::Persistence_interval;

    // Export the filtration
    std::string out_file_filtration = filename+"_filtration.vtk" ;
    std::vector<std::vector<size_t> > filtr_labels = per_hdvf.filtration().export_filtration();
    ChainComplex::template chain_complex_to_vtk<size_t>(complex, out_file_filtration, &filtr_labels, "unsigned_long") ;

    // Iterate over persistence diagram (iterator over non zero intervals)
    // Batch informations are stored in file filename_infos.txt
    std::ofstream info_file(filename+"_infos.txt") ;
    size_t i = 0 ;
    for (typename HDVF_type::iterator it = per_hdvf.begin(); it != per_hdvf.end(); ++it)
    {
        typename HDVF_type::Persistent_hole hole_data(*it) ;
        const Persistence_interval hole(hole_data.hole) ;
        // Export informations of this hole
        /* V1 */
        info_file << i << " -> " << " --- duration : " << hole.duration() << " -- " ;
        hole.insert(info_file);
        info_file << std::endl ;
        /* V2 */
        //        info_file << i << " -> " << " --- duration : " << hole.duration() << " -- " << hole << std::endl ;

        if (hole.duration()>0) // Export vtk of "finite" holes
        {
            // Build name associated to the ith hole : filename_i
            std::string out_file = filename+"_"+std::to_string(i) ;
            // Export PSC labels to vtk
            ChainComplex::chain_complex_to_vtk(complex, out_file+"_PSC.vtk", &hole_data.labelsPSC) ;

            // Export homology generators (g)
            if (per_hdvf.hdvf_opts()  & (Homological_discrete_vector_field::OPT_FULL | Homological_discrete_vector_field::OPT_G))
            {
                // First generator : filename_i_g_sigma_q.vtk
                {
                    const size_t id(hole_data.hole.cell_birth.first) ;
                    const int dim(hole_data.hole.cell_birth.second) ;
                    std::string tmp(out_file+"_hom_"+std::to_string(id)+"_"+std::to_string(dim)+".vtk") ;
                    ChainComplex::chain_to_vtk(complex, tmp, hole_data.homology_chain_birth, dim);
                }
                // Second generator : filename_i_g_tau_q+1.vtk
                {
                    const size_t id(hole_data.hole.cell_death.first) ;
                    const int dim(hole_data.hole.cell_death.second) ;
                    std::string tmp(out_file+"_hom_"+std::to_string(id)+"_"+std::to_string(dim)+".vtk") ;
                    ChainComplex::chain_to_vtk(complex, tmp, hole_data.homology_chain_death, dim);
                }
            }
            // Export cohomology generators (fstar)
            if ((per_hdvf.hdvf_opts() == Homological_discrete_vector_field::OPT_FULL) || (per_hdvf.hdvf_opts() == Homological_discrete_vector_field::OPT_F))
            {
                // First generator : filename_i_fstar_sigma_q.vtk
                {
                    const size_t id(hole_data.hole.cell_birth.first) ;
                    const int dim(hole_data.hole.cell_birth.second) ;
                    std::string tmp(out_file+"_cohom_"+std::to_string(id)+"_"+std::to_string(dim)+".vtk") ;
                    if (co_faces)
                    {
                        ChainComplex::chain_to_vtk(complex, tmp, complex.cofaces_chain(hole_data.cohomology_chain_birth, dim), dim+1);
                    }
                    else
                        ChainComplex::chain_to_vtk(complex, tmp, hole_data.cohomology_chain_birth, dim);
                }
                // Second generator : filename_i_fstar_tau_q+1.vtk
                {
                    const size_t id(hole_data.hole.cell_death.first) ;
                    const int dim(hole_data.hole.cell_death.second) ;
                    std::string tmp(out_file+"_cohom_"+std::to_string(id)+"_"+std::to_string(dim)+".vtk") ;
                    if (co_faces)
                    {
                        ChainComplex::chain_to_vtk(complex, tmp, complex.cofaces_chain(hole_data.cohomology_chain_death, dim), dim+1);
                    }
                    else
                        ChainComplex::chain_to_vtk(complex, tmp, hole_data.cohomology_chain_death, dim);
                }
            }
        }
        ++i ;
    }
    info_file.close() ;
    // Export infinite holes by calling Hdvf_core write_VTK
    (static_cast<void (*) (Homological_discrete_vector_field::Hdvf_core<ChainComplex, CGAL::OSM::Sparse_chain,CGAL::OSM::Sub_sparse_matrix>&, ChainComplex&, std::string, bool)>(CGAL::IO::write_VTK<ChainComplex,CGAL::OSM::Sparse_chain,CGAL::OSM::Sub_sparse_matrix, size_t>))(per_hdvf, complex, filename+"_inf", co_faces);
}

// Hdvf_duality vtk export

/** \brief Exports all the `HDVF_duality` information of a geometric chain complex to vtk files.

 Export PSC labels and homology/cohomology generators (depending on HDVF options) associated to each persistent intervals to vtk files.

 \param hdvf Reference to the HDVF exported.
 \param complex Underlying geometric chain complex.
 \param filename Prefix of all generated files.
 \param co_faces Export the cohomology generator or its co-faces (sometimes more convenient for visualisation).
 */

template <typename ChainComplex, typename VertexIdType = size_t>
void write_VTK (Homological_discrete_vector_field::Hdvf_duality<ChainComplex> &hdvf, ChainComplex &complex, std::string filename = "test", bool co_faces = false)
{
    typedef typename ChainComplex::Coefficient_ring Coefficient_ring;
    typedef Homological_discrete_vector_field::Hdvf_duality<ChainComplex> HDVF_parent;
    // Export PSC labelling
    std::string outfile(filename+"_PSC.vtk") ;
    std::vector<std::vector<int> > labels = hdvf.psc_labels() ;
    ChainComplex::chain_complex_to_vtk(complex, outfile, &labels) ;

    if (hdvf.hdvf_opts() != Homological_discrete_vector_field::OPT_BND)
    {
        // Export generators of all critical cells
        std::vector<std::vector<size_t> > criticals(hdvf.psc_flags(Homological_discrete_vector_field::CRITICAL)) ;
        for (int q = 0; q <= complex.dimension(); ++q)
        {
            for (size_t c : criticals.at(q))
            {
                // Homology generators
                if (hdvf.hdvf_opts() & (Homological_discrete_vector_field::OPT_FULL | Homological_discrete_vector_field::OPT_G))
                {
                    std::string outfile_g(filename+"_hom_"+std::to_string(c)+"_dim_"+std::to_string(q)+".vtk") ;
                    //                    std::vector<std::vector<size_t> > labels = hdvf.export_label(G,c,q) ;
                    OSM::Sparse_chain<Coefficient_ring,OSM::COLUMN> chain(hdvf.homology_chain(c,q)) ;
                    ChainComplex::chain_to_vtk(complex, outfile_g, chain, q, c) ;
                }
                // Cohomology generators
                if (hdvf.hdvf_opts() & (Homological_discrete_vector_field::OPT_FULL | Homological_discrete_vector_field::OPT_F))
                {
                    std::string outfile_f(filename+"_cohom_"+std::to_string(c)+"_dim_"+std::to_string(q)+".vtk") ;
                    OSM::Sparse_chain<Coefficient_ring,OSM::COLUMN> chain(hdvf.cohomology_chain(c, q)) ;
                    if (!co_faces)
                    {
                        ChainComplex::chain_to_vtk(complex, outfile_f, chain, q, c) ;
                    }
                    else // Compute co-faces
                    {
                        if (q < complex.dimension())
                        {
                            // Restrict the cofaces of the cohomology generator to the current sub chain complex
                            OSM::Sparse_chain<Coefficient_ring,OSM::COLUMN> cofaces_chain(complex.cofaces_chain(chain, q)) ;
                            Homological_discrete_vector_field::Sub_chain_complex_mask<ChainComplex> sub(hdvf.get_current_mask());
                            sub.screen_chain(cofaces_chain, q+1);
                            // Display
                            ChainComplex::chain_to_vtk(complex, outfile_f, cofaces_chain, q+1, c) ;
                        }
                    }
                }
            }
        }
    }
}
} /* end namespace IO */

namespace Homological_discrete_vector_field {

// Duality tools


/** \brief Type returned by `dualize_complex()`.
 *
 * The structure contains a pair:
 * - A simplicial chain complex `L_complex` (homeomorphic to \f$\mathbb B^3\f$).
 * - A sub chain complex mask `K_complex` (encoding the initial mesh inside `L_complex`)
 */
template <typename ChainComplex>
class Complex_duality_data_t {
public:
    /** \brief Type of chain complex. */
    typedef ChainComplex Chain_complex;
    /** \brief Type of sub chain complex mask encoding the sub complex `K`. */
    typedef Sub_chain_complex_mask<Chain_complex> Sub_chain_complex ;
    
    Chain_complex* L_complex ;
    Sub_chain_complex* K_complex ;
    
    Complex_duality_data_t() : L_complex(NULL), K_complex(NULL) {}
    Complex_duality_data_t(Chain_complex* L, Sub_chain_complex* K) : L_complex(L), K_complex(K) {}
    ~Complex_duality_data_t() {
        delete L_complex;
        delete K_complex;
    }
} ;


// =========== Simplicial chain complex tools
// Build K sub-chain complex of L (homeomorphic to B^n)

/*!
 \ingroup PkgHDVFAlgorithmClasses

The class `Duality_simplicial_complex_tools` is dedicated to Alexander duality for 3D surface meshes. Starting from a simplicial chain complex (encoding a 3D surface mesh), it provides methods to embed the complex into a larger icosphere and generate a 3D constrained Delaunay triangulation.

Technically, starting from a Simplicial_chain_complex `K_init`, the method `dualize_complex()` builds a `Simplicial_chain_complex`  `L` and a `Sub_chain_complex_mask`  `K`.
- L : complex built out of K_init together with a closing icosphere, meshed by tetgen (constrained Delaunay triangulation)
- K (Sub_chain_complex_mask) : Sub_chain_complex_mask identifying K_init inside L

\tparam CoefficientRing a model of the `IntegralDomainWithoutDivision` concept providing the ring used to compute homology.

\tparam Traits a geometric traits class model of the `HDVFTraits` concept.
*/

template<typename CoefficientRing, typename Traits>
class Duality_simplicial_complex_tools {
public:
    typedef typename Traits::Point Point ;
    /** \brief Type of simplicial chain complex encoding `L`. */
    typedef Simplicial_chain_complex<CoefficientRing,Traits> Chain_complex ;
    /** \brief Type of sub chain complex mask encoding the sub complex `K`. */
    typedef Sub_chain_complex_mask<Chain_complex> Sub_chain_complex ;
    /** \brief Type of 3D surface meshes. */
    typedef CGAL::Surface_mesh<typename Traits::Kernel::Point_3> Triangle_mesh;
    /** \brief Type returned by `dualize_complex()`. */
    typedef Complex_duality_data_t<Chain_complex> Complex_duality_data;
    /** \brief Default constructor. */
    Duality_simplicial_complex_tools() {}

private:
    static Sub_chain_complex compute_sub_chain_complex(const Chain_complex& _K, const Chain_complex &L){
        // Build the Sub_chain_complex_mask encoding K_init inside L
        Sub_chain_complex K(Sub_chain_complex(L, false)) ;
        // Visit all cells of K_init and activate the corresponding bit in K
        for (int q=0; q<=_K.dimension(); ++q)
        {
            for (size_t i=0; i<_K.number_of_cells(q); ++i)
            {
                const Simplex&  simplex(_K.index_to_cell(i,q)) ;
                const size_t id(L.cell_to_index(simplex));
                K.set_bit_on(q, id) ;
            }
        }
        return K;
    }

public:
    /** \brief Generates a subcomplex \f$K\f$K and a complex \f$L\f$ with \f$K\subseteq L\f$ from a set of simplices `mesh_io`.
     *
     * On the one hand, a `Simplicial_chain_complex` is built from `mesh_io` (let us call if `_K`); on the other hand, this complex is embedded into a larger icosphere and a 3D constrained Delaunay tetraedrization is generated.
     * Then \f$K\f$, \f$L\f$ and vertex coordinates are extracted and stored in a `Complex_duality_data` structure.
     *
     * After the function, `mesh_object_io` has been extended with the simplices of the closing icosphere.
     *
     * The following figures shows the resulting complex with an initial `Twirl` mesh (right - sectional view):
     * <img src="HDVF_twirl_view1.png" align="center" width=35%/>
     * <img src="HDVF_twirl_view2.png" align="center" width=30%/>
     *
     * \param mesh_io `Mesh_object_io` containing the initial set of simplicies (working mesh).
     * \param BB_ratio Ratio of the "closing" icosphere diameter with respect to the diameter of the object's bounding box.
     * \param out_file_prefix Prefix of tetgen intermediate files (default: "file_K_closed.off").
     * \param subdiv Subdivision level of the bounding icosphere.
     */
    static void dualize_complex (Mesh_object_io<Traits>& mesh_io, Complex_duality_data& dualized_complex, double BB_ratio=1.5, const std::string& out_file_prefix = "file_K_closed.off", unsigned int subdiv = 2)
    {

        std::cerr << "-- Starting dualize_complex" << std::endl;
        std::cerr << "Imported set of simplices" << std::endl;
        std::cout << mesh_io;

        // Create a temporary associated complex (to identify simplices of mesh_io)
        Chain_complex* _K = new Chain_complex(mesh_io);

        // Closing mesh_object_io by adding the icosphere
        //  Compute a bounding icosphere
        Point center = mesh_io.centroid() ;
        double r = mesh_io.radius(center) ;
        Icosphere_object_io<Traits> ico(subdiv,center, BB_ratio*r) ;
        std::cerr << "Icosphere generated" << std::endl;
        ico.print_infos() ;

        // Add it to the mesh
        mesh_io.push_back(ico) ;
        std::cerr << "Mesh concatenation" << std::endl;
        mesh_io.print_infos() ;

        // Write this mesh to an off file for Tetgen
        mesh_io.write_off(out_file_prefix) ;
        //        const std::string tetgen_path(CMAKE_TETGEN_PATH) ;
        // WARNING: use CGAL 3D triangulation to get rid of tetgen...
        const std::string tetgen_path("/Users/umenohana/Dropbox/G-Mod/TopAlg/code/tetgen1.6.0/build/") ;
        std::string tetgen_command = tetgen_path+"tetgen -pqkcYfe "+out_file_prefix+".off" ;
        system(tetgen_command.c_str()) ;

        // Read the mesh built by tetgen for L
        Tet_object_io<Traits> tetL(out_file_prefix) ;

        // Build the output data structure
        // Build the associated SimpComplex
        dualized_complex.L_complex = new Chain_complex(tetL) ;
        Chain_complex& L(*dualized_complex.L_complex);
        std::cout << "------ L:" << L;

        // Build the Sub_chain_complex_mask encoding K_init inside L
        dualized_complex.K_complex = new Sub_chain_complex(compute_sub_chain_complex(*_K, L));
        // Remove the temporary complex
        delete _K;
    }

    /** \brief Generates a subcomplex \f$K\f$K and a complex \f$L\f$ with \f$K\subseteq L\f$ from a `Surface_mesh`.
     *
     * On the one hand, a `Simplicial_chain_complex` is built from the `Surface_mesh` (let us call it `_K`); on the other hand, this complex is embedded into a larger icosphere and a 3D constrained Delaunay tetraedrization is generated.
     * Then \f$K\f$, \f$L\f$ and vertex coordinates are built and extracted (from both previous computation) and stored in a `Complex_duality_data` structure.
     *
     * After the function, `mesh_object_io` has been extended with the simplices of the closing icosphere.
     *
     * The following figures shows the resulting complex with an initial `Twirl` mesh (right - sectional view):
     * <img src="HDVF_twirl_view1.png" align="center" width=35%/>
     * <img src="HDVF_twirl_view2.png" align="center" width=30%/>
     *
     * \param mesh `Surface_mesh` containing the initial mesh.
     * \param BB_ratio Ratio of the "closing" icosphere diameter with respect to the diameter of the object's bounding box.
     * \param subdiv Subdivision level of the bounding icosphere.
     */
<<<<<<< HEAD
    
    static void dualize_complex (Triangle_mesh& mesh, Complex_duality_data& dualized_complex, double BB_ratio=1.5, unsigned int subdiv = 2)
=======

    static Complex_duality_data dualize_complex (Triangle_mesh& mesh, double BB_ratio=1.5, unsigned int subdiv = 2)
>>>>>>> ca098ec3
    {
        typedef CGAL::Triangulation_data_structure_3<CGAL::Conforming_constrained_Delaunay_triangulation_vertex_base_3<typename Traits::Kernel>, CGAL::Conforming_constrained_Delaunay_triangulation_cell_base_3<typename Traits::Kernel>> TDS;
        typedef CGAL::Triangulation_3<typename Traits::Kernel, TDS> Triangulation;

        std::cerr << "-- Starting dualize_complex" << std::endl;
        std::cerr << "Imported mesh" << std::endl;

        // Create a temporary Surfaces_mesh_io (to load the mesh)
        Surface_mesh_io<Triangle_mesh, Traits> K_init_mesh_io(mesh);
        // Create a temporary associated complex (to identify simplices of mesh_io)
        Chain_complex* _K = new Chain_complex(K_init_mesh_io);
        std::cout << "------ _K:" << *_K;

        // Closing mesh_object_io by adding the icosphere
        //  Compute a bounding icosphere
        Point center = K_init_mesh_io.centroid() ;
        double r = K_init_mesh_io.radius(center) ;
        Triangle_mesh ico;
        CGAL::make_icosahedron<Triangle_mesh, Point>(ico, center, r*BB_ratio);
          CGAL::Subdivision_method_3::Loop_subdivision(
            ico, CGAL::parameters::number_of_iterations(subdiv)
          );

        std::cerr << "Icosphere generated" << std::endl;

        // Add it to the mesh
        mesh += ico ;
        std::cerr << "Mesh concatenation" << std::endl;
        std::string off_file("tmp/test_bounded.off");
        std::ofstream out (off_file , std::ios::out | std::ios::trunc);

        if ( ! out . good () ) {
            std::cerr << "Cannot output dualized mesh to:\n  " << off_file << " - not found.\n";
            throw std::runtime_error("File Parsing Error: File not found");
        }
        out << mesh ;
        out.close();

        // Generate plc_facet_map
        auto plc_facet_map = get(CGAL::face_patch_id_t<int>(), mesh);
        int cpt(0);
        for  (typename Triangle_mesh::Face_iterator it = mesh.faces_begin(); it!= mesh.faces_end(); ++it){
            plc_facet_map[*it] = cpt++;
        }

        // Constrained Delaunay Tetraedrisation preserving plc_facet_map
        auto ccdt = CGAL::make_conforming_constrained_Delaunay_triangulation_3(mesh, CGAL::parameters::plc_face_id(plc_facet_map));
        Triangulation tri_L = std::move(ccdt).triangulation();

        // Build the associated Triangulation_3_io
        Triangulation_3_io<Triangulation, Traits> L_tri_io(tri_L);
        // Build the associated SimpComplex
        dualized_complex.L_complex = new Chain_complex(L_tri_io) ;
        Chain_complex& L(*dualized_complex.L_complex);
        std::cout << "------ L:" << L;

        std::vector<std::vector<size_t> > indices(L.dimension()+1);
        for (int q=0; q<=L.dimension(); ++q){
            for (int i=0; i<L.number_of_cells(q); ++i){
                indices.at(q).push_back(i);
            }
        }
        std::string vtk_file("tmp/test_CDT3.vtk");
        Chain_complex::chain_complex_to_vtk(L, vtk_file, &indices, "int");

        // Build the Sub_chain_complex_mask encoding K_init inside L
        dualized_complex.K_complex = new Sub_chain_complex (compute_sub_chain_complex(*_K, L));
        // Remove the temporary complex
        delete _K;
    }


    /** \brief Exports a chain complex to a Mesh_object_io  */
    static Mesh_object_io<Traits>& export_mesh_object(const Chain_complex& _CC)
    {
        std::vector<Io_cell_type> vcells ;
        for (int q = 0; q <= _CC.dimension(); ++q)
            for (size_t i = 0; i<_CC.number_of_cells(q); ++i)
            {
                const Simplex& s(_CC.index_to_cell(i,q)) ;
                vcells.push_back(s.vertices()) ;
            }

        std::vector<Point> coords;
        for (auto it = _CC.points().begin(); it != _CC.points().end(); ++it)
            coords.push_back(Point(*it));
        Mesh_object_io<Traits> &m = *(new Mesh_object_io<Traits>(-3, coords, vcells)) ;
        return m ;
    }
} ;

// =========== Cubical chain complex tools
// Build K sub-chain complex of L (homeomorphic to B^n)
// Adjust L size

/*!
 \ingroup PkgHDVFAlgorithmClasses

The class `Duality_cubical_complex_tools` is dedicated to Alexander duality for 3D binary volumes.

Starting from a Cubical_chain_complex `K_init`, the method `dualize_complex()` builds a `Cubical_chain_complex` `L` and `Sub_chain_complex_mask` `K`.
- L : complex built of the "full" bounding box of `K_init`
- K (Sub_chain_complex_mask) : Sub_chain_complex_mask identifying `K_init` inside `L`

Use the `frame()` method from the `Cub_object_io` class to enlarge the bounding box (via a 1 pixel dilatation) if necessary.

\tparam CoefficientRing a model of the `IntegralDomainWithoutDivision` concept providing the ring used to compute homology.

\tparam Traits a geometric traits class model of the `HDVFTraits` concept.
*/

template<typename CoefficientRing, typename Traits>
class Duality_cubical_complex_tools {
public:
    /** \brief Type of cubical complexes used for the initial complex and \f$L\f$. */
    typedef Cubical_chain_complex<CoefficientRing, Traits> Chain_complex ;
    /** \brief Type of sub chain complex mask used to encode the sub-complex  \f$K\f$. */
    typedef Sub_chain_complex_mask<Chain_complex> Sub_chain_complex ;
<<<<<<< HEAD
    /** \brief Type returned by `dualize_complex()`. */
    typedef Complex_duality_data_t<Chain_complex> Complex_duality_data;
    
=======

    /** \brief Type returned by `dualize_complex()`.
     *
     * The structure contains a pair:
     * - A simplicial chain complex `L_complex` (homeomorphic to \f$\mathbb B^3\f$).
     * - A sub chain complex mask `K_complex` (encoding the initial mesh inside `L_complex`)
     */
    typedef struct {
        Chain_complex& L_complex ;
        Sub_chain_complex& K_complex ;
    } Complex_duality_data ;

>>>>>>> ca098ec3
    // Constructor
    Duality_cubical_complex_tools() {}


    /** \brief Generates a subcomplex \f$K\f$K and a complex \f$L\f$ with \f$K\subseteq L\f$ from a cubical complex `K_init`.
     *
     * `L` is the bounding box of `K_init` (homeomorphic to a ball) and \f$K\f$ is a sub chain complex mask encoding `K_init`.
     *
     * The following figures shows the resulting complex with an initial simple cubical complex (right - sectional view):
     * <img src="HDVF_eight_view1.png" align="center" width=35%/>
     * <img src="HDVF_eight_view2.png" align="center" width=30%/>
     *
     * \param K_init Initial cubical chain complex (working mesh).
     */
    static void dualize_complex (const Chain_complex& K_init, Complex_duality_data& dualized_complex)
    {
        Cub_object_io<Traits> tmp_L ;
        tmp_L.dim = K_init.dimension() ;
        tmp_L.N = K_init.size_bb() ;
        tmp_L.ncubs.resize(tmp_L.dim+1) ;
        // Visit all boolean indices in the BB of _CC and insert corresponding cells in the Cub_object_io of L
        for (size_t i=0; i<K_init.size(); ++i)
        {
            const std::vector<size_t> tmpkhal(K_init.bindex_to_cell(i)) ;
            const int dtmp(K_init.dimension(tmpkhal)) ;
            (tmp_L.ncubs)[dtmp] += 1 ;
            tmp_L.cubs.push_back(tmpkhal) ;
        }
        dualized_complex.L_complex = new Chain_complex(tmp_L, Chain_complex::PRIMAL);
        Chain_complex& L(*dualized_complex.L_complex) ;

        // Build the Sub_chain_complex_mask corresponding to _CC
        dualized_complex.K_complex = new Sub_chain_complex (Sub_chain_complex(L, false)) ;
        Sub_chain_complex& K(*dualized_complex.K_complex) ;
        // Visit all cells of _CC and activate the corresponding bit in K
        for (int q=0; q<=K_init.dimension(); ++q)
        {
            for (size_t i=0; i<K_init.number_of_cells(q); ++i)
            {
                const std::vector<size_t> khal(K_init.index_to_cell(i, q)) ;
                const size_t j = L.cell_to_index(khal);
                K.set_bit_on(q,j) ;
            }
        }
    }
} ;

} /* end namespace Homological_discrete_vector_field */
} /* end namespace CGAL */

#endif // CGAL_HDVF_GEOMETRIC_CHAIN_COMPLEX_TOOLS_H<|MERGE_RESOLUTION|>--- conflicted
+++ resolved
@@ -450,13 +450,7 @@
      * \param BB_ratio Ratio of the "closing" icosphere diameter with respect to the diameter of the object's bounding box.
      * \param subdiv Subdivision level of the bounding icosphere.
      */
-<<<<<<< HEAD
-    
     static void dualize_complex (Triangle_mesh& mesh, Complex_duality_data& dualized_complex, double BB_ratio=1.5, unsigned int subdiv = 2)
-=======
-
-    static Complex_duality_data dualize_complex (Triangle_mesh& mesh, double BB_ratio=1.5, unsigned int subdiv = 2)
->>>>>>> ca098ec3
     {
         typedef CGAL::Triangulation_data_structure_3<CGAL::Conforming_constrained_Delaunay_triangulation_vertex_base_3<typename Traits::Kernel>, CGAL::Conforming_constrained_Delaunay_triangulation_cell_base_3<typename Traits::Kernel>> TDS;
         typedef CGAL::Triangulation_3<typename Traits::Kernel, TDS> Triangulation;
@@ -575,24 +569,9 @@
     typedef Cubical_chain_complex<CoefficientRing, Traits> Chain_complex ;
     /** \brief Type of sub chain complex mask used to encode the sub-complex  \f$K\f$. */
     typedef Sub_chain_complex_mask<Chain_complex> Sub_chain_complex ;
-<<<<<<< HEAD
     /** \brief Type returned by `dualize_complex()`. */
     typedef Complex_duality_data_t<Chain_complex> Complex_duality_data;
-    
-=======
-
-    /** \brief Type returned by `dualize_complex()`.
-     *
-     * The structure contains a pair:
-     * - A simplicial chain complex `L_complex` (homeomorphic to \f$\mathbb B^3\f$).
-     * - A sub chain complex mask `K_complex` (encoding the initial mesh inside `L_complex`)
-     */
-    typedef struct {
-        Chain_complex& L_complex ;
-        Sub_chain_complex& K_complex ;
-    } Complex_duality_data ;
-
->>>>>>> ca098ec3
+
     // Constructor
     Duality_cubical_complex_tools() {}
 
